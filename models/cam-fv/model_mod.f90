--- conflicted
+++ resolved
@@ -1,11 +1,6 @@
 ! DART software - Copyright UCAR. This open source software is provided
-<<<<<<< HEAD
-! by UCAR, "as is", without charge, subject to all terms of use at
-! http://www.image.ucar.edu/DAReS/DART/DART_download
-=======
 ! by ucar, "as is", without charge, subject to all terms of use at
 ! http://www.image.ucar.edu/dares/dart/dart_download
->>>>>>> 2136e3f1
 !
 ! $Id$
 !----------------------------------------------------------------
@@ -45,24 +40,6 @@
                                    QTY_ATOMIC_OXYGEN_MIXING_RATIO, QTY_NITROGEN, &
                                    get_index_for_quantity, get_num_quantities, &
                                    get_name_for_quantity, get_quantity_for_type_of_obs
-<<<<<<< HEAD
-=======
-
-! examples of additional quantities that cam-chem might need defined from the obs_kind_mod
-!                                   ! GASES
-!                                   QTY_CO, QTY_SFCO, QTY_SFCO01, QTY_SFCO02, QTY_SFCO03, &
-!                                   QTY_O3, QTY_OH, QTY_NO, QTY_NO2, QTY_NO3, QTY_CH2O, &
-!                                  ! AEROSOLS
-!                                   QTY_AOD, QTY_NUM_A1, QTY_NUM_A2, QTY_NUM_A3, QTY_NUM_A4, & ! AOD and Numbers
-!                                   QTY_SFNUM_A1, QTY_SFNUM_A2, QTY_SFNUM_A3, QTY_SFNUM_A4, & ! SF / Numbers
-!                                   QTY_POM_A1, QTY_POM_A4, QTY_BC_A1, QTY_BC_A4, &
-!                                   QTY_SFPOM_A4, QTY_SFBC_A4, & ! Carbon
-!                                   QTY_SO4_A1, QTY_SO4_A2, QTY_SO4_A3, QTY_SFSO4_A1, QTY_SFSO4_A2, & ! Sulfates
-!                                   QTY_DST_A1, QTY_DST_A2, QTY_DST_A3, QTY_NCL_A1, QTY_NCL_A2, QTY_NCL_A3, &
-!                                   QTY_SOA1_A1, QTY_SOA1_A2, QTY_SOA2_A1, QTY_SOA2_A2, QTY_SOA3_A1, QTY_SOA3_A2, & ! SOA
-!                                   QTY_SOA4_A1, QTY_SOA4_A2, QTY_SOA5_A1, QTY_SOA5_A2, & ! SOA
-
->>>>>>> 2136e3f1
 use     mpi_utilities_mod,  only : my_task_id
 use        random_seq_mod,  only : random_seq_type, init_random_seq, random_gaussian
 use  ensemble_manager_mod,  only : ensemble_type, get_my_num_vars, get_my_vars
@@ -122,7 +99,8 @@
           init_conditions
 
 ! version controlled file description for error handling, do not edit
-character(len=256), parameter :: source   = "$URL$"
+character(len=256), parameter :: source   = &
+   "$URL$"
 character(len=32 ), parameter :: revision = "$Revision$"
 character(len=128), parameter :: revdate  = "$Date$"
 
@@ -193,13 +171,8 @@
 character(len=512) :: string1, string2, string3
 logical, save      :: module_initialized = .false.
 
-<<<<<<< HEAD
-! domain id for the cam model.  this allows us access to all of the state structure
-! info and is require for getting state variables.
-=======
 ! this id allows us access to all of the state structure
 ! info and is required for getting state variables.
->>>>>>> 2136e3f1
 integer :: domain_id
 
 !> Metadata from the template netCDF file that describes 
@@ -321,7 +294,6 @@
 
 integer :: iunit, io
 integer :: nfields
-<<<<<<< HEAD
 
 character(len=*), parameter :: routine = 'static_init_model'
 
@@ -342,75 +314,9 @@
 if (do_nml_term()) write(     *     , nml=model_nml)
 
 call set_calendar_type('GREGORIAN')
-=======
-
-character(len=*), parameter :: routine = 'static_init_model'
-
-if ( module_initialized ) return
-
-! Record version info
-call register_module(source, revision, revdate)
-
-module_initialized = .true.
-
-! Read the DART namelist for this model
-call find_namelist_in_file('input.nml', 'model_nml', iunit)
-read(iunit, nml = model_nml, iostat = io)
-call check_namelist_read(iunit, io, 'model_nml')
-
-! Record the namelist values used for the run
-if (do_nml_file()) write(nmlfileunit, nml=model_nml)
-if (do_nml_term()) write(     *     , nml=model_nml)
-
-call set_calendar_type('GREGORIAN')
 
 call read_grid_info(cam_template_filename, grid_data)
 
-! initialize global values that are used frequently
-call init_globals()
-
-! read the namelist &model_nml :: state_variables
-! to set up what will be read into the cam state vector
-call set_cam_variable_info(state_variables, nfields)
-
-! convert from string in namelist to integer (e.g. VERTISxxx)
-! and tell the dart code which vertical type we want to localize in.
-call set_vert_localization(vertical_localization_coord)
-
-! if you have chemistry variables in the model state, set
-! this namelist variable so we can initialize the proper tables
-if (using_chemistry) call init_chem_tables()
-
-! set top limit where obs impacts are diminished to 0.
-! only allowed if doing vertical localization.  error if
-! computing horizontal distances only (odd case, intentionally
-! choosing not to support this.)
-if (model_damping_ends_at_level > 0) then
-   if (vertical_localization_on()) then
-      call init_damping_ramp_info()
-      are_damping = .true.
-   else
-      string1='cannot support model top damping unless also using vertical localization'
-      string2='set "model_damping_ends_at_level = -1" in &model_nml, OR' 
-      string3='set "horiz_dist_only = .false." in &location_nml'
-      call error_handler(E_ERR, routine, string1, source, revision, revdate, &
-                         text2=string2, text3=string3)
-   endif
-endif
-
-! set top limit where obs are discarded.  -1 to disable.
-if (no_obs_assim_above_level > 0) then
-   call init_discard_high_obs()
-   discarding_high_obs = .true.
-endif
-
-! set a flag based on the vertical localization coordinate selected
-call init_sign_of_vert_units()
->>>>>>> 2136e3f1
-
-call read_grid_info(cam_template_filename, grid_data)
-
-<<<<<<< HEAD
 ! initialize global values that are used frequently
 call init_globals()
 
@@ -742,300 +648,6 @@
       write(string2,*) 'lon, lat, and lev index :', lon_index, lat_index, lev_index
       call error_handler(E_ERR,routine,string1,source,revision,revdate,text2=string2)
       return
-=======
-
-!-----------------------------------------------------------------------
-!> Returns the size of the DART state vector (i.e. model) as an integer.
-!>
-
-function get_model_size()
-
-integer(i8) :: get_model_size
-
-if ( .not. module_initialized ) call static_init_model
-
-get_model_size = get_domain_size(domain_id)
-
-end function get_model_size
-
-
-
-!-----------------------------------------------------------------------
-!> Given an integer index into the state vector structure, returns the
-!> associated location. A second intent(out) optional argument quantity
-!> can be returned if the model has more than one type of field (for
-!> instance temperature and zonal wind component). This interface is
-!> required for all filter applications as it is required for computing
-!> the distance between observations and state variables.
-!>
-!> @param index_in the index into the DART state vector
-!> @param location the location at that index
-!> @param var_type the DART Quantity at that index
-!>
-
-subroutine get_state_meta_data(index_in, location, var_type)
-
-integer(i8),         intent(in)  :: index_in
-type(location_type), intent(out) :: location
-integer, optional,   intent(out) :: var_type
-
-! Local variables
-
-integer  :: iloc, vloc, jloc
-integer  :: myvarid, myqty, nd
-
-if ( .not. module_initialized ) call static_init_model
-
-call get_model_variable_indices(index_in, iloc, jloc, vloc, var_id=myvarid, kind_index=myqty)
-
-nd = get_num_dims(domain_id, myvarid)
-
-location = get_location_from_index(iloc, jloc, vloc, myqty, nd)
-
-! return state quantity for this index if requested
-if (present(var_type)) var_type = myqty
-
-end subroutine get_state_meta_data
-
-!-----------------------------------------------------------------------
-!> given the (i,j,k) indices into a field in the state vector,
-!> and the quantity, and the dimensionality of the field (2d, 3d),
-!> compute the location of that item.  
-
-function get_location_from_index(i, j, k, q, nd)
-integer, intent(in) :: i
-integer, intent(in) :: j
-integer, intent(in) :: k
-integer, intent(in) :: q
-integer, intent(in) :: nd
-type(location_type) :: get_location_from_index
-
-character(len=*), parameter :: routine = 'get_location_from_index'
-real(r8) :: slon_val
-real(r8) :: use_vert_val
-integer  :: use_vert_type
-
-! full 3d fields are returned with lon/lat/level.
-! 2d fields are either surface fields, or if they
-! are column integrated values then they are 'undefined'
-! in the vertical.
-
-if (nd == 3) then
-   use_vert_type = VERTISLEVEL
-   use_vert_val  = real(k,r8)
-else if (nd == 2) then
-   ! add any 2d surface fields to this function
-   if (is_surface_field(q)) then
-      use_vert_type = VERTISSURFACE
-      use_vert_val  = MISSING_R8  
-      ! setting the vertical value to missing matches what the previous
-      ! version of this code did.  other models choose to set the vertical
-      ! value to the model surface elevation at this location:
-      !   use_vert_val  = phis(lon_index, lat_index) / gravity
-   else
-      ! any 2d field not listed as a surface field (in is_surface_field() function) 
-      ! is assumed to be an integrated quantity with a vert type of VERTISUNDEF.
-      use_vert_type = VERTISUNDEF
-      use_vert_val  = MISSING_R8
-   endif
-else
-   write(string1, *) 'state vector field not 2D or 3D and no code to handle other dimensionity'
-   write(string2, *) 'dimensionality = ', nd, ' quantity type = ', trim(get_name_for_quantity(q))
-   call error_handler(E_ERR,routine,string1,source,revision,revdate,text2=string2)
-endif
-
-! the horizontal location depends on whether this quantity is on the
-! mass point grid or staggered in either lat or lon.  
-
-select case (grid_stagger%qty_stagger(q))
-  case (STAGGER_U)
-   get_location_from_index = set_location(grid_data%lon%vals(i), &
-                                          grid_data%slat%vals(j), &
-                                          use_vert_val, use_vert_type)
-
-  case (STAGGER_V)
-   ! the first staggered longitude is negative.  dart requires lons
-   ! be between 0 and 360.
-   slon_val = grid_data%slon%vals(i)
-   if (slon_val < 0) slon_val = slon_val + 360.0_r8
-   get_location_from_index = set_location(slon_val, &
-                                          grid_data%lat%vals(j), &
-                                          use_vert_val, use_vert_type)
-   
-  !>@todo not sure what to do yet. ? +-1/2 ?
-  case (STAGGER_W)
-   get_location_from_index = set_location(grid_data%lon%vals(i), &
-                                          grid_data%lat%vals(j), &
-                                          use_vert_val - 0.5_r8, use_vert_type)
-  ! no stagger - cell centers
-  case default
-   get_location_from_index = set_location(grid_data%lon%vals(i), &
-                                          grid_data%lat%vals(j), &
-                                          use_vert_val, use_vert_type)
-
-end select
-
-end function get_location_from_index
-
-!-----------------------------------------------------------------------
-!> this routine should be called to compute a value that comes from an
-!> unstaggered grid but needs to correspond to a staggered grid.
-!> e.g. you need the surface pressure under a V wind point.
-
-subroutine get_staggered_values_from_qty(ens_handle, ens_size, qty, lon_index, lat_index, &
-                                         lev_index, stagger_qty, vals, my_status)
-type(ensemble_type), intent(in) :: ens_handle
-integer,             intent(in) :: ens_size
-integer,             intent(in) :: qty
-integer,             intent(in) :: lon_index
-integer,             intent(in) :: lat_index
-integer,             intent(in) :: lev_index
-integer,             intent(in) :: stagger_qty
-real(r8),            intent(out) :: vals(ens_size)
-integer,             intent(out) :: my_status
-
-integer :: next_lat, prev_lon, stagger
-real(r8) :: vals1(ens_size), vals2(ens_size)
-
-vals(:) = MISSING_R8
-stagger = grid_stagger%qty_stagger(stagger_qty)
-
-!> latitudes:  staggered value N is between N and (N + 1) on the unstaggered grid
-!> longitudes: staggered value N is between N and (N - 1) on the unstaggered grid
-
-select case (stagger)
-  case (STAGGER_U)
-   call quad_index_neighbors(lon_index, lat_index, prev_lon, next_lat)
-
-   call get_values_from_single_level(ens_handle, ens_size, qty, lon_index, lat_index, lev_index, &
-                                     vals1, my_status)
-   if (my_status /= 0) return
-   call get_values_from_single_level(ens_handle, ens_size, qty, lon_index, next_lat,  lev_index, &
-                                     vals2, my_status)
-   if (my_status /= 0) return
-
-   vals = (vals1 + vals2) * 0.5_r8
-
-  case (STAGGER_V)
-   call quad_index_neighbors(lon_index, lat_index, prev_lon, next_lat)
-
-   call get_values_from_single_level(ens_handle, ens_size, qty, lon_index, lat_index, lev_index, &
-                                     vals1, my_status)
-   if (my_status /= 0) return
-   call get_values_from_single_level(ens_handle, ens_size, qty, prev_lon,  lat_index, lev_index, &
-                                     vals2, my_status)
-   if (my_status /= 0) return
-
-   vals = (vals1 + vals2) * 0.5_r8
-
-  ! no stagger - cell centers, or W stagger
-  case default
-   call get_values_from_single_level(ens_handle, ens_size, qty, lon_index, lat_index, lev_index, &
-                                     vals, my_status)
-   if (my_status /= 0) return
-
-end select
-
-! when you reach here, my_status has been to 0 by the last call
-! to get_values_from_single_level().  if it was anything else
-! it would have already returned.
-
-end subroutine get_staggered_values_from_qty
-
-
-!-----------------------------------------------------------------------
-!> this routine converts the 3 index values and a quantity into a state vector
-!> offset and gets the ensemble of state values for that offset.  this only
-!> gets a single vertical location - if you need to get values which might 
-!> have different vertical locations in different ensemble members
-!> see get_values_from_varid() below.
-
-subroutine get_values_from_single_level(ens_handle, ens_size, qty, lon_index, lat_index, lev_index, &
-                                        vals, my_status)
-type(ensemble_type), intent(in) :: ens_handle
-integer,             intent(in) :: ens_size
-integer,             intent(in) :: qty
-integer,             intent(in) :: lon_index
-integer,             intent(in) :: lat_index
-integer,             intent(in) :: lev_index
-real(r8),            intent(out) :: vals(ens_size)
-integer,             intent(out) :: my_status
-
-character(len=*), parameter :: routine = 'get_values_from_single_level:'
-
-integer :: varid
-integer(i8) :: state_indx
-
-varid = get_varid_from_kind(domain_id, qty)
-if (varid < 0) then
-   vals(:) = MISSING_R8
-   my_status = 12
-   return
-endif
-
-state_indx = get_dart_vector_index(lon_index, lat_index, lev_index, domain_id, varid)
-if (state_indx < 1 .or. state_indx > get_domain_size(domain_id)) then
-   write(string1, *) 'state_index out of range: ', state_indx, ' not between ', 1, get_domain_size(domain_id)
-   call error_handler(E_ERR,routine,string1,source,revision,revdate,text2=string2,text3='should not happen')
-endif
-vals(:) = get_state(state_indx, ens_handle)
-
-my_status = 0
-
-end subroutine get_values_from_single_level
-
-
-!-----------------------------------------------------------------------
-!> this routine takes care of getting the actual state values.  get_state()
-!> communicates with other MPI tasks and can be expensive.
-!>
-!> all ensemble members have the same horizontal location, but different 
-!> ensemble members could have different vertical locations and
-!> so be between different vertical layers.  this code tries to do the fewest
-!> calls to get_state by only calling it for levels that are actually needed
-!> and setting all members with those same levels in a single pass.
-!> 
-
-subroutine get_values_from_varid(ens_handle, ens_size, lon_index, lat_index, lev_index, varid, &
-                                 vals, my_status)
-type(ensemble_type), intent(in)  :: ens_handle
-integer,  intent(in)  :: ens_size
-integer,  intent(in)  :: lon_index
-integer,  intent(in)  :: lat_index
-integer,  intent(in)  :: lev_index(ens_size)
-integer,  intent(in)  :: varid
-real(r8), intent(out) :: vals(ens_size)
-integer,  intent(out) :: my_status(ens_size)
-
-integer(i8) :: state_indx
-integer  :: i, j
-real(r8) :: temp_vals(ens_size) 
-logical  :: member_done(ens_size)
-
-character(len=*), parameter :: routine = 'get_values_from_varid:'
-
-! as we get the values for each ensemble member, we set the 'done' flag
-! and a good return code. 
-my_status(:) = 12
-member_done(:) = .false.
-
-! start with lev_index(1).  get the vals into a temp var.  
-! run through 2-N. any other member that has the same level 
-! set the outgoing values.  keep a separate flag for which 
-! member(s) have been done.  skip to the next undone member 
-! and get the state for that level.  repeat until all levels done.
-
-do i=1, ens_size
-
-   if (member_done(i)) cycle
-
-   state_indx = get_dart_vector_index(lon_index, lat_index, lev_index(i), domain_id, varid)
-
-   if (state_indx < 0) then
-      write(string1,*) 'Should not happen: could not find dart state index from '
-      write(string2,*) 'lon, lat, and lev index :', lon_index, lat_index, lev_index
-      call error_handler(E_ERR,routine,string1,source,revision,revdate,text2=string2)
-      return
    endif
 
    temp_vals(:) = get_state(state_indx, ens_handle)    ! all the ensemble members for level (i)
@@ -1168,142 +780,6 @@
    if(debug_level > 12) then
       write(string1,*)'did not find observation quantity ', obs_qty, ' in the state vector'
       call error_handler(E_MSG,routine,string1,source,revision,revdate)
->>>>>>> 2136e3f1
-   endif
-   istatus(:) = status1   ! this quantity not in the state vector
-   return
-endif
-
-<<<<<<< HEAD
-   temp_vals(:) = get_state(state_indx, ens_handle)    ! all the ensemble members for level (i)
-
-   ! start at i, because my ensemble member is clearly at this level.
-   ! then continue on to see if any other members are also at this level.
-   do j=i, ens_size
-      if (member_done(j)) cycle
-
-      if (lev_index(j) == lev_index(i)) then
-         vals(j) = temp_vals(j)
-         member_done(j) = .true.
-         my_status(j) = 0
-      endif
-         
-   enddo
-enddo
-
-end subroutine get_values_from_varid
-
-!-----------------------------------------------------------------------
-!> this is just for 3d fields
-
-subroutine get_values_from_nonstate_fields(ens_handle, ens_size, lon_index, lat_index, &
-                                           lev_index, obs_quantity, vals, my_status)
-type(ensemble_type),  intent(in)  :: ens_handle
-integer,              intent(in)  :: ens_size
-integer,              intent(in)  :: lon_index
-integer,              intent(in)  :: lat_index
-integer,              intent(in)  :: lev_index(ens_size)
-integer,              intent(in)  :: obs_quantity
-real(r8),             intent(out) :: vals(ens_size)
-integer,              intent(out) :: my_status(ens_size)
-
-integer  :: imember
-real(r8) :: vals_array(ref_nlevels,ens_size)
-
-character(len=*), parameter :: routine = 'get_values_from_nonstate_fields:'
-
-vals(:) = MISSING_R8
-my_status(:) = 99
-
-select case (obs_quantity) 
-   case (QTY_PRESSURE)
-      call cam_pressure_levels(ens_handle, ens_size, &
-                               lon_index, lat_index, ref_nlevels, &
-                               obs_quantity, vals_array, my_status)
-      if (any(my_status /= 0)) return
-
-      do imember=1,ens_size
-         vals(imember) = vals_array(lev_index(imember), imember)
-      enddo
-
-   case (QTY_VERTLEVEL)
-      vals(:)      = lev_index(:)
-      my_status(:) = 0
-
-   case default
-      write(string1,*)'contact dart support. unexpected error for quantity ', obs_quantity
-      call error_handler(E_MSG,routine,string1,source,revision,revdate)
-
-end select
-
-end subroutine get_values_from_nonstate_fields
-
-!-----------------------------------------------------------------------
-!>
-!> Model interpolate will interpolate any DART state variable
-!> to the given location.
-!>
-!> @param state_handle DART ensemble handle
-!> @param ens_size DART ensemble size
-!> @param location the location of interest
-!> @param obs_qty the DART Quantity of interest
-!> @param interp_vals the estimated value of the DART state at the location
-!>          of interest (the interpolated value).
-!> @param istatus interpolation status ... 0 == success, /=0 is a failure
-!>
-!> istatus = 2    asked to interpolate an unknown/unsupported quantity
-!> istatus = 3    cannot locate horizontal quad
-!> istatus = 4    cannot locate enclosing vertical levels
-!> istatus = 5    cannot retrieve state vector values
-!> istatus = 6    cannot get values at quad corners
-!> istatus = 7    unused (error code available)
-!> istatus = 8    cannot interpolate in the quad to get the values
-!> istatus = 9    unused (error code available)
-!> istatus = 10   cannot get vertical levels for an obs on pressure levels
-!> istatus = 11   cannot get vertical levels for an obs on height levels
-!> istatus = 12   cannot get values from obs quantity
-!> istatus = 13   can not interpolate values of this quantity
-!> istatus = 14   obs above user-defined assimilation top pressure
-!> istatus = 15   can not get indices from given state vector index
-!> istatus = 16   cannot do vertical interpolation for bottom layer
-!> istatus = 17   cannot do vertical interpolation for top layer
-!> istatus = 98   unknown error - shouldn't happen
-!> istatus = 99   unknown error - shouldn't happen
-!>
-
-subroutine model_interpolate(state_handle, ens_size, location, obs_qty, interp_vals, istatus)
-
-type(ensemble_type), intent(in) :: state_handle
-integer,             intent(in) :: ens_size
-type(location_type), intent(in) :: location
-integer,             intent(in) :: obs_qty
-real(r8),           intent(out) :: interp_vals(ens_size) !< array of interpolated values
-integer,            intent(out) :: istatus(ens_size)
-
-character(len=*), parameter :: routine = 'model_interpolate:'
-
-integer  :: varid, which_vert, status1
-integer  :: four_lons(4), four_lats(4)
-integer  :: status_array(ens_size)
-real(r8) :: lon_fract, lat_fract
-real(r8) :: lon_lat_vert(3)
-real(r8) :: quad_vals(4, ens_size)
-type(quad_interp_handle) :: interp_handle
-
-if ( .not. module_initialized ) call static_init_model
-
-
-! Successful istatus is 0
-interp_vals(:) = MISSING_R8
-istatus(:)     = 99
-
-! do we know how to interpolate this quantity?
-call ok_to_interpolate(obs_qty, varid, status1)
-
-if (status1 /= 0) then  
-   if(debug_level > 12) then
-      write(string1,*)'did not find observation quantity ', obs_qty, ' in the state vector'
-      call error_handler(E_MSG,routine,string1,source,revision,revdate)
    endif
    istatus(:) = status1   ! this quantity not in the state vector
    return
@@ -1413,141 +889,6 @@
 !-----------------------------------------------------------------------
 !> return my_status /= 0 if obs is above a user-defined threshold.
 !> intended to be quick (low-cost) and not exact. 
-
-subroutine obs_too_high(vert_value, which_vert, my_status)
-real(r8), intent(in) :: vert_value
-integer,  intent(in) :: which_vert
-integer, intent(out) :: my_status
-
-! assume ok to begin with
-my_status = 0
-
-if (which_vert == VERTISPRESSURE) then
-   ! lower pressures are higher; watch the less than/greater than tests
-   if (vert_value < no_assim_above_pressure) my_status = 14
-   return
-endif
-
-! these are always ok
-if (which_vert == VERTISSURFACE .or. which_vert == VERTISUNDEF) return
-
-if (which_vert == VERTISHEIGHT) then
-   if (vert_value > no_assim_above_height) my_status = 14
-   return
-endif
-
-if (which_vert == VERTISLEVEL) then
-   ! level 1 is top; watch less than/greater than in tests
-   if (vert_value < no_assim_above_level) my_status = 14
-=======
-! get the grid handle for the right staggered grid
-interp_handle = get_interp_handle(obs_qty)
-
-! unpack the location type into lon, lat, vert, vert_type
-lon_lat_vert = get_location(location)
-which_vert   = nint(query_location(location)) 
-
-! get the indices for the 4 corners of the quad in the horizontal, plus
-! the fraction across the quad for the obs location
-call quad_lon_lat_locate(interp_handle, lon_lat_vert(1), lon_lat_vert(2), &
-                         four_lons, four_lats, lon_fract, lat_fract, status1)
-if (status1 /= 0) then
-   istatus(:) = 3  ! cannot locate enclosing horizontal quad
-   return
-endif
-
-! if we are avoiding assimilating obs above a given pressure, test here and return.
-if (discarding_high_obs) then
-   call obs_too_high(lon_lat_vert(3), which_vert, status1)
-   if (status1 /= 0) then
-      istatus(:) = status1
-      return
-   endif
-endif
-
-call get_quad_vals(state_handle, ens_size, varid, obs_qty, four_lons, four_lats, &
-                   lon_lat_vert, which_vert, quad_vals, status_array)
-
-!>@todo FIXME : Here we are failing if any ensemble member fails. Instead
-!>              we should be using track status...
-if (any(status_array /= 0)) then
-   istatus(:) = maxval(status_array)   ! cannot get the state values at the corners
-   return
-endif
-
-! do the horizontal interpolation for each ensemble member
-call quad_lon_lat_evaluate(interp_handle, lon_fract, lat_fract, ens_size, &
-                           quad_vals, interp_vals, status_array)
-
-if (any(status_array /= 0)) then
-   istatus(:) = 8   ! cannot evaluate in the quad
-   return
-endif
-
-if (using_chemistry) &
-   interp_vals = interp_vals * get_volume_mixing_ratio(obs_qty)
-
-! all interp values should be set by now.  set istatus
-istatus(:) = 0
-
-end subroutine model_interpolate
-
-!-----------------------------------------------------------------------
-!> internal only version of model interpolate. 
-!> does not check for locations too high - return all actual values.
-
-subroutine interpolate_values(state_handle, ens_size, location, obs_qty, varid, &
-                              interp_vals, istatus)
-
-type(ensemble_type), intent(in) :: state_handle
-integer,             intent(in) :: ens_size
-type(location_type), intent(in) :: location
-integer,             intent(in) :: obs_qty
-integer,             intent(in) :: varid
-real(r8),           intent(out) :: interp_vals(ens_size) 
-integer,            intent(out) :: istatus(ens_size)
-
-character(len=*), parameter :: routine = 'interpolate_values:'
-
-integer  :: which_vert, four_lons(4), four_lats(4)
-real(r8) :: lon_fract, lat_fract
-real(r8) :: lon_lat_vert(3), quad_vals(4, ens_size)
-type(quad_interp_handle) :: interp_handle
-
-interp_vals(:) = MISSING_R8
-istatus(:)     = 99
-
-interp_handle = get_interp_handle(obs_qty)
-lon_lat_vert  = get_location(location)
-which_vert    = nint(query_location(location)) 
-
-call quad_lon_lat_locate(interp_handle, lon_lat_vert(1), lon_lat_vert(2), &
-                         four_lons, four_lats, lon_fract, lat_fract, istatus(1))
-if (istatus(1) /= 0) then
-   istatus(:) = 3  ! cannot locate enclosing horizontal quad
-   return
-endif
-
-call get_quad_vals(state_handle, ens_size, varid, obs_qty, four_lons, four_lats, &
-                   lon_lat_vert, which_vert, quad_vals, istatus)
-if (any(istatus /= 0)) return
-
-call quad_lon_lat_evaluate(interp_handle, lon_fract, lat_fract, ens_size, &
-                           quad_vals, interp_vals, istatus)
-if (any(istatus /= 0)) then
-   istatus(:) = 8   ! cannot evaluate in the quad
-   return
-endif
-
-end subroutine interpolate_values
-
-!-----------------------------------------------------------------------
-!> return my_status /= 0 if obs is above a user-defined threshold.
-!> intended to be quick (low-cost) and not exact. 
-!> This intentionally does NOT have a case for vert type of
-!> SCALEHEIGHT - because this routine is only used to look at
-!> observation locations.  we have not yet encountered obs
-!> with that vertical type.
 
 subroutine obs_too_high(vert_value, which_vert, my_status)
 real(r8), intent(in) :: vert_value
@@ -1824,261 +1165,10 @@
 ! in the state vector
 if (varid > 0) then
    my_status = 0
->>>>>>> 2136e3f1
    return
 endif
    
 
-<<<<<<< HEAD
-! for now we haven't run into observations where the vertical coordinate
-! (of the OBS) is in scale height - but if we do it will fall into here.
-
-write(string2, *) 'vertical type: ', which_vert
-call error_handler(E_ERR, 'obs_too_high', 'unrecognized vertical type', &
-                   source, revision, revdate, text2=string2)
-
-end subroutine obs_too_high
-
-!-----------------------------------------------------------------------
-!>
-
-subroutine get_quad_vals(state_handle, ens_size, varid, obs_qty, four_lons, four_lats, &
-                         lon_lat_vert, which_vert, quad_vals, my_status)
-type(ensemble_type), intent(in) :: state_handle
-integer,             intent(in) :: ens_size
-integer,             intent(in) :: varid
-integer,             intent(in) :: obs_qty
-integer,             intent(in) :: four_lons(4)
-integer,             intent(in) :: four_lats(4)
-real(r8),            intent(in) :: lon_lat_vert(3)
-integer,             intent(in) :: which_vert
-real(r8),           intent(out) :: quad_vals(4, ens_size) !< array of interpolated values
-integer,            intent(out) :: my_status(ens_size)
-
-integer  :: icorner, numdims
-integer  :: level_one_array(ens_size)
-integer  :: four_levs1(4, ens_size), four_levs2(4, ens_size)
-real(r8) :: four_vert_fracts(4, ens_size)
-
-character(len=*), parameter :: routine = 'get_quad_vals:'
-
-quad_vals(:,:) = MISSING_R8
-my_status(:) = 99
-
-! need to consider the case for 2d vs 3d variables
-numdims = get_dims_from_qty(obs_qty, varid)
-
-! now here potentially we have different results for different
-! ensemble members.  the things that can vary are dimensioned by ens_size.
-
-if (numdims == 3) then
-
-   ! build 4 columns to find vertical level numbers
-   do icorner=1, 4
-      call find_vertical_levels(state_handle, ens_size, &
-                                four_lons(icorner), four_lats(icorner), lon_lat_vert(3), &
-                                which_vert, obs_qty, varid, &
-                                four_levs1(icorner, :), four_levs2(icorner, :), & 
-                                four_vert_fracts(icorner, :), my_status)
-      if (any(my_status /= 0)) return
-  
-   enddo
-   
-   ! we have all the indices and fractions we could ever want.
-   ! now get the data values at the bottom levels, the top levels, 
-   ! and do vertical interpolation to get the 4 values in the columns.
-   ! the final horizontal interpolation will happen later.
-      
-   if (varid > 0) then
-
-      call get_four_state_values(state_handle, ens_size, four_lons, four_lats, &
-                                four_levs1, four_levs2, four_vert_fracts, &   
-                                varid, quad_vals, my_status)
-
-   else ! get 3d special variables in another ways ( like QTY_PRESSURE )
-      call get_four_nonstate_values(state_handle, ens_size, four_lons, four_lats, &
-                                   four_levs1, four_levs2, four_vert_fracts, & 
-                                   obs_qty, quad_vals, my_status)
-
-   endif
-
-   if (any(my_status /= 0)) return
-
-else if (numdims == 2) then
-
-   if (varid > 0) then
-      level_one_array(:) = 1
-      do icorner=1, 4
-         call get_values_from_varid(state_handle,  ens_size, & 
-                                    four_lons(icorner), four_lats(icorner), &
-                                    level_one_array, varid, quad_vals(icorner,:),my_status)
-         if (any(my_status /= 0)) return
-
-      enddo
-
-   else ! special 2d case
-      do icorner=1, 4
-         call get_quad_values(ens_size, four_lons(icorner), four_lats(icorner), &
-                               obs_qty, obs_qty, quad_vals(icorner,:))
-      enddo
-      ! apparently this can't fail
-      my_status(:) = 0
-      
-   endif
-
-else
-   write(string1, *) trim(get_name_for_quantity(obs_qty)), ' has dimension ', numdims
-   call error_handler(E_ERR, routine, 'only supports 2D or 3D fields', &
-                      source, revision, revdate, text2=string1)
-endif
-
-! when you get here, my_status() was set either by passing it to a
-! subroutine, or setting it explicitly here.  if this routine returns
-! the default value of 99 something went wrong in this logic.
-
-end subroutine get_quad_vals
-
-!-----------------------------------------------------------------------
-!>
-
-subroutine get_four_state_values(state_handle, ens_size, four_lons, four_lats, &
-                                 four_levs1, four_levs2, four_vert_fracts, &
-                                 varid, quad_vals, my_status)
-
-type(ensemble_type), intent(in) :: state_handle
-integer,             intent(in) :: ens_size
-integer,             intent(in) :: four_lons(4), four_lats(4)
-integer,             intent(in) :: four_levs1(4, ens_size), four_levs2(4, ens_size)
-real(r8),            intent(in) :: four_vert_fracts(4, ens_size)
-integer,             intent(in) :: varid
-real(r8),           intent(out) :: quad_vals(4, ens_size) !< array of interpolated values
-integer,            intent(out) :: my_status(ens_size)
-
-integer  :: icorner
-real(r8) :: vals1(ens_size), vals2(ens_size)
-
-character(len=*), parameter :: routine = 'get_four_state_values:'
-
-do icorner=1, 4
-   call get_values_from_varid(state_handle,  ens_size, &
-                              four_lons(icorner), four_lats(icorner), &
-                              four_levs1(icorner, :), varid, vals1, &
-                              my_status)
-
-   if (any(my_status /= 0)) then
-      my_status(:) = 16   ! cannot retrieve vals1 values
-      return
-   endif
-
-   call get_values_from_varid(state_handle,  ens_size, &
-                              four_lons(icorner), four_lats(icorner), &
-                              four_levs2(icorner, :), varid, vals2, my_status)
-   if (any(my_status /= 0)) then
-      my_status(:) = 17   ! cannot retrieve top values
-      return
-   endif
-
-   call vert_interp(ens_size, vals1, vals2, four_vert_fracts(icorner, :), & 
-                    quad_vals(icorner, :))
-
-enddo
-
-
-end subroutine get_four_state_values
-
-!-----------------------------------------------------------------------
-!>
-
-subroutine get_four_nonstate_values(state_handle, ens_size, four_lons, four_lats, &
-                                 four_levs1, four_levs2, four_vert_fracts, &
-                                 obs_qty, quad_vals, my_status)
-
-type(ensemble_type), intent(in) :: state_handle
-integer,             intent(in) :: ens_size
-integer,             intent(in) :: four_lons(4), four_lats(4)
-integer,             intent(in) :: four_levs1(4, ens_size), four_levs2(4, ens_size)
-real(r8),            intent(in) :: four_vert_fracts(4, ens_size)
-integer,             intent(in) :: obs_qty
-real(r8),           intent(out) :: quad_vals(4, ens_size) !< array of interpolated values
-integer,            intent(out) :: my_status(ens_size)
-
-integer  :: icorner
-real(r8) :: vals1(ens_size), vals2(ens_size)
-
-character(len=*), parameter :: routine = 'get_four_nonstate_values:'
-
-do icorner=1, 4
-   call get_values_from_nonstate_fields(state_handle,  ens_size, &
-                              four_lons(icorner), four_lats(icorner), &
-                              four_levs1(icorner, :), obs_qty, vals1, my_status)
-   if (any(my_status /= 0)) then
-      my_status(:) = 16   ! cannot retrieve vals1 values
-      return
-   endif
-
-   call get_values_from_nonstate_fields(state_handle,  ens_size, &
-                              four_lons(icorner), four_lats(icorner), &
-                              four_levs2(icorner, :), obs_qty, vals2, my_status)
-   if (any(my_status /= 0)) then
-      my_status(:) = 17   ! cannot retrieve top values
-      return
-   endif
-
-   call vert_interp(ens_size, vals1, vals2, four_vert_fracts(icorner, :), &
-                    quad_vals(icorner, :))
-
-enddo
-
-end subroutine get_four_nonstate_values
-
-!-----------------------------------------------------------------------
-!> figure out whether this is a 2d or 3d field based on the quantity.
-!> if this field is in the state vector, use the state routines.
-!> if it's not, there are cases for known other quantities we can
-!> interpolate and return.  add any new non-state fields here.
-
-function get_dims_from_qty(obs_quantity, var_id)
-integer, intent(in) :: obs_quantity
-integer, intent(in) :: var_id
-integer :: get_dims_from_qty
-
-character(len=*), parameter :: routine = 'get_dims_from_qty:'
-
-if (var_id > 0) then
-   get_dims_from_qty = get_num_dims(domain_id,var_id)
-else
-   select case (obs_quantity)
-      case (QTY_SURFACE_ELEVATION)
-         get_dims_from_qty = 2
-      case (QTY_PRESSURE, QTY_GEOMETRIC_HEIGHT)
-         get_dims_from_qty = 3
-      case default 
-         write(string1, *) 'we can not interpolate qty "', get_name_for_quantity(obs_quantity), &
-                           '" if the dimension is not known'
-         call error_handler(E_ERR,routine, string1,source,revision,revdate)
-    end select
-endif
-
-end function get_dims_from_qty
-
-!-----------------------------------------------------------------------
-!> return 0 (ok) if we know how to interpolate this quantity.
-!> if it is a field in the state, return the variable id from
-!> the state structure.  if not in the state, varid will return -1
-
-subroutine ok_to_interpolate(obs_qty, varid, my_status)
-integer, intent(in)  :: obs_qty
-integer, intent(out) :: varid
-integer, intent(out) :: my_status
-
-! See if the state contains the obs quantity 
-varid = get_varid_from_kind(domain_id, obs_qty)
-
-! in the state vector
-if (varid > 0) then
-   my_status = 0
-   return
-=======
 ! add any quantities that can be interpolated to this list if they
 ! are not in the state vector.
 select case (obs_qty)
@@ -2392,320 +1482,6 @@
       call build_heights(nlevels, surface_pressure(imember), surface_elevation(1), &
                          tv(:, imember), height_array(:, imember))
    enddo
->>>>>>> 2136e3f1
-endif
-   
-
-<<<<<<< HEAD
-! add any quantities that can be interpolated to this list if they
-! are not in the state vector.
-select case (obs_qty)
-   case (QTY_SURFACE_ELEVATION, &
-         QTY_PRESSURE,          &
-         QTY_GEOMETRIC_HEIGHT,  &
-         QTY_VERTLEVEL) 
-      my_status = 0
-   case default
-      my_status = 2
-end select
-
-
-end subroutine ok_to_interpolate
-
-
-!-----------------------------------------------------------------------
-!>
-!>  This is for 2d special observations quantities not in the state
-
-subroutine get_quad_values(ens_size, lon_index, lat_index, obs_quantity, stagger_qty, vals)
-integer,  intent(in) :: ens_size
-integer,  intent(in) :: lon_index
-integer,  intent(in) :: lat_index
-integer,  intent(in) :: obs_quantity
-integer,  intent(in) :: stagger_qty
-real(r8), intent(out) :: vals(ens_size) 
-
-character(len=*), parameter :: routine = 'get_quad_values'
-
-integer :: stagger, prev_lon, next_lat
-real(r8) :: vals1(ens_size), vals2(ens_size)
-
-stagger = grid_stagger%qty_stagger(stagger_qty)
-
-select case (obs_quantity)
-   case (QTY_SURFACE_ELEVATION)
-
-     select case (stagger)
-       case (STAGGER_U)
-          call quad_index_neighbors(lon_index, lat_index, prev_lon, next_lat)
-          vals1(:) = phis(lon_index, lat_index) 
-          vals2(:) = phis(lon_index, next_lat) 
-     
-        vals = (vals1 + vals2) * 0.5_r8 
-     
-       case (STAGGER_V)
-          call quad_index_neighbors(lon_index, lat_index, prev_lon, next_lat)
-          vals1(:) = phis(lon_index, lat_index) 
-          vals2(:) = phis(prev_lon,  lat_index) 
-     
-        vals = (vals1 + vals2) * 0.5_r8
-     
-       ! no stagger - cell centers, or W stagger
-       case default
-  
-        vals = phis(lon_index, lat_index)
-  
-     end select
-    
-     !>@todo FIXME:
-     ! should this be using gravity at the given latitude? 
-     vals = vals / gravity
-
-   case default 
-      write(string1, *) 'we can not interpolate qty', obs_quantity
-      call error_handler(E_ERR,routine,string1,source,revision,revdate)
-
-end select
-
-end subroutine get_quad_values
-
-
-!-----------------------------------------------------------------------
-!> interpolate in the vertical between 2 arrays of items.
-!>
-!> vert_fracts: 0 is 100% of the first level and 
-!>              1 is 100% of the second level
-
-subroutine vert_interp(nitems, levs1, levs2, vert_fracts, out_vals)
-integer,  intent(in)  :: nitems
-real(r8), intent(in)  :: levs1(nitems)
-real(r8), intent(in)  :: levs2(nitems)
-real(r8), intent(in)  :: vert_fracts(nitems)
-real(r8), intent(out) :: out_vals(nitems)
-
-out_vals(:) = (levs1(:) * (1.0_r8-vert_fracts(:))) + &
-              (levs2(:) *         vert_fracts(:))
-
-end subroutine vert_interp
-
-!-----------------------------------------------------------------------
-!> given lon/lat indices, add one to lat and subtract one from lon
-!> check for wraparound in lon, and north pole at lat.
-!> intent is that you give the indices into the staggered grid
-!> and the return values are the indices in the original unstaggered
-!> grid that you need to compute the midpoints for the staggers.
-!>@todo FIXME this needs a picture or ascii art
-
-subroutine quad_index_neighbors(lon_index, lat_index, prev_lon, next_lat)
-integer, intent(in)  :: lon_index
-integer, intent(in)  :: lat_index
-integer, intent(out) :: prev_lon
-integer, intent(out) :: next_lat
-
-next_lat = lat_index+1
-if (next_lat > grid_data%lat%nsize) next_lat = grid_data%lat%nsize
-
-prev_lon = lon_index-1
-if (prev_lon < 1) prev_lon = grid_data%lon%nsize
-
-end subroutine quad_index_neighbors
-
-
-!-----------------------------------------------------------------------
-!> given a lon/lat index number, a quantity and a vertical value and type,
-!> return which two levels these are between and the fraction across.
-!> 
-
-subroutine find_vertical_levels(ens_handle, ens_size, lon_index, lat_index, vert_val, &
-                                which_vert, obs_qty, var_id, levs1, levs2, vert_fracts, my_status)
-type(ensemble_type), intent(in)  :: ens_handle
-integer,             intent(in)  :: ens_size
-integer,             intent(in)  :: lon_index 
-integer,             intent(in)  :: lat_index
-real(r8),            intent(in)  :: vert_val
-integer,             intent(in)  :: which_vert
-integer,             intent(in)  :: obs_qty
-integer,             intent(in)  :: var_id
-integer,             intent(out) :: levs1(ens_size)
-integer,             intent(out) :: levs2(ens_size)
-real(r8),            intent(out) :: vert_fracts(ens_size)
-integer,             intent(out) :: my_status(ens_size)
-
-character(len=*), parameter :: routine = 'find_vertical_levels:'
-
-integer  :: l1, l2, imember, level_one, status1, k
-real(r8) :: fract1
-real(r8) :: surf_pressure (  ens_size )
-real(r8) :: pressure_array( ref_nlevels, ens_size )
-real(r8) :: height_array  ( ref_nlevels, ens_size )
-
-! assume the worst
-levs1(:)    = MISSING_I
-levs2(:)    = MISSING_I
-vert_fracts(:) = MISSING_R8
-my_status(:)   = 98
-
-! ref_nlevels is the number of vertical levels (midlayer points)
-
-level_one = 1
-
-select case (which_vert)
-
-   case(VERTISPRESSURE)
-      ! construct a pressure column here and find the model levels
-      ! that enclose this value
-      call get_staggered_values_from_qty(ens_handle, ens_size, QTY_SURFACE_PRESSURE, &
-                                         lon_index, lat_index, level_one, obs_qty, &
-                                         surf_pressure, status1)
-      if (status1 /= 0) then
-         my_status(:) = status1
-         return
-      endif
-
-      call build_cam_pressure_columns(ens_size, surf_pressure, ref_nlevels, pressure_array)
-
-      do imember=1, ens_size
-         call pressure_to_level(ref_nlevels, pressure_array(:, imember), vert_val, & 
-                                levs1(imember), levs2(imember), &
-                                vert_fracts(imember), my_status(imember))
-
-      enddo
-
-      if (debug_level > 100) then
-         do k = 1,ens_size
-            print*, 'ISPRESSURE levs1(k), levs2(k), vert_fracts(k), vert_val', &
-                     levs1(k), levs2(k), vert_fracts(k), vert_val
-          enddo
-      endif
-
-   case(VERTISHEIGHT)
-      ! construct a height column here and find the model levels
-      ! that enclose this value
-      call cam_height_levels(ens_handle, ens_size, lon_index, lat_index, ref_nlevels, obs_qty, &
-                             height_array, my_status)
-      if (any(my_status /= 0)) return   !>@todo FIXME let successful members continue?
-
-      if (debug_level > 400) then
-         do k = 1,ref_nlevels
-            print*, 'ISHEIGHT: ', k, height_array(k,1)
-         enddo
-      endif
-
-      do imember=1, ens_size
-         call height_to_level(ref_nlevels, height_array(:, imember), vert_val, & 
-                             levs1(imember), levs2(imember), vert_fracts(imember), &
-                             my_status(imember))
-      enddo
-      if (any(my_status /= 0)) return   !>@todo FIXME let successful members continue?
-
-      if (debug_level > 100) then
-         do k = 1,ens_size
-            print*, 'ISHEIGHT ens#, levs1(#), levs2(#), vert_fracts(#), top/bot height(#)', &
-                     k, levs1(k), levs2(k), vert_fracts(k), height_array(levs2(k),k), height_array(levs1(k), k)
-         enddo
-      endif
-      
-   case(VERTISLEVEL)
-      ! this routine returns false if the level number is out of range.
-      if (.not. check_good_levels(vert_val, ref_nlevels, l1, l2, fract1)) then
-         my_status(:) = 8
-         return
-      endif
-
-      ! because we're given a model level as input, all the ensemble
-      ! members have the same outgoing values.
-      levs1(:) = l1
-      levs2(:) = l2
-      vert_fracts(:) = fract1
-      my_status(:) = 0
-
-      if (debug_level > 100) then
-         do k = 1,ens_size
-            print*, 'ISLEVEL levs1(k), levs2(k), vert_fracts(k), vert_val', &
-                     levs1(k), levs2(k), vert_fracts(k), vert_val
-         enddo
-      endif
-
-   ! 2d fields
-   case(VERTISUNDEF, VERTISSURFACE)
-      if (get_dims_from_qty(obs_qty, var_id) == 2) then
-         levs1(:) = ref_nlevels - 1
-         levs2(:) = ref_nlevels
-         vert_fracts(:) = 1.0_r8
-         my_status(:) = 0
-      else
-         my_status(:) = 4 ! can not get vertical levels
-      endif
-
-   case default
-      write(string1, *) 'unsupported vertical type: ', which_vert
-      call error_handler(E_ERR,routine,string1,source,revision,revdate)
-      
-end select
-
-! by this time someone has already set my_status(), good or bad.
-
-end subroutine find_vertical_levels
-
-!-----------------------------------------------------------------------
-!> Compute the heights at pressure midpoints
-!>
-!> this version does all ensemble members at once.
-
-subroutine cam_height_levels(ens_handle, ens_size, lon_index, lat_index, nlevels, qty, height_array, my_status) 
-type(ensemble_type), intent(in)  :: ens_handle
-integer,             intent(in)  :: ens_size
-integer,             intent(in)  :: lon_index
-integer,             intent(in)  :: lat_index
-integer,             intent(in)  :: nlevels
-integer,             intent(in)  :: qty
-real(r8),            intent(out) :: height_array(nlevels, ens_size)
-integer,             intent(out) :: my_status(ens_size)
-
-integer  :: k, level_one, imember, status1
-real(r8) :: surface_elevation(1)
-real(r8) :: surface_pressure(ens_size), mbar(nlevels, ens_size)
-real(r8) :: tv(nlevels, ens_size)  ! Virtual temperature, top to bottom
-
-! this is for surface obs
-level_one = 1
-
-! get the surface pressure from the ens_handle
-call get_staggered_values_from_qty(ens_handle, ens_size, QTY_SURFACE_PRESSURE, &
-                                   lon_index, lat_index, level_one, qty, surface_pressure, status1)
-
-! get the surface elevation from the phis, including stagger if needed
-call get_quad_values(1, lon_index, lat_index, QTY_SURFACE_ELEVATION, qty, surface_elevation)
-
-call compute_virtual_temperature(ens_handle, ens_size, lon_index, lat_index, nlevels, qty, tv, status1)
-
-if (status1 /= 0) then
-   my_status = status1
-   return
-endif
-
-if (use_variable_mean_mass) then
-   call compute_mean_mass(ens_handle, ens_size, lon_index, lat_index, nlevels, qty, mbar, status1)
-
-   if (status1 /= 0) then
-      my_status = status1
-      return
-   endif
-
-   ! compute the height columns for each ensemble member - passing mbar() array in.
-   do imember = 1, ens_size
-      call build_heights(nlevels, surface_pressure(imember), surface_elevation(1), &
-                         tv(:, imember), height_array(:, imember), mbar=mbar(:, imember))
-   enddo
-
-else
-   ! compute the height columns for each ensemble member - no mbar() argument here.
-   ! (you cannot just pass 1.0 in for the mbar() array; it uses a different gas constant
-   ! in the variable mean mass case.)
-   do imember = 1, ens_size
-      call build_heights(nlevels, surface_pressure(imember), surface_elevation(1), &
-                         tv(:, imember), height_array(:, imember))
-   enddo
 endif
 
 
@@ -3201,500 +1977,6 @@
 character(len=*), parameter :: routine = 'write_model_time'
 
 if ( .not. module_initialized ) call static_init_model
-=======
-
-if (debug_level > 100) then
- do imember = 1, ens_size
-  print *, ''
-  print *, 'geopotential, member: ', imember
-  do k = 1, nlevels
-    print*, 'tv(level)    ', k, tv(k, imember)
-  enddo
-  do k = 1, nlevels
-    print*, 'height(level)', k, height_array(k, imember)
-  enddo
- enddo
-endif
-
-! convert entire array to geometric height (from potential height)
-call gph2gmh(height_array, grid_data%lat%vals(lat_index))
-
-if (debug_level > 100) then
- do imember = 1, ens_size
-  print *, ''
-  print *, 'geometric, member: ', imember
-  do k = 1, nlevels
-    print*, 'height(level)', k, height_array(k, imember)
-  enddo
- enddo
-endif
-
-my_status(:) = 0
-
-end subroutine cam_height_levels
-
-!-----------------------------------------------------------------------
-!> Compute the pressures at the layer midpoints for multiple columns
-
-subroutine build_cam_pressure_columns(ens_size, surface_pressure, n_levels, pressure_array)
-
-integer,            intent(in)  :: ens_size
-real(r8),           intent(in)  :: surface_pressure(:)   ! in pascals
-integer,            intent(in)  :: n_levels
-real(r8),           intent(out) :: pressure_array(:,:)
-
-integer :: j, k
-
-! Set midpoint pressures.  This array mirrors the order of the
-! cam model levels: 1 is the model top, N is the bottom.
-
-do j=1, ens_size
-   do k=1,n_levels
-      pressure_array(k, j) = ref_surface_pressure    * grid_data%hyam%vals(k) + &
-                                 surface_pressure(j) * grid_data%hybm%vals(k) 
-   enddo
-enddo
-
-end subroutine build_cam_pressure_columns
-
-
-!-----------------------------------------------------------------------
-!> Compute column of pressures at the layer midpoints for the given 
-!> surface pressure.  
-!>
-!> to get pressure on layer interfaces, the computation would be identical
-!> but use hyai, hybi.  (also have n_levels+1)
-
-subroutine single_pressure_column(surface_pressure, n_levels, pressure_array)
-
-real(r8),           intent(in)  :: surface_pressure   ! in pascals
-integer,            intent(in)  :: n_levels
-real(r8),           intent(out) :: pressure_array(n_levels)
-
-integer :: k
-
-! Set midpoint pressures.  This array mirrors the order of the
-! cam model levels: 1 is the model top, N is the bottom.
-
-do k=1, n_levels
-   pressure_array(k) = ref_surface_pressure * grid_data%hyam%vals(k) + &
-                           surface_pressure * grid_data%hybm%vals(k)
-enddo
-
-end subroutine single_pressure_column
-
-!-----------------------------------------------------------------------
-!> Compute pressure at one level given the surface pressure
-!> cam model levels: 1 is the model top, N is the bottom.
-!> in this version of the routine level is integer/whole value
-
-function single_pressure_value_int(surface_pressure, level)
-
-real(r8), intent(in)  :: surface_pressure   ! in pascals
-integer,  intent(in)  :: level
-real(r8) :: single_pressure_value_int
-
-! cam model levels: 1 is the model top, N is the bottom.
-
-single_pressure_value_int = ref_surface_pressure * grid_data%hyam%vals(level) + &
-                                surface_pressure * grid_data%hybm%vals(level)
-
-end function single_pressure_value_int
-
-!-----------------------------------------------------------------------
-!> Compute pressure at one level given the surface pressure
-!> cam model levels: 1 is the model top, N is the bottom.
-!> fraction = 0 is full level 1, fraction = 1 is full level 2
-!> level is real/fractional value
-
-
-function single_pressure_value_real(surface_pressure, level)
-
-real(r8), intent(in)  :: surface_pressure   ! in pascals
-real(r8), intent(in)  :: level
-real(r8) :: single_pressure_value_real
-
-integer :: k
-real(r8) :: fract, pres1, pres2
-
-k = int(level)
-fract = level - int(level)
-
-if (k /= ref_nlevels) then
-   pres1 = single_pressure_value_int(surface_pressure, k)
-   pres2 = single_pressure_value_int(surface_pressure, k+1)
-else
-   pres1 = single_pressure_value_int(surface_pressure, k-1)
-   pres2 = single_pressure_value_int(surface_pressure, k)
-   fract = 1.0_r8
-endif
-
-single_pressure_value_real = (pres1 * (1.0_r8 - fract)) + &
-                              pres2 * (fract)
-
-end function single_pressure_value_real
-
-!-----------------------------------------------------------------------
-!> return the level indices and fraction across the level.
-!> level 1 is model top, level N is model bottom. 
-!> pressure is smallest at the top, so the values are not inverted
-!> in the array.
-!> fract = 0 means full lev1 value,
-!> fract = 1 means full lev2 value. 
-!> return non-zero if value outside valid range.
-
-subroutine pressure_to_level(nlevels, pressures, p_val, &
-                              lev1, lev2, fract, my_status)
-
-integer,  intent(in)  :: nlevels
-real(r8), intent(in)  :: pressures(:)
-real(r8), intent(in)  :: p_val
-integer,  intent(out) :: lev1
-integer,  intent(out) :: lev2
-real(r8), intent(out) :: fract  
-integer,  intent(out) :: my_status
-
-call find_enclosing_indices(nlevels, pressures, p_val, lev1, lev2, fract, my_status, & 
-                            inverted = .false., log_scale = use_log_vertical_scale)
-
-if (my_status /= 0) my_status = 10
-
-end subroutine pressure_to_level
-
-!-----------------------------------------------------------------------
-!> return the level indices and fraction across the level.
-!> level 1 is model top, level N is model bottom. 
-!> height is largest at the top, so the values *are* inverted
-!> in the array.
-!> fract = 0 means full lev1 value,
-!> fract = 1 means full lev2 value. 
-!> return non-zero if value outside valid range.
-
-subroutine height_to_level(nlevels, heights, h_val, &
-                            lev1, lev2, fract, my_status)
-
-integer,  intent(in)  :: nlevels
-real(r8), intent(in)  :: heights(:)
-real(r8), intent(in)  :: h_val
-integer,  intent(out) :: lev1
-integer,  intent(out) :: lev2
-real(r8), intent(out) :: fract  
-integer,  intent(out) :: my_status
-
-character(len=*), parameter :: routine = 'height_to_level:'
-
-call find_enclosing_indices(nlevels, heights, h_val, lev1, lev2, fract, my_status, &
-                            inverted = .true., log_scale = .false.)
-
-if (my_status /= 0) my_status = 11
-
-end subroutine height_to_level
-
-!-----------------------------------------------------------------------
-!> in cam level 1 is at the model top, level N is the lowest level
-!> our convention in this code is:  between levels a fraction of 0
-!> is 100% level 1, and fraction of 1 is 100% level 2.
-
-function check_good_levels(vert_value, valid_range, l1, l2, fract)
-real(r8), intent(in)  :: vert_value
-integer,  intent(in)  :: valid_range
-integer,  intent(out) :: l1
-integer,  intent(out) :: l2
-real(r8), intent(out) :: fract
-logical               :: check_good_levels
-
-integer :: integer_level
-real(r8) :: fract_level
-
-! be a pessimist, then you're never disappointed
-check_good_levels = .false.
-l1 = MISSING_I
-l2 = MISSING_I
-fract = MISSING_R8
-
-! out of range checks
-if (vert_value < 1.0_r8 .or. vert_value > valid_range) return
-
-integer_level = floor(vert_value) 
-fract_level = vert_value - integer_level 
-
-! cam levels start at the top so level 1 is
-! the highest level and increases on the way down.
-
-!>might want to allow extrapolation - which means
-!>allowing out of range values here and handling
-!>them correctly in the calling and vert_interp() code.
-
-if (vert_value /= valid_range) then
-   l1 = integer_level
-   l2 = integer_level + 1
-   fract = fract_level
-else   
-   ! equal to the largest level number
-   l1 = integer_level - 1
-   l2 = integer_level
-   fract = 1.0_r8
-endif
-
-check_good_levels = .true.
-
-end function check_good_levels
-
-
-!-----------------------------------------------------------------------
-!> based on the stagger that corresponds to the given quantity,
-!> return the handle to the interpolation grid
-
-
-function get_interp_handle(obs_quantity)
-integer, intent(in)      :: obs_quantity
-type(quad_interp_handle) :: get_interp_handle
-
-character(len=*), parameter :: routine = 'get_interp_handle:'
-
-select case (grid_stagger%qty_stagger(obs_quantity))
-   case ( STAGGER_U ) 
-      get_interp_handle = interp_u_staggered
-   case ( STAGGER_V ) 
-      get_interp_handle = interp_v_staggered
-   case ( STAGGER_NONE )
-      get_interp_handle = interp_nonstaggered
-   case ( STAGGER_W ) 
-      write(string1,*) 'w stagger -- not supported yet'
-      call error_handler(E_ERR,routine,string1,source,revision,revdate)
-   case ( STAGGER_UV ) 
-      write(string1,*) 'uv stagger -- not supported yet'
-      call error_handler(E_ERR,routine,string1,source,revision,revdate)
-   case default
-      write(string1,*) 'unknown stagger -- this should never happen'
-      call error_handler(E_ERR,routine,string1,source,revision,revdate)
-end select
-                      
-end function get_interp_handle
-
-!-----------------------------------------------------------------------
-!>
-!> Set the desired minimum model advance time. This is generally NOT the
-!> dynamical timestep of the model, but rather the shortest forecast length
-!> you are willing to make. This impacts how frequently the observations
-!> may be assimilated.
-!>
-!>
-
-function shortest_time_between_assimilations()
-
-character(len=*), parameter :: routine = 'shortest_time_between_assimilations:'
-
-type(time_type) :: shortest_time_between_assimilations
-
-if ( .not. module_initialized ) call static_init_model
-
-shortest_time_between_assimilations = set_time(assimilation_period_seconds, &
-                                               assimilation_period_days)
-
-write(string1,*)'assimilation period is ',assimilation_period_days,   ' days ', &
-                                          assimilation_period_seconds,' seconds'
-call error_handler(E_MSG,routine,string1,source,revision,revdate)
-
-end function shortest_time_between_assimilations
-
-
-
-
-!-----------------------------------------------------------------------
-!>
-!> Does any shutdown and clean-up needed for model.
-!>
-
-subroutine end_model()
-
-! deallocate arrays from grid and anything else
-
-call free_cam_grid(grid_data)
-
-call free_std_atm_tables()
-
-call finalize_quad_interp(interp_nonstaggered)
-call finalize_quad_interp(interp_u_staggered)
-call finalize_quad_interp(interp_v_staggered)
-
-if (using_chemistry) call finalize_chem_tables()
-
-end subroutine end_model
-
-
-!-----------------------------------------------------------------------
-!>
-!> Writes the model-specific attributes to a DART 'diagnostic' netCDF file.
-!> This includes coordinate variables and some metadata, but NOT the
-!> actual DART state.
-!>
-!> @param ncid    the netCDF handle of the DART diagnostic file opened by
-!>                assim_model_mod:init_diag_output
-
-subroutine nc_write_model_atts(ncid, dom_id)
-
-integer, intent(in) :: ncid      ! netCDF file identifier
-integer, intent(in) :: dom_id    ! not used since there is only one domain
-
-!----------------------------------------------------------------------
-! local variables 
-!----------------------------------------------------------------------
-
-character(len=*), parameter :: routine = 'nc_write_model_atts'
-
-if ( .not. module_initialized ) call static_init_model
-
-!-------------------------------------------------------------------------------
-! Write Global Attributes 
-!-------------------------------------------------------------------------------
-
-call nc_begin_define_mode(ncid, routine)
-
-call nc_add_global_creation_time(ncid, routine)
-
-call nc_add_global_attribute(ncid, "model_source", source, routine)
-call nc_add_global_attribute(ncid, "model_revision", revision, routine)
-call nc_add_global_attribute(ncid, "model_revdate", revdate, routine)
-
-call nc_add_global_attribute(ncid, "model", "CAM", routine)
-
-! this option is for users who want the smallest output
-! or diagnostic files - only the state vector data will
-! be written.   otherwise, if you want to plot this data
-! the rest of this routine writes out enough grid info
-! to make the output file look like the input.
-if (suppress_grid_info_in_output) then
-   call nc_end_define_mode(ncid, routine)
-   return
-endif
-
-!----------------------------------------------------------------------------
-! Output the grid variables.
-!----------------------------------------------------------------------------
-! Define the new dimensions IDs
-!----------------------------------------------------------------------------
-
-call nc_define_dimension(ncid, 'lon',  grid_data%lon%nsize,  routine)
-call nc_define_dimension(ncid, 'lat',  grid_data%lat%nsize,  routine)
-call nc_define_dimension(ncid, 'slon', grid_data%slon%nsize, routine)
-call nc_define_dimension(ncid, 'slat', grid_data%slat%nsize, routine)
-call nc_define_dimension(ncid, 'lev',  grid_data%lev%nsize,  routine)
-call nc_define_dimension(ncid, 'ilev', grid_data%ilev%nsize, routine)
-call nc_define_dimension(ncid, 'gw',   grid_data%gw%nsize,   routine)
-call nc_define_dimension(ncid, 'hyam', grid_data%hyam%nsize, routine)
-call nc_define_dimension(ncid, 'hybm', grid_data%hybm%nsize, routine)
-call nc_define_dimension(ncid, 'hyai', grid_data%hyai%nsize, routine)
-call nc_define_dimension(ncid, 'hybi', grid_data%hybi%nsize, routine)
-
-!----------------------------------------------------------------------------
-! Create the Coordinate Variables and the Attributes
-! The contents will be written in a later block of code.
-!----------------------------------------------------------------------------
-
-! U,V Grid Longitudes
-call nc_define_real_variable(     ncid, 'lon', (/ 'lon' /),                 routine)
-call nc_add_attribute_to_variable(ncid, 'lon', 'long_name', 'longitude',    routine)
-call nc_add_attribute_to_variable(ncid, 'lon', 'units',     'degrees_east', routine)
-
-
-call nc_define_real_variable(     ncid, 'slon', (/ 'slon' /),                       routine)
-call nc_add_attribute_to_variable(ncid, 'slon', 'long_name', 'staggered longitude', routine)
-call nc_add_attribute_to_variable(ncid, 'slon', 'units',     'degrees_east',        routine)
-
-! U,V Grid Latitudes
-call nc_define_real_variable(     ncid, 'lat', (/ 'lat' /),                  routine)
-call nc_add_attribute_to_variable(ncid, 'lat', 'long_name', 'latitude',      routine)
-call nc_add_attribute_to_variable(ncid, 'lat', 'units',     'degrees_north', routine)
-
-
-call nc_define_real_variable(     ncid, 'slat', (/ 'slat' /),                      routine)
-call nc_add_attribute_to_variable(ncid, 'slat', 'long_name', 'staggered latitude', routine)
-call nc_add_attribute_to_variable(ncid, 'slat', 'units',     'degrees_north',      routine)
-
-! Vertical Grid Latitudes
-call nc_define_real_variable(     ncid, 'lev', (/ 'lev' /),                                                     routine)
-call nc_add_attribute_to_variable(ncid, 'lev', 'long_name',      'hybrid level at midpoints (1000*(A+B))',      routine)
-call nc_add_attribute_to_variable(ncid, 'lev', 'units',          'hPa',                                         routine)
-call nc_add_attribute_to_variable(ncid, 'lev', 'positive',       'down',                                        routine)
-call nc_add_attribute_to_variable(ncid, 'lev', 'standard_name',  'atmosphere_hybrid_sigma_pressure_coordinate', routine)
-call nc_add_attribute_to_variable(ncid, 'lev', 'formula_terms',  'a: hyam b: hybm p0: P0 ps: PS',               routine)
-
-
-call nc_define_real_variable(     ncid, 'ilev', (/ 'ilev' /),                                                    routine)
-call nc_add_attribute_to_variable(ncid, 'ilev', 'long_name',      'hybrid level at interfaces (1000*(A+B))',     routine)
-call nc_add_attribute_to_variable(ncid, 'ilev', 'units',          'hPa',                                         routine)
-call nc_add_attribute_to_variable(ncid, 'ilev', 'positive',       'down',                                        routine)
-call nc_add_attribute_to_variable(ncid, 'ilev', 'standard_name',  'atmosphere_hybrid_sigma_pressure_coordinate', routine)
-call nc_add_attribute_to_variable(ncid, 'ilev', 'formula_terms',  'a: hyai b: hybi p0: P0 ps: PS',               routine)
-
-! Hybrid Coefficients
-call nc_define_real_variable(     ncid, 'hyam', (/ 'lev' /),                                            routine)
-call nc_add_attribute_to_variable(ncid, 'hyam', 'long_name', 'hybrid A coefficient at layer midpoints', routine)
-
-call nc_define_real_variable(     ncid, 'hybm', (/ 'lev' /),                                            routine)
-call nc_add_attribute_to_variable(ncid, 'hybm', 'long_name', 'hybrid B coefficient at layer midpoints', routine)
-
-
-call nc_define_real_variable(     ncid, 'hyai', (/ 'ilev' /),                                            routine)
-call nc_add_attribute_to_variable(ncid, 'hyai', 'long_name', 'hybrid A coefficient at layer interfaces', routine)
-
-
-call nc_define_real_variable(     ncid, 'hybi', (/ 'ilev' /),                                            routine)
-call nc_add_attribute_to_variable(ncid, 'hybi', 'long_name', 'hybrid B coefficient at layer interfaces', routine)
-
-! Gaussian Weights
-call nc_define_real_variable(     ncid, 'gw', (/ 'lat' /),                  routine)
-call nc_add_attribute_to_variable(ncid, 'gw', 'long_name', 'gauss weights', routine)
-
-call nc_define_real_scalar(       ncid, 'P0', routine)
-call nc_add_attribute_to_variable(ncid, 'P0', 'long_name', 'reference pressure', routine)
-call nc_add_attribute_to_variable(ncid, 'P0', 'units',     'Pa',                 routine)
-
-! Finished with dimension/variable definitions, must end 'define' mode to fill.
-
-call nc_end_define_mode(ncid, routine)
-
-!----------------------------------------------------------------------------
-! Fill the coordinate variables
-!----------------------------------------------------------------------------
-
-call nc_put_variable(ncid, 'lon',  grid_data%lon%vals,  routine)
-call nc_put_variable(ncid, 'lat',  grid_data%lat%vals,  routine)
-call nc_put_variable(ncid, 'slon', grid_data%slon%vals, routine)
-call nc_put_variable(ncid, 'slat', grid_data%slat%vals, routine)
-call nc_put_variable(ncid, 'lev',  grid_data%lev%vals,  routine)
-call nc_put_variable(ncid, 'ilev', grid_data%ilev%vals, routine)
-call nc_put_variable(ncid, 'gw',   grid_data%gw%vals,   routine)
-call nc_put_variable(ncid, 'hyam', grid_data%hyam%vals, routine)
-call nc_put_variable(ncid, 'hybm', grid_data%hybm%vals, routine)
-call nc_put_variable(ncid, 'hyai', grid_data%hyai%vals, routine)
-call nc_put_variable(ncid, 'hybi', grid_data%hybi%vals, routine)
-call nc_put_variable(ncid, 'P0',   grid_data%P0%vals,   routine)
-
-! flush any pending i/o to disk
-call nc_synchronize_file(ncid, routine)
-
-end subroutine nc_write_model_atts
-
-!-----------------------------------------------------------------------
-!> writes CAM's model date and time of day into file.  CAM uses
-!> integer date values and interger time of day measured in seconds
-!>
-!> @param ncid         name of the file
-!> @param model_time   the current time of the model state
-!>
-
-subroutine write_model_time(ncid, model_time)
-integer,         intent(in) :: ncid
-type(time_type), intent(in) :: model_time
-
-integer :: iyear, imonth, iday, ihour, iminute, isecond
-integer :: cam_date(1), cam_tod(1)
-
-character(len=*), parameter :: routine = 'write_model_time'
-
-if ( .not. module_initialized ) call static_init_model
 
 call get_date(model_time, iyear, imonth, iday, ihour, iminute, isecond)
 
@@ -3876,203 +2158,15 @@
 deallocate(do_these_qtys, perturb_by)
 
 end subroutine pert_model_copies
->>>>>>> 2136e3f1
-
-call get_date(model_time, iyear, imonth, iday, ihour, iminute, isecond)
-
-<<<<<<< HEAD
-cam_date = iyear*10000 + imonth*100 + iday
-cam_tod  = ihour*3600  + iminute*60 + isecond
-=======
+
+
 !-----------------------------------------------------------------------
 ! The remaining (private) interfaces come last.
 ! None of the private interfaces need to call static_init_model()
 !-----------------------------------------------------------------------
->>>>>>> 2136e3f1
-
-! if the file doesn't already have a "date" variable make one
-if (.not. nc_variable_exists(ncid, "date")) then
-   call nc_begin_define_mode(ncid, routine)
-   call nc_define_integer_variable(ncid, 'date', (/ 'time' /), routine)
-   call nc_end_define_mode(ncid, routine)
-   call nc_put_variable(ncid, 'date', cam_date, routine)
-endif
-
-! if the file doesn't already have a "datesec" variable make one
-if (.not. nc_variable_exists(ncid, "datesec")) then
-   call nc_begin_define_mode(ncid, routine)
-   call nc_define_integer_variable(ncid, 'datesec', (/ 'time' /), routine)
-   call nc_end_define_mode(ncid, routine)
-   call nc_put_variable(ncid, 'datesec', cam_tod,  routine)
-endif
-
-end subroutine write_model_time
-
-!--------------------------------------------------------------------
-!>
-<<<<<<< HEAD
-!> Read the time from the input file
-!>
-!> @param filename name of file that contains the time
-!>
-
-function read_model_time(filename)
-
-character(len=*), intent(in) :: filename
-type(time_type)              :: read_model_time
-
-integer :: ncid
-integer :: cam_date, cam_tod
-integer :: iyear, imonth, iday, ihour, imin, isec, rem
-
-character(len=*), parameter :: routine = 'read_model_time'
-
-if ( .not. module_initialized ) call static_init_model
-
-if ( .not. file_exist(filename) ) then
-   write(string1,*) trim(filename), ' does not exist.'
-   call error_handler(E_ERR,routine,string1,source,revision,revdate)
-endif
-
-ncid = nc_open_file_readonly(filename, routine)
-
-! CAM initial files have two variables of length 
-! 'time' (the unlimited dimension): date, datesec
-
-call nc_get_variable(ncid, 'date',    cam_date, routine)
-call nc_get_variable(ncid, 'datesec', cam_tod,  routine)
-
-! 'date' is YYYYMMDD 
-! 'cam_tod' is seconds of current day
-iyear  = cam_date / 10000
-rem    = cam_date - iyear*10000
-imonth = rem / 100
-iday   = rem - imonth*100
-
-ihour  = cam_tod / 3600
-rem    = cam_tod - ihour*3600
-imin   = rem / 60
-isec   = rem - imin*60
-
-! some cam files are from before the start of the gregorian calendar.
-! since these are 'arbitrary' years, just change the offset.
-if (iyear < 1601) then
-   write(string1,*)' '
-   write(string2,*)'WARNING - ',trim(filename),' changing year from ', &
-                   iyear,'to',iyear+1601
-
-   call error_handler(E_MSG, routine, string1, source, revision, &
-                      revdate, text2=string2,text3='to make it a valid Gregorian date.')
-
-   write(string1,*)' '
-   call error_handler(E_MSG, routine, string1, source, revision)
-   iyear = iyear + 1601
-endif
-
-read_model_time = set_date(iyear,imonth,iday,ihour,imin,isec)
-
-call nc_close_file(ncid, routine)
-
-end function read_model_time
-
-!--------------------------------------------------------------------
-!> if the namelist is set to not use this custom routine, the default
-!> dart routine will add 'pert_amp' of noise to every field in the state
-!> to generate an ensemble from a single member.  if it is set to true
-!> this routine will be called.  the pert_amp will be ignored, and the
-!> given list of quantities will be perturbed by the given amplitude
-!> (which can be different for each field) to generate an ensemble.
-
-subroutine pert_model_copies(state_ens_handle, ens_size, pert_amp, interf_provided)
-type(ensemble_type), intent(inout) :: state_ens_handle 
-integer,             intent(in)    :: ens_size
-real(r8),            intent(in)    :: pert_amp   ! ignored in this version
-logical,             intent(out)   :: interf_provided
-
-type(random_seq_type) :: seq
-
-integer :: iloc, jloc, vloc, myqty
-integer :: max_qtys, j
-
-integer(i8) :: i, state_items
-integer(i8), allocatable :: my_vars(:)
-
-logical,  allocatable :: do_these_qtys(:)
-real(r8), allocatable :: perturb_by(:)
-
-character(len=*), parameter :: routine = 'pert_model_copies:'
-
-! set by namelist to select using the default routine in filter
-! (adds the same noise to all parts of the state vector)
-! or the code here that lets you specify which fields get perturbed.
-if (custom_routine_to_generate_ensemble) then
-   interf_provided = .true.
-else
-   interf_provided = .false.
-   return
-endif
-
-! make sure each task is using a different random sequence
-call init_random_seq(seq, my_task_id())
-
-max_qtys = get_num_quantities()
-allocate(do_these_qtys(0:max_qtys), perturb_by(0:max_qtys))
-
-do_these_qtys(:) = .false.
-perturb_by(:)    = 0.0_r8
-
-! this loop is over the number of field names/perturb values
-! in the namelist.  it quits when it finds a blank field name.
-do i=1, MAX_PERT
-   if (fields_to_perturb(i) == '') exit
- 
-   myqty = get_index_for_quantity(fields_to_perturb(i))
-   if (myqty < 0) then
-      string1 = 'unrecognized quantity name in "fields_to_perturb" list: ' // &
-                trim(fields_to_perturb(i))
-      call error_handler(E_ERR,routine,string1,source,revision,revdate)
-   endif
-
-   do_these_qtys(myqty) = .true.
-   perturb_by(myqty)    = perturbation_amplitude(i)
-enddo
-
-! get the global index numbers of the part of the state that 
-! we have in this task.  here is an example of how to work with
-! just the part of the state that is on the current task.
-state_items = get_my_num_vars(state_ens_handle)
-allocate(my_vars(state_items))
-call get_my_vars(state_ens_handle, my_vars)
-
-! this loop is over all the subset of the state items 
-! that are on this MPI task.
-do i=1, state_items
-
-   ! for each global index number in the state vector find
-   ! what quantity it is. (iloc,jloc,vloc are unused here)
-   call get_model_variable_indices(my_vars(i), iloc, jloc, vloc, kind_index=myqty)
-
-   ! if myqty is in the namelist, perturb it.  otherwise cycle
-   if (.not. do_these_qtys(myqty)) cycle
-  
-   ! this loop is over the number of ensembles
-   do j=1, ens_size
-      state_ens_handle%copies(j, i) = random_gaussian(seq, state_ens_handle%copies(j, i), perturb_by(myqty))
-   enddo
-
-enddo
-
-deallocate(my_vars)
-deallocate(do_these_qtys, perturb_by)
-
-end subroutine pert_model_copies
-
-
-!-----------------------------------------------------------------------
-! The remaining (private) interfaces come last.
-! None of the private interfaces need to call static_init_model()
-!-----------------------------------------------------------------------
-=======
+
+!-----------------------------------------------------------------------
+!>
 !> Fill the array of requested variables, dart kinds, possible min/max
 !> values and whether or not to update the field in the output file.
 !> Then calls 'add_domain()' to tell the DART code which variables to
@@ -4224,1269 +2318,10 @@
 
 end subroutine read_grid_info
 
->>>>>>> 2136e3f1
 
 !-----------------------------------------------------------------------
 !> Read the data from the various cam grid arrays 
 !>
-<<<<<<< HEAD
-!> Fill the array of requested variables, dart kinds, possible min/max
-!> values and whether or not to update the field in the output file.
-!> Then calls 'add_domain()' to tell the DART code which variables to
-!> read into the state vector after this code returns.
-!>
-!>@param variable_array  the list of variables and kinds from model_mod_nml
-!>@param nfields         the number of variable/Quantity pairs specified
-
-subroutine set_cam_variable_info( variable_array, nfields )
-
-character(len=*), intent(in)  :: variable_array(:)
-integer,          intent(out) :: nfields
-
-character(len=*), parameter :: routine = 'set_cam_variable_info:'
-
-integer :: i
-integer, parameter :: MAX_STRING_LEN = 128
-
-character(len=MAX_STRING_LEN) :: varname    ! column 1, NetCDF variable name
-character(len=MAX_STRING_LEN) :: dartstr    ! column 2, DART Quantity
-character(len=MAX_STRING_LEN) :: minvalstr  ! column 3, Clamp min val
-character(len=MAX_STRING_LEN) :: maxvalstr  ! column 4, Clamp max val
-character(len=MAX_STRING_LEN) :: updatestr  ! column 5, Update output or not
-
-character(len=vtablenamelength) :: var_names(MAX_STATE_VARIABLES) = ' '
-logical  :: update_list(MAX_STATE_VARIABLES)   = .FALSE.
-integer  ::   kind_list(MAX_STATE_VARIABLES)   = MISSING_I
-real(r8) ::  clamp_vals(MAX_STATE_VARIABLES,2) = MISSING_R8
-
-
-nfields = 0
-ParseVariables : do i = 1, MAX_STATE_VARIABLES
-
-   varname   = variable_array(num_state_table_columns*i-4)
-   dartstr   = variable_array(num_state_table_columns*i-3)
-   minvalstr = variable_array(num_state_table_columns*i-2)
-   maxvalstr = variable_array(num_state_table_columns*i-1)
-   updatestr = variable_array(num_state_table_columns*i  )
-
-   if ( varname == ' ' .and. dartstr == ' ' ) exit ParseVariables ! Found end of list.
-
-   if ( varname == ' ' .or.  dartstr == ' ' ) then
-      string1 = 'model_nml:model "state_variables" not fully specified'
-      call error_handler(E_ERR,routine,string1,source,revision,revdate)
-   endif
-
-   ! Make sure DART kind is valid
-
-   if( get_index_for_quantity(dartstr) < 0 ) then
-      write(string1,'(3A)') 'there is no obs_kind "', trim(dartstr), '" in obs_kind_mod.f90'
-      call error_handler(E_ERR,routine,string1,source,revision,revdate)
-   endif
-
-   call to_upper(minvalstr)
-   call to_upper(maxvalstr)
-   call to_upper(updatestr)
-
-   var_names(   i) = varname
-   kind_list(   i) = get_index_for_quantity(dartstr)
-   clamp_vals(i,1) = string_to_real(minvalstr)
-   clamp_vals(i,2) = string_to_real(maxvalstr)
-   update_list( i) = string_to_logical(updatestr, 'UPDATE')
-
-   nfields = nfields + 1
-
-enddo ParseVariables
-
-if (nfields == MAX_STATE_VARIABLES) then
-   write(string1,'(2A)') 'WARNING: There is a possibility you need to increase ', &
-                         'MAX_STATE_VARIABLES in the global variables in model_mod.f90'
-
-   write(string2,'(A,i4,A)') 'WARNING: you have specified at least ', nfields, &
-                             ' perhaps more'
-
-   call error_handler(E_MSG,routine,string1,source,revision,revdate,text2=string2)
-endif
-
-! CAM only has a single domain (only a single grid, no nests or multiple grids)
-
-domain_id = add_domain(cam_template_filename, nfields, var_names, kind_list, &
-                       clamp_vals, update_list)
-
-call fill_cam_stagger_info(grid_stagger)
-
-if (debug_level > 100) call state_structure_info(domain_id)
-
-end subroutine set_cam_variable_info
-
-
-!-----------------------------------------------------------------------
-!>
-!> Fill the qty_stagger array to tell what type of stagger each variable 
-!> has. This will be useful for interpolating observations.
-!> This currently doesn't support both slon/slat stagger - but cam-fv 
-!> doesn't have any fields like that.
-!>
-
-subroutine fill_cam_stagger_info(stagger)
-type(cam_stagger), intent(inout) :: stagger
-
-integer :: ivar, jdim, qty_index
-
-allocate(stagger%qty_stagger(0:get_num_quantities()))
-
-stagger%qty_stagger = STAGGER_NONE
-
-do ivar = 1, get_num_variables(domain_id)
-   do jdim = 1, get_num_dims(domain_id, ivar)
-
-      if (get_dim_name(domain_id, ivar, jdim) == 'slat') then
-         qty_index = get_kind_index(domain_id, ivar) 
-         stagger%qty_stagger(qty_index) = STAGGER_U
-      endif
-
-      if (get_dim_name(domain_id, ivar, jdim) == 'slon') then
-         qty_index = get_kind_index(domain_id, ivar)
-         stagger%qty_stagger(qty_index) = STAGGER_V
-      endif
-
-      if (get_dim_name(domain_id, ivar, jdim) == 'ilev') then
-         qty_index = get_kind_index(domain_id, ivar)
-         stagger%qty_stagger(qty_index) = STAGGER_W
-      endif
-
-   enddo
-enddo
-
-end subroutine fill_cam_stagger_info
-
-
-!-----------------------------------------------------------------------
-!> Read in the grid information from the given CAM restart file.
-!> Note that none of the data will be used from this file; just the
-!> grid size and locations.  Also read in the elevation information
-!> from the "PHIS' file.
-
-subroutine read_grid_info(grid_file, grid)
-character(len=*), intent(in)  :: grid_file
-type(cam_grid),   intent(out) :: grid
-
-! Get the grid info plus additional non-state arrays
-call get_cam_grid(grid_file, grid)
-
-! This non-state variable is used to compute surface elevation.
-call read_cam_phis_array(cam_phis_filename)
-
-! Set up the interpolation structures for later 
-call setup_interpolation(grid)
-
-end subroutine read_grid_info
-
-
-!-----------------------------------------------------------------------
-!> Read the data from the various cam grid arrays 
-!>
-!>@todo FIXME not all of these are used.  can we either
-!> not read them in, or make them optional?  this does affect
-!> what we can write out in the diagnostic file.  if we have
-!> to have them in the diag files then we have to read them all
-!> even if we never use them.  both ilev and gw currently fall
-!> into this category.
-!> 
-
-subroutine get_cam_grid(grid_file, grid)
-character(len=*), intent(in)  :: grid_file
-type(cam_grid), intent(out) :: grid
-
-character(len=*), parameter :: routine = 'get_cam_grid:'
-
-integer :: ncid
-
-! put this in a subroutine that deals with the grid
-ncid = nc_open_file_readonly(grid_file, routine)
-
-call fill_cam_1d_array(ncid, 'lon',  grid%lon)
-call fill_cam_1d_array(ncid, 'lat',  grid%lat)
-call fill_cam_1d_array(ncid, 'lev',  grid%lev)
-call fill_cam_1d_array(ncid, 'ilev', grid%ilev) ! for staggered vertical grid
-call fill_cam_1d_array(ncid, 'slon', grid%slon)
-call fill_cam_1d_array(ncid, 'slat', grid%slat)
-call fill_cam_1d_array(ncid, 'gw',   grid%gw)   ! gauss weights
-call fill_cam_1d_array(ncid, 'hyai', grid%hyai)
-call fill_cam_1d_array(ncid, 'hybi', grid%hybi)
-call fill_cam_1d_array(ncid, 'hyam', grid%hyam)
-call fill_cam_1d_array(ncid, 'hybm', grid%hybm)
-
-! P0 is a scalar with no dimensionality
-call fill_cam_0d_array(ncid, 'P0',   grid%P0) 
-
-call nc_close_file(ncid, routine)
-
-end subroutine get_cam_grid
-
-
-!-----------------------------------------------------------------------
-!>
-!> allocate space for a scalar variable and read values into the grid_array
-!>   
-
-
-subroutine fill_cam_1d_array(ncid, varname, grid_array)
-integer,            intent(in)    :: ncid
-character(len=*),   intent(in)    :: varname
-type(cam_1d_array), intent(inout) :: grid_array
-
-character(len=*), parameter :: routine = 'fill_cam_1d_array'
-
-!>@todo do we need to check that this exists?  if all cam input
-!> files will have all the arrays we are asking for, then no.
-
-call nc_get_variable_size(ncid, varname, grid_array%nsize)
-allocate(grid_array%vals(grid_array%nsize))
-
-call nc_get_variable(ncid, varname, grid_array%vals, routine)
-
-if (debug_level > 80) call array_dump(grid_array%vals, label=varname)
-
-end subroutine fill_cam_1d_array
-
-
-!-----------------------------------------------------------------------
-!>
-!> allocate space for a scalar variable and read values into the grid_array
-!>   
-
-
-subroutine fill_cam_0d_array(ncid, varname, grid_array)
-integer,            intent(in)    :: ncid
-character(len=*),   intent(in)    :: varname
-type(cam_1d_array), intent(inout) :: grid_array
-
-character(len=*), parameter :: routine = 'fill_cam_0d_array'
-
-grid_array%nsize = 1
-allocate(grid_array%vals(grid_array%nsize))
-
-call nc_get_variable(ncid, varname, grid_array%vals, routine)
-
-if (debug_level > 80) print*, 'variable name ', trim(varname), grid_array%vals
-
-end subroutine fill_cam_0d_array
-
-!-----------------------------------------------------------------------
-!>
-!> free space in the various grid arrays
-!> 
-
-subroutine free_cam_grid(grid)
-
-type(cam_grid), intent(inout) :: grid
-
-call free_cam_1d_array(grid%lon)
-call free_cam_1d_array(grid%lat)
-call free_cam_1d_array(grid%lev)
-call free_cam_1d_array(grid%ilev) 
-call free_cam_1d_array(grid%slon)
-call free_cam_1d_array(grid%slat)
-call free_cam_1d_array(grid%gw)
-call free_cam_1d_array(grid%hyai)
-call free_cam_1d_array(grid%hybi)
-call free_cam_1d_array(grid%hyam)
-call free_cam_1d_array(grid%hybm)
-
-call free_cam_1d_array(grid%P0) 
-
-deallocate(phis)
-
-end subroutine free_cam_grid
-
-
-!-----------------------------------------------------------------------
-!>
-!> 
-!>   
-
-subroutine free_cam_1d_array(grid_array)
-type(cam_1d_array), intent(inout) :: grid_array
-
-deallocate(grid_array%vals)
-grid_array%nsize = -1
-
-end subroutine free_cam_1d_array
-
-!-----------------------------------------------------------------------
-!> convert from string to integer, and set in the dart code the
-!> vertical type we are going to want to localize in.
-!> 
-
-subroutine set_vert_localization(typename)
-character(len=*), intent(in)  :: typename
-
-character(len=*), parameter :: routine = 'set_vert_localization'
-
-character(len=32) :: ucasename
-integer :: vcoord
-
-ucasename = typename
-call to_upper(ucasename)
-
-select case (ucasename)
-  case ("PRESSURE")
-     vcoord = VERTISPRESSURE
-  case ("HEIGHT")
-     vcoord = VERTISHEIGHT
-  case ("SCALEHEIGHT", "SCALE_HEIGHT", "SCALE HEIGHT")
-     vcoord = VERTISSCALEHEIGHT
-  case ("LEVEL", "MODEL_LEVEL", "MODEL LEVEL")
-     vcoord = VERTISLEVEL
-  case default
-     write(string1,*)'unrecognized vertical localization coordinate type: '//trim(typename)
-     write(string2,*)'valid values are: PRESSURE, HEIGHT, SCALEHEIGHT, LEVEL'
-     call error_handler(E_ERR,routine,string1,source,revision,revdate,text2=string2)
-end select
- 
-! during assimilation, when get_close() is called to compute the separation distance
-! between items, convert all state and obs to use this vertical type if vertical localization 
-! is enabled (usually true for cam).
-
-call set_vertical_localization_coord(vcoord)
-
-! save in module global for later use.
-vertical_localization_type = vcoord
-
-end subroutine set_vert_localization
-
-!-----------------------------------------------------------------------
-!>
-!> 
-!>   
-
-subroutine setup_interpolation(grid)
-type(cam_grid), intent(in) :: grid
-
-!>@todo FIXME the cam fv grid is really evenly spaced in lat and lon,
-!>even though they provide full lon() and lat() arrays.  providing the deltas
-!>between each pair would be slightly faster inside the interp code.
-
-!print *, 'setting up interpolation: lon/lat sizes = ', grid%lon%nsize, grid%lat%nsize,  &
-!                                                       grid%slon%nsize, grid%slat%nsize
-
-! mass points at cell centers
-call init_quad_interp(GRID_QUAD_IRREG_SPACED_REGULAR, grid%lon%nsize, grid%lat%nsize, &
-                      QUAD_LOCATED_CELL_CENTERS, &
-                      global=.true., spans_lon_zero=.true., pole_wrap=.true., &
-                      interp_handle=interp_nonstaggered)
-call set_quad_coords(interp_nonstaggered, grid%lon%vals, grid%lat%vals)
-
-! U stagger
-call init_quad_interp(GRID_QUAD_IRREG_SPACED_REGULAR, grid%lon%nsize, grid%slat%nsize, &
-                      QUAD_LOCATED_CELL_CENTERS, &
-                      global=.true., spans_lon_zero=.true., pole_wrap=.true., &
-                      interp_handle=interp_u_staggered)
-call set_quad_coords(interp_u_staggered, grid%lon%vals, grid%slat%vals)
-
-! V stagger
-call init_quad_interp(GRID_QUAD_IRREG_SPACED_REGULAR, grid%slon%nsize, grid%lat%nsize, &
-                      QUAD_LOCATED_CELL_CENTERS, &
-                      global=.true., spans_lon_zero=.true., pole_wrap=.true., &
-                      interp_handle=interp_v_staggered)
-call set_quad_coords(interp_v_staggered, grid%slon%vals, grid%lat%vals)
-
-end subroutine setup_interpolation
-
-!-----------------------------------------------------------------------
-!>
-!> 
-
-subroutine read_cam_phis_array(phis_filename)
-character(len=*),   intent(in)    :: phis_filename
-
-character(len=*), parameter :: routine = 'read_cam_phis_array'
-
-integer :: ncid, nsize(3)   ! lon, lat, time
-
-ncid = nc_open_file_readonly(phis_filename, routine)
-
-call nc_get_variable_size(ncid, 'PHIS', nsize(:), routine)
-allocate( phis(nsize(1), nsize(2)) )
-
-call nc_get_variable(ncid, 'PHIS', phis, routine)
-
-call nc_close_file(ncid, routine)
-
-end subroutine read_cam_phis_array
-
-
-!-----------------------------------------------------------------------
-!> Compute the virtual temperature at the midpoints
-!>
-!> this version does all ensemble members at once.
-!>
-
-subroutine compute_virtual_temperature(ens_handle, ens_size, lon_index, lat_index, nlevels, qty, tv, istatus)
-
-type(ensemble_type), intent(in)   :: ens_handle
-integer,             intent(in)   :: ens_size
-integer,             intent(in)   :: lon_index
-integer,             intent(in)   :: lat_index
-integer,             intent(in)   :: nlevels
-integer,             intent(in)   :: qty
-real(r8),            intent(out)  :: tv(nlevels, ens_size)
-integer,             intent(out)  :: istatus
-
-integer :: k
-real(r8) :: temperature(ens_size), specific_humidity(ens_size)
-
-!>@todo this should come from a model specific constant module.
-!> the forward operators and model_mod should use it.
-real(r8), parameter :: rd = 287.05_r8 ! dry air gas constant
-real(r8), parameter :: rv = 461.51_r8 ! wet air gas constant
-real(r8), parameter :: rr_factor = (rv/rd) - 1.0_r8
-
-
-! construct a virtual temperature column, one for each ensemble member
-do k = 1, nlevels
-   ! temperature
-   call get_staggered_values_from_qty(ens_handle, ens_size, QTY_TEMPERATURE, &
-                                     lon_index, lat_index, k, qty, temperature, istatus)
-
-   if (istatus < 0) return
-
-   ! specific humidity
-   call get_staggered_values_from_qty(ens_handle, ens_size, QTY_SPECIFIC_HUMIDITY, &
-                                     lon_index, lat_index, k, qty, specific_humidity, istatus)
-   if (istatus < 0) return
-
-   !>tv == virtual temperature.
-   tv(k,:) = temperature(:)*(1.0_r8 + rr_factor*specific_humidity(:))
-   !print*, 'tv(levels)', k,tv(k,1), temperature(1), specific_humidity(1)
-enddo
-
-
-end subroutine compute_virtual_temperature
-
-
-!-----------------------------------------------------------------------
-!> loop through all levels to get the mean mass.
-!>
-
-subroutine compute_mean_mass(ens_handle, ens_size, lon_index, lat_index, nlevels, qty, mbar, istatus)
-type(ensemble_type), intent(in)  :: ens_handle
-integer,             intent(in)  :: ens_size
-integer,             intent(in)  :: lon_index
-integer,             intent(in)  :: lat_index
-integer,             intent(in)  :: nlevels
-integer,             intent(in)  :: qty
-real(r8),            intent(out) :: mbar(nlevels, ens_size)
-integer,             intent(out) :: istatus
-
-integer :: k, this_qty
-real(r8) :: mmr_o1(ens_size, nlevels), &
-            mmr_o2(ens_size, nlevels), &
-            mmr_h1(ens_size, nlevels), &
-            mmr_n2(ens_size, nlevels)
-real(r8) :: O_molar_mass, O2_molar_mass, H_molar_mass, N2_molar_mass 
-
-! do this outside the subroutine?  it never changes throughout the
-! run of the program
-O_molar_mass  = get_molar_mass(QTY_ATOMIC_OXYGEN_MIXING_RATIO)
-O2_molar_mass = get_molar_mass(QTY_MOLEC_OXYGEN_MIXING_RATIO)
-H_molar_mass  = get_molar_mass(QTY_ATOMIC_H_MIXING_RATIO)
-N2_molar_mass = get_molar_mass(QTY_NITROGEN)
-   
-
-
-! High topped models (WACCM-X) need to account for the changing composition 
-! of the atmosphere with height.  This requires several variables from the
-! initial file, which may not be available from low topped models.
-do k = 1, nlevels
-
-   this_qty = QTY_ATOMIC_OXYGEN_MIXING_RATIO
-   call get_staggered_values_from_qty(ens_handle, ens_size, this_qty, &
-                                      lon_index, lat_index, k, qty, mmr_o1(:, k), istatus)
-   if (istatus /= 0) return
-   !print *, 'mmr: ', trim(get_name_for_quantity(this_qty)), mmr_o1(1, k)
-   
-   this_qty = QTY_MOLEC_OXYGEN_MIXING_RATIO
-   call get_staggered_values_from_qty(ens_handle, ens_size, this_qty, & 
-                                      lon_index, lat_index, k, qty, mmr_o2(:, k), istatus)
-   if (istatus /= 0) return
-   !print *, 'mmr: ', trim(get_name_for_quantity(this_qty)), mmr_o2(1, k)
-   
-   this_qty = QTY_ATOMIC_H_MIXING_RATIO
-   call get_staggered_values_from_qty(ens_handle, ens_size, this_qty, &
-                                      lon_index, lat_index, k, qty, mmr_h1(:, k), istatus)
-   if (istatus /= 0) return
-   !print *, 'mmr: ', trim(get_name_for_quantity(this_qty)), mmr_h1(1, k)
-   
-   mmr_n2(:,k) = 1.0_r8 - (mmr_o1(:,k) + mmr_o2(:,k) + mmr_h1(:,k))
-   mbar(k,:) = 1.0_r8/( mmr_o1(:,k)/O_molar_mass  &
-                      + mmr_o2(:,k)/O2_molar_mass &
-                      + mmr_h1(:,k)/H_molar_mass  &
-                      + mmr_n2(:,k)/N2_molar_mass)
-enddo
-
-end subroutine compute_mean_mass
-
-!-----------------------------------------------------------------------
-!> This code is using a finite difference method to evaluate an 
-!> integral to solve the hydrostatic equation. 
-!>
-!> The details are in the reference given below.
-!> Don't change this code until you have read the paper and
-!> understand what they're doing.  The paper uses a matrix
-!> while this code gets away with ignoring 'l' and evaluating
-!> the 'k' vector directly. 
-!>
-!> Equation references are to "Hybrid Coordinates for CCM1"
-!>    https://opensky.ucar.edu/islandora/object/technotes%3A149/datastream/PDF/view
-!>
-!> Here is a comment from the NCL function that does the
-!> same thing for them.
-!>
-!> Purpose:
-!>   To compute geopotential height using the CCM2 hybrid coordinate
-!>   vertical slice.  Since the vertical integration matrix is a
-!>   function of latitude and longitude, it is not explicitly
-!>   computed as for sigma coordinates.  The integration algorithm
-!>   is derived from Boville's mods in the ibm file hybrid 1mods
-!>   (6/17/88).  All vertical slice arrays are oriented top to
-!>   bottom as in CCM2.  This field is on full model levels (aka
-!>   "midpoints") not half levels.
-!>
-!> careful - if the calling code passes in the mbar() parameter a different gas
-!>           constant is used instead.  an mbar() array of 1.0 is not the same 
-!>           as no parameter specified.
-
-subroutine build_heights(nlevels,p_surf,h_surf,virtual_temp,height_midpts,height_interf,mbar)
-
-integer,  intent(in)  :: nlevels                            ! Number of vertical levels
-real(r8), intent(in)  :: p_surf                             ! Surface pressure (pascals)
-real(r8), intent(in)  :: h_surf                             ! Surface height (m)
-real(r8), intent(in)  :: virtual_temp( nlevels)             ! Virtual Temperature
-real(r8), intent(out) :: height_midpts(nlevels)             ! Geopotential height at midpoints, top to bottom
-real(r8), intent(out), optional :: height_interf(nlevels+1) ! Geopotential height at interfaces, top to bottom
-real(r8), intent(in),  optional :: mbar(nlevels)            ! Factor to support for variable gas constant
-
-! Local variables
-!>@todo FIXME can we use the types_mod values here?  or have a model constants module?
-real(r8), parameter :: const_r = 287.04_r8    ! Different than model_heights (dry air gas constant)
-real(r8), parameter :: universal_gas_constant = 8314.0_r8 ! [J/K/kmol]
-real(r8), parameter :: g0 = 9.80616_r8        ! Different than model_heights (gph2gmh:G) !
-
-integer  :: k,l
-
-! an array now: real(r8), parameter :: rbyg=r/g0
-real(r8) :: pterm(nlevels)   ! vertical scratch space, to improve computational efficiency
-real(r8) :: r_g0_tv(nlevels) ! rbyg=r/g0 * tv
-real(r8) :: pm_ln(nlevels+1) ! logs of midpoint pressures plus surface interface pressure
-
-! cam uses a uniform gas constant value, but high top
-! models like waccm change the gas constant with height.
-! allow for the calling code to pass in an array of r.
-
-! if mbar() array is present notice that the units are different
-! for the gas constants, so an mbar() array of 1.0s will NOT give
-! the same results as if it isn't present.
-
-if (present(mbar)) then
-   r_g0_tv(:) = (universal_gas_constant / (mbar(:)*g0)) * virtual_temp(:)
-else
-   r_g0_tv(:) = (const_r / g0) * virtual_temp(:)
-endif
-
-! calculate the log of the pressure column midpoints.
-! items 1:nlevels are the midpoints, but NOTICE THAT
-! the pressure at nlevels+1 is the pressure of the 
-! actual surface interface, not a midpoint!!
-
-call single_pressure_column(p_surf, nlevels, pm_ln)
-   
-pm_ln(nlevels+1) = p_surf * grid_data%hybi%vals(nlevels+1)   ! surface interface
-   
-where (pm_ln >  0.0_r8) 
-   pm_ln = log(pm_ln) 
-else where (pm_ln <= 0.0_r8)
-   pm_ln = 0
-end where
-
-!debug
-!200 format (I3, 6(1X, F24.16))
-!201 format (A, 1X, I3, 6(1X, F24.16))
-!202 format (A, 6(1X, F24.16))
-!203 format (6(1X, F24.16))
-!
-!print *, 'pm_ln: '
-!do i=1, nlevels+1
-!  write(*, 200) i, pm_ln(i)
-!enddo
-!end debug
-
-!        height_midpts(1)=top  ->  height_midpts(nlevels)=bottom
-! 
-! level
-! 1/2    ---------------------------------------------------------------
-! 1      - - - - - - - - - - - - - - - - - - - - - - - - - - - - - - - - top
-! 3/2    ---------------------------------------------------------------
-!
-!                 ---------------------------------------------
-!        --------/                                             \--------
-!                - - - - - - - - - - - - - - - - - - - - - - - - 
-! NL     - - - /                                                 \ - - - bottom
-!              ---------------------------------------------------
-! NL+1/2 -----/|||||||||||||||||||||||||||||||||||||||||||||||||||\-----
-
-
-! now the finite differences.
-! Eq 3.a.109 has 5 piecewise (PW) terms.  The numbers below refer to each of these terms
-! in the order they're listed in the paper.
-
-!
-! See 2nd PW term here: Eq 3.a.109  where l=K,k<K  h(k,l) = 1/2 * ln [  p(k+1) / p(k) ]
-!
-
-do k = 1,nlevels - 1
-   height_midpts(k) = h_surf + r_g0_tv(k) * 0.5_r8 * (pm_ln(k+1)-pm_ln(k))
-enddo
-height_midpts(nlevels) = h_surf + r_g0_tv(nlevels) * (pm_ln(nlevels+1)-pm_ln(nlevels))
-
-!
-! See 4th PW term here: Eq 3.a.109  where l=K,k<K  h(k,l) = 1/2*ln[pi*pi/(p(k-1)*p(k))
-!
-
-do k = 1,nlevels - 1
-    height_midpts(k) = height_midpts(k) + r_g0_tv(nlevels) * &
-                       (pm_ln(nlevels+1) - 0.5_r8*(pm_ln(nlevels-1)+pm_ln(nlevels)))
-enddo
-
-!
-! See 3rd PW term here:  Eqs 1.14 & 3.a.109 where l>K, k<K
-!                                h(k,l) = 1/2 * ln [ p(l+1)/p(l-1) ]
-
-! don't recompute the same values multiple times;
-! compute once and put into a temporary array.
-! (see the double nested loops below with k and l)
-
-! this is really a matrix multiply with a upper triangular
-! matrix so it simplifies to a doubly nested loop.
-
-! pterm(1) and (nlevels) are never used, but to prevent
-! confusion when debugging set them to 0 so they don't
-! look like uninitialized variables.
-pterm(1)       = 0.0_r8
-do k = 2,nlevels - 1
-   pterm(k) = r_g0_tv(k) * 0.5_r8 * (pm_ln(k+1)-pm_ln(k-1))
-enddo
-pterm(nlevels) = 0.0_r8
-
-do k = 1,nlevels - 2
-   do l = k+1, nlevels-1
-      height_midpts(k) = height_midpts(k) + pterm(l)
-   enddo
-enddo
-
-!write(*, 202) 'psurf, hsurf: ', p_surf, h_surf
-!do k = 1,nlevels
-!   write(*, 201) 'k, height: ', k, height_midpts(k)
-!enddo
-
-! not implemented yet.
-if (present(height_interf)) then
-   height_interf(:) = MISSING_R8
-endif
-
-end subroutine build_heights
-
-!-----------------------------------------------------------------------
-!>  Convert a 2d array of geopotential altitudes to mean sea level altitudes.
-!>  To avoid overflow with very high model tops, convert to km first, compute,
-!>  then convert back.  bof.
-
-subroutine gph2gmh(h, lat)
-real(r8), intent(inout) :: h(:,:)    ! geopotential altitude in m
-real(r8), intent(in)    :: lat       ! latitude in degrees.
-
-real(r8), parameter ::  be = 6356.7516_r8        ! min earth radius, km
-real(r8), parameter ::  ae = 6378.1363_r8        ! max earth radius, km
-real(r8), parameter ::  G = 0.00980665_r8 ! WMO reference g value, km/s**2, at 45.542N(S)
-
-real(r8) :: g0
-real(r8) :: r0
-real(r8) :: latr
-
-integer :: i, j
-
-latr = lat * DEG2RAD  ! convert to radians
-call compute_surface_gravity(latr, g0)
-
-! compute local earth's radius using ellipse equation
-
-r0 = sqrt( ae**2 * cos(latr)**2 + be**2 * sin(latr)**2)  
-
-! Compute altitude above sea level
-do j=1, size(h, 2)
-   do i=1, size(h, 1)
-      h(i,j) = h(i,j) / 1000.0_r8   ! m to km
-      if ( ((g0*r0)/G) - h(i,j) > 0) &
-         h(i,j) = (r0 * h(i,j)) / (((g0*r0)/G) - h(i,j))
-      h(i,j) = h(i,j) * 1000.0_r8   ! km to m
-   enddo
-enddo
-
-end subroutine gph2gmh
-
-!-----------------------------------------------------------------------
-!> This subroutine computes the Earth's gravity at any latitude.
-!> The model assumes the Earth is an oblate spheriod rotating at 
-!> the Earth's spin rate.  The model was taken from 
-!> "Geophysical Geodesy, Kurt Lambeck, 1988".
-!>
-!>  input:    xlat, latitude in radians
-!>  output:   galt, gravity at the given lat, km/sec**2
-!>
-!> taken from code from author Bill Schreiner, 5/95
-!>
-!>
-
-subroutine compute_surface_gravity(xlat, galt)
-real(r8), intent(in)  :: xlat
-real(r8), intent(out) :: galt
-
-real(r8),parameter :: xmu = 398600.4415_r8         ! km^3/s^2
-real(r8),parameter :: ae  = 6378.1363_r8           ! km
-real(r8),parameter :: f   = 1.0_r8/298.2564_r8
-real(r8),parameter :: xm  = 0.003468_r8            !
-real(r8),parameter :: f2  = 5.3481622134089e-03_r8 ! f2 = -f + 5.0* 0.50*xm - 17.0/14.0*f*xm + 15.0/4.0*xm**2
-real(r8),parameter :: f4  = 2.3448248012911e-05_r8 ! f4 = -f**2* 0.50 + 5.0* 0.50*f*xm
-
-real(r8) :: g
-!real(r8) :: alt = 0.0_r8
-
-! gravity at the equator, km/s2
-real(r8), parameter :: ge = xmu/ae**2/(1.0_r8 - f + 1.5_r8*xm - 15.0_r8/14.0_r8*xm*f)
-
-
-! compute gravity at any latitude, km/s2
-g = ge*(1.0_r8 + f2*(sin(xlat))**2 - 1.0_r8/4.0_r8*f4*(sin(2.0_r8*xlat))**2)
-
-! at a fixed altitude of 0.0, g and galt are the same
-galt = g
-
-! FIXME: if alt is hardcoded to 0.0, none of this code is needed.
-!
-! keep it for now in case we want gravity to vary with height.
-!
-!! compute gravity at any latitude and at any height, km/s2
-!galt = g - 2.0_r8*ge*alt/ae*(1.0_r8 + f + xm + (-3.0_r8*f + 5.0_r8* 0.50_r8*xm)*  &
-!                          (sin(xlat))**2) + 3.0_r8*ge*alt**2/ae**2
-!
-!if (g /= galt) print *, 'g, galt: ', g, galt
-!
-!!! compute gravity at any latitude, km/s2
-!!galt = ge*(1.0_r8 + f2*(sin(xlat))**2 - 1.0_r8/4.0_r8*f4*(sin(2.0_r8*xlat))**2)
-!
-!! convert to meters/s2
-!!galt = galt*1000.0_r8
-
-end subroutine compute_surface_gravity
-
-!-----------------------------------------------------------------------
-!> This subroutine computes converts vertical state
-!>
-!>  in:    ens_handle  - mean ensemble handle
-!>  in:    num         - number of locations
-!>  inout: locs(:)     - locations
-!>  in:    loc_qtys(:) - location quantities
-!>  in:    loc_indx(:) - location index
-!>  in:    which_vert  - vertical location to convert
-!>  out:   istatus     - return status 0 is a successful conversion
-!>
-
-subroutine convert_vertical_state(ens_handle, num, locs, loc_qtys, loc_indx, &
-                                  which_vert, istatus)
-type(ensemble_type), intent(in)    :: ens_handle
-integer,             intent(in)    :: num
-type(location_type), intent(inout) :: locs(:)
-integer,             intent(in)    :: loc_qtys(:)
-integer(i8),         intent(in)    :: loc_indx(:)
-integer,             intent(in)    :: which_vert
-integer,             intent(out)   :: istatus
-
-character(len=*), parameter :: routine = 'convert_vertical_state'
-
-integer :: current_vert_type, ens_size, i
-
-ens_size = 1
-
-do i=1,num
-   current_vert_type = nint(query_location(locs(i)))
-
-   if ( current_vert_type == which_vert ) cycle
-   if ( current_vert_type == VERTISUNDEF) cycle
-
-   select case (which_vert)
-      case (VERTISPRESSURE)
-         call state_vertical_to_pressure(    ens_handle, ens_size, locs(i), loc_indx(i), loc_qtys(i) )
-      case (VERTISHEIGHT)
-         call state_vertical_to_height(      ens_handle, ens_size, locs(i), loc_indx(i), loc_qtys(i) )
-      case (VERTISLEVEL)
-         call state_vertical_to_level(                   ens_size, locs(i), loc_indx(i), loc_qtys(i) )
-      case (VERTISSCALEHEIGHT)
-         call state_vertical_to_scaleheight( ens_handle, ens_size, locs(i), loc_indx(i), loc_qtys(i) )
-      case default
-         write(string1,*)'unable to convert vertical state "', which_vert, '"'
-         call error_handler(E_MSG,routine,string1,source,revision,revdate)
-   end select
-enddo
-
-istatus = 0
-
-end subroutine convert_vertical_state
-
-!--------------------------------------------------------------------
-
-subroutine state_vertical_to_pressure(ens_handle, ens_size, location, location_indx, qty)
-type(ensemble_type), intent(in)    :: ens_handle
-integer,             intent(in)    :: ens_size
-type(location_type), intent(inout) :: location
-integer(i8),         intent(in)    :: location_indx
-integer,             intent(in)    :: qty
-
-integer  :: iloc, jloc, vloc, myqty, level_one, status1
-integer  :: my_status(ens_size)
-real(r8) :: pressure_array(ref_nlevels), surface_pressure(ens_size)
-
-
-call get_model_variable_indices(location_indx, iloc, jloc, vloc, kind_index=myqty)
-
-if (is_surface_field(myqty)) then
-   
-   level_one = 1
-   call get_values_from_single_level(ens_handle, ens_size, QTY_SURFACE_PRESSURE, &
-                                     iloc, jloc, level_one, surface_pressure, status1)
-
-   if (status1 /= 0) then
-      return
-   endif
-   call set_vertical(location, surface_pressure(1), VERTISPRESSURE)
-else
-   call cam_pressure_levels(ens_handle, ens_size, iloc, jloc, ref_nlevels, &
-                            qty, pressure_array, my_status)
-
-   call set_vertical(location, pressure_array(vloc), VERTISPRESSURE)
-endif
-
-end subroutine state_vertical_to_pressure
-
-!--------------------------------------------------------------------
-
-subroutine state_vertical_to_height(ens_handle, ens_size, location, location_indx, qty)
-type(ensemble_type), intent(in)    :: ens_handle
-integer,             intent(in)    :: ens_size
-type(location_type), intent(inout) :: location
-integer(i8),         intent(in)    :: location_indx
-integer,             intent(in)    :: qty
-
-integer  :: iloc, jloc, vloc, my_status(ens_size)
-real(r8) :: height_array(ref_nlevels, ens_size)
-
-! build a height column and a pressure column and find the levels
-call get_model_variable_indices(location_indx, iloc, jloc, vloc)
-
-call cam_height_levels(ens_handle, ens_size, iloc, jloc, ref_nlevels, &
-                       qty, height_array, my_status) 
-
-!>@todo FIXME this can only be used if ensemble size is 1
-call set_vertical(location, height_array(vloc,1), VERTISHEIGHT)
-
-end subroutine state_vertical_to_height
-
-!--------------------------------------------------------------------
-
-subroutine state_vertical_to_scaleheight(ens_handle, ens_size, location, location_indx, qty)
-type(ensemble_type), intent(in)    :: ens_handle
-integer,             intent(in)    :: ens_size
-type(location_type), intent(inout) :: location
-integer(i8),         intent(in)    :: location_indx
-integer,             intent(in)    :: qty
-
-integer  :: iloc, jloc, vloc, level_one, status1, my_status(ens_size)
-real(r8) :: pressure_array(ref_nlevels)
-real(r8) :: surface_pressure(1), scaleheight_val
-
-!> this is currently only called with an ensemble size of 1 for
-!> vertical conversion.  since it is working only on state variables
-!> we don't expect it to ever fail.
-
-level_one = 1
-scaleheight_val = MISSING_R8
-
-if (no_normalization_of_scale_heights) then
-
-
-   if (query_location(location) == VERTISSURFACE) then
-
-      ! get the surface pressure from the ens_handle
-      call get_model_variable_indices(location_indx, iloc, jloc, vloc)
-
-      call get_values_from_single_level(ens_handle, ens_size, QTY_SURFACE_PRESSURE, &
-                                        iloc, jloc, level_one, surface_pressure, status1)
-      if (status1 /= 0) goto 200
-
-      scaleheight_val = log(surface_pressure(1))
-
-   else
-
-      ! build a pressure column and and find the levels
-      call get_model_variable_indices(location_indx, iloc, jloc, vloc)
-
-      call cam_pressure_levels(ens_handle, ens_size, iloc, jloc, ref_nlevels, &
-                               qty, pressure_array, my_status)
-      if (any(my_status /= 0)) goto 200
-   
-      scaleheight_val = log(pressure_array(vloc))
-
-   endif
-
-else
-
-   ! handle surface obs separately here.
-   if (query_location(location) == VERTISSURFACE) then
-
-      scaleheight_val = 0.0_r8   ! log(1.0)
-
-   else
-
-      ! build a pressure column and and find the levels
-      call get_model_variable_indices(location_indx, iloc, jloc, vloc)
-
-      call cam_pressure_levels(ens_handle, ens_size, iloc, jloc, ref_nlevels, &
-                               qty, pressure_array, my_status)
-      if (any(my_status /= 0)) goto 200
-
-      ! get the surface pressure from the ens_handle
-      call get_values_from_single_level(ens_handle, ens_size, QTY_SURFACE_PRESSURE, &
-                                        iloc, jloc, level_one, surface_pressure, status1)
-      if (status1 /= 0) goto 200
-   
-      scaleheight_val = scale_height(pressure_array(vloc), surface_pressure(1), no_normalization_of_scale_heights)
-
-   endif
-
-endif
-   
-200 continue   ! done
-
-call set_vertical(location, scaleheight_val, VERTISSCALEHEIGHT)
-
-end subroutine state_vertical_to_scaleheight
-
-!--------------------------------------------------------------------
-
-subroutine state_vertical_to_level(ens_size, location, location_indx, qty)
-integer,             intent(in)    :: ens_size
-type(location_type), intent(inout) :: location
-integer(i8),         intent(in)    :: location_indx
-integer,             intent(in)    :: qty
-
-integer  :: iloc, jloc, vloc
-
-!>@todo FIXME qty is currently unused.  if we need it, its here.
-!>if we really don't need it, we can remove it.  all the other
-!>corresponding routines like this use it.  (not clear what to
-!>return if field is W or something else with a vertical stagger.)
-
-call get_model_variable_indices(location_indx, iloc, jloc, vloc)
-
-call set_vertical(location, real(vloc,r8), VERTISLEVEL)
-
-end subroutine state_vertical_to_level
-
-!--------------------------------------------------------------------
-!> using a standard atmosphere pressure column, convert a height directly to pressure
-
-function generic_height_to_pressure(height, status)
-real(r8), intent(in)  :: height
-integer,  intent(out) :: status
-real(r8) :: generic_height_to_pressure
-
-integer :: lev1, lev2
-real(r8) :: fract
-
-generic_height_to_pressure = MISSING_R8
-
-call height_to_level(std_atm_table_len, std_atm_hgt_col, height, & 
-                     lev1, lev2, fract, status)
-if (status /= 0) return
-
-generic_height_to_pressure = std_atm_pres_col(lev1) * (1.0_r8-fract) + &
-                             std_atm_pres_col(lev2) * (fract)
-
-end function generic_height_to_pressure
-
-!--------------------------------------------------------------------
-!> using a standard atmosphere pressure column, convert a pressure directly to height
-
-function generic_pressure_to_height(pressure, status)
-real(r8), intent(in)  :: pressure
-integer,  intent(out) :: status
-real(r8) :: generic_pressure_to_height
-
-integer :: lev1, lev2
-real(r8) :: fract
-
-generic_pressure_to_height = MISSING_R8
-
-call pressure_to_level(std_atm_table_len, std_atm_pres_col, pressure, &
-                       lev1, lev2, fract, status)
-if (status /= 0) return
-
-generic_pressure_to_height = std_atm_hgt_col(lev1) * (1.0_r8 - fract) + &
-                             std_atm_hgt_col(lev2) * (fract)
-
-end function generic_pressure_to_height
-
-!--------------------------------------------------------------------
-!> using the cam eta arrays, convert a pressure directly to model level
-!> use P0 as surface, ignore elevation.
-
-function generic_cam_pressure_to_cam_level(pressure, status)
-real(r8), intent(in)  :: pressure
-integer,  intent(out) :: status
-real(r8) :: generic_cam_pressure_to_cam_level
-
-integer :: lev1, lev2
-real(r8) :: fract
-real(r8) :: pressure_array(ref_nlevels)
-
-generic_cam_pressure_to_cam_level = MISSING_R8
-
-call single_pressure_column(ref_surface_pressure, ref_nlevels, pressure_array)
-
-call pressure_to_level(ref_nlevels, pressure_array, pressure, &
-                       lev1, lev2, fract, status)
-if (status /= 0) return
-
-generic_cam_pressure_to_cam_level = lev1 + fract
-
-end function generic_cam_pressure_to_cam_level
-
-!-----------------------------------------------------------------------
-!> Compute the pressure values at midpoint levels
-!>
-!> this version does all ensemble members at once.
-
-subroutine cam_pressure_levels(ens_handle, ens_size, lon_index, lat_index, nlevels, qty, &
-                               pressure_array, my_status) 
-type(ensemble_type), intent(in)  :: ens_handle
-integer,             intent(in)  :: ens_size
-integer,             intent(in)  :: lon_index
-integer,             intent(in)  :: lat_index
-integer,             intent(in)  :: nlevels
-integer,             intent(in)  :: qty
-real(r8),            intent(out) :: pressure_array(nlevels, ens_size)
-integer,             intent(out) :: my_status(ens_size)
-
-integer     :: level_one, status1
-real(r8)    :: surface_pressure(ens_size)
-
-! this is for surface obs
-level_one = 1
-
-! get the surface pressure from the ens_handle
-call get_staggered_values_from_qty(ens_handle, ens_size, QTY_SURFACE_PRESSURE, &
-        lon_index, lat_index, level_one, qty, surface_pressure, status1)
-
-if (status1 /= 0) then
-   my_status(:) = status1
-   return
-endif
-
-call build_cam_pressure_columns(ens_size, surface_pressure, ref_nlevels, &
-                               pressure_array)
-my_status(:) = 0
-
-end subroutine cam_pressure_levels
-
-!--------------------------------------------------------------------
-
-subroutine convert_vertical_obs(ens_handle, num, locs, loc_qtys, loc_types, &
-                                which_vert, my_status)
-
-type(ensemble_type), intent(in)    :: ens_handle
-integer,             intent(in)    :: num
-type(location_type), intent(inout) :: locs(:)
-integer,             intent(in)    :: loc_qtys(:)
-integer,             intent(in)    :: loc_types(:)
-integer,             intent(in)    :: which_vert
-integer,             intent(out)   :: my_status(:)
-
-character(len=*), parameter :: routine = 'convert_vertical_obs'
-
-integer :: current_vert_type, i
-
-do i=1,num
-   current_vert_type = nint(query_location(locs(i)))
-
-   if ( current_vert_type == which_vert ) cycle
-   if ( current_vert_type == VERTISUNDEF) cycle
-
-   select case (which_vert)
-      case (VERTISPRESSURE)
-         call obs_vertical_to_pressure(   ens_handle, locs(i), my_status(i))
-      case (VERTISHEIGHT)
-         call obs_vertical_to_height(     ens_handle, locs(i), my_status(i))
-      case (VERTISLEVEL)
-         call obs_vertical_to_level(      ens_handle, locs(i), my_status(i))
-      case (VERTISSCALEHEIGHT)
-         call obs_vertical_to_scaleheight(ens_handle, locs(i), my_status(i))
-      case default
-         write(string1,*)'unable to convert vertical obs "', which_vert, '"'
-         call error_handler(E_ERR,routine,string1,source,revision,revdate)
-   end select
-enddo
-
-end subroutine convert_vertical_obs
-
-!--------------------------------------------------------------------
-
-subroutine obs_vertical_to_pressure(ens_handle, location, my_status)
-
-type(ensemble_type), intent(in)    :: ens_handle
-type(location_type), intent(inout) :: location
-integer,             intent(out)   :: my_status
-
-integer  :: varid, ens_size, status(1), qty
-real(r8) :: pressure_array(ref_nlevels)
-
-character(len=*), parameter :: routine = 'obs_vertical_to_pressure'
-
-ens_size = 1
-
-qty = QTY_PRESSURE
-if (query_location(location) == VERTISSURFACE) then
-   qty = QTY_SURFACE_PRESSURE
-endif
-
-call ok_to_interpolate(qty, varid, my_status)
-if (my_status /= 0) return
-
-call interpolate_values(ens_handle, ens_size, location, &
-                        qty, varid, pressure_array(:), status(:))
-
-
-if (status(1) /= 0) then
-   my_status = status(1)
-   return
-endif
-
-call set_vertical(location, pressure_array(1), VERTISPRESSURE)
-
-my_status = 0
-
-end subroutine obs_vertical_to_pressure
-
-!--------------------------------------------------------------------
-
-subroutine obs_vertical_to_height(ens_handle, location, my_status)
-type(ensemble_type), intent(in)    :: ens_handle
-type(location_type), intent(inout) :: location
-integer,             intent(out)   :: my_status
-
-integer  :: varid, ens_size, status(1)
-real(r8) :: height_array(1)
-
-character(len=*), parameter :: routine = 'obs_vertical_to_height'
-
-ens_size = 1
-
-call ok_to_interpolate(QTY_GEOMETRIC_HEIGHT, varid, my_status)
-if (my_status /= 0) return
-
-call interpolate_values(ens_handle, ens_size, location, &
-                        QTY_GEOMETRIC_HEIGHT, varid, height_array(:), status(:))
-if (status(1) /= 0) then
-   my_status = status(1)
-   return
-endif
-
-call set_vertical(location, height_array(1), VERTISHEIGHT)
-
-my_status = 0
-
-end subroutine obs_vertical_to_height
-
-!--------------------------------------------------------------------
-
-subroutine obs_vertical_to_level(ens_handle, location, my_status)
-type(ensemble_type), intent(in)    :: ens_handle
-type(location_type), intent(inout) :: location
-integer,             intent(out)   :: my_status
-
-integer  :: varid, ens_size, status(1)
-real(r8) :: level_array(1)
-
-ens_size = 1
-varid = -1
-
-call interpolate_values(ens_handle, ens_size, location, &
-                        QTY_VERTLEVEL, varid, level_array(:), status(:))
-if (status(1) /= 0) then
-   my_status = status(1)
-   return
-endif
-
-call set_vertical(location, level_array(1), VERTISLEVEL)
-
-my_status = 0
-
-end subroutine obs_vertical_to_level
-
-!--------------------------------------------------------------------
-
-subroutine obs_vertical_to_scaleheight(ens_handle, location, my_status)
-type(ensemble_type), intent(in)    :: ens_handle
-type(location_type), intent(inout) :: location
-integer,             intent(out)   :: my_status
-
-integer  :: varid1, varid2, ens_size, status(1), ptype
-real(r8) :: pressure_array(1), surface_pressure_array(1)
-real(r8) :: scaleheight_val
-
-character(len=*), parameter :: routine = 'obs_vertical_to_scaleheight'
-
-ens_size = 1
-
-! there are 4 cases here.
-
-if (no_normalization_of_scale_heights) then
-
-   ! take log of pressure, either surface pressure or regular pressure
-   
-   if (query_location(location) == VERTISSURFACE) then
-      ptype = QTY_SURFACE_PRESSURE
-   else
-      ptype = QTY_PRESSURE
-   endif
-
-   call ok_to_interpolate(ptype, varid1, my_status)
-   if (my_status /= 0) return
-      
-   !>@todo FIXME IFF the obs location is already pressure, we can take it at
-   !> face value here and not interpolate it.  however it won't fail if the
-   !> pressure here is less than the ensemble mean pressure at this point.
-   !> is that ok?
-   
-   if (ptype == QTY_PRESSURE .and. is_vertical(location, "PRESSURE")) then
-      pressure_array(:) = query_location(location, "VLOC")
-      my_status = 0
-   else
-      call interpolate_values(ens_handle, ens_size, location, ptype, varid1, &
-                              pressure_array(:), status(:))
-      if (status(1) /= 0) then
-         my_status = status(1)
-         return
-      endif
-=======
 !>@todo FIXME not all of these are used.  can we either
 !> not read them in, or make them optional?  this does affect
 !> what we can write out in the diagnostic file.  if we have
@@ -6636,53 +3471,6 @@
       
       scaleheight_val = scale_height(pressure_array(1),surface_pressure_array(1), no_normalization_of_scale_heights)
 
->>>>>>> 2136e3f1
-   endif
-   
-   scaleheight_val = log(pressure_array(1))
-
-<<<<<<< HEAD
-else
-
-   ! handle surface obs separately here.
-   if (query_location(location) == VERTISSURFACE) then
-
-      scaleheight_val = 0.0_r8  ! -log(1.0)
-
-   else
-
-      call ok_to_interpolate(QTY_PRESSURE, varid1, my_status)
-      if (my_status /= 0) return
-   
-      !>@todo FIXME IFF the obs location is already pressure, we can take it at
-      !> face value here and not interpolate it.  however, it can result in negative
-      !> scale height values if the pressure is larger than the surface pressure at
-      !> that location.  that's what the original cam model_mod did.  is that ok?
-   
-      if (ptype == QTY_PRESSURE .and. is_vertical(location, "PRESSURE")) then
-         pressure_array(:) = query_location(location, "VLOC")
-         my_status = 0
-      else
-         call interpolate_values(ens_handle, ens_size, location, QTY_PRESSURE, varid1, &
-                                    pressure_array(:), status(:))
-         if (status(1) /= 0) then
-            my_status = status(1)
-            return
-         endif
-      endif
-                                 
-      call ok_to_interpolate(QTY_SURFACE_PRESSURE, varid2, my_status)
-      if (my_status /= 0) return
-      
-      call interpolate_values(ens_handle, ens_size, location, QTY_SURFACE_PRESSURE, varid2, &
-                                    surface_pressure_array(:), status(:))
-      if (status(1) /= 0) then
-         my_status = status(1)
-         return
-      endif
-      
-      scaleheight_val = scale_height(pressure_array(1),surface_pressure_array(1), no_normalization_of_scale_heights)
-
    endif
 
 endif
@@ -6712,43 +3500,8 @@
 
 call convert_vertical_obs(ens_handle, 1, bl, bq, bt, &
                              vert_type, status)
-if (status(1) /= 0) then
-   status1 = status(1)
-   return
-endif
-=======
-endif
-
-call set_vertical(location, scaleheight_val, VERTISSCALEHEIGHT)
-
-my_status = 0
-
-end subroutine obs_vertical_to_scaleheight
-
-!--------------------------------------------------------------------
-
-subroutine convert_vert_one_obs(ens_handle, loc, otype, vert_type, status1)
-type(ensemble_type), intent(in)    :: ens_handle
-type(location_type), intent(inout) :: loc
-integer,             intent(in)    :: otype
-integer,             intent(in)    :: vert_type
-integer,             intent(out)   :: status1
-
-type(location_type) :: bl(1)
-integer :: bq(1), bt(1), status(1)
-
-! these need to be arrays.  kinda a pain.
-bl(1) = loc
-bt(1) = otype
-bq(1) = get_quantity_for_type_of_obs(otype)
-
-call convert_vertical_obs(ens_handle, 1, bl, bq, bt, &
-                             vert_type, status)
-
 status1 = status(1)
-
 if (status1 /= 0) return
->>>>>>> 2136e3f1
 
 loc = bl(1)
 
@@ -6804,14 +3557,7 @@
    ' ... which is equivalent to height         ', no_assim_above_height, ' meters' 
 call error_handler(E_MSG, 'init_discard_high_obs', string1, source, revision, revdate)
 
-<<<<<<< HEAD
 ! special for this - normalize by Ps for printing out
-=======
-! print this out, but don't save the value unless we encounter
-! incoming observations which have vertical units of scale height.
-! so far we have localized in scale height but never had obs
-! which had an incoming vertical unit of scale height.
->>>>>>> 2136e3f1
 no_assim_above_scaleh = scale_height(no_assim_above_pressure, ref_surface_pressure, .false.)
 write(string1, out_fmt) &
    ' ... which is equivalent to scale height   ', no_assim_above_scaleh
@@ -7367,7 +4113,6 @@
 else if (diff <= tiny .or. p_above <= 0.0_r8) then
    ! weed out bad cases
    scale_height = MISSING_R8
-<<<<<<< HEAD
 
 else
    ! normal computation - should be safe now
@@ -7375,20 +4120,10 @@
 
 endif
 
-=======
-
-else
-   ! normal computation - should be safe now
-   scale_height = -log(p_above / p_surface )
-
-endif
-
->>>>>>> 2136e3f1
 end function scale_height
 
 !--------------------------------------------------------------------
 
-<<<<<<< HEAD
 function is_surface_field(qty)
 integer, intent(in) :: qty
 logical :: is_surface_field
@@ -7497,130 +4232,6 @@
 end subroutine load_low_top_table
 
 !--------------------------------------------------------------------
-=======
-! add any 2d fields here that are surface quantities
-
-function is_surface_field(qty)
-integer, intent(in) :: qty
-logical :: is_surface_field
-
-select case (qty)
- case (QTY_SURFACE_PRESSURE, QTY_SURFACE_ELEVATION)
-   is_surface_field = .true.
-
-! example:
-! case (QTY_SFNUM_A1, QTY_SFNUM_A2, QTY_SFNUM_A3, QTY_SFNUM_A4, QTY_SFPOM_A4, QTY_SFBC_A4, &
-!       QTY_SFSO4_A1, QTY_SFSO4_A2, QTY_SFCO,     QTY_SFCO01,   QTY_SFCO02 ) 
-!   is_surface_field = .true.
-
- case default
-   is_surface_field = .false.
-
-end select
-   
-end function is_surface_field
-
-!-----------------------------------------------------------------------
-!> Store a table of pressures and heights. based on a std atmosphere.
-!>  not precise - use only when rough numbers are good enough.
-!>  return which table was used.
-!>
-!> table from: http://www.pdas.com/atmos.html
-!> and also see:  http://www.pdas.com/upatmos.html
-!> for a good explanation of why you can't use the standard
-!> equations at high altitudes.   the low tables came from
-!> tables.c, and the high one came from bigtables.out.
-!> (all found in the atmos.zip file from that web site.)
-
-
-function store_std_atm_tables(this_model_top)
-real(r8), intent(in) :: this_model_top
-integer :: store_std_atm_tables
-
-logical, save :: table_initialized = .false.
-
-if (this_model_top < high_top_threshold) then
-   if (.not. table_initialized) call load_high_top_table()
-   store_std_atm_tables = HIGH_TOP_TABLE
-else
-   if (.not. table_initialized) call load_low_top_table()
-   store_std_atm_tables = LOW_TOP_TABLE
-endif
-
-table_initialized = .true.
-
-end function store_std_atm_tables
-
-!-----------------------------------------------------------------------
-!> Free arrays associated with generic tables
-
-subroutine free_std_atm_tables()
-
-if (allocated(std_atm_hgt_col))  deallocate(std_atm_hgt_col)
-if (allocated(std_atm_pres_col)) deallocate(std_atm_pres_col)
-
-end subroutine free_std_atm_tables
-
-!--------------------------------------------------------------------
-
-subroutine load_low_top_table()
-	
-std_atm_table_len = 45
-allocate(std_atm_hgt_col(std_atm_table_len), std_atm_pres_col(std_atm_table_len))
-	
-std_atm_hgt_col(1)  = 86.0_r8 ; std_atm_pres_col(1)  = 3.732E-01_r8
-std_atm_hgt_col(2)  = 84.0_r8 ; std_atm_pres_col(2)  = 5.308E-01_r8
-std_atm_hgt_col(3)  = 82.0_r8 ; std_atm_pres_col(3)  = 7.498E-01_r8
-std_atm_hgt_col(4)  = 80.0_r8 ; std_atm_pres_col(4)  = 1.052E+00_r8
-std_atm_hgt_col(5)  = 78.0_r8 ; std_atm_pres_col(5)  = 1.467E+00_r8
-std_atm_hgt_col(6)  = 76.0_r8 ; std_atm_pres_col(6)  = 2.033E+00_r8
-std_atm_hgt_col(7)  = 74.0_r8 ; std_atm_pres_col(7)  = 2.800E+00_r8
-std_atm_hgt_col(8)  = 72.0_r8 ; std_atm_pres_col(8)  = 3.835E+00_r8
-std_atm_hgt_col(9)  = 70.0_r8 ; std_atm_pres_col(9)  = 5.220E+00_r8
-std_atm_hgt_col(10) = 68.0_r8 ; std_atm_pres_col(10) = 7.051E+00_r8
-std_atm_hgt_col(11) = 66.0_r8 ; std_atm_pres_col(11) = 9.459E+00_r8
-std_atm_hgt_col(12) = 64.0_r8 ; std_atm_pres_col(12) = 1.260E+01_r8
-std_atm_hgt_col(13) = 62.0_r8 ; std_atm_pres_col(13) = 1.669E+01_r8
-std_atm_hgt_col(14) = 60.0_r8 ; std_atm_pres_col(14) = 2.196E+01_r8
-std_atm_hgt_col(15) = 58.0_r8 ; std_atm_pres_col(15) = 2.872E+01_r8
-std_atm_hgt_col(16) = 56.0_r8 ; std_atm_pres_col(16) = 3.736E+01_r8
-std_atm_hgt_col(17) = 54.0_r8 ; std_atm_pres_col(17) = 4.833E+01_r8
-std_atm_hgt_col(18) = 52.0_r8 ; std_atm_pres_col(18) = 6.221E+01_r8
-std_atm_hgt_col(19) = 50.0_r8 ; std_atm_pres_col(19) = 7.977E+01_r8
-std_atm_hgt_col(20) = 48.0_r8 ; std_atm_pres_col(20) = 1.023E+02_r8
-std_atm_hgt_col(21) = 46.0_r8 ; std_atm_pres_col(21) = 1.313E+02_r8
-std_atm_hgt_col(22) = 44.0_r8 ; std_atm_pres_col(22) = 1.695E+02_r8
-std_atm_hgt_col(23) = 42.0_r8 ; std_atm_pres_col(23) = 2.200E+02_r8
-std_atm_hgt_col(24) = 40.0_r8 ; std_atm_pres_col(24) = 2.871E+02_r8
-std_atm_hgt_col(25) = 38.0_r8 ; std_atm_pres_col(25) = 3.771E+02_r8
-std_atm_hgt_col(26) = 36.0_r8 ; std_atm_pres_col(26) = 4.985E+02_r8
-std_atm_hgt_col(27) = 34.0_r8 ; std_atm_pres_col(27) = 6.634E+02_r8
-std_atm_hgt_col(28) = 32.0_r8 ; std_atm_pres_col(28) = 8.890E+02_r8
-std_atm_hgt_col(29) = 30.0_r8 ; std_atm_pres_col(29) = 1.197E+03_r8
-std_atm_hgt_col(30) = 28.0_r8 ; std_atm_pres_col(30) = 1.616E+03_r8
-std_atm_hgt_col(31) = 26.0_r8 ; std_atm_pres_col(31) = 2.188E+03_r8
-std_atm_hgt_col(32) = 24.0_r8 ; std_atm_pres_col(32) = 2.972E+03_r8
-std_atm_hgt_col(33) = 22.0_r8 ; std_atm_pres_col(33) = 4.047E+03_r8
-std_atm_hgt_col(34) = 20.0_r8 ; std_atm_pres_col(34) = 5.529E+03_r8
-std_atm_hgt_col(35) = 18.0_r8 ; std_atm_pres_col(35) = 7.565E+03_r8
-std_atm_hgt_col(36) = 16.0_r8 ; std_atm_pres_col(36) = 1.035E+04_r8
-std_atm_hgt_col(37) = 14.0_r8 ; std_atm_pres_col(37) = 1.417E+04_r8
-std_atm_hgt_col(38) = 12.0_r8 ; std_atm_pres_col(38) = 1.940E+04_r8
-std_atm_hgt_col(39) = 10.0_r8 ; std_atm_pres_col(39) = 2.650E+04_r8
-std_atm_hgt_col(40) =  8.0_r8 ; std_atm_pres_col(40) = 3.565E+04_r8
-std_atm_hgt_col(41) =  6.0_r8 ; std_atm_pres_col(41) = 4.722E+04_r8
-std_atm_hgt_col(42) =  4.0_r8 ; std_atm_pres_col(42) = 6.166E+04_r8
-std_atm_hgt_col(43) =  2.0_r8 ; std_atm_pres_col(43) = 7.950E+04_r8
-std_atm_hgt_col(44) =  0.0_r8 ; std_atm_pres_col(44) = 1.013E+05_r8
-std_atm_hgt_col(45) = -2.0_r8 ; std_atm_pres_col(45) = 1.278E+05_r8
-
-! convert km to m
-std_atm_hgt_col(:) = std_atm_hgt_col(:) * 1000.0_r8
-	
-end subroutine load_low_top_table
-
-!--------------------------------------------------------------------
->>>>>>> 2136e3f1
 
 subroutine load_high_top_table()
 
