--- conflicted
+++ resolved
@@ -45,15 +45,10 @@
 
 use distributed_state_mod, only : get_state, get_state_array
 
-<<<<<<< HEAD
-use obs_kind_mod, only : QTY_U_CURRENT_COMPONENT, QTY_V_CURRENT_COMPONENT, &
-                         QTY_LAYER_THICKNESS, QTY_DRY_LAND, QTY_SALINITY
-=======
 use obs_kind_mod, only : get_index_for_quantity, QTY_U_CURRENT_COMPONENT, &
                          QTY_V_CURRENT_COMPONENT, QTY_LAYER_THICKNESS, &
                          QTY_DRY_LAND, QTY_SALINITY, QTY_TEMPERATURE, &
                          QTY_POTENTIAL_TEMPERATURE
->>>>>>> 9906662b
 
 use ensemble_manager_mod, only : ensemble_type
 
@@ -948,8 +943,6 @@
 
 end function
 
-<<<<<<< HEAD
-=======
 !------------------------------------------------------------
 ! calculate sensible (in-situ) temperature from 
 ! local pressure, salinity, and potential temperature
@@ -1008,78 +1001,6 @@
 
 end function sensible_temp
 
-!------------------------------------------------------------------
-! Verify that the namelist was filled in correctly, and check
-! that there are valid entries for the dart_kind.
-! Returns a table with columns:
-!
-! netcdf_variable_name ; dart_qty_string ; update_string
-
-subroutine verify_state_variables(state_variables, ngood, table, qty_list, update_var)
-
-character(len=*),  intent(inout) :: state_variables(:)
-integer,           intent(out) :: ngood
-character(len=*),  intent(out) :: table(:,:)
-integer,           intent(out) :: qty_list(:)   ! kind number
-logical,           intent(out) :: update_var(:) ! logical update
-
-integer :: nrows, i
-character(len=NF90_MAX_NAME) :: varname, dartstr, update
-character(len=256) :: string1, string2
-
-if ( .not. module_initialized ) call static_init_model
-
-nrows = size(table,1)
-
-ngood = 0
-
-MyLoop : do i = 1, nrows
-
-   varname = trim(state_variables(3*i -2))
-   dartstr = trim(state_variables(3*i -1))
-   update  = trim(state_variables(3*i   ))
-   
-   call to_upper(update)
-
-   table(i,1) = trim(varname)
-   table(i,2) = trim(dartstr)
-   table(i,3) = trim(update)
-
-   if ( table(i,1) == ' ' .and. table(i,2) == ' ' .and. table(i,3) == ' ') exit MyLoop ! Found end of list.
-
-   if ( table(i,1) == ' ' .or. table(i,2) == ' ' .or. table(i,3) == ' ' ) then
-      string1 = 'model_nml:model_state_variables not fully specified'
-      call error_handler(E_ERR,'verify_state_variables',string1)
-   endif
-
-   ! Make sure DART qty is valid
-
-   qty_list(i) = get_index_for_quantity(dartstr)
-   if( qty_list(i)  < 0 ) then
-      write(string1,'(''there is no obs_kind <'',a,''> in obs_kind_mod.f90'')') trim(dartstr)
-      call error_handler(E_ERR,'verify_state_variables',string1)
-   endif
-   
-   ! Make sure the update variable has a valid name
-
-   select case (update)
-      case ('UPDATE')
-         update_var(i) = .true.
-      case ('NO_COPY_BACK')
-         update_var(i) = .false.
-      case default
-         write(string1,'(A)')  'only UPDATE or NO_COPY_BACK supported in model_state_variable namelist'
-         write(string2,'(6A)') 'you provided : ', trim(varname), ', ', trim(dartstr), ', ', trim(update)
-         call error_handler(E_ERR,'verify_state_variables',string1, text2=string2)
-   end select
-
-   ngood = ngood + 1
-enddo MyLoop
-
-
-end subroutine verify_state_variables
-
->>>>>>> 9906662b
 !--------------------------------------------------------------------
 function read_model_time(filename)
 
