! DART software - Copyright UCAR. This open source software is provided
! by UCAR, "as is", without charge, subject to all terms of use at
! http://www.image.ucar.edu/DAReS/DART/DART_download
!
! $Id$

program wrf_dart_obs_preprocess

!!!!!!!!!!!!!!!!!!!!!!!!!!!!!!!!!!!!!!!!!!!!!!!!!!!!!!!!!!!!!!!!!!!!!!!!
!
!   wrf_dart_obs_preprocess - WRF-DART utility program that at a
!                             minimum removes all observations outside
!                             of a WRF domain and add observations from
!                             supplimental obs sequences.  The program
!                             assumes all data is from one observation
!                             time.  In addition, this program allows 
!                             the user to do the following functions:
!
!     - remove observations near the lateral boundaries
!     - increase observation error near lateral boundaries
!     - remove observations above certain pressure/height levels
!     - remove observations where the model and obs topography are large
!     - remove significant level rawinsonde data
!     - remove rawinsonde observations near TC core
!     - superob aircraft and satellite wind data
!
!     created Oct. 2007 Ryan Torn, NCAR/MMM
!
!!!!!!!!!!!!!!!!!!!!!!!!!!!!!!!!!!!!!!!!!!!!!!!!!!!!!!!!!!!!!!!!!!!!!!!!

use        types_mod, only : r8, i8
use obs_sequence_mod, only : obs_sequence_type, static_init_obs_sequence, &
                             read_obs_seq_header, destroy_obs_sequence, &
                             get_num_obs, write_obs_seq 
<<<<<<< HEAD
use    utilities_mod, only : find_namelist_in_file, check_namelist_read
=======
use    utilities_mod, only : find_namelist_in_file, check_namelist_read, &
                             initialize_utilities, finalize_utilities
>>>>>>> 2136e3f1
use  netcdf_utilities_mod, only : nc_check
use     obs_kind_mod, only : RADIOSONDE_U_WIND_COMPONENT, ACARS_U_WIND_COMPONENT, &
                             MARINE_SFC_U_WIND_COMPONENT, LAND_SFC_U_WIND_COMPONENT, &
                             METAR_U_10_METER_WIND, GPSRO_REFRACTIVITY, &
                             SAT_U_WIND_COMPONENT, PROFILER_U_WIND_COMPONENT, VORTEX_LAT
use time_manager_mod, only : time_type, set_calendar_type, GREGORIAN, set_time
use ensemble_manager_mod, only : ensemble_type, init_ensemble_manager, end_ensemble_manager
use        model_mod, only : static_init_model
use           netcdf

implicit none

! ----------------------------------------------------------------------
! Declare namelist parameters
! ----------------------------------------------------------------------

!  Generic parameters
character(len=129) :: file_name_input    = 'obs_seq.old',        &
                      file_name_output   = 'obs_seq.new',        &
                      sonde_extra        = 'obs_seq.rawin',      &
                      acars_extra        = 'obs_seq.acars',      &
                      land_sfc_extra     = 'obs_seq.land_sfc',   &
                      metar_extra        = 'obs_seq.metar',      &
                      marine_sfc_extra   = 'obs_seq.marine',     &
                      sat_wind_extra     = 'obs_seq.satwnd',     &
                      profiler_extra     = 'obs_seq.profiler',   &
                      gpsro_extra        = 'obs_seq.gpsro',      &
                      trop_cyclone_extra = 'obs_seq.tc'
integer            :: max_num_obs              = 100000   ! Largest number of obs in one sequence
logical            :: overwrite_obs_time       = .false.  ! true to overwrite all observation times

!  boundary-specific parameters
real(r8)           :: obs_boundary             = 0.0_r8   ! number of grid points to remove obs near boundary
logical            :: increase_bdy_error       = .false.  ! true to increase obs error near boundary
real(r8)           :: maxobsfac                = 2.5_r8   ! maximum increase in obs error near boundary
real(r8)           :: obsdistbdy               = 15.0_r8  ! number of grid points to increase obs err.

!  parameters used to reduce observations
logical            :: sfc_elevation_check      = .false.  ! remove obs where model-obs topography is large
real(r8)           :: sfc_elevation_tol        = 300.0_r8  ! largest difference between model and obs. topo.
real(r8)           :: obs_pressure_top         = 0.0_r8  ! remove all obs at lower pressure
real(r8)           :: obs_height_top           = 2.0e10_r8  ! remove all obs at higher height

!  Rawinsonde-specific parameters
logical            :: include_sig_data         = .true.   ! include significant-level data
real(r8)           :: tc_sonde_radii           = -1.0_r8  ! remove sonde obs closer than this to TC

!  aircraft-specific parameters
logical            :: superob_aircraft         = .false.  ! super-ob aircraft data
real(r8)           :: aircraft_horiz_int       = 36.0_r8  ! horizontal interval for super-ob (km)
real(r8)           :: aircraft_pres_int        = 2500.0_r8  ! pressure interval for super-ob

!  sat wind specific parameters
logical            :: superob_sat_winds        = .false.    ! super-ob sat wind data
real(r8)           :: sat_wind_horiz_int       = 100.0_r8   ! horizontal interval for super-ob
real(r8)           :: sat_wind_pres_int        = 2500.0_r8  ! pressure interval for super-ob
logical            :: overwrite_ncep_satwnd_qc = .false.    ! true to overwrite NCEP QC (see instructions)

!  surface obs. specific parameters
logical            :: overwrite_ncep_sfc_qc    = .false.  ! true to overwrite NCEP QC (see instructions)

namelist /wrf_obs_preproc_nml/file_name_input, file_name_output,      &
         include_sig_data, superob_aircraft, superob_sat_winds,     &
         sfc_elevation_check, overwrite_ncep_sfc_qc, overwrite_ncep_satwnd_qc, &
         aircraft_pres_int, sat_wind_pres_int, sfc_elevation_tol,   & 
         obs_pressure_top, obs_height_top, obs_boundary, sonde_extra, metar_extra,   &
         acars_extra, land_sfc_extra, marine_sfc_extra, sat_wind_extra, profiler_extra, &
         trop_cyclone_extra, gpsro_extra, tc_sonde_radii, increase_bdy_error,      &
         maxobsfac, obsdistbdy, sat_wind_horiz_int, aircraft_horiz_int, &
         overwrite_obs_time

! ----------------------------------------------------------------------
! Declare other variables
! ----------------------------------------------------------------------

character(len=129)      :: obs_seq_read_format
character(len=80)       :: name

integer                 :: io, iunit, fid, var_id, obs_seq_file_id, num_copies, &
                           num_qc, num_obs, max_obs_seq, nx, ny, gday, gsec

real(r8)                :: real_nx, real_ny

logical                 :: file_exist, pre_I_format

type(obs_sequence_type) :: seq_all, seq_rawin, seq_sfc, seq_acars, seq_satwnd, &
                           seq_prof, seq_tc, seq_gpsro, seq_other

type(time_type)         :: anal_time

type(ensemble_type)     :: dummy_ens

call initialize_utilities("wrf_dart_obs_preprocess")

print*,'Enter target assimilation time (gregorian day, second): '
read*,gday,gsec
call set_calendar_type(GREGORIAN)
anal_time = set_time(gsec, gday)

call static_init_obs_sequence()
call static_init_model()
call init_ensemble_manager(dummy_ens, 1, 1_i8)

call find_namelist_in_file("input.nml", "wrf_obs_preproc_nml", iunit)
read(iunit, nml = wrf_obs_preproc_nml, iostat = io)
call check_namelist_read(iunit, io, "wrf_obs_preproc_nml")

!  open a wrfinput file, which is on this domain
call nc_check( nf90_open(path = "wrfinput_d01", mode = nf90_nowrite, ncid = fid), &
               'main', 'open wrfinput_d01' )
call nc_check( nf90_inq_dimid(fid, "west_east", var_id), &
               'main', 'inq. dimid west_east' )
call nc_check( nf90_inquire_dimension(fid, var_id, name, nx), &
               'main', 'inquire dimension west_east' )
call nc_check( nf90_inq_dimid(fid, "south_north", var_id), &
               'main', 'inq. dimid south_north' )
call nc_check( nf90_inquire_dimension(fid, var_id, name, ny), &
               'main', 'inquire dimension south_north' )
call nc_check( nf90_close(fid), 'main', 'close wrfinput_d01' )

! several places need a real(r8) version of nx and ny, so set them up
! here so they're ready to use.  previous versions of this code used
! the conversions dble(nx) but that doesn't work if you are compiling
! this code with r8 redefined to be r4.  on some platforms it corrupts
! the arguments to the function call.  these vars are guarenteed to be
! the right size for code compiled with reals as either r8 or r4.
real_nx = nx
real_ny = ny

!  if obs_seq file exists, read in the data, otherwise, create a blank one.
inquire(file = trim(adjustl(file_name_input)), exist = file_exist)
if ( file_exist ) then

  call read_obs_seq_header(file_name_input, num_copies, num_qc, num_obs, max_obs_seq, &
        obs_seq_file_id, obs_seq_read_format, pre_I_format, close_the_file = .true.)

else

  num_copies = 1  ;  num_qc = 1  ;  max_obs_seq = max_num_obs * 3
  call create_new_obs_seq(num_copies, num_qc, max_obs_seq, seq_all)

end if

!  create obs sequences for different obs types
call create_new_obs_seq(num_copies, num_qc, max_obs_seq, seq_rawin)
call create_new_obs_seq(num_copies, num_qc, max_obs_seq, seq_sfc)
call create_new_obs_seq(num_copies, num_qc, max_obs_seq, seq_acars)
call create_new_obs_seq(num_copies, num_qc, max_obs_seq, seq_satwnd)
call create_new_obs_seq(num_copies, num_qc, max_obs_seq, seq_prof)
call create_new_obs_seq(num_copies, num_qc, max_obs_seq, seq_gpsro)
call create_new_obs_seq(num_copies, num_qc, 100,         seq_tc)
call create_new_obs_seq(num_copies, num_qc, max_obs_seq, seq_other)

!  read input obs_seq file, divide into platforms
call read_and_parse_input_seq(file_name_input, real_nx, real_ny, obs_boundary, &
include_sig_data, obs_pressure_top, obs_height_top, sfc_elevation_check, &
sfc_elevation_tol, overwrite_ncep_sfc_qc, overwrite_ncep_satwnd_qc, &
overwrite_obs_time, anal_time, seq_rawin, seq_sfc, seq_acars, seq_satwnd, & 
seq_tc, seq_gpsro, seq_other)

!  add supplimental rawinsonde observations from file
call add_supplimental_obs(sonde_extra, seq_rawin, max_obs_seq, &
RADIOSONDE_U_WIND_COMPONENT, nx, ny, obs_boundary, include_sig_data, &
obs_pressure_top, obs_height_top, sfc_elevation_check, sfc_elevation_tol, &
overwrite_obs_time, anal_time)

!  add supplimental ACARS observations from file
call add_supplimental_obs(acars_extra, seq_acars, max_obs_seq, &
ACARS_U_WIND_COMPONENT, nx, ny, obs_boundary, include_sig_data, &
obs_pressure_top, obs_height_top, sfc_elevation_check, sfc_elevation_tol, &
overwrite_obs_time, anal_time)

!  add supplimental marine observations from file
call add_supplimental_obs(marine_sfc_extra, seq_sfc, max_obs_seq, &
MARINE_SFC_U_WIND_COMPONENT, nx, ny, obs_boundary, include_sig_data, &
obs_pressure_top, obs_height_top, sfc_elevation_check, sfc_elevation_tol, &
overwrite_obs_time, anal_time)

!  add supplimental land surface observations from file
call add_supplimental_obs(land_sfc_extra, seq_sfc, max_obs_seq, &
LAND_SFC_U_WIND_COMPONENT, nx, ny, obs_boundary, include_sig_data, &
obs_pressure_top, obs_height_top, sfc_elevation_check, sfc_elevation_tol, &
overwrite_obs_time, anal_time)

!  add supplimental metar observations from file
call add_supplimental_obs(metar_extra, seq_sfc, max_obs_seq, &
METAR_U_10_METER_WIND, nx, ny, obs_boundary, include_sig_data, &
obs_pressure_top, obs_height_top, sfc_elevation_check, sfc_elevation_tol, &
overwrite_obs_time, anal_time)

!  add supplimental satellite wind observations from file
call add_supplimental_obs(sat_wind_extra, seq_satwnd, max_obs_seq, &
SAT_U_WIND_COMPONENT, nx, ny, obs_boundary, include_sig_data, &
obs_pressure_top, obs_height_top, sfc_elevation_check, sfc_elevation_tol, &
overwrite_obs_time, anal_time)

!  add supplimental profiler observations from file
call add_supplimental_obs(profiler_extra, seq_prof, max_obs_seq, &
PROFILER_U_WIND_COMPONENT, nx, ny, obs_boundary, include_sig_data, &
obs_pressure_top, obs_height_top, sfc_elevation_check, sfc_elevation_tol, &
overwrite_obs_time, anal_time)

!  add supplimental GPSRO observations from file
call add_supplimental_obs(gpsro_extra, seq_gpsro, max_obs_seq, &
GPSRO_REFRACTIVITY, nx, ny, obs_boundary, include_sig_data, &
obs_pressure_top, obs_height_top, sfc_elevation_check, sfc_elevation_tol, &
overwrite_obs_time, anal_time)

!  add supplimental tropical cyclone vortex observations from file
call add_supplimental_obs(trop_cyclone_extra, seq_tc, max_obs_seq, &
VORTEX_LAT, nx, ny, obs_boundary, include_sig_data, &
obs_pressure_top, obs_height_top, sfc_elevation_check, sfc_elevation_tol, &
overwrite_obs_time, anal_time)

!  remove all sonde observations within radius of TC if desired
if ( tc_sonde_radii > 0.0_r8 ) call remove_sondes_near_tc(seq_tc, & 
                                               seq_rawin, tc_sonde_radii)

!  super-ob ACARS data
if ( superob_aircraft ) call superob_aircraft_data(seq_acars, anal_time, &
                                     aircraft_horiz_int, aircraft_pres_int)

!  super-ob satellite wind data
if ( superob_sat_winds ) call superob_sat_wind_data(seq_satwnd, anal_time, &
                                     sat_wind_horiz_int, sat_wind_pres_int)

max_obs_seq = get_num_obs(seq_tc)     + get_num_obs(seq_rawin) + &
              get_num_obs(seq_sfc)    + get_num_obs(seq_acars) + &
              get_num_obs(seq_satwnd) + get_num_obs(seq_prof)  + &
              get_num_obs(seq_gpsro)  +  get_num_obs(seq_other)

call create_new_obs_seq(num_copies, num_qc, max_obs_seq, seq_all)

call build_master_sequence(seq_tc, seq_all)
call destroy_obs_sequence(seq_tc)

call build_master_sequence(seq_rawin, seq_all)
call destroy_obs_sequence(seq_rawin)

call build_master_sequence(seq_sfc, seq_all)
call destroy_obs_sequence(seq_sfc)

call build_master_sequence(seq_acars, seq_all)
call destroy_obs_sequence(seq_acars)

call build_master_sequence(seq_gpsro, seq_all)
call destroy_obs_sequence(seq_gpsro)

call build_master_sequence(seq_satwnd, seq_all)
call destroy_obs_sequence(seq_satwnd)

call build_master_sequence(seq_prof, seq_all)
call destroy_obs_sequence(seq_prof)

call build_master_sequence(seq_other, seq_all)
call destroy_obs_sequence(seq_other)

write(6,*) 'Total number of observations:', get_num_obs(seq_all)

!  increase the observation error along the lateral boundary
if ( increase_bdy_error ) call increase_obs_err_bdy(seq_all, &
                              obsdistbdy, maxobsfac, real_nx, real_ny)

!  write the observation sequence to file
call write_obs_seq(seq_all, file_name_output)
call destroy_obs_sequence(seq_all)

call finalize_utilities("wrf_dart_obs_preprocess")

contains

!!!!!!!!!!!!!!!!!!!!!!!!!!!!!!!!!!!!!!!!!!!!!!!!!!!!!!!!!!!!!!!!!!!!!!!!
!
!   aircraft_obs_check - function that determines whether to include an
!                     aircraft observation in the sequence.  For now,
!                     this function is a placeholder and returns true.
!
!!!!!!!!!!!!!!!!!!!!!!!!!!!!!!!!!!!!!!!!!!!!!!!!!!!!!!!!!!!!!!!!!!!!!!!!
function aircraft_obs_check()

use     types_mod, only : r8

implicit none

logical  :: aircraft_obs_check

aircraft_obs_check = .true.

return
end function aircraft_obs_check

!!!!!!!!!!!!!!!!!!!!!!!!!!!!!!!!!!!!!!!!!!!!!!!!!!!!!!!!!!!!!!!!!!!!!!!!
!
!   add_supplimental_obs - subroutine that reads observation data from
!                          a supplimental obs sequence file, performs
!                          validation checks and adds it to the
!                          platform-specific obs sequence.
!
!    filename    - name of supplimental obs sequence file
!    obs_seq     - platform-specific obs sequence
!    max_obs_seq - maximum number of observations in sequence
!    plat_kind   - integer kind of platform (used for print statements)
!    nx          - number of grid points in x direction
!    ny          - number of grid points in y direction
!    obs_bdy     - grid point buffer to remove observations
!    siglevel    - true to include sonde significant level data
!    ptop        - lowest pressure to include in sequence
!    htop        - highest height level to include in sequence
!    sfcelev     - true to perform surface obs. elevation check
!    elev_max    - maximum difference between model and obs. height
!
!!!!!!!!!!!!!!!!!!!!!!!!!!!!!!!!!!!!!!!!!!!!!!!!!!!!!!!!!!!!!!!!!!!!!!!!
subroutine add_supplimental_obs(filename, obs_seq, max_obs_seq, plat_kind, &
                                 nx, ny, obs_bdy, siglevel, ptop, htop, &
                                 sfcelev, elev_max, overwrite_time, atime)

use         types_mod, only : r8
use  time_manager_mod, only : time_type, operator(>=)
use      location_mod, only : location_type, get_location, is_vertical
use  obs_sequence_mod, only : obs_sequence_type, obs_type, init_obs, set_obs_def, &
                              get_num_copies, get_num_qc, read_obs_seq, copy_obs, &
                              get_first_obs, get_obs_def, get_next_obs, &
                              get_last_obs, insert_obs_in_seq, destroy_obs_sequence
use       obs_def_mod, only : obs_def_type, get_obs_def_type_of_obs, set_obs_def_time, &
                              get_obs_def_location, get_obs_def_time
use      obs_kind_mod, only : RADIOSONDE_U_WIND_COMPONENT, ACARS_U_WIND_COMPONENT, &
                              LAND_SFC_U_WIND_COMPONENT, MARINE_SFC_U_WIND_COMPONENT, &
                              METAR_U_10_METER_WIND, GPSRO_REFRACTIVITY, &
                              SAT_U_WIND_COMPONENT, VORTEX_LAT
use         model_mod, only : get_domain_info 

implicit none

character(len=129), intent(in)         :: filename
type(time_type),         intent(in)    :: atime
type(obs_sequence_type), intent(inout) :: obs_seq
integer, intent(in)                    :: max_obs_seq, plat_kind, nx, ny
logical, intent(in)                    :: siglevel, sfcelev, overwrite_time
real(r8), intent(in)                   :: obs_bdy, ptop, htop, elev_max

integer  :: nloc, okind, dom_id
logical  :: file_exist, last_obs, pass_checks, first_obs
real(r8) :: xyz_loc(3), xloc, yloc
real(r8) :: real_nx, real_ny


type(location_type)     :: obs_loc_list(max_obs_seq), obs_loc
type(obs_def_type)      :: obs_def
type(obs_sequence_type) :: supp_obs_seq
type(obs_type)          :: obs_in, prev_obsi, prev_obso, obs
type(time_type)         :: obs_time, prev_time

inquire(file = trim(adjustl(filename)), exist = file_exist)
if ( .not. file_exist )  return

! see comment in main routine about why these are needed
real_nx = nx
real_ny = ny

select case (plat_kind)

  case (RADIOSONDE_U_WIND_COMPONENT)
    write(6,*) 'Adding Supplimental Rawinsonde Data'
  case (ACARS_U_WIND_COMPONENT)
    write(6,*) 'Adding Supplimental ACARS Data'
  case (MARINE_SFC_U_WIND_COMPONENT)
    write(6,*) 'Adding Supplimental Marine Surface Data'
  case (LAND_SFC_U_WIND_COMPONENT)
    write(6,*) 'Adding Supplimental Land Surface Data'
  case (METAR_U_10_METER_WIND)
    write(6,*) 'Adding Supplimental METAR Data'
  case (SAT_U_WIND_COMPONENT)
    write(6,*) 'Adding Supplimental Satellite Wind Data'
  case (VORTEX_LAT)
    write(6,*) 'Adding Supplimental Tropical Cyclone Data'
  case (GPSRO_REFRACTIVITY)
    write(6,*) 'Adding Supplimental GPS RO Data'

end select

call init_obs(obs_in,    get_num_copies(obs_seq), get_num_qc(obs_seq))
call init_obs(obs,       get_num_copies(obs_seq), get_num_qc(obs_seq))
call init_obs(prev_obsi, get_num_copies(obs_seq), get_num_qc(obs_seq))
call init_obs(prev_obso, get_num_copies(obs_seq), get_num_qc(obs_seq))

!  create list of observations in plaform sequence
call build_obs_loc_list(obs_seq, max_obs_seq, nloc, obs_loc_list)

!  find the last observation in the sequence
if ( get_last_obs(obs_seq, prev_obso) ) then

  first_obs = .false.
  call get_obs_def(prev_obso, obs_def)
  prev_time = get_obs_def_time(obs_def)

else

  first_obs = .true.

end if

last_obs = .false.
call read_obs_seq(trim(adjustl(filename)), 0, 0, 0, supp_obs_seq)
if ( .not. get_first_obs(supp_obs_seq, obs_in) ) last_obs = .true.

ObsLoop:  do while ( .not. last_obs ) ! loop over all observations in a sequence

  !  read data from observation
  call get_obs_def(obs_in, obs_def)
  okind   = get_obs_def_type_of_obs(obs_def)
  obs_loc = get_obs_def_location(obs_def)
  xyz_loc = get_location(obs_loc)
  call get_domain_info(xyz_loc(1),xyz_loc(2),dom_id,xloc,yloc)

  !  check if the observation is within the domain
  if ( ((xloc < (obs_bdy+1.0_r8) .or. xloc > (real_nx-obs_bdy-1.0_r8) .or. &
         yloc < (obs_bdy+1.0_r8) .or. yloc > (real_ny-obs_bdy-1.0_r8)) .and. &
         (dom_id == 1)) .or. dom_id < 1 ) then

    prev_obsi = obs_in
    call get_next_obs(supp_obs_seq, prev_obsi, obs_in, last_obs)
    cycle ObsLoop

  end if

  !  check if the observation is within vertical bounds of domain
  if ( (is_vertical(obs_loc, "PRESSURE") .and. xyz_loc(3) < ptop) .or. &
       (is_vertical(obs_loc, "HEIGHT")   .and. xyz_loc(3) > htop) ) then

    prev_obsi = obs_in
    call get_next_obs(supp_obs_seq, prev_obsi, obs_in, last_obs)
    cycle ObsLoop

  end if

  !  check if the observation already exists
  if ( .not. original_observation(obs_loc, obs_loc_list, nloc) ) then

    prev_obsi = obs_in
    call get_next_obs(supp_obs_seq, prev_obsi, obs_in, last_obs)
    cycle ObsLoop

  end if

  !  overwrite the observation time with the analysis time if desired
  if ( overwrite_time ) then

    call set_obs_def_time(obs_def, atime)
    call set_obs_def(obs_in, obs_def)

  end if

  ! perform platform-specific checks
  select case (plat_kind)

    case (RADIOSONDE_U_WIND_COMPONENT)
      pass_checks = rawinsonde_obs_check(obs_loc, okind, siglevel, &
                                                sfcelev, elev_max)
    case (ACARS_U_WIND_COMPONENT)
      pass_checks = aircraft_obs_check()
    case (MARINE_SFC_U_WIND_COMPONENT)
      pass_checks = surface_obs_check(sfcelev, elev_max, xyz_loc)
    case (LAND_SFC_U_WIND_COMPONENT)
      pass_checks = surface_obs_check(sfcelev, elev_max, xyz_loc)
    case (METAR_U_10_METER_WIND)
      pass_checks = surface_obs_check(sfcelev, elev_max, xyz_loc)
    case (SAT_U_WIND_COMPONENT)
      pass_checks = sat_wind_obs_check()
    case default
      pass_checks = .true.

  end select

  if ( pass_checks ) then

    call copy_obs(obs, obs_in)
    call get_obs_def(obs, obs_def)
    obs_time = get_obs_def_time(obs_def)

    if (obs_time >= prev_time .and. (.not. first_obs)) then  ! same time or later than previous obs
      call insert_obs_in_seq(obs_seq, obs, prev_obso)
    else                                                     ! earlier, search from start of seq
      call insert_obs_in_seq(obs_seq, obs)
    end if

    first_obs = .false.
    prev_obso = obs
    prev_time = obs_time

  end if

  prev_obsi = obs_in
  call get_next_obs(supp_obs_seq, prev_obsi, obs_in, last_obs)

end do ObsLoop

call destroy_obs_sequence(supp_obs_seq)

return
end subroutine add_supplimental_obs

!!!!!!!!!!!!!!!!!!!!!!!!!!!!!!!!!!!!!!!!!!!!!!!!!!!!!!!!!!!!!!!!!!!!!!!!
!
!   create_new_obs_seq - subroutine that is used to create a new 
!                        observation sequence.
!
!    num_copies - number of copies associated with each observation
!    num_qc     - number of quality control reports in each obs.
!    max_num    - maximum number of observations in sequence
!    seq        - observation sequence
!
!!!!!!!!!!!!!!!!!!!!!!!!!!!!!!!!!!!!!!!!!!!!!!!!!!!!!!!!!!!!!!!!!!!!!!!!
subroutine create_new_obs_seq(num_copies, num_qc, max_num, seq)

use obs_sequence_mod, only : obs_sequence_type, init_obs_sequence, &
                             set_copy_meta_data, set_qc_meta_data

implicit none

integer, intent(in) :: num_copies, num_qc, max_num
type(obs_sequence_type), intent(out) :: seq

character(len=129) :: copy_meta_data, qc_meta_data
integer :: i

call init_obs_sequence(seq, num_copies, num_qc, max_num)
do i = 1, num_copies
   copy_meta_data = 'NCEP BUFR observation'
   call set_copy_meta_data(seq, i, copy_meta_data)
end do
do i = 1, num_qc
   qc_meta_data = 'NCEP QC index'
   call set_qc_meta_data(seq, i, qc_meta_data)
end do

return
end subroutine create_new_obs_seq

!!!!!!!!!!!!!!!!!!!!!!!!!!!!!!!!!!!!!!!!!!!!!!!!!!!!!!!!!!!!!!!!!!!!!!!!
!
!   build_master_sequence - subroutine used to take observations from
!                           a smaller observation sequence and appends
!                           them to a larger observation sequence.
!                           Note that this routine only works if the
!                           observations are at the same time.
!
!    seq_type - observation sequence with one observation type
!    seq_all  - observation sequence with more observations
!
!!!!!!!!!!!!!!!!!!!!!!!!!!!!!!!!!!!!!!!!!!!!!!!!!!!!!!!!!!!!!!!!!!!!!!!!
subroutine build_master_sequence(seq_type, seq_all)

use time_manager_mod, only : time_type, operator(>=)
use obs_sequence_mod, only : obs_type, obs_sequence_type, init_obs, & 
                             get_first_obs, copy_obs, insert_obs_in_seq, & 
                             get_next_obs, get_obs_def, get_num_copies, &
                             get_num_qc, get_obs_def
use      obs_def_mod, only : obs_def_type, get_obs_def_time

implicit none

type(obs_sequence_type), intent(in)    :: seq_type
type(obs_sequence_type), intent(inout) :: seq_all

logical :: last_obs, first_obs
type(obs_def_type) :: obs_def
type(obs_type)     :: obs_in, obs, prev_obsi, prev_obsa
type(time_type)    :: obs_time, prev_time

last_obs = .false.  ;  first_obs = .true.
call init_obs(obs_in,    get_num_copies(seq_type), get_num_qc(seq_type))
call init_obs(obs,       get_num_copies(seq_type), get_num_qc(seq_type))
call init_obs(prev_obsi, get_num_copies(seq_type), get_num_qc(seq_type))
call init_obs(prev_obsa, get_num_copies(seq_type), get_num_qc(seq_type))

if ( .not. get_first_obs(seq_type, obs_in) )  return

do while ( .not. last_obs )

  call copy_obs(obs, obs_in)
  call get_obs_def(obs, obs_def)
  obs_time = get_obs_def_time(obs_def)

  if (obs_time >= prev_time .and. (.not. first_obs)) then  ! same time or later than previous obs
    call insert_obs_in_seq(seq_all, obs, prev_obsa) 
  else                                                      ! earlier, search from start of seq
    call insert_obs_in_seq(seq_all, obs)
  end if

  first_obs = .false.
  prev_obsi = obs_in
  prev_obsa = obs
  prev_time = obs_time

  call get_next_obs(seq_type, prev_obsi, obs_in, last_obs)

end do

return
end subroutine build_master_sequence

!!!!!!!!!!!!!!!!!!!!!!!!!!!!!!!!!!!!!!!!!!!!!!!!!!!!!!!!!!!!!!!!!!!!!!!!
!
!   build_obs_loc_list - subroutine that creates an array of locations
!                        of the observations in a sequence.
!
!    obs_seq      - observation sequence to read locations from
!    maxobs       - maximum number of observations in a sequence
!    nloc         - number of individual locations
!    obs_loc_list - array of observation locations

!!!!!!!!!!!!!!!!!!!!!!!!!!!!!!!!!!!!!!!!!!!!!!!!!!!!!!!!!!!!!!!!!!!!!!!!
subroutine build_obs_loc_list(seq, maxobs, nloc, obs_loc_list)

use       location_mod, only : location_type
use   obs_sequence_mod, only : obs_sequence_type, get_num_copies, &
                               get_num_qc, init_obs, get_first_obs, &
                               get_obs_def, get_next_obs, obs_type
use        obs_def_mod, only : obs_def_type, get_obs_def_location

implicit none

integer, intent(in)                 :: maxobs
type(obs_sequence_type), intent(in) :: seq
integer, intent(out)                :: nloc 
type(location_type), intent(out)    :: obs_loc_list(maxobs)

logical             :: last_obs
type(obs_type)      :: obs, prev_obs
type(obs_def_type)  :: obs_def
type(location_type) :: obs_loc

call init_obs(obs,      get_num_copies(seq), get_num_qc(seq))
call init_obs(prev_obs, get_num_copies(seq), get_num_qc(seq))

last_obs = .false.  ;  nloc = 0
if ( .not. get_first_obs(seq, obs) ) last_obs = .true.

do while ( .not. last_obs ) ! loop over all observations in a sequence

  call get_obs_def(obs, obs_def)
  obs_loc = get_obs_def_location(obs_def)

  !  construct a list of observation locations
  if ( original_observation(obs_loc, obs_loc_list, nloc) ) then

    nloc = nloc + 1
    obs_loc_list(nloc) = obs_loc

  end if
  prev_obs = obs
  call get_next_obs(seq, prev_obs, obs, last_obs)

end do

return
end subroutine build_obs_loc_list

!!!!!!!!!!!!!!!!!!!!!!!!!!!!!!!!!!!!!!!!!!!!!!!!!!!!!!!!!!!!!!!!!!!!!!!!
!
!   create_obs_type - subroutine that is used to create an observation 
!                     type from observation data.
!
!    lat   - latitude of observation
!    lon   - longitude of observation
!    vloc  - vertical location of observation
!    vcord - DART vertical coordinate integer
!    obsv  - observation value
!    okind - observation kind
!    oerr  - observation error
!    day   - gregorian day of the observation
!    sec   - gregorian second of the observation
!    qc    - integer quality control value
!    obs   - observation type that includes the observation information
!
!!!!!!!!!!!!!!!!!!!!!!!!!!!!!!!!!!!!!!!!!!!!!!!!!!!!!!!!!!!!!!!!!!!!!!!!
subroutine create_obs_type(lat, lon, vloc, vcord, obsv, okind, oerr, qc, otime, obs)

use types_mod,        only : r8
use obs_sequence_mod, only : obs_type, set_obs_values, set_qc, set_obs_def
use obs_def_mod,      only : obs_def_type, set_obs_def_time, set_obs_def_type_of_obs, &
                             set_obs_def_error_variance, set_obs_def_location
use     location_mod, only : location_type, set_location
use time_manager_mod, only : time_type

implicit none

integer, intent(in)           :: okind, vcord
real(r8), intent(in)          :: lat, lon, vloc, obsv, oerr, qc
type(time_type), intent(in)   :: otime
type(obs_type), intent(inout) :: obs

real(r8)              :: obs_val(1), qc_val(1)
type(obs_def_type)    :: obs_def

call set_obs_def_location(obs_def, set_location(lon, lat, vloc, vcord))
call set_obs_def_type_of_obs(obs_def, okind)
call set_obs_def_time(obs_def, otime)
call set_obs_def_error_variance(obs_def, oerr)
call set_obs_def(obs, obs_def)

obs_val(1) = obsv
call set_obs_values(obs, obs_val)
qc_val(1)  = qc
call set_qc(obs, qc_val)

return
end subroutine create_obs_type

!!!!!!!!!!!!!!!!!!!!!!!!!!!!!!!!!!!!!!!!!!!!!!!!!!!!!!!!!!!!!!!!!!!!!!!!
!
!   increase_obs_err_bdy - subroutine that increases the observation
!                          error based on proximity to the lateral
!                          boundary.
!
!    seq    - observation sequence
!    obsbdy - number of grid points near boundary to increase error
!    maxfac - factor to increase observation error at boundary
!    nx     - number of grid points in the x direction
!    ny     - number of grid points in the y direction
!
!!!!!!!!!!!!!!!!!!!!!!!!!!!!!!!!!!!!!!!!!!!!!!!!!!!!!!!!!!!!!!!!!!!!!!!!
subroutine increase_obs_err_bdy(seq, obsbdy, maxfac, nx, ny)

use         types_mod, only : r8
use      location_mod, only : location_type, get_location
use  obs_sequence_mod, only : obs_sequence_type, obs_type, init_obs, &
                              get_num_copies, get_num_qc, get_first_obs, &
                              get_obs_def, set_obs_def, set_obs, &
                              get_next_obs, get_obs_key
use       obs_def_mod, only : obs_def_type, get_obs_def_error_variance, &
                              set_obs_def_error_variance, get_obs_def_location
use         model_mod, only : get_domain_info

implicit none

type(obs_sequence_type), intent(inout) :: seq
real(r8), intent(in)                   :: obsbdy, maxfac, nx, ny

integer            :: dom_id
logical            :: last_obs
real(r8)           :: mobse, bobse, xyz_loc(3), xloc, yloc, bdydist, obsfac

type(obs_def_type) :: obs_def
type(obs_type)     :: obs, prev_obs

write(6,*) 'Increasing the Observation Error Near the Lateral Boundary'

call init_obs(obs,      get_num_copies(seq), get_num_qc(seq))
call init_obs(prev_obs, get_num_copies(seq), get_num_qc(seq))

! compute slope and intercept for error increase factor
mobse = (maxfac - 1.0_r8) / (1.0_r8 - obsbdy)
bobse = maxfac - mobse

last_obs = .false.
if ( .not. get_first_obs(seq, obs) ) last_obs = .true.

do while ( .not. last_obs )

  !  get location information relative to domain 1 (skip nests)
  call get_obs_def(obs, obs_def)
  xyz_loc = get_location(get_obs_def_location(obs_def))
  call get_domain_info(xyz_loc(1),xyz_loc(2),dom_id,xloc,yloc,1)

  !  compute distance to boundary, increase based on this distance
  bdydist = min(xloc-1.0_r8, yloc-1.0_r8, nx-xloc, ny-yloc)
  if ( bdydist <= obsbdy ) then

    obsfac = mobse * bdydist + bobse
    call set_obs_def_error_variance(obs_def, &
           get_obs_def_error_variance(obs_def) * obsfac * obsfac)
    call set_obs_def(obs, obs_def)
    call set_obs(seq, obs, get_obs_key(obs))

  end if
  prev_obs = obs
  call get_next_obs(seq, prev_obs, obs, last_obs)

end do

return
end subroutine increase_obs_err_bdy

!!!!!!!!!!!!!!!!!!!!!!!!!!!!!!!!!!!!!!!!!!!!!!!!!!!!!!!!!!!!!!!!!!!!!!!!
!
!   isManLevel - function that returns a logical true if the input 
!                pressure level is a mandatory rawinsonde level.
!
!    plevel - pressure level to check (Pa)
!
!!!!!!!!!!!!!!!!!!!!!!!!!!!!!!!!!!!!!!!!!!!!!!!!!!!!!!!!!!!!!!!!!!!!!!!!
function isManLevel(plevel)

use types_mod,        only : r8

implicit none

real(r8), intent(in) :: plevel

integer, parameter :: nman = 16
integer :: kk
logical :: isManLevel
real(r8) :: raw_man_levels(nman) =  (/  &
       100000.0_r8, 92500.0_r8, 85000.0_r8, 70000.0_r8, 50000.0_r8, 40000.0_r8, &
        30000.0_r8, 25000.0_r8, 20000.0_r8, 15000.0_r8, 10000.0_r8,  7000.0_r8, &
         5000.0_r8,  3000.0_r8,  2000.0_r8,  1000.0_r8 /)

isManLevel = .false.
do kk = 1, nman
  if ( plevel == raw_man_levels(kk) ) then
    isManLevel = .true.
    return 
  end if
end do

return
end function isManLevel

!!!!!!!!!!!!!!!!!!!!!!!!!!!!!!!!!!!!!!!!!!!!!!!!!!!!!!!!!!!!!!!!!!!!!!!!
!
!   original_observation - function that returns true if the location
!                          is not within an array of locations
!
!    obsloc      - location to check
!    obsloc_list - array of locations to look through
!    nloc        - number of locations in array
!
!!!!!!!!!!!!!!!!!!!!!!!!!!!!!!!!!!!!!!!!!!!!!!!!!!!!!!!!!!!!!!!!!!!!!!!!
function original_observation(obsloc, obsloc_list, nloc)

use     types_mod, only : r8
use  location_mod, only : location_type, get_dist

real(r8), parameter :: dist_epsilon = 0.00001_r8

integer, intent(in)             :: nloc
type(location_type), intent(in) :: obsloc, obsloc_list(nloc)

integer :: n
logical :: original_observation

original_observation = .true.

do n = 1, nloc

  if ( get_dist(obsloc, obsloc_list(n), 1, 1, .true.) <= dist_epsilon ) then
    original_observation = .false.
    return
  end if

end do

return
end function original_observation

!!!!!!!!!!!!!!!!!!!!!!!!!!!!!!!!!!!!!!!!!!!!!!!!!!!!!!!!!!!!!!!!!!!!!!!!
!
!   rawinsonde_obs_check - function that performs obsrvation checks
!                          specific to rawinsonde observations.
!
!    obs_loc    - observation location
!    obs_kind   - DART observation kind
!    siglevel   - true to include significant level data
!    elev_check - true to check differene between model and obs elev.
!    elev_max   - maximum difference between model and obs elevation
!
!!!!!!!!!!!!!!!!!!!!!!!!!!!!!!!!!!!!!!!!!!!!!!!!!!!!!!!!!!!!!!!!!!!!!!!!
function rawinsonde_obs_check(obs_loc, obs_kind, siglevel, &
                                elev_check, elev_max)

use     types_mod, only : r8
use  obs_kind_mod, only : RADIOSONDE_SURFACE_ALTIMETER, QTY_SURFACE_ELEVATION
use     model_mod, only : model_interpolate
use  location_mod, only : location_type, set_location, get_location

implicit none

type(location_type), intent(in) :: obs_loc
integer, intent(in)             :: obs_kind
logical, intent(in)             :: siglevel, elev_check
real(r8), intent(in)            :: elev_max

integer  :: istatus(1)
logical  :: rawinsonde_obs_check
real(r8) :: xyz_loc(3), xmod(1), hsfc(1)

rawinsonde_obs_check = .true.
xyz_loc = get_location(obs_loc)

if ( obs_kind /= RADIOSONDE_SURFACE_ALTIMETER ) then

  !  check if vertical level is mandatory level
  if ( (.not. siglevel) .and. (.not. isManLevel(xyz_loc(3))) ) then
    rawinsonde_obs_check = .false.
    return
  end if

else

  !  perform elevation check for altimeter
  if ( elev_check ) then

    call model_interpolate(dummy_ens, 1, obs_loc, QTY_SURFACE_ELEVATION, hsfc, istatus)
    if ( abs(hsfc(1) - xyz_loc(3)) > elev_max ) rawinsonde_obs_check = .false.

  end if

end if

return
end function rawinsonde_obs_check

!!!!!!!!!!!!!!!!!!!!!!!!!!!!!!!!!!!!!!!!!!!!!!!!!!!!!!!!!!!!!!!!!!!!!!!!
!
!   read_and_parse_input_seq - subroutine that reads a generic
!                              observation sequence and divides the
!                              obs into sequences for each platform.
!
!    filename      - name of input obs sequence
!    nx            - number of grid points in x direction
!    ny            - number of grid points in y direction
!    obs_bdy       - grid point buffer to remove observations
!    siglevel      - true to include sonde significant level data
!    ptop          - lowest pressure to include in sequence
!    htop          - highest height level to include in sequence
!    sfcelev       - true to perform surface obs. elevation check
!    elev_max      - maximum difference between model and obs. height
!    new_sfc_qc    - true to replace NCEP surface QC
!    new_satwnd_qc - true to replace NCEP sat wind QC over ocean
!    rawin_seq     - rawinsonde sequence
!    sfc_seq       - surface sequence
!    acars_seq     - aircraft sequence
!    satwnd_seq    - satellite wind sequence
!    tc_seq        - TC data sequence
!    other_seq     - remaining observation sequence
!
!!!!!!!!!!!!!!!!!!!!!!!!!!!!!!!!!!!!!!!!!!!!!!!!!!!!!!!!!!!!!!!!!!!!!!!!
subroutine read_and_parse_input_seq(filename, nx, ny, obs_bdy, siglevel, ptop, &
                                    htop, sfcelev, elev_max, new_sfc_qc, &
                                    new_satwnd_qc, overwrite_time, atime, &
                                    rawin_seq, sfc_seq, acars_seq, satwnd_seq, &
                                    tc_seq, gpsro_seq, other_seq)

use         types_mod, only : r8
use  netcdf_utilities_mod, only : nc_open_file_readonly, nc_close_file, &
                                  nc_get_variable
use  time_manager_mod, only : time_type 
use      location_mod, only : location_type, get_location, is_vertical
use  obs_sequence_mod, only : obs_sequence_type, obs_type, init_obs, &
                              get_num_copies, get_num_qc, get_qc_meta_data, &
                              get_first_obs, get_obs_def, copy_obs, get_num_qc, &
                              append_obs_to_seq, get_next_obs, get_qc, set_qc, &
                              destroy_obs_sequence, read_obs_seq, set_obs_def
use       obs_def_mod, only : obs_def_type, get_obs_def_type_of_obs, get_obs_def_location, &
                              set_obs_def_time
use      obs_kind_mod, only : RADIOSONDE_U_WIND_COMPONENT, RADIOSONDE_V_WIND_COMPONENT, &
                              RADIOSONDE_SURFACE_ALTIMETER, RADIOSONDE_TEMPERATURE, &
                              RADIOSONDE_SPECIFIC_HUMIDITY, RADIOSONDE_DEWPOINT, &
                              RADIOSONDE_RELATIVE_HUMIDITY, GPSRO_REFRACTIVITY, &
                              AIRCRAFT_U_WIND_COMPONENT, AIRCRAFT_V_WIND_COMPONENT, &
                              AIRCRAFT_TEMPERATURE, AIRCRAFT_SPECIFIC_HUMIDITY, &
                              ACARS_DEWPOINT, ACARS_RELATIVE_HUMIDITY, &
                              ACARS_U_WIND_COMPONENT, ACARS_V_WIND_COMPONENT, &
                              ACARS_TEMPERATURE, ACARS_SPECIFIC_HUMIDITY, &
                              MARINE_SFC_U_WIND_COMPONENT, MARINE_SFC_V_WIND_COMPONENT, &
                              MARINE_SFC_TEMPERATURE, MARINE_SFC_SPECIFIC_HUMIDITY, &
                              MARINE_SFC_RELATIVE_HUMIDITY, MARINE_SFC_DEWPOINT, &
                              LAND_SFC_U_WIND_COMPONENT, LAND_SFC_V_WIND_COMPONENT, &
                              LAND_SFC_TEMPERATURE, LAND_SFC_SPECIFIC_HUMIDITY, &
                              LAND_SFC_RELATIVE_HUMIDITY, LAND_SFC_DEWPOINT, &
                              METAR_U_10_METER_WIND, METAR_V_10_METER_WIND, &
                              METAR_TEMPERATURE_2_METER, METAR_SPECIFIC_HUMIDITY_2_METER, &
                              METAR_DEWPOINT_2_METER, METAR_RELATIVE_HUMIDITY_2_METER, &
                              METAR_ALTIMETER, MARINE_SFC_ALTIMETER, LAND_SFC_ALTIMETER, &
                              SAT_U_WIND_COMPONENT, SAT_V_WIND_COMPONENT, &
                              VORTEX_LAT, VORTEX_LON, VORTEX_PMIN, VORTEX_WMAX
use         model_mod, only : get_domain_info

implicit none

real(r8), parameter                    :: satwnd_qc_ok = 15.0_r8
real(r8), parameter                    :: sfc_qc_ok1   =  9.0_r8
real(r8), parameter                    :: sfc_qc_ok2   = 15.0_r8
real(r8), parameter                    :: new_qc_value =  2.0_r8

character(len=129),      intent(in)    :: filename
real(r8),                intent(in)    :: nx, ny, obs_bdy, ptop, htop, elev_max
logical,                 intent(in)    :: siglevel, sfcelev, new_sfc_qc, &
                                          new_satwnd_qc, overwrite_time
type(time_type),         intent(in)    :: atime
type(obs_sequence_type), intent(inout) :: rawin_seq, sfc_seq, acars_seq, &
                                          satwnd_seq, tc_seq, gpsro_seq, other_seq

character(len=129)    :: qcmeta
integer               :: fid, var_id, okind, dom_id, i, j
logical               :: file_exist, last_obs, input_ncep_qc
real(r8), allocatable :: xland(:,:), qc(:)
real(r8)              :: xyz_loc(3), xloc, yloc

type(location_type)     :: obs_loc
type(obs_def_type)      :: obs_def
type(obs_sequence_type) :: seq
type(obs_type)          :: obs, obs_in, prev_obs

inquire(file = trim(adjustl(filename)), exist = file_exist)
if ( .not. file_exist )  return

call read_obs_seq(filename, 0, 0, 0, seq)

call init_obs(obs,      get_num_copies(seq), get_num_qc(seq))
call init_obs(obs_in,   get_num_copies(seq), get_num_qc(seq))
call init_obs(prev_obs, get_num_copies(seq), get_num_qc(seq))
allocate(qc(get_num_qc(seq)))

!  read land distribution
allocate(xland(nint(nx),nint(ny)))

fid = nc_open_file_readonly("wrfinput_d01", "read_and_parse_input_seq")
call nc_get_variable(fid, "XLAND", xland)
call nc_close_file(fid, "read_and_parse_input_seq")

input_ncep_qc = .false.
qcmeta = get_qc_meta_data(seq, 1)
if ( trim(adjustl(qcmeta)) == 'NCEP QC index' )  input_ncep_qc = .true.

last_obs = .false.
if ( .not. get_first_obs(seq, obs_in) ) last_obs = .true.

InputObsLoop:  do while ( .not. last_obs ) ! loop over all observations in a sequence

  !  Get the observation information, check if it is in the domain
  call get_obs_def(obs_in, obs_def)
  okind   = get_obs_def_type_of_obs(obs_def)
  obs_loc = get_obs_def_location(obs_def)
  xyz_loc = get_location(obs_loc)
  call get_domain_info(xyz_loc(1),xyz_loc(2),dom_id,xloc,yloc)
  i = nint(xloc);  j = nint(yloc)

  !  check horizontal location
  if ( ((xloc < (obs_bdy+1.0_r8) .or. xloc > (nx-obs_bdy-1.0_r8) .or. &
         yloc < (obs_bdy+1.0_r8) .or. yloc > (ny-obs_bdy-1.0_r8)) .and. &
         (dom_id == 1)) .or. dom_id < 1 ) then

    prev_obs = obs_in
    call get_next_obs(seq, prev_obs, obs_in, last_obs)
    cycle InputObsLoop

  end if

  !  check vertical location
  if ( (is_vertical(obs_loc, "PRESSURE") .and. xyz_loc(3) < ptop) .or. &
       (is_vertical(obs_loc, "HEIGHT")   .and. xyz_loc(3) > htop) ) then

    prev_obs = obs_in
    call get_next_obs(seq, prev_obs, obs_in, last_obs)
    cycle InputObsLoop

  end if

  !  overwrite the observation time with the analysis time if desired
  if ( overwrite_time ) then 
 
    call set_obs_def_time(obs_def, atime)
    call set_obs_def(obs_in, obs_def)
  
  end if

  !  perform platform-specific checks
  select case (okind)

    case ( RADIOSONDE_U_WIND_COMPONENT, RADIOSONDE_V_WIND_COMPONENT, &
           RADIOSONDE_TEMPERATURE, RADIOSONDE_SPECIFIC_HUMIDITY, &
           RADIOSONDE_DEWPOINT, RADIOSONDE_RELATIVE_HUMIDITY, &
           RADIOSONDE_SURFACE_ALTIMETER)

      if ( rawinsonde_obs_check(obs_loc, okind, siglevel, sfcelev, elev_max) ) then

        call copy_obs(obs, obs_in)
        call append_obs_to_seq(rawin_seq, obs)

      end if

    case ( LAND_SFC_U_WIND_COMPONENT, LAND_SFC_V_WIND_COMPONENT, &
           LAND_SFC_TEMPERATURE, LAND_SFC_SPECIFIC_HUMIDITY, &
           LAND_SFC_RELATIVE_HUMIDITY, LAND_SFC_DEWPOINT,  &
           METAR_U_10_METER_WIND, METAR_V_10_METER_WIND, &
           METAR_TEMPERATURE_2_METER, METAR_SPECIFIC_HUMIDITY_2_METER, &
           METAR_DEWPOINT_2_METER, METAR_RELATIVE_HUMIDITY_2_METER, &
           METAR_ALTIMETER, MARINE_SFC_U_WIND_COMPONENT,  &
           MARINE_SFC_V_WIND_COMPONENT, MARINE_SFC_TEMPERATURE, &
           MARINE_SFC_SPECIFIC_HUMIDITY, MARINE_SFC_DEWPOINT, &
           MARINE_SFC_RELATIVE_HUMIDITY, LAND_SFC_ALTIMETER, MARINE_SFC_ALTIMETER )

      if ( surface_obs_check(sfcelev, elev_max, xyz_loc) ) then

        call copy_obs(obs, obs_in)
        if ( new_sfc_qc .and. okind /= LAND_SFC_ALTIMETER .and. &
             okind /= METAR_ALTIMETER .and. okind /= MARINE_SFC_ALTIMETER ) then

          call get_qc(obs, qc)
          if ( (qc(1) == sfc_qc_ok1 .or. qc(1) == sfc_qc_ok2) .and. input_ncep_qc ) then
            qc(1) = new_qc_value
            call set_qc(obs, qc)
          end if

        end if
        call append_obs_to_seq(sfc_seq, obs)

      endif

    case ( AIRCRAFT_U_WIND_COMPONENT, AIRCRAFT_V_WIND_COMPONENT, &
           AIRCRAFT_TEMPERATURE, AIRCRAFT_SPECIFIC_HUMIDITY, &
           ACARS_RELATIVE_HUMIDITY, ACARS_DEWPOINT, &
           ACARS_U_WIND_COMPONENT, ACARS_V_WIND_COMPONENT, &
           ACARS_TEMPERATURE, ACARS_SPECIFIC_HUMIDITY )

      if ( aircraft_obs_check() ) then

        call copy_obs(obs, obs_in)
        call append_obs_to_seq(acars_seq, obs)

      end if

    case ( SAT_U_WIND_COMPONENT, SAT_V_WIND_COMPONENT )

      if ( sat_wind_obs_check() ) then

        call copy_obs(obs, obs_in)
        if ( new_satwnd_qc ) then

          call get_qc(obs, qc)
          if ( qc(1) == satwnd_qc_ok .and. input_ncep_qc .and. &
                                         xland(i,j) > 1.0_r8 ) then
            qc(1) = new_qc_value
            call set_qc(obs, qc)
          end if

        end if
        call append_obs_to_seq(satwnd_seq, obs)

      endif

    case ( VORTEX_LAT, VORTEX_LON, VORTEX_PMIN, VORTEX_WMAX )

      call copy_obs(obs, obs_in)
      call append_obs_to_seq(tc_seq, obs)

    case ( GPSRO_REFRACTIVITY )

      call copy_obs(obs, obs_in)
      call append_obs_to_seq(gpsro_seq, obs)

    case default

      call copy_obs(obs, obs_in)
      call append_obs_to_seq(other_seq, obs)

  end select

  prev_obs = obs_in
  call get_next_obs(seq, prev_obs, obs_in, last_obs)

end do InputObsLoop
call destroy_obs_sequence(seq)

return
end subroutine read_and_parse_input_seq

!!!!!!!!!!!!!!!!!!!!!!!!!!!!!!!!!!!!!!!!!!!!!!!!!!!!!!!!!!!!!!!!!!!!!!!!
!
!   remove_sondes_near_tc - subroutine that removes all rawinsonde
!                           observations within a certain distance of
!                           a TC center.
!
!    obs_seq_tc    - TC observation sequence
!    obs_seq_rawin - rawinsonde observation sequence
!    sonde_radii   - observation removal distance
!
!!!!!!!!!!!!!!!!!!!!!!!!!!!!!!!!!!!!!!!!!!!!!!!!!!!!!!!!!!!!!!!!!!!!!!!!
subroutine remove_sondes_near_tc(seq_tc, seq_rawin, sonde_radii)

use         types_mod, only : r8, earth_radius
use  obs_sequence_mod, only : obs_sequence_type, init_obs, get_num_copies, &
                              get_num_qc, get_first_obs, get_obs_def, &
                              get_next_obs, delete_obs_from_seq, obs_type, &
                              get_next_obs_from_key, get_obs_key
use       obs_def_mod, only : obs_def_type, get_obs_def_location
use      location_mod, only : location_type, operator(==), get_dist

implicit none

type(obs_sequence_type), intent(in)    :: seq_tc
type(obs_sequence_type), intent(inout) :: seq_rawin
real(r8),                intent(in)    :: sonde_radii

integer :: numtc, n
logical :: last_obs, not_in_list, use_obs, first_obs

type(location_type) :: obs_loc, loctc(20)
type(obs_def_type)  :: obs_def
type(obs_type)      :: obs, prev_obs

write(6,*)  'Removing Sonde Data near TC'
call init_obs(obs,      get_num_copies(seq_rawin), get_num_qc(seq_rawin))
call init_obs(prev_obs, get_num_copies(seq_rawin), get_num_qc(seq_rawin))

last_obs = .false.  ;  numtc = 0
if ( .not. get_first_obs(seq_tc, obs) ) last_obs = .true.

! loop over all TC observations, find locations
do while ( .not. last_obs )

  call get_obs_def(obs, obs_def)
  obs_loc = get_obs_def_location(obs_def)
  not_in_list = .true.
  do n = 1, numtc
    if ( obs_loc == loctc(n) )  not_in_list = .false.
  end do
  if ( not_in_list ) then
    numtc        = numtc + 1
    loctc(numtc) = obs_loc
  end if

  prev_obs = obs
  call get_next_obs(seq_tc, prev_obs, obs, last_obs)

end do

if ( numtc == 0 )  return

last_obs = .false.  ;  first_obs = .true.
if ( .not. get_first_obs(seq_rawin, obs) ) last_obs = .true.
do while ( .not. last_obs )  !  loop over all rawinsonde obs, remove too close to TC

  call get_obs_def(obs, obs_def)
  obs_loc = get_obs_def_location(obs_def)

  use_obs = .true.
  do n = 1, numtc
    if ( (get_dist(obs_loc,loctc(n),2,2,.true.) * earth_radius) <= sonde_radii ) use_obs = .false.
  end do

  if ( use_obs ) then

    prev_obs = obs
    call get_next_obs(seq_rawin, prev_obs, obs, last_obs)
    first_obs = .false.

  else

    if ( first_obs ) then
      call delete_obs_from_seq(seq_rawin, obs)
      if( .not. get_first_obs(seq_rawin, obs) )  return
    else
      call delete_obs_from_seq(seq_rawin, obs)
      call get_next_obs_from_key(seq_rawin, get_obs_key(prev_obs), obs, last_obs)
    end if

  end if

end do

return
end subroutine remove_sondes_near_tc

!!!!!!!!!!!!!!!!!!!!!!!!!!!!!!!!!!!!!!!!!!!!!!!!!!!!!!!!!!!!!!!!!!!!!!!!
!
!   sat_wind_obs_check - function that determines whether to include an
!                        satellite wind observation in the sequence.
!                        For now, this function is a placeholder and 
!                        returns true.
!
!!!!!!!!!!!!!!!!!!!!!!!!!!!!!!!!!!!!!!!!!!!!!!!!!!!!!!!!!!!!!!!!!!!!!!!!
function sat_wind_obs_check()

use     types_mod, only : r8

implicit none

logical  :: sat_wind_obs_check

sat_wind_obs_check = .true.

return
end function sat_wind_obs_check

!!!!!!!!!!!!!!!!!!!!!!!!!!!!!!!!!!!!!!!!!!!!!!!!!!!!!!!!!!!!!!!!!!!!!!!!
!
!   superob_aircraft_data - subroutine that creates superobs of 
!                           aircraft data based on the given
!                           horizontal and vertical intervals.
!
!    seq   - aircraft observation sequence
!    hdist - horizontal interval of superobs
!    vdist - vertical interval of superobs
!
!!!!!!!!!!!!!!!!!!!!!!!!!!!!!!!!!!!!!!!!!!!!!!!!!!!!!!!!!!!!!!!!!!!!!!!!
subroutine superob_aircraft_data(seq, atime, hdist, vdist)

use         types_mod, only : r8, missing_r8, earth_radius
use  time_manager_mod, only : time_type
use      location_mod, only : location_type, get_dist, operator(==), &
                              get_location, VERTISPRESSURE
use  obs_sequence_mod, only : obs_sequence_type, obs_type, init_obs, &
                              get_num_copies, get_num_qc, get_first_obs, &
                              get_next_obs, destroy_obs_sequence, get_qc, &
                              get_num_obs, get_obs_values, get_obs_def, &
                              append_obs_to_seq
use       obs_def_mod, only : obs_def_type, get_obs_def_location, &
                              get_obs_def_type_of_obs, get_obs_def_error_variance, &
                              get_obs_def_time
use      obs_kind_mod, only : AIRCRAFT_U_WIND_COMPONENT, ACARS_U_WIND_COMPONENT, &
                              AIRCRAFT_V_WIND_COMPONENT, ACARS_V_WIND_COMPONENT, &
                              AIRCRAFT_TEMPERATURE, ACARS_TEMPERATURE, &
                              AIRCRAFT_SPECIFIC_HUMIDITY, ACARS_SPECIFIC_HUMIDITY, &
                              ACARS_DEWPOINT, ACARS_RELATIVE_HUMIDITY

implicit none

type(obs_sequence_type), intent(inout) :: seq
type(time_type),         intent(in)    :: atime
real(r8), intent(in)                   :: hdist, vdist

integer             :: num_copies, num_qc, nloc, k, locdex, obs_kind, n, &
                       num_obs, poleward_obs
logical             :: last_obs, close_to_greenwich
real(r8)            :: nuwnd, latu, lonu, preu, uwnd, erru, qcu, nvwnd, latv, &
                       lonv, prev, vwnd, errv, qcv, ntmpk, latt, lont, pret, &
                       tmpk, errt, qct, nqvap, latq, lonq, preq, qvap, errq, &
                       dwpt, errd, qcd, ndwpt, latd, lond, pred, relh, errr, &
                       qcr, nrelh, latr, lonr, prer, qcq, obs_dist, &
                       xyz_loc(3), obs_val(1), qc_val(1), lon_degree_limit
type(location_type) :: obs_loc
type(obs_def_type)  :: obs_def
type(obs_type)      :: obs, prev_obs

type airobs_type

  real(r8)            :: lat, lon, pressure, uwnd, uwnd_err, uwnd_qc, &
                         vwnd, vwnd_err, vwnd_qc, tmpk, tmpk_err, tmpk_qc, &
                         qvap, qvap_err, qvap_qc, dwpt, dwpt_err, dwpt_qc, &
                         relh, relh_err, relh_qc
  type(location_type) :: obs_loc
  type(time_type)     :: time

end type airobs_type

type(airobs_type), allocatable :: airobs(:)

write(6,*) 'Super-Obing Aircraft Data'

num_copies = get_num_copies(seq)
num_qc     = get_num_qc(seq)
num_obs    = get_num_obs(seq)

allocate(airobs(num_obs))
call init_obs(obs,      num_copies, num_qc)
call init_obs(prev_obs, num_copies, num_qc)

last_obs = .false.  ;  nloc = 0   ;   poleward_obs = 0
if ( .not. get_first_obs(seq, obs) )  last_obs = .true.

!  loop over all observations in sequence, add to ACARS observation type
do while ( .not. last_obs )

  call get_obs_values(obs, obs_val, 1)
  call get_qc(obs, qc_val, 1)

  call get_obs_def(obs, obs_def)
  obs_loc  = get_obs_def_location(obs_def)
  obs_kind = get_obs_def_type_of_obs(obs_def)
  xyz_loc  = get_location(obs_loc)

  locdex = -1
  do k = nloc, 1, -1

    if ( obs_loc == airobs(k)%obs_loc ) then
      locdex = k
      exit
    end if

  end do

  if ( locdex < 1 ) then  !  create new observation location type

    ! test if we are within hdist of either pole, and punt for now on those 
    ! obs because we can't accurately average points that wrap the poles.
    ! (count up obs here and print later)
    if (pole_check(xyz_loc(1), xyz_loc(2), hdist)) then
        poleward_obs = poleward_obs + 1
        goto 200
    endif
     
    nloc = nloc + 1
    locdex = nloc

    
    airobs(locdex)%lon = xyz_loc(1)
    airobs(locdex)%lat = xyz_loc(2)
    airobs(locdex)%pressure = xyz_loc(3)
    airobs(locdex)%obs_loc  = obs_loc
    airobs(locdex)%uwnd     = missing_r8
    airobs(locdex)%vwnd     = missing_r8
    airobs(locdex)%tmpk     = missing_r8
    airobs(locdex)%qvap     = missing_r8
    airobs(locdex)%dwpt     = missing_r8
    airobs(locdex)%relh     = missing_r8
    airobs(locdex)%time     = get_obs_def_time(obs_def)

  end if

  !  add observation data to type
  if      ( obs_kind == AIRCRAFT_U_WIND_COMPONENT  .or. obs_kind == ACARS_U_WIND_COMPONENT  ) then

    airobs(locdex)%uwnd     = obs_val(1)
    airobs(locdex)%uwnd_qc  = qc_val(1)
    airobs(locdex)%uwnd_err = get_obs_def_error_variance(obs_def) 

  else if ( obs_kind == AIRCRAFT_V_WIND_COMPONENT  .or. obs_kind == ACARS_V_WIND_COMPONENT  ) then

    airobs(locdex)%vwnd     = obs_val(1)
    airobs(locdex)%vwnd_qc  = qc_val(1)
    airobs(locdex)%vwnd_err = get_obs_def_error_variance(obs_def)

  else if ( obs_kind == AIRCRAFT_TEMPERATURE       .or. obs_kind == ACARS_TEMPERATURE       ) then

    airobs(locdex)%tmpk     = obs_val(1)
    airobs(locdex)%tmpk_qc  = qc_val(1)
    airobs(locdex)%tmpk_err = get_obs_def_error_variance(obs_def)

  else if ( obs_kind == AIRCRAFT_SPECIFIC_HUMIDITY .or. obs_kind == ACARS_SPECIFIC_HUMIDITY )  then

    airobs(locdex)%qvap     = obs_val(1)
    airobs(locdex)%qvap_qc  = qc_val(1)
    airobs(locdex)%qvap_err = get_obs_def_error_variance(obs_def)

  else if ( obs_kind == ACARS_DEWPOINT )  then

    airobs(locdex)%dwpt     = obs_val(1)
    airobs(locdex)%dwpt_qc  = qc_val(1)
    airobs(locdex)%dwpt_err = get_obs_def_error_variance(obs_def)

  else if ( obs_kind == ACARS_RELATIVE_HUMIDITY )  then
  
    airobs(locdex)%relh     = obs_val(1)
    airobs(locdex)%relh_qc  = qc_val(1)
    airobs(locdex)%relh_err = get_obs_def_error_variance(obs_def)


  end if

200 continue   ! come here to skip this obs

  prev_obs = obs
  call get_next_obs(seq, prev_obs, obs, last_obs)

end do

if (poleward_obs > 0) then
   write(6, *) 'WARNING: skipped ', poleward_obs, ' of ', poleward_obs+nloc, ' aircraft obs because'
   write(6, *) 'they were within ', hdist, ' KM of the poles (the superobs distance).'
endif

call destroy_obs_sequence(seq)
call create_new_obs_seq(num_copies, num_qc, num_obs, seq)
call init_obs(obs, num_copies, num_qc)

do k = 1, nloc  !  loop over all observation locations

  nuwnd  = 0.0_r8  ;  latu = 0.0_r8  ;  lonu = 0.0_r8  ;  preu = 0.0_r8
  uwnd   = 0.0_r8  ;  erru = 0.0_r8  ;  qcu  = 0.0_r8
  nvwnd  = 0.0_r8  ;  latv = 0.0_r8  ;  lonv = 0.0_r8  ;  prev = 0.0_r8
  vwnd   = 0.0_r8  ;  errv = 0.0_r8  ;  qcv  = 0.0_r8
  ntmpk  = 0.0_r8  ;  latt = 0.0_r8  ;  lont = 0.0_r8  ;  pret = 0.0_r8
  tmpk   = 0.0_r8  ;  errt = 0.0_r8  ;  qct  = 0.0_r8
  nqvap  = 0.0_r8  ;  latq = 0.0_r8  ;  lonq = 0.0_r8  ;  preq = 0.0_r8
  qvap   = 0.0_r8  ;  errq = 0.0_r8  ;  qcq  = 0.0_r8
  ndwpt  = 0.0_r8  ;  latd = 0.0_r8  ;  lond = 0.0_r8  ;  pred = 0.0_r8
  dwpt   = 0.0_r8  ;  errd = 0.0_r8  ;  qcd  = 0.0_r8
  nrelh  = 0.0_r8  ;  latr = 0.0_r8  ;  lonr = 0.0_r8  ;  prer = 0.0_r8
  relh   = 0.0_r8  ;  errr = 0.0_r8  ;  qcr  = 0.0_r8


  if ( airobs(k)%lat /= missing_r8 ) then  !  create initial superob

    call superob_location_check(airobs(k)%lon, airobs(k)%lat, hdist, &
                                close_to_greenwich, lon_degree_limit)
    if (close_to_greenwich) call wrap_lon(airobs(k)%lon, airobs(k)%lon - lon_degree_limit, &
                                                         airobs(k)%lon + lon_degree_limit)

    if ( airobs(k)%uwnd /= missing_r8 ) then
      nuwnd = nuwnd + 1.0_r8
      latu  = latu  + airobs(k)%lat
      lonu  = lonu  + airobs(k)%lon
      preu  = preu  + airobs(k)%pressure
      uwnd  = uwnd  + airobs(k)%uwnd
      erru  = erru  + airobs(k)%uwnd_err
      qcu   = max(qcu,airobs(k)%uwnd_qc)
    end if

    if ( airobs(k)%vwnd /= missing_r8 ) then
      nvwnd = nvwnd + 1.0_r8
      latv  = latv  + airobs(k)%lat
      lonv  = lonv  + airobs(k)%lon
      prev  = prev  + airobs(k)%pressure
      vwnd  = vwnd  + airobs(k)%vwnd
      errv  = errv  + airobs(k)%vwnd_err
      qcv   = max(qcv,airobs(k)%vwnd_qc)
    end if

    if ( airobs(k)%tmpk /= missing_r8 ) then
      ntmpk = ntmpk + 1.0_r8
      latt  = latt  + airobs(k)%lat
      lont  = lont  + airobs(k)%lon
      pret  = pret  + airobs(k)%pressure
      tmpk  = tmpk  + airobs(k)%tmpk
      errt  = errt  + airobs(k)%tmpk_err
      qct   = max(qct,airobs(k)%tmpk_qc)
    end if

    if ( airobs(k)%qvap /= missing_r8 ) then
      nqvap = nqvap + 1.0_r8
      latq  = latq  + airobs(k)%lat
      lonq  = lonq  + airobs(k)%lon
      preq  = preq  + airobs(k)%pressure
      qvap  = qvap  + airobs(k)%qvap
      errq  = errq  + airobs(k)%qvap_err
      qcq   = max(qcq,airobs(k)%qvap_qc)
    end if

    if ( airobs(k)%dwpt /= missing_r8 ) then
      ndwpt = ndwpt + 1.0_r8
      latd  = latd  + airobs(k)%lat
      lond  = lond  + airobs(k)%lon
      pred  = pred  + airobs(k)%pressure
      dwpt  = dwpt  + airobs(k)%dwpt
      errd  = errd  + airobs(k)%dwpt_err
      qcd   = max(qcd,airobs(k)%dwpt_qc)
    end if

    if ( airobs(k)%relh /= missing_r8 ) then
      nrelh = nrelh + 1.0_r8
      latr  = latr  + airobs(k)%lat
      lonr  = lonr  + airobs(k)%lon
      prer  = prer  + airobs(k)%pressure
      relh  = relh  + airobs(k)%relh
      errr  = errr  + airobs(k)%relh_err
      qcr   = max(qcr,airobs(k)%relh_qc)
    end if

    do n = (k+1), nloc

      if ( airobs(n)%lat /= missing_r8 ) then

        !  add observation to superob if within the horizontal and vertical bounds
        obs_dist = get_dist(airobs(k)%obs_loc, airobs(n)%obs_loc, 2, 2, .true.) * earth_radius
        if ( obs_dist <= hdist .and. abs(airobs(k)%pressure-airobs(n)%pressure) <= vdist ) then

          if (close_to_greenwich) call wrap_lon(airobs(n)%lon, airobs(k)%lon - lon_degree_limit, &
                                                               airobs(k)%lon + lon_degree_limit)

          if ( airobs(n)%uwnd /= missing_r8 ) then
            nuwnd = nuwnd + 1.0_r8
            latu  = latu  + airobs(n)%lat
            lonu  = lonu  + airobs(n)%lon
            preu  = preu  + airobs(n)%pressure
            uwnd  = uwnd  + airobs(n)%uwnd
            erru  = erru  + airobs(n)%uwnd_err
            qcu   = max(qcu,airobs(n)%uwnd_qc)
          end if

          if ( airobs(n)%vwnd /= missing_r8 ) then
            nvwnd = nvwnd + 1.0_r8
            latv  = latv  + airobs(n)%lat
            lonv  = lonv  + airobs(n)%lon
            prev  = prev  + airobs(n)%pressure
            vwnd  = vwnd  + airobs(n)%vwnd
            errv  = errv  + airobs(n)%vwnd_err
            qcv   = max(qcv,airobs(n)%vwnd_qc)
          end if

          if ( airobs(n)%tmpk /= missing_r8 ) then
            ntmpk = ntmpk + 1.0_r8
            latt  = latt  + airobs(n)%lat
            lont  = lont  + airobs(n)%lon
            pret  = pret  + airobs(n)%pressure
            tmpk  = tmpk  + airobs(n)%tmpk
            errt  = errt  + airobs(n)%tmpk_err
            qct   = max(qct,airobs(n)%tmpk_qc)
          end if

          if ( airobs(n)%qvap /= missing_r8 ) then
            nqvap = nqvap + 1.0_r8
            latq  = latq  + airobs(n)%lat
            lonq  = lonq  + airobs(n)%lon
            preq  = preq  + airobs(n)%pressure
            qvap  = qvap  + airobs(n)%qvap
            errq  = errq  + airobs(n)%qvap_err
            qcq   = max(qcq,airobs(n)%qvap_qc)
          end if

          if ( airobs(n)%dwpt /= missing_r8 ) then
            ndwpt = ndwpt + 1.0_r8
            latd  = latd  + airobs(n)%lat
            lond  = lond  + airobs(n)%lon
            pred  = pred  + airobs(n)%pressure
            dwpt  = dwpt  + airobs(n)%dwpt
            errd  = errd  + airobs(n)%dwpt_err
            qcd   = max(qcd,airobs(n)%dwpt_qc)
          end if

          if ( airobs(n)%relh /= missing_r8 ) then
            nrelh = nrelh + 1.0_r8
            latr  = latr  + airobs(n)%lat
            lonr  = lonr  + airobs(n)%lon
            prer  = prer  + airobs(n)%pressure
            relh  = relh  + airobs(n)%relh
            errr  = errr  + airobs(n)%relh_err
            qcr   = max(qcr,airobs(n)%relh_qc)
          end if

          airobs(n)%lat = missing_r8

        end if

      end if

    end do

    if ( nuwnd > 0.0_r8 ) then  !  write zonal wind superob

      latu = latu / nuwnd
      lonu = lonu / nuwnd
      if ( lonu >= 360.0_r8 )  lonu = lonu - 360.0_r8
      preu = preu / nuwnd
      uwnd = uwnd / nuwnd
      erru = erru / nuwnd

      call create_obs_type(latu, lonu, preu, VERTISPRESSURE, uwnd, &
                           ACARS_U_WIND_COMPONENT, erru, qcu, atime, obs)
      call append_obs_to_seq(seq, obs)

    end if

    if ( nvwnd > 0.0_r8 ) then  !  write meridional wind superob

      latv = latv / nvwnd
      lonv = lonv / nvwnd
      if ( lonv >= 360.0_r8 )  lonv = lonv - 360.0_r8
      prev = prev / nvwnd
      vwnd = vwnd / nvwnd
      errv = errv / nvwnd

      call create_obs_type(latv, lonv, prev, VERTISPRESSURE, vwnd, &
                           ACARS_V_WIND_COMPONENT, errv, qcv, atime, obs)
      call append_obs_to_seq(seq, obs)

    end if

    if ( ntmpk > 0.0_r8 ) then  !  write temperature superob

      latt = latt / ntmpk
      lont = lont / ntmpk
      if ( lont >= 360.0_r8 )  lont = lont - 360.0_r8
      pret = pret / ntmpk
      tmpk = tmpk / ntmpk
      errt = errt / ntmpk

      call create_obs_type(latt, lont, pret, VERTISPRESSURE, tmpk, & 
                           ACARS_TEMPERATURE, errt, qct, atime, obs)
      call append_obs_to_seq(seq, obs)

    end if

    if ( nqvap > 0.0_r8 ) then  !  write qvapor superob

      latq = latq / nqvap
      lonq = lonq / nqvap
      if ( lonq >= 360.0_r8 )  lonq = lonq - 360.0_r8
      preq = preq / nqvap
      qvap = qvap / nqvap
      errq = errq / nqvap

      call create_obs_type(latq, lonq, preq, VERTISPRESSURE, qvap, & 
                           ACARS_SPECIFIC_HUMIDITY, errq, qcq, atime, obs)
      call append_obs_to_seq(seq, obs)

    end if

    if ( ndwpt > 0.0_r8 ) then  !  write dewpoint temperature superob

      latd = latd / ndwpt
      lond = lond / ndwpt
      if ( lond >= 360.0_r8 )  lond = lond - 360.0_r8
      pred = pred / ndwpt
      dwpt = dwpt / ndwpt
      errd = errd / ndwpt

      call create_obs_type(latd, lond, pred, VERTISPRESSURE, dwpt, &
                           ACARS_DEWPOINT, errd, qcd, atime, obs)
      call append_obs_to_seq(seq, obs)

    end if

    if ( nrelh > 0.0_r8 ) then  !  write relative humidity superob

      latr = latr / nrelh
      lonr = lonr / nrelh
      if ( lonr >= 360.0_r8 )  lonr = lonr - 360.0_r8
      prer = prer / nrelh
      relh = relh / nrelh
      errr = errr / nrelh

      call create_obs_type(latr, lonr, prer, VERTISPRESSURE, relh, &
                           ACARS_RELATIVE_HUMIDITY, errr, qcr, atime, obs)
      call append_obs_to_seq(seq, obs)

    end if

  end if

end do 

return
end subroutine superob_aircraft_data

!!!!!!!!!!!!!!!!!!!!!!!!!!!!!!!!!!!!!!!!!!!!!!!!!!!!!!!!!!!!!!!!!!!!!!!!
!
!   superob_sat_wind_data - subroutine that creates superobs of 
!                           satellite wind data based on the given
!                           horizontal and vertical intervals.
!
!    seq   - satellite wind observation sequence
!    hdist - horizontal interval of superobs
!    vdist - vertical interval of superobs
!
!!!!!!!!!!!!!!!!!!!!!!!!!!!!!!!!!!!!!!!!!!!!!!!!!!!!!!!!!!!!!!!!!!!!!!!!
subroutine superob_sat_wind_data(seq, atime, hdist, vdist)

use         types_mod, only : r8, missing_r8, earth_radius
use  time_manager_mod, only : time_type
use      location_mod, only : location_type, get_dist, operator(==), &
                              get_location, VERTISPRESSURE
use  obs_sequence_mod, only : obs_sequence_type, obs_type, init_obs, &
                              get_num_copies, get_num_qc, get_first_obs, &
                              get_next_obs, destroy_obs_sequence, get_qc, &
                              get_num_obs, get_obs_values, get_obs_def, &
                              append_obs_to_seq
use       obs_def_mod, only : obs_def_type, get_obs_def_location, &
                              get_obs_def_type_of_obs, get_obs_def_error_variance, &
                              get_obs_def_time
use      obs_kind_mod, only : SAT_U_WIND_COMPONENT, SAT_V_WIND_COMPONENT

implicit none

type(obs_sequence_type), intent(inout) :: seq
type(time_type),         intent(in)    :: atime
real(r8), intent(in)                   :: hdist, vdist

integer             :: num_copies, num_qc, nloc, k, locdex, obs_kind, n, &
                       num_obs, poleward_obs
logical             :: last_obs, close_to_greenwich
real(r8)            :: nwnd, lat, lon, pres, uwnd, erru, qcu, vwnd, &
                       errv, qcv, obs_dist, xyz_loc(3), obs_val(1), qc_val(1), &
                       lon_degree_limit

type(location_type) :: obs_loc
type(obs_def_type)  :: obs_def
type(obs_type)      :: obs, prev_obs

type satobs_type

  real(r8)            :: lat, lon, pressure, uwnd, uwnd_err, uwnd_qc, &
                         vwnd, vwnd_err, vwnd_qc
  type(location_type) :: obs_loc
  type(time_type)     :: time

end type satobs_type

type(satobs_type), allocatable :: satobs(:)

write(6,*) 'Super-Obing Satellite Wind Data'

num_copies = get_num_copies(seq)
num_qc     = get_num_qc(seq)
num_obs    = get_num_obs(seq)

allocate(satobs(num_obs/2))
call init_obs(obs,      num_copies, num_qc)
call init_obs(prev_obs, num_copies, num_qc)

last_obs = .false.  ;  nloc = 0  ;  poleward_obs = 0
if ( .not. get_first_obs(seq, obs) )  last_obs = .true.

!  loop over satellite winds, create list
do while ( .not. last_obs )

  call get_obs_values(obs, obs_val, 1)
  call get_qc(obs, qc_val, 1)

  call get_obs_def(obs, obs_def)
  obs_loc  = get_obs_def_location(obs_def)
  obs_kind = get_obs_def_type_of_obs(obs_def)
  xyz_loc  = get_location(obs_loc)

  !  determine if observation exists
  locdex = -1
  do k = nloc, 1, -1

    if ( obs_loc == satobs(k)%obs_loc ) then
      locdex = k
      exit
    end if

  end do

  if ( locdex < 1 ) then  !  create new observation type

    ! test if we are within hdist of either pole, and punt for now on those 
    ! obs because we can't accurately average points that wrap the poles.
    ! (hdist is radius, in KM, of region of interest.)
    if (pole_check(xyz_loc(1), xyz_loc(2), hdist)) then
        ! count up obs here and print later
        poleward_obs = poleward_obs + 1
        goto 200
    endif
     
    nloc = nloc + 1
    locdex = nloc

    satobs(locdex)%lon = xyz_loc(1)
    satobs(locdex)%lat = xyz_loc(2)
    satobs(locdex)%pressure = xyz_loc(3)
    satobs(locdex)%obs_loc  = obs_loc
    satobs(locdex)%uwnd     = missing_r8
    satobs(locdex)%vwnd     = missing_r8
    satobs(locdex)%time     = get_obs_def_time(obs_def)

  end if

  !  add observation information
  if ( obs_kind == SAT_U_WIND_COMPONENT ) then

    satobs(locdex)%uwnd     = obs_val(1)
    satobs(locdex)%uwnd_qc  = qc_val(1)
    satobs(locdex)%uwnd_err = get_obs_def_error_variance(obs_def) 

  else if ( obs_kind == SAT_V_WIND_COMPONENT ) then

    satobs(locdex)%vwnd     = obs_val(1)
    satobs(locdex)%vwnd_qc  = qc_val(1)
    satobs(locdex)%vwnd_err = get_obs_def_error_variance(obs_def)

  end if

200 continue   ! come here to skip this obs

  prev_obs = obs
  call get_next_obs(seq, prev_obs, obs, last_obs)

end do

if (poleward_obs > 0) then
   write(6, *) 'WARNING: skipped ', poleward_obs, ' of ', poleward_obs+nloc, ' satwind obs because'
   write(6, *) 'they were within ', hdist, ' KM of the poles (the superobs distance).'
endif

!  create new sequence
call destroy_obs_sequence(seq)
call create_new_obs_seq(num_copies, num_qc, num_obs, seq)
call init_obs(obs, num_copies, num_qc)

do k = 1, nloc  ! loop over all locations

  if ( satobs(k)%uwnd /= missing_r8 .and. satobs(k)%vwnd /= missing_r8 ) then

    call superob_location_check(satobs(k)%lon, satobs(k)%lat, hdist, &
                                close_to_greenwich, lon_degree_limit)
    if (close_to_greenwich) call wrap_lon(satobs(k)%lon, satobs(k)%lon - lon_degree_limit, &
                                                         satobs(k)%lon + lon_degree_limit)

    nwnd = 1.0_r8
    lat  = satobs(k)%lat 
    lon  = satobs(k)%lon
    pres = satobs(k)%pressure
    uwnd = satobs(k)%uwnd
    erru = satobs(k)%uwnd_err
    qcu  = satobs(k)%uwnd_qc
    vwnd = satobs(k)%vwnd
    errv = satobs(k)%vwnd_err
    qcv  = satobs(k)%vwnd_qc

    do n = (k+1), nloc  !  loop over remaining obs

      if ( satobs(n)%uwnd /= missing_r8 .and. satobs(n)%vwnd /= missing_r8 ) then

        !  if observation is within horizontal and vertical interval, add it to obs.
        obs_dist = get_dist(satobs(k)%obs_loc, satobs(n)%obs_loc, 2, 2, .true.) * earth_radius
        if ( obs_dist <= hdist .and. abs(satobs(k)%pressure-satobs(n)%pressure) <= vdist ) then

          if (close_to_greenwich) call wrap_lon(satobs(n)%lon, satobs(k)%lon - lon_degree_limit, &
                                                               satobs(k)%lon + lon_degree_limit)

          nwnd = nwnd + 1.0_r8
          lat  = lat  + satobs(n)%lat
          lon  = lon  + satobs(n)%lon
          pres = pres + satobs(n)%pressure
          uwnd = uwnd + satobs(n)%uwnd
          erru = erru + satobs(n)%uwnd_err
          qcu  = max(qcu,satobs(n)%uwnd_qc)
          vwnd = vwnd + satobs(n)%vwnd
          errv = errv + satobs(n)%vwnd_err
          qcv  = max(qcv,satobs(n)%vwnd_qc)

          satobs(n)%uwnd = missing_r8
          satobs(n)%vwnd = missing_r8

        end if

      end if

    end do

    !  create superobs
    lat  = lat  / nwnd
    lon  = lon  / nwnd
    if ( lon >= 360.0_r8 )  lon = lon - 360.0_r8
    pres = pres / nwnd
    uwnd = uwnd / nwnd
    erru = erru / nwnd
    vwnd = vwnd / nwnd
    errv = errv / nwnd

    !  add to observation sequence
    call create_obs_type(lat, lon, pres, VERTISPRESSURE, uwnd, &
                         SAT_U_WIND_COMPONENT, erru, qcu, atime, obs)
    call append_obs_to_seq(seq, obs)

    call create_obs_type(lat, lon, pres, VERTISPRESSURE, vwnd, &
                         SAT_V_WIND_COMPONENT, errv, qcv, atime, obs)
    call append_obs_to_seq(seq, obs)

  end if

end do 

return
end subroutine superob_sat_wind_data

!!!!!!!!!!!!!!!!!!!!!!!!!!!!!!!!!!!!!!!!!!!!!!!!!!!!!!!!!!!!!!!!!!!!!!!!
!
!   surface_obs_check - function that determines whether to include an
!                       surface observation in the sequence.
!
!    elev_check - true to check elevation difference
!    elev_max   - maximum difference between model and obs. elevation
!    xyz_loc    - longitude, latitude and elevation array
!
!!!!!!!!!!!!!!!!!!!!!!!!!!!!!!!!!!!!!!!!!!!!!!!!!!!!!!!!!!!!!!!!!!!!!!!!
function surface_obs_check(elev_check, elev_max, xyz_loc)

use     types_mod, only : r8
use  obs_kind_mod, only : QTY_SURFACE_ELEVATION
use     model_mod, only : model_interpolate
use  location_mod, only : set_location, VERTISSURFACE

implicit none

logical, intent(in)  :: elev_check
real(r8), intent(in) :: xyz_loc(3), elev_max

integer              :: istatus(1)
logical              :: surface_obs_check
real(r8)             :: xmod(1), hsfc(1)

surface_obs_check = .true.

if ( elev_check ) then

  call model_interpolate(dummy_ens, 1, set_location(xyz_loc(1), xyz_loc(2), &
      xyz_loc(3), VERTISSURFACE), QTY_SURFACE_ELEVATION, hsfc, istatus)
  if ( abs(hsfc(1) - xyz_loc(3)) > elev_max ) surface_obs_check = .false.

end if

return
end function surface_obs_check

!!!!!!!!!!!!!!!!!!!!!!!!!!!!!!!!!!!!!!!!!!!!!!!!!!!!!!!!!!!!!!!!!!!!!!!!
!
!   pole_check - determine if we are within km_dist of either pole.
!                function returns true if so, false if not.
!
!    lon       - longitude in degrees 
!    lat       - latitude in degrees
!    km_dist   - horizontal superob radius in kilometers
!
!!!!!!!!!!!!!!!!!!!!!!!!!!!!!!!!!!!!!!!!!!!!!!!!!!!!!!!!!!!!!!!!!!!!!!!!
function pole_check(lon, lat, km_dist)

use     types_mod, only : r8, earth_radius
use  location_mod, only : location_type, get_dist, set_location, VERTISUNDEF

implicit none

real(r8), intent(in) :: lon, lat, km_dist
logical              :: pole_check

type(location_type) :: thisloc, pole


! create a point at this lon/lat, and at the nearest pole
thisloc = set_location(lon, lat, 0.0_r8, VERTISUNDEF)
if (lat >= 0) then
   pole = set_location(0.0_r8, 90.0_r8, 0.0_r8, VERTISUNDEF)
else
   pole = set_location(0.0_r8, -90.0_r8, 0.0_r8, VERTISUNDEF)
endif

! are we within km_distance of that pole?
if ( get_dist(thisloc, pole, 1, 1, .true.) * earth_radius <= km_dist ) then
   pole_check = .true.
else
   pole_check = .false.
endif

return
end function pole_check

!!!!!!!!!!!!!!!!!!!!!!!!!!!!!!!!!!!!!!!!!!!!!!!!!!!!!!!!!!!!!!!!!!!!!!!!
!
!   superob_location_check - determine if a point is close to the greenwich
!                            longitude based on the given latitude and distance.
!                            if this location is close enough to longitude=0
!                            we have to take action in order not to average points 
!                            at 0 and 360 and end up with 180 by mistake.  as long
!                            as we treat all points consistently when doing an average
!                            the exact determination of 'close enough' isn't critical.
!                            (the minimum and maximum extents in longitude for a given
!                            point and radius is left as an exercise for the reader.  
!                            hint, they are not along the same latitude circle.)
!
!    lon              - longitude in degrees (input)
!    lat              - latitude in degrees (input)
!    km_dist          - horizontal superob radius in kilometers (input)
!    near_greenwich   - returns true if the given lon/lat is potentially within 
!                       km_dist of longitude 0 (output)
!    lon_degree_limit - number of degrees along a latitude circle that the
!                       km_dist equates to, plus a tolerance (output)
!
!!!!!!!!!!!!!!!!!!!!!!!!!!!!!!!!!!!!!!!!!!!!!!!!!!!!!!!!!!!!!!!!!!!!!!!!
subroutine superob_location_check(lon, lat, km_dist, near_greenwich, lon_degree_limit)

use     types_mod, only : r8, PI, earth_radius, RAD2DEG, DEG2RAD
use  location_mod, only : location_type, get_dist, set_location, VERTISUNDEF

implicit none

real(r8), intent(in)  :: lon, lat, km_dist
logical,  intent(out) :: near_greenwich
real(r8), intent(out) :: lon_degree_limit

real(r8)            :: lat_radius
real(r8), parameter :: fudge_factor = 1.2_r8   ! add a flat 20% 


! the problem with trying to superob in a circle that's specified as a 
! radius of kilometers is that it isn't parallel with longitude lines as 
! you approach the poles.  also when averaging lon values near the prime 
! meridian some values are < 360 and some are > 0 but are close in space.
! simple suggestion for all but the highest latitudes:
!  if dist between lat/lon and lat/0 is < hdist, add 360 to any values >= 0.
!  if the final averaged point >= 360 subtract 360 before setting the location.
! this still isn't good enough as you get closer to the poles; there
! lat/lon averages are a huge pain. hdist could be shorter across the 
! pole and therefore a lon that is 180 degrees away could still be 
! 'close enough' to average in the same superob box.  probably the
! best suggestion for this case is to convert lat/lon into 3d cartesian
! coords, average the x/y/z's separately, and then convert back.
! (no code like this has been implemented here.)
!
! obs_dist_in_km = earth_radius_in_km * dist_in_radians
!  (which is what get_dist(loc1, loc2, 0, 0, .true.) returns)
!
! dist_in_radians = obs_dist_in_km / earth_radius_in_km
!

! figure out how far in degrees km_dist is at this latitude 
! if we traveled along the latitude line.  and since on a sphere
! the actual closest point to a longitude line isn't found by following 
! a latitude circle, add a percentage.  as long as all points are
! treated consistently it doesn't matter if the degree value is exact.

lat_radius = earth_radius * cos(lat*DEG2RAD)
lon_degree_limit = ((km_dist / lat_radius) * RAD2DEG) * fudge_factor

! are we within 'lon_degree_limit' of the greenwich line?
if (lon <= lon_degree_limit .or. (360.0_r8 - lon) <= lon_degree_limit) then
   near_greenwich = .true.
else
   near_greenwich = .false.
endif

return
end subroutine superob_location_check


!!!!!!!!!!!!!!!!!!!!!!!!!!!!!!!!!!!!!!!!!!!!!!!!!!!!!!!!!!!!!!!!!!!!!!!!
!
!   wrap_lon  - update the incoming longitude possibly + 360 degrees if
!               the given limits define a region that crosses long=0.
!               all values should be in units of degrees. 'lon' value
!               should be between westlon and eastlon.
!
!    lon         - longitude to update, returns either unchanged or + 360
!    westlon     - westernmost longitude of region in degrees
!    eastlon     - easternmost longitude of region in degrees
!
!!!!!!!!!!!!!!!!!!!!!!!!!!!!!!!!!!!!!!!!!!!!!!!!!!!!!!!!!!!!!!!!!!!!!!!!
subroutine wrap_lon(lon, westlon, eastlon)

use     types_mod, only : r8

!  uniform way to treat longitude ranges, in degrees, on a globe.
!  adds 360 to the incoming lon if region crosses longitude 0 and
!  given point is east of lon=0.

real(r8), intent(inout) :: lon
real(r8), intent(in)    :: westlon, eastlon

real(r8) :: westl, eastl
real(r8), parameter :: circumf = 360.0_r8

! ensure the region boundaries and target point are between 0 and 360.
! the modulo() function handles negative values ok; mod() does not.
westl = modulo(westlon, circumf)
eastl = modulo(eastlon, circumf)
lon   = modulo(lon,     circumf)

! if the 'region' is the entire globe you can return now.
if (westl == eastl) return

! here's where the magic happens:
! normally the western boundary longitude (westl) has a smaller magnitude than
! the eastern one (eastl).  but westl will be larger than eastl if the region
! of interest crosses the prime meridian. e.g. westl=100, eastl=120 doesn't 
! cross it, westl=340, eastl=10 does.  for regions crossing lon=0, a target lon 
! west of lon=0 should not be changed; a target lon east of lon=0 needs +360 degrees.
! e.g. lon=350 stays unchanged; lon=5 becomes lon=365.

if (westl > eastl .and. lon <= eastl) lon = lon + circumf

return
end subroutine wrap_lon

end program

! <next few lines under version control, do not edit>
! $URL$
! $Id$
! $Revision$
! $Date$<|MERGE_RESOLUTION|>--- conflicted
+++ resolved
@@ -32,12 +32,8 @@
 use obs_sequence_mod, only : obs_sequence_type, static_init_obs_sequence, &
                              read_obs_seq_header, destroy_obs_sequence, &
                              get_num_obs, write_obs_seq 
-<<<<<<< HEAD
-use    utilities_mod, only : find_namelist_in_file, check_namelist_read
-=======
 use    utilities_mod, only : find_namelist_in_file, check_namelist_read, &
                              initialize_utilities, finalize_utilities
->>>>>>> 2136e3f1
 use  netcdf_utilities_mod, only : nc_check
 use     obs_kind_mod, only : RADIOSONDE_U_WIND_COMPONENT, ACARS_U_WIND_COMPONENT, &
                              MARINE_SFC_U_WIND_COMPONENT, LAND_SFC_U_WIND_COMPONENT, &
