! DART software - Copyright UCAR. This open source software is provided
! by UCAR, "as is", without charge, subject to all terms of use at
! http://www.image.ucar.edu/DAReS/DART/DART_download
!
! $Id$

module model_mod

use             types_mod, only : r4, r8, i8, MISSING_R8, obstypelength

use      time_manager_mod, only : time_type, set_time, set_date, set_calendar_type, &
                                  get_time, get_date, print_time, print_date, &
                                  operator(*),  operator(+), operator(-), &
                                  operator(>),  operator(<), operator(/), &
                                  operator(/=), operator(<=)

use          location_mod, only : location_type, get_close_type, get_dist, &
                                  get_close_obs, get_close_state, &
                                  convert_vertical_obs, convert_vertical_state, &
                                  set_location, set_location_missing, &
                                  query_location, write_location, &
                                  get_location, is_vertical,  &
                                  VERTISSURFACE, VERTISHEIGHT

use         utilities_mod, only : register_module, error_handler, do_output, &
                                  E_ERR, E_MSG, file_exist, get_unit, &
                                  logfileunit, nmlfileunit, to_upper, &
                                  do_nml_file, do_nml_term, &
                                  find_namelist_in_file, check_namelist_read, &
                                  find_textfile_dims, file_to_text

use  netcdf_utilities_mod, only : nc_check, nc_synchronize_file, &
                                  nc_add_global_attribute, &
                                  nc_add_global_creation_time, &
                                  nc_begin_define_mode, &
                                  nc_end_define_mode, &
                                  nc_get_global_attribute, &
                                  nc_open_file_readonly, nc_close_file

use obs_def_utilities_mod, only : track_status

use     obs_kind_mod,      only : get_index_for_quantity, &
                                  get_name_for_quantity, &
                                  QTY_SOIL_TEMPERATURE, &
                                  QTY_LIQUID_WATER, &
                                  QTY_ICE, &
                                  QTY_SNOWCOVER_FRAC, &
                                  QTY_SNOW_THICKNESS, &
                                  QTY_LEAF_CARBON, &
                                  QTY_WATER_TABLE_DEPTH, &
                                  QTY_GEOPOTENTIAL_HEIGHT, &
                                  QTY_SOIL_NITROGEN

use  ensemble_manager_mod, only : ensemble_type

use distributed_state_mod, only : get_state

use     default_model_mod, only : adv_1step, nc_write_model_vars

use        noah_hydro_mod, only : configure_lsm, get_noah_timestepping, &
                                  num_soil_layers, lsm_namelist_filename, &
                                  soil_layer_thickness, get_lsm_domain_info, &
                                  wrf_static_data, get_lsm_domain_filename, &
                                  read_noah_global_atts, write_noah_global_atts, &
                                  num_soil_nitrogen_layers

use   state_structure_mod, only : add_domain,      get_domain_size,   &
                                  get_index_start, get_index_end,     &
                                  get_num_domains, get_num_variables, &
                                  get_num_dims,    get_dim_name,      &
                                  get_dim_length,  get_variable_name, &
                                  get_model_variable_indices,         &
                                  get_varid_from_kind,                &
                                  get_dart_vector_index,              &
                                  get_variable_size,                  &
                                  state_structure_info

use     mpi_utilities_mod, only : my_task_id

use           options_mod, only : set_missing_ok_status

use        random_seq_mod, only : random_seq_type, init_random_seq, random_gaussian

use             map_utils, only : proj_info, map_init, map_set, &
                                  latlon_to_ij, ij_to_latlon

use misc_definitions_module, only : map_latlon       => PROJ_LATLON, &
                                    map_lambert      => PROJ_LC, &
                                    map_polar_stereo => PROJ_PS, &
                                    map_mercator     => PROJ_MERC, &
                                    map_cylindrical  => PROJ_CYL, &
                                    map_cassini      => PROJ_CASSINI

use typesizes
use netcdf

implicit none
private

! required by DART code - will be called from filter and other
! DART executables.  interfaces to these routines are fixed and
! cannot be changed in any way.
public :: static_init_model, &
          init_time, &
          init_conditions, &
          pert_model_copies, &
          get_model_size, &
          read_model_time, &
          write_model_time, &
          shortest_time_between_assimilations, &
          get_state_meta_data, &
          model_interpolate, &
          get_close_obs, &
          get_close_state, &
          nc_write_model_atts, &
          end_model

! Also required, but the default routines are sufficient.

public :: nc_write_model_vars, &
          adv_1step, &
          convert_vertical_obs, &
          convert_vertical_state

! version controlled file description for error handling, do not edit
character(len=*), parameter :: source   = "$URL$"
character(len=*), parameter :: revision = "$Revision$"
character(len=*), parameter :: revdate  = "$Date$"

!------------------------------------------------------------------
! The NSOLDX parameter comes from the NOAH source code. We need it
! because we have to read the NOAH namelist for timestep information.
!------------------------------------------------------------------

integer, parameter :: NSOLDX = 100
character(len=512) :: string1, string2, string3

! Codes for interpreting the columns of the variable_table
integer, parameter :: VT_VARNAMEINDX  = 1 ! ... variable name
integer, parameter :: VT_KINDINDX     = 2 ! ... DART kind
integer, parameter :: VT_MINVALINDX   = 3 ! ... minimum value if any
integer, parameter :: VT_MAXVALINDX   = 4 ! ... maximum value if any
integer, parameter :: VT_STATEINDX    = 5 ! ... update (state) or not
integer, parameter :: MAX_STATE_VARIABLES     = 40
integer, parameter :: NUM_STATE_TABLE_COLUMNS = 5

integer :: domain_count
integer :: idom, idom_lsm = -1

!------------------------------------------------------------------
! things which can/should be in the DART model_nml
! The variables in the noah restart file that are used to create the
! DART state vector are specified in the input.nml:model_nml namelist.
! For example:
!
! lsm_variables = 'SOIL_T',   'QTY_SOIL_TEMPERATURE',   '0.0',  'NA', 'UPDATE',
!                 'SMC',      'QTY_SOIL_MOISTURE',      '0.0',  'NA', 'UPDATE',
!                 'SOIL_W',   'QTY_SOIL_LIQUID_WATER',  '0.0',  'NA', 'UPDATE',
!                 'SKINTEMP', 'QTY_SKIN_TEMPERATURE',   '0.0',  'NA', 'UPDATE',
!                 'SNODEP',   'QTY_SNOW_THICKNESS',     '0.0',  'NA', 'UPDATE',
!                 'WEASD',    'QTY_SNOW_WATER',         '0.0',  'NA', 'UPDATE',
!                 'CANWAT',   'QTY_CANOPY_WATER',       '0.0',  'NA', 'UPDATE',
!                 'QFX',      'QTY_LATENT_HEAT_FLUX',   '0.0',  'NA', 'UPDATE',
!                 'HFX',      'QTY_SENSIBLE_HEAT_FLUX', '0.0',  'NA', 'UPDATE',
!                 'GRDFLX',   'QTY_GROUND_HEAT_FLUX'    '0.0',  'NA', 'UPDATE',
!
!------------------------------------------------------------------

character(len=256)    :: domain_shapefiles(3)         = ''
character(len=256)    :: lsm_model_choice             = ''
integer               :: assimilation_period_days     = 0
integer               :: assimilation_period_seconds  = 60
real(r8)              :: model_perturbation_amplitude = 0.002
character(len=256)    :: perturb_distribution         = 'lognormal'
integer               :: debug    = 0  ! turn up for more and more debug messages
character(len=obstypelength) :: lsm_variables(NUM_STATE_TABLE_COLUMNS,MAX_STATE_VARIABLES) = ' '

!nc -- we are adding these to the model.nml until they appear in the NetCDF files
logical :: polar      = .false.    ! wrap over the poles
logical :: periodic_x = .false.    ! wrap in longitude or x
logical :: periodic_y = .false.    ! used for single column model, wrap in y

namelist /model_nml/ domain_shapefiles, &
                     lsm_model_choice, &
                     assimilation_period_days, &
                     assimilation_period_seconds, &
                     model_perturbation_amplitude, &
                     perturb_distribution, &
                     debug, &
                     lsm_variables, &
                     polar, periodic_x, periodic_y

!------------------------------------------------------------------

type domain_locations
   private
   type(location_type), allocatable :: location(:,:)
end type domain_locations

type(domain_locations), allocatable :: domain_info(:)

! Thinking about supporting multiple (nested) domains for noah
! This follows the WRF mechanism. The nests must be numbered
! from the outermost (as domain 1) to innermost (as domain N).

type lsm_dom
   private
   type(wrf_static_data), pointer :: dom(:)
end type lsm_dom

type(lsm_dom) :: lsm

!------------------------------------------------------------------
! module storage
!------------------------------------------------------------------

integer            :: model_size       ! the state vector length
logical, save      :: module_initialized = .false.
character(len=32)  :: calendar = 'Gregorian'

real(r8), allocatable :: soil_depth(:)
real(r8), allocatable :: soil_nitrogen_depth(:)
real(r8), allocatable :: xlong(:,:), xlat(:,:)
integer :: south_north, west_east

!==================================================================
CONTAINS
!==================================================================

!------------------------------------------------------------------
!> one-time initialization of the model

subroutine static_init_model()

character(len=*), parameter :: routine = 'static_init_model'

integer  :: iunit, io, domainID
integer  :: n_lsm_fields
integer  :: i

character(len=obstypelength) :: var_names(MAX_STATE_VARIABLES)
real(r8) :: var_ranges(MAX_STATE_VARIABLES,2)
logical  :: var_update(MAX_STATE_VARIABLES)
integer  :: var_qtys(  MAX_STATE_VARIABLES)

character(len=256) :: filename

if ( module_initialized ) return ! only need to do this once.

! Since this routine calls other routines that could call this routine
! we'll say we've been initialized pretty dang early.
module_initialized = .true.

! Print module information to log file and stdout.
call register_module(source, revision, revdate)

! Read the DART namelist
call find_namelist_in_file('input.nml', 'model_nml', iunit)
read(iunit, nml = model_nml, iostat = io)
call check_namelist_read(iunit, io, 'model_nml')

! Record the DART namelist values used for the run ...
if (do_nml_file()) write(nmlfileunit, nml=model_nml)
if (do_nml_term()) write(     *     , nml=model_nml)

! It is OK for this model to have MISSING_R8 in the DART state.
call set_missing_ok_status(.true.)

call set_calendar_type( calendar )

! Determine the composition of the DART state vector.

if ( .not. file_exist(domain_shapefiles(1)) ) then
   write(string1,*) 'Domain 1 shapefile "', trim(domain_shapefiles(1)),'" does not exist.'
   write(string2,*) 'There must be a domain 1.'
   call error_handler(E_ERR,routine,string1,source,revision,revdate,text2=string2)
endif

DOMAINS: do domainID = 1,size(domain_shapefiles)

   if (len_trim(domain_shapefiles(domainID)) == 0) exit DOMAINS

   filename = domain_shapefiles(domainID)

   if ( .not. file_exist(domain_shapefiles(domainID)) ) then
      write(string1,'("Domain shapefile ",i3, A," does not exist.")')  &
                     domainID, '"'//trim(domain_shapefiles(domainID))//'"'
      call error_handler(E_ERR,routine,string1,source,revision,revdate)
   else
      call configure_lsm(lsm_model_choice,domain_shapefiles(domainID))
      call read_noah_global_atts(domain_shapefiles(domainID))
      call verify_variables(lsm_variables, domain_shapefiles(domainID), n_lsm_fields, &
                       var_names, var_qtys, var_ranges, var_update)
      idom_lsm = add_domain(domain_shapefiles(domainID), n_lsm_fields, var_names, &
                         kind_list=var_qtys, &
                        clamp_vals=var_ranges(1:n_lsm_fields,:), &
                       update_list=var_update)
      if (debug > 99) call state_structure_info(idom_lsm)

      call check_vertical_dimension(idom_lsm)

   endif

enddo DOMAINS

! Each domain has its own array of locations.
! step 1: finish reading attributes from wrfinput.nc
! step 2: finish setup_map_projection, which contains map_init and map_set

domain_count = get_num_domains()

allocate(    lsm%dom(domain_count))
allocate(domain_info(domain_count))

call configure_domains()

!soil_layer_thickness is the thickness of each soil layer,
! soil_depth is the midpoint of each soil layer.

allocate(soil_depth(num_soil_layers))
soil_depth(1) = soil_layer_thickness(1)/2.0_r8
do i = 2,num_soil_layers
   soil_depth(i) = soil_depth(i-1) + &
                   (soil_layer_thickness(i)+soil_layer_thickness(i-1))/2.0_r8
enddo

! soil nitrogen support implemented for UT Austin research code.

if (num_soil_nitrogen_layers > 0) then
   allocate(soil_nitrogen_depth(num_soil_nitrogen_layers))
   
   soil_nitrogen_depth(1) = 0.005_r8 
   soil_nitrogen_depth(2) = soil_layer_thickness(1)/2.0_r8+soil_nitrogen_depth(1)
   
   do i = 3,num_soil_nitrogen_layers
      soil_nitrogen_depth(i) = soil_nitrogen_depth(i-1) + &
                      (soil_layer_thickness(i-1)+soil_layer_thickness(i-2))/2.0_r8
   enddo
endif

! Now that we know the composition of the DART state, determine the model size.

model_size = 0
do idom = 1,domain_count
   model_size = model_size + get_domain_size(idom)
enddo

end subroutine static_init_model


!------------------------------------------------------------------
!> Returns a time that is somehow appropriate for starting up a long
!> integration of the model.  At present, this is only used if the namelist
!> parameter start_from_restart is set to .false. in the program perfect_model_obs.

subroutine init_time(time)

type(time_type), intent(out) :: time

character(len=*), parameter :: routine = 'init_time'

if ( .not. module_initialized ) call static_init_model

! for now, just set to 0
time = set_time(0,0)

write(string1,*) 'no good way to specify initial time'
call error_handler(E_ERR,routine,string1,source,revision,revdate)

end subroutine init_time



!------------------------------------------------------------------
!> Returns a model state vector, x, that is some sort of appropriate
!> initial condition for starting up a long integration of the model.
!> At present, this is only used if the namelist parameter
!> start_from_restart is set to .false. in the program perfect_model_obs.

subroutine init_conditions(x)

real(r8), intent(out) :: x(:)

character(len=*), parameter :: routine = 'init_conditions'

if ( .not. module_initialized ) call static_init_model

write(string1,*) 'PROBLEM: no known way to set arbitrary initial conditions.'
write(string2,*) 'start_from_restart must be .true. in this model.'
call error_handler(E_ERR, routine, string1, &
           source, revision, revdate, text2=string2)

x = MISSING_R8

end subroutine init_conditions


!------------------------------------------------------------------
!> Returns the size of the model as a long integer

function get_model_size()

integer(i8) :: get_model_size

if ( .not. module_initialized ) call static_init_model

get_model_size = model_size

end function get_model_size


!-----------------------------------------------------------------------
!> The LSM restart files have "time".
!> We are always using the 'most recent' which is, by defn, the last one.
!>
!> LSM restart filename is RESTART.2004010102_DOMAIN1 has
!>     Times = '2004-01-01_02:00:00' ;
!> The data is valid @ 2004-01-01_02:00:00
!>
!> This routine is identical to the wrf_hydro:model_mod:read_model_time()

function read_model_time(filename)

type(time_type) :: read_model_time
character(len=*),  intent(in)  :: filename    !! the file name

character(len=*), parameter :: routine = 'read_model_time'

integer, parameter :: STRINGLENGTH = 19
character(len=STRINGLENGTH), allocatable, dimension(:) :: datestring
character(len=STRINGLENGTH)                            :: datestring_scalar
integer               :: year, month, day, hour, minute, second
integer               :: DimID, VarID, strlen, ntimes
logical               :: isLsmFile
integer :: ncid, io

write(string1,*)trim(routine),' "'//trim(filename)//'"'
ncid = nc_open_file_readonly(filename, string1)

! Test if "Time" is a dimension in the file.
isLsmFile = nf90_inq_dimid(ncid, 'Time', DimID) == NF90_NOERR

if(isLsmFile) then ! Get the time from the LSM restart file

   ! TJH ... my preference is to read the dimension IDs for the Times variable
   ! and cycle over the dimension IDs to get the lengths and check compatibility

   ! TJH This has the assumption that Times(DateStrLen,Time)
   ! Get the dimensions for the strings of times
   io = nf90_inq_dimid(ncid, 'Time', DimID)
   call nc_check(io, routine,'inq_dimid','Time',filename)

   io = nf90_inquire_dimension(ncid, DimID, len=ntimes)
   call nc_check(io, routine,'inquire_dimension','Time',filename)

   io = nf90_inq_dimid(ncid, 'DateStrLen', DimID)
   call nc_check(io, routine,'inq_dimid','DateStrLen',filename)

   io = nf90_inquire_dimension(ncid, DimID, len=strlen)
   call nc_check(io, routine,'inquire_dimension','DateStrLen',filename)

   if (strlen /= STRINGLENGTH) then
      write(string1,*)'DatStrLen string length ',strlen,' /= ',STRINGLENGTH
      call error_handler(E_ERR,routine, string1, source, revision, revdate)
   endif

   ! Get all the Time strings, use the last one.
   io = nf90_inq_varid(ncid, 'Times', VarID)
   call nc_check(io, routine, 'inq_varid','Times',filename)

   allocate(datestring(ntimes))

   io = nf90_get_var(ncid, VarID, datestring)
   call nc_check(io, routine, 'get_var','Times',filename)

else ! Get the time from the hydro or parameter file

   io = nf90_inquire_attribute(ncid, NF90_GLOBAL, 'Restart_Time', len=strlen)
   call nc_check(io, routine, 'inquire_attribute','Restart_Time', filename)

   io = nf90_get_att(ncid, NF90_GLOBAL, 'Restart_Time', datestring_scalar)
   call nc_check(io, routine, 'get_att','Restart_Time', filename)

   ntimes = 1
   allocate(datestring(ntimes))
   datestring(1) = datestring_scalar

endif

call nc_close_file(ncid, routine, filename)

read(datestring(ntimes),'(i4,5(1x,i2))') year, month, day, hour, minute, second

read_model_time = set_date(year, month, day, hour, minute, second)

if ( do_output() .and. debug > 0 ) then
   write(*,*)'routine: Last time string is '//trim(datestring(ntimes))
   call print_date(read_model_time,' valid date is ')
   call print_time(read_model_time,' valid time is ')
endif

deallocate(datestring)

end function read_model_time


!-----------------------------------------------------------------------
!> The LSM restart files have "time".
!> We are always using the 'most recent' which is, by defn, the last one.
!>
!> RESTART.2004010102_DOMAIN1 has
!>     Times = '2004-01-01_02:00:00' ;
!>
!> The data is valid @ 2004-01-01_02:00:00

subroutine write_model_time(ncid, dart_time)

integer,             intent(in) :: ncid
type(time_type),     intent(in) :: dart_time

character(len=*), parameter :: routine = 'write_model_time'

integer, parameter :: STRINGLENGTH = 19
character(len=STRINGLENGTH) datestring

integer :: year, month, day, hour, minute, second
integer :: VarID, strlen, ntimes
integer :: TimeDimID
integer :: DateStrLenDimID
integer :: ios

integer :: mystart(2), mycount(2)

call get_date(dart_time, year, month, day, hour, minute, second)
write(datestring,'(i4,"-",i2.2,"-",i2.2,"_",i2.2,":",i2.2,":",i2.2)') &
                  year, month, day, hour, minute, second

! TJH This has the assumption that Times(DateStrLen,Time)
! Get the dimensions for the strings of times
ios = nf90_inq_dimid(ncid, 'Time', TimeDimID)
call nc_check(ios, routine, 'inq_dimid', 'Time', ncid=ncid)

ios = nf90_inquire_dimension(ncid, TimeDimID, len=ntimes)
call nc_check(ios, routine, 'inquire_dimension', 'Time', ncid=ncid)

ios = nf90_inq_dimid(ncid, 'DateStrLen', DateStrLenDimID)
call nc_check(ios, routine, 'inq_dimid', 'DateStrLen', ncid=ncid)

ios = nf90_inquire_dimension(ncid, DateStrLenDimID, len=strlen)
call nc_check(ios, routine, 'inquire_dimension', 'DateStrLen', ncid=ncid)

if (strlen /= STRINGLENGTH) then
   write(string1,*)'DatStrLen string length ',strlen,' /= ',STRINGLENGTH
   call error_handler(E_ERR, routine, string1, source, revision, revdate)
endif

ios = nf90_inq_varid(ncid, 'Times', VarID)
call nc_check(ios, routine, "inquire Times variable")

mystart = (/ ntimes, 1 /)
mycount = (/ 19, 1 /)

! The first time this routine is called the variable is empty.
if (ntimes == 0) mystart(1) = 1

ios = nf90_put_var(ncid, VarID, datestring, start=mystart, count=mycount)
call nc_check(ios, routine, 'put_var', 'Times', ncid=ncid)

if ( do_output() .and. debug > 0 ) then
   write(*,*)'write_model_time: Last time string is '//datestring
   call print_date(dart_time,' valid date is ')
   call print_time(dart_time,' valid time is ')
endif

end subroutine write_model_time


!------------------------------------------------------------------
!> Returns the smallest increment in time that the model is capable
!> of advancing the state in a given implementation, or the shortest
!> time you want the model to advance between assimilations.
!> This interface is required for all applications.

function shortest_time_between_assimilations()

type(time_type) :: shortest_time_between_assimilations

shortest_time_between_assimilations = &
      set_time(assimilation_period_seconds, assimilation_period_days)

end function shortest_time_between_assimilations


!------------------------------------------------------------------
!> Given a state handle, a location, and a model state variable type,
!> interpolates the state variable field to that location and returns
!> the value in expected_obs(:). The istatus variable should be returned as
!> 0 unless there is some problem in computing the interpolation in
!> which case an alternate value should be returned.
!>
!> istatus = 11 means the DART vector does not have the quantity of interest

subroutine model_interpolate(state_handle, ens_size, location, obs_type, &
                             expected_obs, istatus)

type(ensemble_type), intent(in) :: state_handle
integer,             intent(in) :: ens_size
type(location_type), intent(in) :: location
integer,             intent(in) :: obs_type
real(r8),           intent(out) :: expected_obs(ens_size)
integer,            intent(out) :: istatus(ens_size)

character(len=*), parameter :: routine = 'model_interpolate'

! This is the forward operator -- compute model state value for given point.
! Strategy is to do the horizontal interpolation on the levels above and below
! the observation location and then to do the vertical interpolation.

real(r8) :: loc_lon, loc_lat, loc_depth
real(r8) :: loc(3)
real(r8) :: xloc                       !< fractional longitudinal index
real(r8) :: yloc                       !< fractional latitudinal  index
real(r8) :: zloc                       !< fractional depth/height index
real(r8) :: dx, dy, dz, dxm, dym, dzm  !< fractional weights

integer  :: i, j, k, e

integer  :: domid, varid, obs_kind, num_dims
logical  :: is_lev0

integer, dimension(2) :: ll, lr, ul, ur
integer            :: rc
integer(i8)        :: ill, ilr, iul, iur

real(r8) :: fld(2,ens_size)
real(r8) :: x_iul(ens_size) ,x_iur(ens_size)
real(r8) :: x_ill(ens_size), x_ilr(ens_size)

real(r8) :: layer_midpoints(max(num_soil_layers,num_soil_nitrogen_layers))
integer  :: num_layers

if ( .not. module_initialized ) call static_init_model

! The return code for successful return should be 0.
! Any positive number is an error.
! Negative values are reserved for use by the DART framework.
! Using distinct positive values for different types of errors can be
! useful in diagnosing problems.

istatus      = 1
expected_obs = MISSING_R8
fld          = MISSING_R8

! rename for sanity - we can't change the argument names
! to this subroutine, but this really is a kind.
obs_kind = obs_type

! if observation is outside region encompassed in the history file - fail

loc       = get_location(location) ! loc is in DEGREES
loc_lon   = loc(1)
loc_lat   = loc(2)
loc_depth = loc(3)

! one use of model_interpolate is to allow other modules/routines
! the ability to 'count' the model levels. To do this, we can create
! locations with model levels and 'interpolate' them to
! QTY_GEOPOTENTIAL_HEIGHT

if ( (obs_type == QTY_GEOPOTENTIAL_HEIGHT) .and. is_vertical(location,'LEVEL') ) then
   if (nint(loc_depth) > num_soil_layers) then
      expected_obs = MISSING_R8
   else
      expected_obs = soil_layer_thickness(nint(loc_depth))
      istatus = 0
   endif
   return
endif

! need to know if the DART state has this quantity

DOMAIN: do domid = 1,domain_count
   varid = get_varid_from_kind(domid, obs_kind)
   if (varid < 0) cycle DOMAIN
enddo DOMAIN

if (varid < 0) then
   if (debug > 2) then
      call write_location(0,location,charstring=string3)
      write(string1,*) 'obs kind not found in state.  kind ', obs_kind, &
                       ' (',trim(get_name_for_quantity(obs_kind)),')'
      write(string2,*) ' loc: ', trim(string3)
      call error_handler(E_MSG,routine,string1,text2=string2)
   endif
   istatus(:) = 11
   return ! this kind isn't found in the state vector
endif

!--------------------------------------------------------
! 0. Prelude to Interpolation
!--------------------------------------------------------

! first obtain (innermost) domain ID, and mass points (i,j)
! xloc, yloc are fractional indices ...

call get_domain_info(loc(1), loc(2), domid, xloc, yloc)

if (domid < 1) then
   istatus(:) = 10
   return ! observation outside all domains
endif

if( debug > 99 ) then
   i = xloc
   j = yloc

   write(*,*)'domain found is ',domid
   write(*,*)'loc(1),loc(2),xloc,yloc,i,j',loc(1), loc(2), xloc,yloc,i,j
   write(*,*)'corners of lat:'
   write(*,*) xlat(i,j), xlat(i+1,j), xlat(i,j+1), xlat(i+1,j+1)
   write(*,*)'corners of lon:'
   write(*,*) xlong(i,j),xlong(i+1,j), xlong(i,j+1),xlong(i+1,j+1)
endif

! get integer (west/south) grid point and distances to neighboring grid points
! distances are used as weights to carry out horizontal interpolations

call toGrid(xloc, i, dx, dxm)
call toGrid(yloc, j, dy, dym)

num_dims = get_num_dims(domid, varid)

! Some variables have vertical levels of soil_layers, soil_nitrogen_layers, etc.
call get_vertical_array(domid, varid, num_dims, layer_midpoints, num_layers)

call height_to_zk(loc_depth, layer_midpoints, num_layers, zloc, is_lev0)

if( debug > 99 ) then
   print*,' obs is by height and zloc,lev0 =',zloc, is_lev0
   print*,'soil_depth ', soil_depth
   if (num_soil_nitrogen_layers > 0) &
   print*,'soil_nitrogen_depth', soil_nitrogen_depth
endif

if(zloc == missing_r8) istatus = 2

!----------------------------------
! 1. Horizontal Interpolation
!----------------------------------

! Strategy is to do the horizontal interpolation on two different levels
! and then to do the vertical interpolation afterwards.

call getCorners(i, j, domid, ll, ul, lr, ur, rc )

! Interpolation at level k
if (num_dims == 3) then
   ill = get_dart_vector_index(ll(1), int(zloc), ll(2), domid, varid)
   iul = get_dart_vector_index(ul(1), int(zloc), ul(2), domid, varid)
   ilr = get_dart_vector_index(lr(1), int(zloc), lr(2), domid, varid)
   iur = get_dart_vector_index(ur(1), int(zloc), ur(2), domid, varid)
else
   ill = get_dart_vector_index(ll(1), ll(2), int(zloc), domid, varid)
   iul = get_dart_vector_index(ul(1), ul(2), int(zloc), domid, varid)
   ilr = get_dart_vector_index(lr(1), lr(2), int(zloc), domid, varid)
   iur = get_dart_vector_index(ur(1), ur(2), int(zloc), domid, varid)
endif

x_ill = get_state(ill, state_handle)
x_iul = get_state(iul, state_handle)
x_ilr = get_state(ilr, state_handle)
x_iur = get_state(iur, state_handle)

if (debug > 99) then
   print*,'  ill,   iul,   ilr,   iur',   ill,   iul,   ilr,   iur
   print*,'x_ill, x_iul, x_ilr, x_iur', x_ill, x_iul, x_ilr, x_iur
   print*,'   dx,   dxm,    dy,   dym',    dx,   dxm,    dy,   dym
   print*,'corner weights            ',dym*dxm, dym*dx, dy*dxm, dy*dx
endif

fld(1,:) = dym*( dxm*x_ill + dx*x_ilr ) + dy*( dxm*x_iul + dx*x_iur )
if (debug > 0) print*,'vector comp:',fld(1,:)

where(x_ill == missing_r8) fld(1,:) = missing_r8
where(x_ilr == missing_r8) fld(1,:) = missing_r8
where(x_iul == missing_r8) fld(1,:) = missing_r8
where(x_iur == missing_r8) fld(1,:) = missing_r8

! Interpolation at level k+1

if (num_dims == 3) then
   ill = get_dart_vector_index(ll(1), int(zloc), ll(2), domid, varid)
   iul = get_dart_vector_index(ul(1), int(zloc), ul(2), domid, varid)
   ilr = get_dart_vector_index(lr(1), int(zloc), lr(2), domid, varid)
   iur = get_dart_vector_index(ur(1), int(zloc), ur(2), domid, varid)
else
   ill = get_dart_vector_index(ll(1), ll(2), int(zloc+1), domid, varid)
   iul = get_dart_vector_index(ul(1), ul(2), int(zloc+1), domid, varid)
   ilr = get_dart_vector_index(lr(1), lr(2), int(zloc+1), domid, varid)
   iur = get_dart_vector_index(ur(1), ur(2), int(zloc+1), domid, varid)
endif

x_ill = get_state(ill, state_handle)
x_ilr = get_state(ilr, state_handle)
x_iul = get_state(iul, state_handle)
x_iur = get_state(iur, state_handle)

fld(2,:) = dym*( dxm*x_ill + dx*x_ilr ) + dy*( dxm*x_iul + dx*x_iur )

where(x_ill == missing_r8) fld(2,:) = missing_r8
where(x_ilr == missing_r8) fld(2,:) = missing_r8
where(x_iul == missing_r8) fld(2,:) = missing_r8
where(x_iur == missing_r8) fld(2,:) = missing_r8

!----------------------------------
! 2. Vertical Interpolation
!----------------------------------

! The previous section (1. Horizontal Interpolation) has produced a variable
! called "fld", which nominally has two entries in it. 3D fields have
! hopefully produced 2 non-zero entries, whereas surface fields only have
! filled the first entry.  If a full 3D field, then do vertical interpolation
! between encompassing model levels (k and k+1).

! Do vertical interpolation -- at this point zloc is >= 1

do e = 1,ens_size
   if ( fld(1,e) == missing_r8 ) then
     expected_obs(e) = missing_r8
     istatus(e) = 12
   else
      call toGrid(zloc, k, dz, dzm)
      if (debug > 4) print*, 'zloc, k, dz, dzm = ', zloc, k, dz, dzm
      if (int(zloc) >= 1) then
         ! Linearly interpolate between grid points
         expected_obs(e) = dzm*fld(1,e) + dz*fld(2,e)
         if (debug > 4) print*, 'interpolated obs_val = ', expected_obs(e)
      else
         ! Extrapolate below first level.
         expected_obs(e) = fld(1,e) - (fld(2,e)-fld(1,e))*dzm
         if (debug > 4) print*, 'extrapolated obs_val = ', expected_obs(e)
      endif
      istatus(e) = 0
   endif
enddo

if(debug > 1) then
   do e = 1,ens_size
   write(     *     ,*) 'model_interpolate: member, kind, "obs", status = ', &
              e, obs_kind, expected_obs(e), istatus(e)
   write(logfileunit,*) 'model_interpolate: member, kind, "obs", status = ', &
              e, obs_kind, expected_obs(e), istatus(e)
   enddo
endif

!This is the check routine, skip the Non-uniform part, 
! If one or more of the ensemble members doesn't have snow,
! we must reject the observation because we do not have
! a full rank ensemble for the regression. We don't know
! how to make snow  
if ( (obs_kind == QTY_SNOWCOVER_FRAC) .and. &
     any(expected_obs <= 0.0) )  then
    expected_obs = missing_r8
    istatus      = 12
endif

end subroutine model_interpolate


!------------------------------------------------------------------
!> Given an integer index into the state vector structure, returns the
!> associated location. A second intent(out) optional argument kind
!> can be returned if the model has more than one type of field (for
!> instance temperature and zonal wind component). This interface is
!> required for all filter applications as it is required for computing
!> the distance between observations and state variables.

subroutine get_state_meta_data(index_in, location, var_type)

integer(i8),         intent(in)            :: index_in
type(location_type), intent(out)           :: location
integer,             intent(out), optional :: var_type

character(len=*), parameter :: routine = 'get_state_meta_data'
integer :: idim1, idim2, idim3, varid, domid, qtyid, num_dims
character(len=obstypelength) :: qtystring

character(len=NF90_MAX_NAME) :: varname

real(r8) :: layer_midpoints(max(num_soil_layers,num_soil_nitrogen_layers))
integer  :: num_layers

if ( .not. module_initialized ) call static_init_model

! Be careful with the indices from get_model_variable_indices.
! lat/lon variables are declared (west_east,south_north)
! 2D      variables are declared (west_east,south_north)
! 3D      variables are declared (west_east,soil_layers_stag,south_north)

call get_model_variable_indices(index_in, idim1, idim2, idim3, &
                                varid, domid, qtyid, qtystring)   

num_dims = get_num_dims(domid,varid)
varname  = get_variable_name(domid,varid)

!>@todo Support more than just soil layers.
!> Different vertical dimensions will have different ways of specifying depth.
!> Snow layers are still a problem.

call get_vertical_array(domid, varid, num_dims, layer_midpoints, num_layers)

if ( num_dims == 2 ) then

   location = set_location(xlong(idim1,idim2), xlat(idim1,idim2),  &
                  0.0_r8, VERTISSURFACE)

elseif ( num_dims == 3 ) then

   location = set_location(xlong(idim1,idim3), xlat(idim1,idim3),  &
                  layer_midpoints(idim2), VERTISHEIGHT)

else
   write(string1,*) 'unsupported number of dimensions (',num_dims,') for "',trim(varname),'"'
   call error_handler(E_ERR,'get_state_meta_data',string1,source,revision,revdate)
endif

if (present(var_type)) var_type = qtyid

end subroutine get_state_meta_data


!------------------------------------------------------------------
!> Does any shutdown and clean-up needed for model.

subroutine end_model()

deallocate(xlong,xlat)
deallocate(domain_info)
deallocate(soil_depth)

if ( .not. module_initialized ) call static_init_model

end subroutine end_model


!------------------------------------------------------------------
!> This routine writes all the netCDF 'infrastructure' and sets up the
!> global attributes, dimensions, coordinate variables, and output variables.
!> The actuall filling of the output variables is done by
!> nc_write_model_vars() which can be called repeatedly for each
!> assimilation cycle.
!>
!> All errors are fatal, so the return code is always '0 == normal'
!>
!> assim_model_mod:init_diag_output uses information from the location_mod
!>     to define the location dimension and variable ID. All we need to do
!>     is query, verify, and fill ...

subroutine nc_write_model_atts( ncid, domain_id )

integer, intent(in)  :: ncid
integer, intent(in)  :: domain_id

character(len=*), parameter :: routine = 'nc_write_model_atts'

! variables for the geographic metadata

integer :: TimeDimID
integer :: DateStrLenDimID
integer :: weDimID
integer :: snDimID
integer :: nsoilDimID
integer :: nitsoilDimID
integer :: varid

! variables for the namelist output

character(len=129), allocatable, dimension(:) :: textblock
integer :: LineLenDimID, nlinesDimID, nmlVarID
integer :: nlines, linelen
logical :: has_lsm_namelist

integer :: io

if ( .not. module_initialized ) call static_init_model

call nc_begin_define_mode(ncid)

call write_noah_global_atts(ncid)

call nc_add_global_attribute(ncid, "model", "NOAHMP", routine)

! Determine shape of namelist.
! long lines are truncated when read into textblock

call find_textfile_dims(lsm_namelist_filename, nlines, linelen)
if (nlines > 0) then
   has_lsm_namelist = .true.
else
   has_lsm_namelist = .false.
endif

if (has_lsm_namelist) then
   allocate(textblock(nlines))
   textblock = ''

   io= nf90_def_dim(ncid, name='noahNMLnlines', len = nlines, dimid = nlinesDimID)
   call nc_check(io, routine, 'def_dim noahNMLnlines')

   io= nf90_def_dim(ncid, name='line_length', len = 129, dimid = linelenDimID)
   call nc_check(io, routine, 'def_dim line_length')

   io = nf90_def_var(ncid,name=trim(lsm_namelist_filename), xtype=nf90_char, &
          dimids = (/ linelenDimID, nlinesDimID /),  varid=nmlVarID)
   call nc_check(io, routine, 'def_var noah_namelist')

   io= nf90_put_att(ncid, nmlVarID, 'long_name', &
          'contents of '//trim(lsm_namelist_filename))
   call nc_check(io, routine, 'put_att noah_namelist')
endif

! We need to output the prognostic variables.
! Define the additional dimensions IDs
!>@todo multiple domains ... perhaps use the domain_id argument ...

io = nf90_def_dim(ncid, name='Time', len=nf90_unlimited, dimid=TimeDimID)
call nc_check(io, routine, 'def_dim DateStrLen')

io = nf90_def_dim(ncid, name='DateStrLen', len=19, dimid=DateStrLenDimID)
call nc_check(io, routine, 'def_dim DateStrLen')

io = nf90_def_dim(ncid, name='west_east', len=lsm%dom(1)%we, dimid=weDimID)
call nc_check(io, routine,'west_east def_dim')

io = nf90_def_dim(ncid, name='south_north', len=lsm%dom(1)%sn, dimid=snDimID)
call nc_check(io, routine, 'south_north def_dim')

io = nf90_def_dim(ncid, name='soil_layers_stag', len=num_soil_layers, dimid=nsoilDimID)
call nc_check(io, routine, 'def_dim soil_layers_stag')

if (num_soil_nitrogen_layers > 0 ) then
   io = nf90_def_dim(ncid, name='soil_nitrogen_layers_stag', &
             len=num_soil_nitrogen_layers, dimid=nitsoilDimID)
   call nc_check(io, routine, 'def_dim soil_nitrogen_layers_stag')
endif

! Create the (empty) Coordinate Variables and the Attributes

call nc_check(nf90_def_var(ncid, name='Times', xtype=nf90_char, &
              dimids=(/ DateStrLenDimID, TimeDimID /), varid=VarID),&
              routine, 'Times def_var')

! Grid Longitudes
call nc_check(nf90_def_var(ncid,name='XLONG', xtype=nf90_real, &
              dimids=(/ weDimID, snDimID /), varid=VarID),&
              routine, 'XLONG def_var')
call nc_check(nf90_put_att(ncid,  VarID, 'long_name', 'coordinate longitude'), &
              routine, 'XLONG long_name')
call nc_check(nf90_put_att(ncid,  VarID, 'coordinates', 'XLONG XLAT'),  &
              routine, 'XLONG coordinates')
call nc_check(nf90_put_att(ncid,  VarID, 'FieldType', 104),  &
              routine, 'XLONG FieldType')
call nc_check(nf90_put_att(ncid,  VarID, 'MemoryOrder', 'XY'),  &
              routine, 'XLONG MemoryOrder ')
call nc_check(nf90_put_att(ncid,  VarID, '_FillValue', -999.0 ), &
              routine, 'XLONG _FillValue')

! Grid Latitudes
call nc_check(nf90_def_var(ncid,name='XLAT', xtype=nf90_real, &
              dimids=(/ weDimID, snDimID /), varid=VarID),&
              routine, 'XLAT def_var ')
call nc_check(nf90_put_att(ncid,  VarID, 'long_name', 'coordinate latitude'), &
              routine, 'XLAT long_name ')
call nc_check(nf90_put_att(ncid,  VarID, 'coordinates', 'XLONG XLAT'),  &
              routine, 'XLAT coordinates ')
call nc_check(nf90_put_att(ncid,  VarID, 'FieldType', 104),  &
              routine, 'XLAT FieldType ')
call nc_check(nf90_put_att(ncid,  VarID, 'MemoryOrder', 'XY'),  &
              routine, 'XLAT MemoryOrder ')
call nc_check(nf90_put_att(ncid,  VarID, '_FillValue', -999.0 ), &
              routine, 'XLAT _FillValue ')

! subsurface levels
call nc_check(nf90_def_var(ncid,name='soil_layers_stag', xtype=nf90_real, &
              dimids=(/ nsoilDimID /), varid=VarID),&
              routine, 'soil_layers_stag def_var ')
call nc_check(nf90_put_att(ncid,  VarID, 'long_name', 'coordinate soil levels'), &
              routine, 'soil_layers_stag long_name ')
call nc_check(nf90_put_att(ncid,  VarID, 'units', 'm'),  &
              routine, 'soil_layers_stag units ')

! Finished with dimension/variable definitions, must end 'define' mode to fill.

call nc_check(nf90_enddef(ncid), routine, 'prognostic enddef')

! Fill the coordinate variables

call nc_check(nf90_inq_varid(ncid, 'XLONG', VarID), &
             routine, 'inq_varid XLONG ')
call nc_check(nf90_put_var(ncid, VarID, xlong ), &
             routine, 'put_var XLONG ')

call nc_check(nf90_inq_varid(ncid, 'XLAT', VarID), &
             routine, 'inq_varid XLAT ')
call nc_check(nf90_put_var(ncid, VarID, xlat ), &
             routine, 'put_var XLAT ')

call nc_check(nf90_inq_varid(ncid, 'soil_layers_stag', VarID), &
             routine, 'inq_varid soil_layers_stag ')
call nc_check(nf90_put_var(ncid, VarID, soil_layer_thickness(1:num_soil_layers)), &
             routine, 'put_var soil_layers_stag ')


! Fill the variables we can

if (has_lsm_namelist) then
   call file_to_text(lsm_namelist_filename, textblock)
   call nc_check(nf90_put_var(ncid, nmlVarID, textblock ), &
                 routine, 'put_var nmlVarID')
   deallocate(textblock)
endif

! Flush the buffer and leave netCDF file open

call nc_check(nf90_sync(ncid),routine, 'sync')

end subroutine nc_write_model_atts


!------------------------------------------------------------------
!> Perturbs a model state for generating initial ensembles.
!> The perturbed state is referenced by the state_ens_handle.
!> We do not know how to generate an ensemble for an LSM,
!> so this dies right away (for now).

subroutine pert_model_copies(state_ens_handle, ens_size, pert_amp, interf_provided)

type(ensemble_type), intent(inout) :: state_ens_handle
integer,             intent(in)    :: ens_size
real(r8),            intent(in)    :: pert_amp
logical,             intent(out)   :: interf_provided

character(len=*), parameter :: routine = 'pert_model_copies'

logical, save :: seed_unset = .true.
integer, save :: seed
type(random_seq_type) :: random_seq

real(r8) :: stddev, rng
real(r8) :: new_state
integer  :: j, k, copy, ivar
integer  :: start_ind, end_ind
logical  :: positive
integer, parameter :: NTRIES = 100

if ( .not. module_initialized ) call static_init_model

call error_handler(E_MSG,routine, &
                  'NOAH cannot be started from a single vector', &
                  source, revision, revdate, &
                  text2='see comments in noah/model_mod.f90::pert_model_copies()',&
                  text3='or noah/model_mod.html#pert_model_copies')

interf_provided = .true.

! Generate a unique (but repeatable - if task count is same)
! seed for each ensemble member
if (seed_unset) then
   seed = (my_task_id()+1) * 1000
   seed_unset = .false.
endif

if ( debug > 99 ) then
   write(string1,*)'seed_unset is ',seed_unset,'; seed is ',seed
   call error_handler(E_MSG,routine,string1)
endif

call init_random_seq(random_seq, seed)
seed = seed + 1  ! next ensemble member gets a different seed

stddev = model_perturbation_amplitude

DOMAIN : do idom = 1, domain_count

   !>@todo skip variables and use lognormal for moisture, gaussians for temperatures ...
   do ivar = 1, get_num_variables(idom)

      start_ind = get_index_start(idom, ivar)
      end_ind   = get_index_end(  idom, ivar)

      MINE : do j = 1, state_ens_handle%my_num_vars

         if (state_ens_handle%my_vars(j) >= start_ind .and. &
             state_ens_handle%my_vars(j) <= end_ind   ) then

         COPIES : do copy = 1, ens_size

               if (state_ens_handle%copies(copy,j) == MISSING_R8) cycle COPIES

               if (trim(perturb_distribution) == 'lognormal') then
                  rng = random_gaussian(random_seq, 0.0_r8, 1.0_r8)
                  state_ens_handle%copies(copy,j) = state_ens_handle%copies(copy,j)*exp(stddev*rng)

               else !if it's not lognormal, then the only other option is Gaussian.

                  positive = .false.

                  !>@todo might want to make sure it is within the variable bounds from the namelist
                  POSDEF : do k=1,NTRIES ! prevent runoff from being negative
                     new_state = random_gaussian(random_seq, state_ens_handle%copies(copy,j), stddev)

                     if ( new_state >= 0.0_r8 ) then
                       positive = .true.
                       state_ens_handle%copies(copy,j) = new_state
                       exit POSDEF
                     endif
                  enddo POSDEF
                  if (.not. positive) then
                     write(string1,*)'tried ',NTRIES,' times to get something >= 0.0_r8 and failed'
                     write(string2,*)'state value ',state_ens_handle%copies(copy,j)
                     call error_handler(E_ERR, routine, string1, &
                                source, revision, revdate, text2=string2)
                  endif
               endif
            enddo COPIES
         endif
      enddo MINE
   enddo
enddo DOMAIN

end subroutine pert_model_copies


!==================================================================
! PUBLIC interfaces that aren't required by the DART code but are
! generally useful for other related utility programs.
! (less necessary for small models; generally used for larger models
! with predefined file formats and control structures.)
!==================================================================


!------------------------------------------------------------------
!> given the list of variables and a filename, check user input
!> return the handle to the open netCDF file and the number of variables
!> in this 'domain'

subroutine verify_variables( variable_table, filename, ngood, &
                       var_names, var_qtys, var_ranges, var_update)

character(len=*), intent(in)  :: variable_table(:,:)
character(len=*), intent(in)  :: filename
integer,          intent(out) :: ngood
character(len=*), intent(out) :: var_names(:)
real(r8),         intent(out) :: var_ranges(:,:)
logical,          intent(out) :: var_update(:)
integer ,         intent(out) :: var_qtys(:)

character(len=*), parameter :: routine = 'verify_variables'

integer  :: io, i, quantity
real(r8) :: minvalue, maxvalue

character(len=NF90_MAX_NAME) :: varname
character(len=NF90_MAX_NAME) :: dartstr
character(len=NF90_MAX_NAME) :: minvalstring
character(len=NF90_MAX_NAME) :: maxvalstring
character(len=NF90_MAX_NAME) :: state_or_aux

ngood = 0
MyLoop : do i = 1, size(variable_table,2)

   varname      = variable_table(VT_VARNAMEINDX,i)
   dartstr      = variable_table(VT_KINDINDX   ,i)
   minvalstring = variable_table(VT_MINVALINDX ,i)
   maxvalstring = variable_table(VT_MAXVALINDX ,i)
   state_or_aux = variable_table(VT_STATEINDX  ,i)

   if ( varname == ' ' .and. dartstr == ' ' ) exit MyLoop ! Found end of list.

   if ( varname == ' ' .or.  dartstr == ' ' ) then
      string1 = 'model_nml: variable list not fully specified'
      string2 = 'reading from "'//trim(filename)//'"'
      call error_handler(E_ERR,routine, string1, &
                 source, revision, revdate, text2=string2)
   endif

   ! The internal DART routines check if the variable name is valid.

   ! Make sure DART kind is valid
   quantity = get_index_for_quantity(dartstr)
   if( quantity < 0 ) then
      write(string1,'(''there is no obs_kind "'',a,''" in obs_kind_mod.f90'')') &
                    trim(dartstr)
      call error_handler(E_ERR,routine,string1,source,revision,revdate)
   endif

   ! All good to here - fill the output variables

   ngood = ngood + 1
   var_names( ngood)   = varname
   var_qtys(  ngood)   = quantity
   var_ranges(ngood,:) = (/ MISSING_R8, MISSING_R8 /)
   var_update(ngood)   = .false.   ! at least initially

   ! convert the [min,max]valstrings to numeric values if possible
   read(minvalstring,*,iostat=io) minvalue
   if (io == 0) var_ranges(ngood,1) = minvalue

   read(maxvalstring,*,iostat=io) maxvalue
   if (io == 0) var_ranges(ngood,2) = maxvalue

   call to_upper(state_or_aux)
   if (state_or_aux == 'UPDATE') var_update(ngood) = .true.

enddo MyLoop

if (ngood == MAX_STATE_VARIABLES) then
   string1 = 'WARNING: you may need to increase "MAX_STATE_VARIABLES"'
   write(string2,'(''you have specified at least '',i4,'' perhaps more.'')') ngood
   call error_handler(E_MSG,routine,string1,source,revision,revdate,text2=string2)
endif


end subroutine verify_variables


!-----------------------------------------------------------------------
!> Sets the location information arrays for each domain
!> Each location array is declared to be 3D to make it easy to use
!> the state_structure routines.

subroutine configure_domains()

! the xlong, xlat, west_east, south_north variables are needed later,
! so we keep them around in module storage
!>@todo should be part of the per-domain structure

character(len=*), parameter :: routine = 'configure_domains'

integer :: i, j

logical, save :: initialized = .false.

if (initialized) return ! can only call this function ONCE.

initialized = .true.

do idom = 1,domain_count

   ! determine the wrfinput file for this domain
   call get_lsm_domain_filename(idom, lsm%dom(idom)%filename)

   ! fills the lsm%dom(idom) structure
   call read_wrf_file_attributes(idom)

   !>@todo should have xlong,xlat one per domain ...
   allocate(xlong(lsm%dom(idom)%we, lsm%dom(idom)%sn))
   allocate( xlat(lsm%dom(idom)%we, lsm%dom(idom)%sn))

   !>@todo re-evlauate
   call get_lsm_domain_info(west_east,south_north,xlong,xlat)

   !>@todo do we even need a DART location type representation of xlong,xlat
   allocate( domain_info(idom)%location(west_east,south_north) )

   do j = 1,south_north
   do i = 1,west_east
       domain_info(idom)%location(i,j) = &
            set_location(xlong(i,j), xlat(i,j), 0.0_r8, VERTISSURFACE)
   enddo
   enddo

   ! Get model projection information
   call setup_map_projection(idom)

enddo

end subroutine configure_domains


!-----------------------------------------------------------------------
!> only support variables with a vertical coordinate of 'soil_layers_stag'
!>@todo this will have to change when we support snow layers ...

subroutine check_vertical_dimension(domainID)

integer, intent(in) :: domainID

character(len=*), parameter  :: routine = 'check_vertical_dimension'
character(len=obstypelength) :: varname, dimname
integer :: ivar,i

do ivar = 1,get_num_variables(domainID)

   varname = get_variable_name(domainID,ivar)

   do i = 1, get_num_dims(domainID, ivar)

      dimname = get_dim_name(domainID, ivar, i)

      if(dimname /= 'south_north' .and. &
         dimname /= 'west_east'   .and. &
         dimname /= 'soil_layers_stag' .and. &
         dimname /= 'soil_nitrogen_layers_stag') then
         write(string1,*) 'Only supporting variables with a vertical coordinate &
                           &of "soil_layers_stag" or "soil_nirogen_layers_stag"'
         write(string2,*) trim(varname), ' has "',trim(dimname),'"'
         call error_handler(E_ERR, routine, string1, &
              source, revision, revdate, text2=string2)
      endif
   enddo
enddo

end subroutine check_vertical_dimension


!-----------------------------------------------------------------------
!> Get the global projection attributes from a 'wrfinput' file.
!> This routine has an analogue in the wrf model_mod.f90

subroutine read_wrf_file_attributes(dom_id)

integer, intent(in) :: dom_id

character(len=*), parameter :: routine = 'read_wrf_file_attributes'
integer :: io, ncid, DimID
real(r8) :: dummy

! set the metadata that should be in the netCDF file but is being read from the module

lsm%dom(dom_id)%periodic_x = periodic_x
lsm%dom(dom_id)%periodic_y = periodic_y
lsm%dom(dom_id)%polar      = polar

! Only a subset of the wrf grid logic is implemented in this (noah) 
! If people are going across the prime meridian or ... that logic is not
! implemented yet. 

if (periodic_x .or. periodic_y .or. polar) then

   write(string1,*)'Only a subset of the wrf grid logic is supported in our noah implementation.'
   write(string2,*)'We do not support periodic boundary conditions. Unsupported namelist setting:'
   write(string3,*)'periodic_x=',periodic_x,'; periodic_y=',periodic_y,'; polar=',polar
   call error_handler(E_ERR, routine, string1, source, revision, revdate, &
                      text2=string2, text3=string3)
endif

! get meta data and static data we need

write(string1,*)trim(routine),' "'//trim(lsm%dom(dom_id)%filename)//'"'
ncid = nc_open_file_readonly(lsm%dom(dom_id)%filename, string1)

io = nf90_inq_dimid(ncid, 'south_north', DimID)
call nc_check(io, routine, 'inq_dimid','south_north',ncid=ncid)
io = nf90_inquire_dimension(ncid, DimID, len=lsm%dom(dom_id)%sn)
call nc_check(io, routine, 'inquire_dimension','south_north',ncid=ncid)

io = nf90_inq_dimid(ncid, 'west_east', DimID)
call nc_check(io, routine, 'inq_dimid','west_east',ncid=ncid)
io = nf90_inquire_dimension(ncid, DimID, len=lsm%dom(dom_id)%we)
call nc_check(io, routine, 'inquire_dimension','west_east',ncid=ncid)

call nc_get_global_attribute(ncid, 'DX',        lsm%dom(dom_id)%dx, routine)
call nc_get_global_attribute(ncid, 'DY',        lsm%dom(dom_id)%dy, routine)
call nc_get_global_attribute(ncid, 'MAP_PROJ',  lsm%dom(dom_id)%map_proj, routine)
call nc_get_global_attribute(ncid, 'TRUELAT1',  lsm%dom(dom_id)%truelat1, routine)
call nc_get_global_attribute(ncid, 'TRUELAT2',  lsm%dom(dom_id)%truelat2, routine)
call nc_get_global_attribute(ncid, 'STAND_LON', lsm%dom(dom_id)%stand_lon, routine)
call nc_get_global_attribute(ncid, 'POLE_LAT',  dummy, routine)
call nc_get_global_attribute(ncid, 'POLE_LON',  dummy, routine)

if(debug > 0) then
   write(*,*) ' filename    "'//trim(lsm%dom(dom_id)%filename)//'"'
   write(*,*) ' south_north ',lsm%dom(dom_id)%sn
   write(*,*) ' west_east   ',lsm%dom(dom_id)%we
   write(*,*) ' dx          ',lsm%dom(dom_id)%dx
   write(*,*) ' dy          ',lsm%dom(dom_id)%dy
   write(*,*) ' map_proj    ',lsm%dom(dom_id)%map_proj
   write(*,*) ' truelat1    ',lsm%dom(dom_id)%truelat1
   write(*,*) ' truelat2    ',lsm%dom(dom_id)%truelat2
   write(*,*) ' stand_lon      ',lsm%dom(dom_id)%stand_lon
   write(*,*) ' pole_lat    ',lsm%dom(dom_id)%pole_lat
   write(*,*) ' pole_lon    ',lsm%dom(dom_id)%pole_lon

   write(logfileunit,*) ' filename    "'//trim(lsm%dom(dom_id)%filename)//'"'
   write(logfileunit,*) ' south_north ',lsm%dom(dom_id)%sn
   write(logfileunit,*) ' west_east   ',lsm%dom(dom_id)%we
   write(logfileunit,*) ' dx          ',lsm%dom(dom_id)%dx
   write(logfileunit,*) ' dy          ',lsm%dom(dom_id)%dy
   write(logfileunit,*) ' map_proj    ',lsm%dom(dom_id)%map_proj
   write(logfileunit,*) ' truelat1    ',lsm%dom(dom_id)%truelat1
   write(logfileunit,*) ' truelat2    ',lsm%dom(dom_id)%truelat2
   write(logfileunit,*) ' stand_lon      ',lsm%dom(dom_id)%stand_lon
   write(logfileunit,*) ' pole_lat    ',lsm%dom(dom_id)%pole_lat
   write(logfileunit,*) ' pole_lon    ',lsm%dom(dom_id)%pole_lon
endif

call nc_close_file(ncid, routine)

end subroutine read_wrf_file_attributes


!------------------------------------------------------------------------
!> Initialize the map projection structure
!> Populate the map projection structure with desired values

subroutine setup_map_projection(dom_id)

integer, intent(in) :: dom_id

character(len=*), parameter :: routine = 'setup_map_projection'

integer  :: proj_code
real(r8) :: latinc, loninc

call map_init(lsm%dom(dom_id)%proj)

if ( lsm%dom(dom_id)%scm ) then
   ! JPH -- set to zero which should cause the map utils to return NaNs if called
   latinc = 0.0_r8
   loninc = 0.0_r8
   write(string1,*)'Single Column Model not supported.'
   call error_handler(E_ERR, routine, string1, source, revision, revdate)
else
   latinc = 180.0_r8/lsm%dom(dom_id)%sn
   loninc = 360.0_r8/lsm%dom(dom_id)%we
endif

if(lsm%dom(dom_id)%map_proj == map_latlon) then
   ! latinc and loninc should be the interval between two neighbors
   latinc   =  xlat(1,2) -  xlat(1,1)
   loninc   = xlong(2,1) - xlong(1,1)
   lsm%dom(dom_id)%truelat1 = latinc
   lsm%dom(dom_id)%stand_lon   = loninc
   proj_code = map_latlon
elseif(lsm%dom(dom_id)%map_proj == map_lambert) then
   proj_code = map_lambert
elseif(lsm%dom(dom_id)%map_proj == map_polar_stereo) then
   proj_code = map_polar_stereo
elseif(lsm%dom(dom_id)%map_proj == map_mercator) then
   proj_code = map_mercator
elseif(lsm%dom(dom_id)%map_proj == map_cylindrical) then
   proj_code = map_cylindrical
elseif(lsm%dom(dom_id)%map_proj == map_cassini) then
   proj_code = map_cassini
else
   write(string1,*)'Map projection ',lsm%dom(dom_id)%map_proj,' not supported.'
   write(string2,*)'Valid values are: ',map_latlon, map_lambert, map_polar_stereo
   write(string3,*)'                  ',map_mercator, map_cylindrical, map_cassini
   call error_handler(E_ERR, routine, string1, &
              source, revision, revdate, text2=string2, text3=string3)
endif

if (debug > 99) then
   print*,'projection code is ',proj_code
   print*,'xlat(1,1),xlong(1,1)',xlat(1,1),xlong(1,1)
   print*,'latinc,loninc', latinc, loninc
endif

! Throw an error if using a rotated pole. That option is not advised.
!>@todo include filename in message

if (lsm%dom(dom_id)%pole_lat /= 90.0_r8 .or. &
    lsm%dom(dom_id)%pole_lon /=  0.0_r8 ) then
   write(string1,*)'Rotated poles are not supported.'
   write(string2,*)'POLE_LAT must be 90.0'
   write(string3,*)'POLE_LON must be  0.0'
   call error_handler(E_ERR, routine, string1, &
              source, revision, revdate, text2=string2, text3=string3)
endif

call map_set( proj_code = proj_code, &
              proj      = lsm%dom(dom_id)%proj, &
              lat1      = xlat(1,1), &
              lon1      = xlong(1,1), &
              lat0      = lsm%dom(dom_id)%pole_lat, &
              lon0      = lsm%dom(dom_id)%pole_lon, &
              knowni    = 1.0_r8, &
              knownj    = 1.0_r8, &
              dx        = lsm%dom(dom_id)%dx, &
              latinc    = latinc, &
              loninc    = loninc, &
              stdlon    = lsm%dom(dom_id)%stand_lon, &
              truelat1  = lsm%dom(dom_id)%truelat1, &
              truelat2  = lsm%dom(dom_id)%truelat2 )

end subroutine setup_map_projection


!------------------------------------------------------------------------
!> given arbitrary lat and lon values, returns closest domain id and
!> horizontal mass point grid points (xloc,yloc)

subroutine get_domain_info(obslon, obslat, dom_id, iloc, jloc, domain_id_start)

real(r8), intent(in)           :: obslon, obslat
integer,  intent(out)          :: dom_id
real(r8), intent(out)          :: iloc, jloc
integer,  intent(in), optional :: domain_id_start

character(len=*), parameter :: routine = 'get_domain_info'
logical :: dom_found

! the default is to start at the innermost domain and stop when
! the location is found.  however if you want to start at a particular
! domain id number, pass it in as the last optional arg.

dom_id = domain_count
if (present(domain_id_start)) then
   if (domain_id_start < 1 .or. domain_id_start > domain_count) then
      write(string1,  '(A,I1)') 'bad domain_id_start: ', domain_id_start
      write(string2, '(A,I1)') 'must be between 1 and ', domain_count
      call error_handler(E_ERR, routine, string1, &
                         source, revision, revdate, text2=string2)
   endif
   dom_id = domain_id_start
endif

dom_found = .false.

do while (.not. dom_found)

   ! Checking for exact equality on real variable types is generally a bad idea.

   if(  abs(obslat) > 90.0_r8 ) then

      ! catch latitudes that are out of range - ignore them but print out a warning.
      write(string1, *) 'obs with latitude out of range: ', obslat
      call error_handler(E_MSG, routine, string1)

   else

<<<<<<< HEAD
=======
      !>@todo is the min(max()) bit necessary given the abs(oblat) just above
>>>>>>> b91eb283
      call latlon_to_ij(lsm%dom(dom_id)%proj, &
               min(max(obslat,-89.9999999_r8),89.9999999_r8),obslon,iloc,jloc)

      ! Array bound checking depends on whether periodic or not -- these are
      !   real-valued indices here, so we cannot use boundsCheck  :(

      if ( lsm%dom(dom_id)%periodic_x .and. .not. lsm%dom(dom_id)%periodic_y  ) then
         if ( lsm%dom(dom_id)%polar ) then
            !   Periodic     X & M_grid ==> [1 we+1)
            !   Periodic     Y & M_grid ==> [0.5 sn+0.5]
            if ( iloc >= 1.0_r8 .and. iloc <  real(size(xlong(:,1)),r8)+1.0_r8 .and. &
                 jloc >= 0.5_r8 .and. jloc <= real(size(xlong(1,:)),r8)+0.5_r8 ) &
                 dom_found = .true.
         else
            !   Periodic     X & M_grid ==> [1 we+1)
            !   NOT Periodic Y & M_grid ==> [1 sn]
            if ( iloc >= 1.0_r8 .and. iloc <  real(size(xlong(:,1)),r8)+1.0_r8 .and. &
                 jloc >= 1.0_r8 .and. jloc <= real(size(xlong(1,:)),r8) ) &
                 dom_found = .true.
         endif

      elseif ( lsm%dom(dom_id)%periodic_x .and. lsm%dom(dom_id)%periodic_y ) then
            !   Periodic     X & M_grid ==> [1 we+1)
            !   Periodic     Y & M_grid ==> [1 sn+1]
            if ( iloc >= 1.0_r8 .and. iloc <  real(size(xlong(:,1)),r8)+1.0_r8 .and. &
                 jloc >= 1.0_r8 .and. jloc <= real(size(xlong(1,:)),r8)+1.0_r8 ) &
                 dom_found = .true.

      else
         if ( lsm%dom(dom_id)%polar ) then
            !   NOT Periodic X & M_grid ==> [1 we]
            !   Periodic     Y & M_grid ==> [0.5 sn+0.5]
            if ( iloc >= 1.0_r8 .and. iloc <= real(size(xlong(:,1)),r8) .and. &
                 jloc >= 0.5_r8 .and. jloc <= real(size(xlong(1,:)),r8)+0.5_r8 ) &
                 dom_found = .true.
         else
            !   NOT Periodic X & M_grid ==> [1 we]
            !   NOT Periodic Y & M_grid ==> [1 sn]
            if ( iloc >= 1.0_r8 .and. iloc <= real(size(xlong(:,1)),r8) .and. &
                 jloc >= 1.0_r8 .and. jloc <= real(size(xlong(1,:)),r8) ) &
                 dom_found = .true.
         endif
      endif

   endif

   if (.not. dom_found) then  ! check the next domain
      dom_id = dom_id - 1
      if (dom_id == 0) return
   endif

enddo

end subroutine get_domain_info

!------------------------------------------------------------------------
!> Transfer obs. x to grid j and calculate its
!> distance to grid j and j+1

subroutine toGrid (x, j, dx, dxm)

real(r8), intent(in)  :: x
real(r8), intent(out) :: dx
real(r8), intent(out) :: dxm
integer,  intent(out) :: j

j   = int(x)
dx  = x - real(j)
dxm = 1.0_r8 - dx

end subroutine toGrid


!------------------------------------------------------------------------
!>  Calculate the model level "zk" on half (mass) levels,
!>  corresponding to height "obs_v".

subroutine height_to_zk(obs_v, mdl_v, n3, zk, lev0)

  real(r8), intent(in)  :: obs_v
  integer,  intent(in)  :: n3
  real(r8), intent(in)  :: mdl_v(1:n3)
  real(r8), intent(out) :: zk
  logical,  intent(out) :: lev0

  integer   :: k

  zk = missing_r8
  lev0 = .false.

  ! if out of range completely, return missing_r8 and lev0 false
  if ( obs_v > mdl_v(n3)) return

  ! if above surface but below lowest 3-d height level, return the
  ! height value but set lev0 true
  if(obs_v >= 0.0_r8 .and. obs_v < mdl_v(1)) then
    lev0 = .true.
    zk = 1.0_r8
    return
  endif

  ! find the 2 height levels the value is between and return that
  ! as a real number, including the fraction between the levels.
  do k = 1,n3-1
     if(obs_v >= mdl_v(k) .and. obs_v <= mdl_v(k+1)) then
        zk = real(k) + (mdl_v(k) - obs_v)/(mdl_v(k) - mdl_v(k+1))
        exit
     endif
  enddo

end subroutine height_to_zk

!-------------------------------------------------------------------
!> takes in an i and j index, information about domain and grid staggering,
!> and then returns the four cornering gridpoints' 2-element integer indices.
!>
!> This routine is a derivative of a routine by the same name in the
!> wrf model_mod.f90

subroutine getCorners(i, j, id, ll, ul, lr, ur, rc)

integer, intent(in)  :: i, j, id
integer, intent(out) :: ll(2), ul(2), lr(2), ur(2)
integer, intent(out) :: rc

character(len=*), parameter :: routine = 'getCorners'
logical, parameter :: restrict_polar = .false.

! set return code to 0, and change this if necessary
rc = 0

!----------------
! LOWER LEFT i and j are the lower left (ll) corner already
!----------------

! NOTE :: once we allow for polar periodicity, the incoming j index could actually
!           be 0, which would imply a ll(2) value of 1, with a ll(1) value 180 degrees
!           of longitude away from the incoming i index!  But we have not included
!           this possibility yet.

! As of 22 Oct 2007, this option is not allowed!
!   Note that j = 0 can only happen if we are on the M (or U) wrt to latitude

if ( lsm%dom(id)%polar .and. j == 0 .and. .not. restrict_polar ) then
   ! j = 0 should be mapped to j = 1 (ll is on other side of globe)
   ll(2) = 1
   ! Need to map i index 180 degrees away
   ll(1) = i + size(xlong(1,:))/2
   ! Check validity of bounds & adjust by periodicity if necessary
   if ( ll(1) > size(xlong(:,1)) ) ll(1) = ll(1) - size(xlong(:,1))
else
   ll(1) = i
   ll(2) = j
endif

!----------------
! LOWER RIGHT
!----------------

if ( lsm%dom(id)%periodic_x ) then
   write(string1,*)'not supporting periodic x just yet'
   call error_handler(E_ERR,routine,string1,source,revision,revdate)
endif

! Regardless of grid, NOT Periodic always has i+1

lr(1) = ll(1) + 1
lr(2) = ll(2)

!----------------
! UPPER LEFT
!----------------
! Regardless of grid, NOT Periodic always has j+1

ul(1) = ll(1)
ul(2) = ll(2) + 1

!----------------
! UPPER RIGHT
!----------------

ur(2) = ul(2)

! Need to check if ur(1) .ne. lr(1)
if ( lsm%dom(id)%polar .and. .not. restrict_polar ) then
   ! Only if j == 0 or j == sn
   if ( j == 0 .or. j == size(xlong(1,:)) ) then
      ! j == 0 means that ll(1) = i + 180 deg, so we cannot use lr(1) -- hence, we will
      !   add 1 to ul(1), unless doing so spans the longitude seam point.
      ! j == sn means that ul(1) = i + 180 deg.  Here we cannot use lr(1) either because
      !   it will be half a domain away from ul(1)+1.  Be careful of longitude seam point.

      !   Here we need to check longitude periodicity and the type of grid
   ! If not a special j value, then we are set for the ur(1) = lr(1)
   else
      ur(1) = lr(1)
   endif
! If not an unrestricted polar periodic domain, then we have nothing to worry about
else
   ur(1) = lr(1)
endif

end subroutine getCorners

!-------------------------------------------------------------------

subroutine get_vertical_array(domid, varid, num_dims, layer_midpoints, num_layers)

integer,          intent(in) :: domid
integer,          intent(in) :: varid
integer,          intent(in) :: num_dims
real(r8),         intent(out) :: layer_midpoints(:)
integer,          intent(out) :: num_layers

integer :: jdim
character(len=NF90_MAX_NAME) :: dimname

! Assume everything is at the surface until proven different

layer_midpoints = 0.0_r8
num_layers      = 1

VERTICAL : do jdim = 1, num_dims
   dimname = get_dim_name(domid, varid, jdim)
   select case (dimname)
      case ('soil_layers_stag')
         layer_midpoints = soil_depth
         num_layers      = num_soil_layers
         exit VERTICAL

      case ('soil_nitrogen_layers_stag')
         if (num_soil_nitrogen_layers > 0) then
            layer_midpoints = soil_nitrogen_depth
            num_layers      = num_soil_nitrogen_layers
         else
            write(string1,*)'variable uses soil_nitrogen_layers but'
            write(string2,*)'namelist.hrldas has no nitrogen layers (NITSOIL).'
            call error_handler(E_ERR,'get_vertical_array',string1, &
                       source, revision, revdate, text2=string2)
         endif
         exit VERTICAL

   end select
enddo VERTICAL

end subroutine get_vertical_array


end module model_mod
<|MERGE_RESOLUTION|>--- conflicted
+++ resolved
@@ -1630,10 +1630,7 @@
 
    else
 
-<<<<<<< HEAD
-=======
       !>@todo is the min(max()) bit necessary given the abs(oblat) just above
->>>>>>> b91eb283
       call latlon_to_ij(lsm%dom(dom_id)%proj, &
                min(max(obslat,-89.9999999_r8),89.9999999_r8),obslon,iloc,jloc)
 
