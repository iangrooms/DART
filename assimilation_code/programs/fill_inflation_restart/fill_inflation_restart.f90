--- conflicted
+++ resolved
@@ -4,32 +4,19 @@
 !
 ! $Id$
 
-<<<<<<< HEAD
-!----------------------------------------------------------------------
-!> purpose: generate initial inflation files so an experiment starting up
-!> can always start from a restart file without having to alter the namelist
-!> between cycles 1 and 2.
-=======
 !> Generate initial inflation files from namelist values.
 !> This way an experiment can always start from a restart file 
 !> without having to alter the namelist between cycles 1 and 2.
->>>>>>> dc9c0107
 !>
 !> an alternative to running this program is to use the nco utilities thus:
 !>
 !> Here is an example using version 4.4.2 or later of the NCO tools:
 !>   ncap2 -s "T=1.0;U=1.0;V=1.0" wrfinput_d01 prior_inflation_mean.nc
 !>   ncap2 -s "T=0.6;U=0.6;V=0.6" wrfinput_d01 prior_inflation_sd.nc'
-<<<<<<< HEAD
-!>
-!----------------------------------------------------------------------
-=======
->>>>>>> dc9c0107
 
 program fill_inflation_restart
 
 use             types_mod, only : r8, i8, missing_r8
-<<<<<<< HEAD
 
 use         utilities_mod, only : register_module, error_handler, E_MSG, E_ERR, &
                                   find_namelist_in_file, check_namelist_read,   &
@@ -229,15 +216,15 @@
 character(len=*), intent(in) :: stage
 
 if (inf_mean == MISSING_R8 .or. inf_sd == MISSING_R8) then
-   write(string1,*) 'you must specify both inf_mean and inf_sd values'
+   write(string1,*) 'you must specify both inflation mean and inflation standard deviation values'
    write(string2,*) 'you have "',trim(stage),'_inf_mean = ', inf_mean,'" and '
    write(string3,*) '         "',trim(stage),'_inf_sd   = ', inf_sd,  '"     '
    call error_handler(E_MSG, 'fill_inflation_restart: ', string1,  &
                       source, revision, revdate, text2=string2, text3=string3)
    return
 endif
-ens_handle%copies(ss_inflate_index   , :) = prior_inf_mean
-ens_handle%copies(ss_inflate_sd_index, :) = prior_inf_sd
+ens_handle%copies(ss_inflate_index   , :) = inf_mean
+ens_handle%copies(ss_inflate_sd_index, :) = inf_sd
 
 write(my_stage,'(3A)') 'input_', stage, 'inf'
 write(my_base, '(A)')  'mean'
@@ -316,301 +303,11 @@
 call finalize_mpi_utilities()
 
 end subroutine finalize_modules_used
-=======
->>>>>>> dc9c0107
-
-use         utilities_mod, only : register_module, error_handler, E_MSG, E_ERR, &
-                                  find_namelist_in_file, check_namelist_read,   &
-                                  nmlfileunit, do_nml_file, do_nml_term
-
-use       assim_model_mod, only : static_init_assim_model
-
-use      time_manager_mod, only : time_type
-
-use  ensemble_manager_mod, only : init_ensemble_manager, ensemble_type, &
-                                  end_ensemble_manager
-
-use   state_vector_io_mod, only : state_vector_io_init, read_state, write_state
-
-use   state_structure_mod, only : get_num_domains
-
-use      io_filenames_mod, only : io_filenames_init, file_info_type,       &
-                                  stage_metadata_type, get_stage_metadata, &
-                                  get_restart_filename, set_file_metadata, &
-                                  set_io_copy_flag, READ_COPY, WRITE_COPY
-
-use             model_mod, only : get_model_size
-
-use     mpi_utilities_mod, only : initialize_mpi_utilities, finalize_mpi_utilities
-
-implicit none
-
-! version controlled file description for error handling, do not edit
-character(len=*), parameter :: source   = &
-   "$URL$"
-character(len=*), parameter :: revision = "$Revision$"
-character(len=*), parameter :: revdate  = "$Date$"
-
-! MAX_FILES is max number of domains
-integer, parameter :: MAX_FILES = 10
-integer, parameter :: ss_inflate_index    = 1 
-integer, parameter :: ss_inflate_sd_index = 2
-
-!------------------------------------------------------------------
-! The namelist variables
-!------------------------------------------------------------------
-
-logical            :: write_prior_inf = .FALSE. 
-real(r8)           :: prior_inf_mean = MISSING_R8
-real(r8)           :: prior_inf_sd   = MISSING_R8
-logical            :: write_post_inf = .FALSE.
-real(r8)           :: post_inf_mean  = MISSING_R8
-real(r8)           :: post_inf_sd    = MISSING_R8
-logical            :: single_file    = .FALSE.
-character(len=256) :: input_state_files(MAX_FILES)  = ''
-logical            :: verbose        = .FALSE.
-
-namelist /fill_inflation_restart_nml/              &
-             prior_inf_mean, prior_inf_sd,         &
-             post_inf_mean, post_inf_sd, verbose,  &
-             write_prior_inf, write_post_inf,      &
-             input_state_files, single_file
-
-! io variables
-integer                   :: iunit, io
-type(file_info_type)      :: file_info_input
-type(file_info_type)      :: file_info_output
-type(stage_metadata_type) :: input_restart_files
-type(stage_metadata_type) :: output_restart_files
-
-
-! model state variables
-type(ensemble_type)   :: ens_handle
-type(time_type)       :: model_time
-integer(i8)           :: model_size
-integer               :: ncopies = 2    ! {prior,posterior}_inf_{mean,sd}
-logical               :: read_time_from_file = .true.
-
-! counter variables
-integer :: idom, imem, ndomains
-
-! message strings
-character(len=512) :: my_base, my_desc, my_stage
-character(len=512) :: string1, string2, string3
-
-character(len=256), allocatable :: file_array_input(:,:)
-
-!======================================================================
-! start of executable code
-!======================================================================
-
-call initialize_modules_used()
-
-call find_namelist_in_file("input.nml", "fill_inflation_restart_nml", iunit)
-read(iunit, nml = fill_inflation_restart_nml, iostat = io)
-call check_namelist_read(iunit, io, "fill_inflation_restart_nml")
-
-! Record the namelist values used for the run ...
-if (do_nml_file()) write(nmlfileunit, nml=fill_inflation_restart_nml)
-if (do_nml_term()) write(     *     , nml=fill_inflation_restart_nml)
-
-!----------------------------------------------------------------------
-! Calling static_init_assim_model() is required, which also calls
-! static_init_model(), so there is no need to explicitly call it.
-!----------------------------------------------------------------------
-
-call static_init_assim_model()
-
-!----------------------------------------------------------------------
-! initialization code, model size
-!----------------------------------------------------------------------
-
-model_size = get_model_size()
-
-!----------------------------------------------------------------------
-! read/write restart files
-!----------------------------------------------------------------------
-
-! Set up the ensemble storage and read in the restart file
-call init_ensemble_manager(ens_handle, ncopies, model_size)
-
-! Allocate space for file arrays.  
-! Contains a matrix of files (ncopies x ndomains)
-! If perturbing from a single instance the number of 
-! input files does not have to be ens_size but rather 
-! a single file (or multiple files if more than one domain)
-
-ndomains = get_num_domains()
-
-allocate(file_array_input(ncopies, ndomains)) 
-
-file_array_input  = RESHAPE(input_state_files,  (/1,  ndomains/))
-
-<<<<<<< HEAD
+
+end program fill_inflation_restart
+
 ! <next few lines under version control, do not edit>
 ! $URL$
 ! $Id$
 ! $Revision$
 ! $Date$
-=======
-if(single_file) then
-  call error_handler(E_ERR, 'fill_inflation_restart: ', &
-                     'single_file not yet supported, please contact DART', &
-                     source, revision, revdate)
-endif
-
-call io_filenames_init(file_info_input,             &
-                       ncopies      = ncopies,      &
-                       cycling      = single_file,  &
-                       single_file  = single_file,  &
-                       restart_files = file_array_input(:,:))
-
-! Read the template file to get the shape of netCDF file
-! and its variables. It is possible to have multiple domains
-! but only require one member.
-write(my_base,'(A)') 'template'
-write(my_desc,'(A)') 'template file'
-call set_file_metadata(file_info_input,                  &
-                       cnum     = 1,                     &
-                       fnames   = file_array_input(1,:), &
-                       basename = my_base,               &
-                       desc     = my_desc)
-
-call set_io_copy_flag(file_info_input, &
-                      cnum    = 1,     &
-                      io_flag = READ_COPY)
-
-input_restart_files = get_stage_metadata(file_info_input)
-
-imem = 1
-do idom = 1, ndomains
-   write(string1, *) '- Reading File : ', &
-                     trim(get_restart_filename(input_restart_files, &
-                                               copy   = imem,       &
-                                               domain = idom))
-   call error_handler(E_MSG, 'fill_inflation_restart: ', string1,   &
-                      source, revision, revdate)
-enddo
-
-call read_state(ens_handle, file_info_input, read_time_from_file, model_time)
-
-! Initialize file output to default inflation file names
-call io_filenames_init(file_info_output,           &
-                       ncopies      = ncopies,     &
-                       cycling      = single_file, &
-                       single_file  = single_file)
-
-if(write_prior_inf) then  
-   call fill_inflation_files(prior_inf_mean, prior_inf_sd, 'prior')
-endif
-
-if(write_post_inf) then  
-   call fill_inflation_files(post_inf_mean,  post_inf_sd,   'post')
-endif
-
-deallocate(file_array_input)
-
-call finalize_modules_used()
-
-!======================================================================
-contains
-!======================================================================
-
-!> fill inflation values in a separate file
-
-subroutine fill_inflation_files(inf_mean, inf_sd, stage)
-real(r8),         intent(in) :: inf_mean
-real(r8),         intent(in) :: inf_sd
-character(len=*), intent(in) :: stage
-
-if (inf_mean == MISSING_R8 .or. inf_sd == MISSING_R8) then
-   write(string1,*) 'you must specify both inflation mean and inflation standard deviation values'
-   write(string2,*) 'you have "',trim(stage),'_inf_mean = ', inf_mean,'" and '
-   write(string3,*) '         "',trim(stage),'_inf_sd   = ', inf_sd,  '"     '
-   call error_handler(E_MSG, 'fill_inflation_restart: ', string1,  &
-                      source, revision, revdate, text2=string2, text3=string3)
-   return
-endif
-ens_handle%copies(ss_inflate_index   , :) = inf_mean
-ens_handle%copies(ss_inflate_sd_index, :) = inf_sd
-
-write(my_stage,'(3A)') 'input_', stage, 'inf'
-write(my_base, '(A)')  'mean'
-write(my_desc, '(2A)') stage, ' inflation mean'
-call set_file_metadata(file_info_output,    &
-                       cnum     = ss_inflate_index, &
-                       stage    = my_stage, &
-                       basename = my_base,  &
-                       desc     = my_desc)
-
-call set_io_copy_flag(file_info_output,    &
-                      cnum    = 1,         &
-                      io_flag = WRITE_COPY)
-
-write(my_base, '(A)') 'sd'
-write(my_desc, '(2A)') stage, ' inflation sd'
-call set_file_metadata(file_info_output,    &
-                       cnum     = ss_inflate_sd_index, &
-                       stage    = my_stage, &
-                       basename = my_base,  &
-                       desc     = my_desc)
-
-call set_io_copy_flag(file_info_output,    &
-                      cnum    = 2,         &
-                      io_flag = WRITE_COPY)
-
-output_restart_files = get_stage_metadata(file_info_output)
-
-do idom = 1, ndomains
-   ! write inflation mean
-   write(string1, *) '- Writing ',trim(stage), ' Mean Inflation File : "',   &
-                     trim(get_restart_filename(output_restart_files,         &
-                                               copy   = ss_inflate_index,    &
-                                               domain = idom)), '"'
-   write(string2, *) ' with value = ', inf_mean
-   call error_handler(E_MSG, 'fill_inflation_restart: ', string1,            &
-                      source, revision, revdate, text2=string2)
-
-   ! write inflation stadard deviation
-   write(string1, *) '- Writing ',trim(stage), ' SD   Inflation File : "',   &
-                     trim(get_restart_filename(output_restart_files,         &
-                                               copy   = ss_inflate_sd_index, &
-                                               domain = idom)), '"'
-   write(string2, *) ' with value = ', inf_sd
-   call error_handler(E_MSG, 'fill_inflation_restart: ', string1,            &
-                      source, revision, revdate, text2=string2)
-enddo
-
-
-call write_state(ens_handle, file_info_output)
-
-end subroutine fill_inflation_files
-
-!----------------------------------------------------------------------
-!> initialize modules that need it
-
-subroutine initialize_modules_used()
-
-call initialize_mpi_utilities('fill_inflation_restart')
-
-call register_module(source,revision,revdate)
-
-call state_vector_io_init()
-
-end subroutine initialize_modules_used
-
-!----------------------------------------------------------------------
-!> clean up before exiting
-
-subroutine finalize_modules_used()
-
-call end_ensemble_manager(ens_handle)
-
-! this must be last, and you can't print/write anything
-! after this is called.
-call finalize_mpi_utilities()
-
-end subroutine finalize_modules_used
-
-end program fill_inflation_restart
->>>>>>> dc9c0107
