! DART software - Copyright UCAR. This open source software is provided
! by UCAR, "as is", without charge, subject to all terms of use at
! http://www.image.ucar.edu/DAReS/DART/DART_download


!> A collection of interfaces to the MPI (Message Passing Interface)
!> multi-processor communication library routines.
!>
!> This file and its companion file, null_mpi_utilities_mod.f90, 
!> are the only modules in the DART system that should be calling
!> the MPI library routines directly.  This isolates the MPI calls
!> and allows programs to swap in the null version to compile the
!> same source files into a serial program.
!>
!> The names of these routines were intentionally picked to be
!> more descriptive to someone who doesn't the MPI interfaces.
!> e.g. MPI_AllReduce() may not immediately tell a user what
!> it does, but broadcast_minmax() is hopefully more helpful.
!>
!> If you add any routines or change any arguments in this file
!> you must make the same changes in the null version.  These two
!> modules have the same module name and must have identical
!> public routines and calling formats.
!>
!> All MPI routines are called from here.  There is a companion
!> file which has the same module name and entry points but all
!> routines are stubs.  This allows a single-task version of the
!> code to be compiled without the MPI libraries.


module mpi_utilities_mod

<<<<<<< HEAD
use types_mod, only :  i8, r8, digits12
use utilities_mod, only : error_handler, E_ERR, E_WARN, E_MSG,      &
                          set_output, set_tasknum,                  &
                          initialize_utilities, finalize_utilities, &
                          nmlfileunit, do_nml_file, do_nml_term,    &
=======
use types_mod, only :  i4, i8, r8, digits12
use utilities_mod, only : error_handler, & 
                          E_ERR, E_WARN, E_MSG, E_DBG, get_unit, close_file, &
                          set_output, set_tasknum, initialize_utilities,     &
                          finalize_utilities,                                &
                          nmlfileunit, do_output, do_nml_file, do_nml_term,  &
>>>>>>> 3916c827
                          find_namelist_in_file, check_namelist_read

use time_manager_mod, only : time_type, get_time, set_time

! BUILD TIP 1
! Many MPI installations have an MPI module; if one is present, use it.
! ('use mpi')
! If not, there will be an MPI include file which defines the parameters.
! ('include mpif.h')
! Use one but not both.   The 'use' line must be before the 'implicit none' 
! and 'private' lines, 'include' must come after.  Go figure.
! For more help on compiling a module which uses MPI see the 
! $DART/developer_tests/mpi_utilities/tests/README

use mpi


! We build on case-insensitive systems so we cannot reliably
! count on having the build system run the fortran preprocessor
! since the usual distinction is between bob.F90 and bob.f90 
! to decide what needs preprocessing.  instead we utilize a
! script we provide called 'fixsystem' which looks for the
! special XXX_BLOCK_EDIT comment lines and comments the blocks
! in and out depending on the target compiler.

! the NAG compiler needs these special definitions enabled.
! the #ifdef lines are only there in case someday we can use
! the fortran preprocessor.  they need to stay commented out.

! !!NAG_BLOCK_EDIT START COMMENTED_OUT
! !#ifdef __NAG__
!
! use F90_unix_proc, only : sleep, system, exit
!
! !! NAG only needs the use statement above, but
! !! these are the calling sequences if you need
! !! to use these routines additional places in code.
! !  PURE SUBROUTINE SLEEP(SECONDS,SECLEFT)
! !    INTEGER,INTENT(IN) :: SECONDS
! !    INTEGER,OPTIONAL,INTENT(OUT) :: SECLEFT
! !
! !  SUBROUTINE SYSTEM(STRING,STATUS,ERRNO)
! !    CHARACTER*(*),INTENT(IN) :: STRING
! !    INTEGER,OPTIONAL,INTENT(OUT) :: STATUS,ERRNO
! !
! !!also used in exit_all outside this module
! !  SUBROUTINE EXIT(STATUS)
! !    INTEGER,OPTIONAL :: STATUS
! !! end block
!
!  !#endif
! !!NAG_BLOCK_EDIT END COMMENTED_OUT

implicit none
private

!include "mpif.h"


! BUILD TIP 2
! Some compilers require an interface block for the system() function;
! some fail if you define one.  If you get an error at link time (something
! like 'undefined symbol _system_') try running the fixsystem script in
! this directory.  It is a sed script that comments in and out the interface
! block below.  Please leave the BLOCK comment lines unchanged.

 !!SYSTEM_BLOCK_EDIT START COMMENTED_IN
 !#if .not. defined (__GFORTRAN__) .and. .not. defined(__NAG__)
 ! interface block for getting return code back from system() routine
 interface
  function system(string)
   character(len=*) :: string
   integer :: system
  end function system
 end interface
 ! end block
 !#endif
 !!SYSTEM_BLOCK_EDIT END COMMENTED_IN


! allow global sum to be computed for integers, r4, and r8s
interface sum_across_tasks
   module procedure sum_across_tasks_int4
   module procedure sum_across_tasks_int8
   module procedure sum_across_tasks_real
end interface

!   ---- private data for mpi_utilities ----

integer :: myrank        = -1  ! my mpi number
integer :: total_tasks   = -1  ! total mpi tasks/procs
integer :: my_local_comm =  0  ! duplicate communicator private to this file
integer :: datasize      =  0  ! which MPI type corresponds to our r8 definition
integer :: longinttype   =  0  ! create an MPI type corresponding to our i8 definition



public :: initialize_mpi_utilities, finalize_mpi_utilities,                  &
          task_count, my_task_id, block_task, restart_task,                  &
          task_sync, array_broadcast, send_to, receive_from, iam_task0,      &
          broadcast_send, broadcast_recv, shell_execute, sleep_seconds,      &
          sum_across_tasks, get_dart_mpi_comm, datasize, send_minmax_to,     &
          get_from_fwd, get_from_mean, broadcast_minmax, broadcast_flag,     &
          start_mpi_timer, read_mpi_timer, send_sum_to, get_global_max,      &
          all_reduce_min_max  ! deprecated, replace by broadcast_minmax

character(len=*), parameter :: source = 'mpi_utilities_mod.f90'

logical :: module_initialized   = .false.

character(len = 256) :: saved_progname = ''
character(len = 128) :: shell_name = ''   ! if needed, add ksh, tcsh, bash, etc
integer :: head_task = 0         ! def 0, but N-1 if reverse_task_layout true
logical :: print4status = .true. ! minimal messages for async4 handshake

logical :: given_communicator = .false.   ! if communicator passed in, use it

character(len = 256) :: errstring, errstring1

! for broadcasts, pack small messages into larger ones.  remember that the
! byte size will be this count * 8 because we only communicate r8s.  (unless
! the code is compiled with r8 redefined as r4, in which case it's * 4).
integer, parameter :: PACKLIMIT = 512

! also for broadcasts, make sure message size is not too large.  if so,
! split a single request into two or more broadcasts.  i know 2G is really
! 2 * 1024 * 1024 * 1024, but err on the conservative side here.
integer, parameter :: BCAST_MAXSIZE = 2 * 1000 * 1000 * 1000

! option for simple send/recvs to limit max single message size.
! split a single request into two or more broadcasts.  i know 2G is really
! 2 * 1024 * 1024 * 1024, but err on the conservative side here.
integer, parameter :: SNDRCV_MAXSIZE = 2 * 1000 * 1000 * 1000

! this turns on trace messages for most MPI communications
logical :: verbose        = .false.   ! very very very verbose, use with care
logical :: async2_verbose = .false.   ! messages only for system() in async2
logical :: async4_verbose = .false.   ! messages only for block/restart async4

! if your batch system does the task layout backwards, set this to true
! so the last task will communicate with the script in async 4 mode.
! as of now, mpich and mvapich do it forward, openmpi does it backwards.
logical :: reverse_task_layout  = .false.   ! task 0 on head node; task N-1 if .true.
logical :: separate_node_sync   = .false.   ! true if tasks & script do not share nodes
logical :: create_local_comm    = .true.    ! make a private communicator

! for large numbers of MPI tasks, you will get replicated messages, one
! per task, if this is set to true.  however, for debugging if you need
! messages from tasks which aren't 0, this will elicit them.  error messages
! from any task will print regardless of this setting.
logical :: all_tasks_print      = .false.   ! by default only msgs from 0 print

! make local array copy for send/recv/bcast.  was needed on an old, buggy version
! of the mpi libs but seems unneeded now. 
logical :: make_copy_before_sendrecv  = .false.   ! should not be needed; .true. is very slow
logical :: make_copy_before_broadcast = .false.   ! should not be needed; .true. is very slow

! NAMELIST: change the following from .false. to .true. to enable
! the reading of this namelist.  This is the only place you need
! to make this change.
logical :: read_namelist = .false.

namelist /mpi_utilities_nml/ reverse_task_layout, all_tasks_print, &
                             verbose, async2_verbose, async4_verbose, &
                             shell_name, separate_node_sync, create_local_comm, &
                             make_copy_before_sendrecv, make_copy_before_broadcast 

contains

!-----------------------------------------------------------------------------
! mpi cover routines
!-----------------------------------------------------------------------------

!-----------------------------------------------------------------------------

!> Initialize MPI and query it for global information.  Make a duplicate
!> communicator so that any user code which wants to call MPI will not 
!> interfere with any outstanding asynchronous requests, accidental tag
!> matches, etc.  This routine must be called before any other routine in
!> this file, and it should not be called more than once (but it does have
!> defensive code in case that happens.)

subroutine initialize_mpi_utilities(progname, alternatename, communicator)

character(len=*), intent(in), optional :: progname
character(len=*), intent(in), optional :: alternatename
integer,          intent(in), optional :: communicator

integer :: errcode, iunit
logical :: already

if ( module_initialized ) then
   ! return without calling the code below multiple times
   write(errstring, *) 'initialize_mpi_utilities has already been called'
   call error_handler(E_WARN,'initialize_mpi_utilities', errstring, source)
   return
endif

! prevent any other code from calling into this init
! routine and causing overlapping code execution
module_initialized = .true.

! some implementations of mpich need this to happen before any I/O is done.
! this makes the startup sequence very tricky. 
! still, allow for the possibility that the user code has already initialized
! the MPI libs and do not try to call initialize again.
errcode = -999 
call MPI_Initialized(already, errcode)
if (errcode /= MPI_SUCCESS) then
   write(*, *) 'MPI_Initialized returned error code ', errcode
   call exit(-99)
endif
if (.not.already) then
   call MPI_Init(errcode)
   if (errcode /= MPI_SUCCESS) then
      write(*, *) 'MPI_Init returned error code ', errcode
      call exit(-99)
   endif
endif

if (.not. present(communicator)) then
   ! give this a temporary initial value, in case we call the abort code.
   ! later we will dup the world comm and use a private comm for our comms.
   my_local_comm = MPI_COMM_WORLD
else
   my_local_comm = communicator
   given_communicator = .true.
endif

call MPI_Comm_rank(my_local_comm, myrank, errcode)
if (errcode /= MPI_SUCCESS) then
   write(*, *) 'MPI_Comm_rank returned error code ', errcode
   call exit(-99)
endif

! pass the arguments through so the utilities can log the program name
! only PE0 gets to output, whenever possible.
if (myrank == 0) then
   call initialize_utilities(progname, alternatename, .true.)
else
   call initialize_utilities(progname, alternatename, .false.)
endif

! save a copy of the initial program name for use in finalize.
! make sure it is not too long to fit into our variable.
if (present(progname)) then
   if (len_trim(progname) <= len(saved_progname)) then
      saved_progname = trim(progname)
   else
      saved_progname = progname(1:len(saved_progname))
   endif
endif

! if logging, add this info to the log
! (must come after regular utils are initialized)

! this must come AFTER the standard utils are initialized.
! Read the DART namelist for the mpi_utilities.
if (read_namelist) then
   call find_namelist_in_file('input.nml', 'mpi_utilities_nml', iunit)
   read(iunit, nml = mpi_utilities_nml, iostat = errcode)
   call check_namelist_read(iunit, errcode, "mpi_utilities_nml")
else
   errstring = ' !must edit assimilation_code/modules/utilities/mpi_utilities_mod.f90 to enable this namelist'
   if (do_nml_file()) write(nmlfileunit, '(A)') trim(errstring)
   if (do_nml_term()) write(     *     , '(A)') trim(errstring)
endif

! Record the namelist values used for the run 
if (do_nml_file()) write(nmlfileunit, nml=mpi_utilities_nml)
if (do_nml_term()) write(     *     , nml=mpi_utilities_nml)


! duplicate the world communicator to isolate us from any other user
! calls to MPI.  All subsequent mpi calls here will use the local communicator
! and not the global world comm.
if (.not. given_communicator .and. create_local_comm) then
   call MPI_Comm_dup(MPI_COMM_WORLD, my_local_comm, errcode)
   if (errcode /= MPI_SUCCESS) then
      write(errstring, '(a,i8)') 'MPI_Comm_dup returned error code ', errcode
      call error_handler(E_ERR,'initialize_mpi_utilities', errstring, source)
   endif
endif

! find out who we are (0 to N-1).
call MPI_Comm_rank(my_local_comm, myrank, errcode)
if (errcode /= MPI_SUCCESS) then
   write(errstring, '(a,i8)') 'MPI_Comm_rank returned error code ', errcode
   call error_handler(E_ERR,'initialize_mpi_utilities', errstring, source)
endif

! number of tasks (if 10, returns 10.  task id numbers go from 0-9)
call MPI_Comm_size(my_local_comm, total_tasks, errcode)
if (errcode /= MPI_SUCCESS) then
   write(errstring, '(a,i8)') 'MPI_Comm_size returned error code ', errcode
   call error_handler(E_ERR,'initialize_mpi_utilities', errstring, source)
endif

! tell the utilities module what task number we are.
call set_tasknum(myrank)

! Turn off non-critical log messages from all but task 0, for performance
! and for sanity (e.g. only one copy of informational messages).  can be
! overridden by namelist if desired.
if (all_tasks_print) then
   call set_output(.true.)                     ! everyone gets to talk
else
   if (myrank /= 0) call set_output(.false.)   ! process 0 speaks for all
endif

! Users have the option of redefining the DART r8 kind to be the same size
! as r4.  But when we call the MPI routines we have to know what MPI type
! to use.  The internal dart kind 'digits12' is always defined to be *8, so
! if the parameters r8 and digits12 are the same value, use *8.  Otherwise
! assume r4 and r8 were defined to be the same and use *4.  (Some users
! do this to cut down on the space requirements.)

if (r8 == digits12) then
   datasize = MPI_REAL8
   !print *, "using real * 8 for datasize of r8"
else
   datasize = MPI_REAL4
   if (myrank == 0) then
      write(errstring, *) "Using real * 4 for datasize of r8"
      call error_handler(E_MSG,'initialize_mpi_utilities: ',errstring, source)
   endif
endif

! create a type we can use for integer(i8) calls
longinttype = MPI_INTEGER8
! or:
!call MPI_Type_Create_F90_Integer(15, longinttype, errcode)
!if (errcode /= MPI_SUCCESS) then
!   write(errstring, '(a,i8)') 'MPI_Type_Create_F90_Integer returned error code ', errcode
!   call error_handler(E_ERR,'initialize_mpi_utilities', errstring, source)
!endif


! in async 4 mode, where the controlling job (usually filter) and the 
! model are both mpi tasks and they handshake via named pipes, the tasks
! writing and reading the named pipes must be on the same node as the 
! one running the start script.  many MPI implementations (mpich, mvapich) 
! put task 0 on the first node, with the script.  some (openmpi)
! lay them out in reverse order, and task N-1 is on the same node
! as the script.  if this is wrong, things will hang when the
! filter task tries to advance the model - it won't be able to
! write the 'go ahead' message to the pipe.  set this via namelist
! to match what works on your system.
if (reverse_task_layout) then
   head_task = total_tasks - 1
else
   head_task = 0   ! normal case
endif

! MPI successfully initialized.  Log for the record how many tasks.
if (verbose) write(*,*) "PE", myrank, ": MPI successfully initialized"

if (myrank == 0) then
   write(errstring, *) 'Running with ', total_tasks, ' MPI processes.'
   call error_handler(E_MSG,'initialize_mpi_utilities: ',errstring, source)
endif

end subroutine initialize_mpi_utilities

!-----------------------------------------------------------------------------

!> Shut down MPI cleanly.  This must be done before the program exits; on
!> some implementations of MPI the final I/O flushes are not done until this
!> is called.  The optional argument can prevent us from calling MPI_Finalize,
!> so that user code can continue to use MPI after this returns.  Calling other
!> routines in this file after calling finalize will invalidate your warranty.

subroutine finalize_mpi_utilities(callfinalize, async)
 logical, intent(in), optional :: callfinalize
 integer, intent(in), optional :: async

integer :: errcode
logical :: dofinalize

if ( .not. module_initialized ) then
   write(errstring, *) 'initialize_mpi_utilities() must be called first'
   call error_handler(E_ERR,'finalize_mpi_utilities', errstring, source)
endif

! give the async=4 case a chance to tell the script to shut down.
if (present(async)) then
   call finished_task(async)
endif

! close the log files and write a timestamp
if (saved_progname /= '') then
   call finalize_utilities(saved_progname)
else
   call finalize_utilities()
endif

! For the SGI implementation of MPI in particular, sync before shutting
! down MPI.  Once MPI is shut down, no other output can be written; it causes
! tasks to hang if they try.  Make sure all tasks are here and ready to
! close down at the same time.
call task_sync()

if (.not. given_communicator) then
   ! Release the private communicator we created at init time.
   if (my_local_comm /= MPI_COMM_WORLD) then
      call MPI_Comm_free(my_local_comm, errcode)
      if (errcode /= MPI_SUCCESS) then
         write(errstring, '(a,i8)') 'MPI_Comm_free returned error code ', errcode
         call error_handler(E_ERR,'finalize_mpi_utilities', errstring, source)
      endif
   endif
   my_local_comm = MPI_COMM_WORLD
endif

! If the optional argument is not given, or is given and is true, 
! shut down mpi.  Only if the argument is specified and is false do we
! skip the finalization.
if (.not.present(callfinalize)) then
   dofinalize = .TRUE.
else
   dofinalize = callfinalize
endif

! Normally we shut down MPI here.  If the user tells us not to shut down MPI
! they must call this routine from their own code before exiting.
if (dofinalize) then
   if (verbose) write(*,*) "PE", myrank, ": MPI finalize being called now"
   call MPI_Finalize(errcode)
   if (errcode /= MPI_SUCCESS) then
      write(errstring, '(a,i8)') 'MPI_Finalize returned error code ', errcode
      call error_handler(E_ERR,'finalize_mpi_utilities', errstring, source)
   endif
endif

! NO I/O after calling MPI_Finalize.  on some MPI implementations
! this can hang the job.

end subroutine finalize_mpi_utilities


!-----------------------------------------------------------------------------

!> Return the total number of MPI tasks.  e.g. if the number of tasks is 4,
!> it returns 4.  (The actual task numbers are 0-3.)

function task_count()

integer :: task_count

if ( .not. module_initialized ) then
   write(errstring, *) 'initialize_mpi_utilities() must be called first'
   call error_handler(E_ERR,'task_count', errstring, source)
endif

task_count = total_tasks

end function task_count


!-----------------------------------------------------------------------------

!> Return my unique task id.  Values run from 0 to N-1 (where N is the
!> total number of MPI tasks.

function my_task_id()

integer :: my_task_id

if ( .not. module_initialized ) then
   write(errstring, *) 'initialize_mpi_utilities() must be called first'
   call error_handler(E_ERR,'my_task_id', errstring, source)
endif

my_task_id = myrank

end function my_task_id


!-----------------------------------------------------------------------------

!> Synchronize all tasks.  This subroutine does not return until all tasks
!> execute this line of code.

subroutine task_sync()

integer :: errcode

if ( .not. module_initialized ) then
   write(errstring, *) 'initialize_mpi_utilities() must be called first'
   call error_handler(E_ERR,'task_sync', errstring, source)
endif

if (verbose) write(*,*) "PE", myrank, ": waiting at MPI Barrier"
call MPI_Barrier(my_local_comm, errcode)
if (errcode /= MPI_SUCCESS) then
   write(errstring, '(a,i8)') 'MPI_Barrier returned error code ', errcode
   call error_handler(E_ERR,'task_sync', errstring, source)
endif

if (verbose) write(*,*) "PE", myrank, ": MPI Barrier released"

end subroutine task_sync


!-----------------------------------------------------------------------------

!> Send the srcarray to the destination id.
!> If time is specified, it is also sent in a separate communications call.  
!> This is a synchronous call; it will not return until the destination has 
!> called receive to accept the data.  If the send_to/receive_from calls are 
!> not paired correctly the code will hang.

subroutine send_to(dest_id, srcarray, time, label)
 integer, intent(in) :: dest_id
 real(r8), intent(in) :: srcarray(:)
 type(time_type), intent(in), optional :: time
 character(len=*), intent(in), optional :: label

integer :: tag, errcode
integer :: itime(2)
integer(i8) :: itemcount, offset, nextsize
real(r8), allocatable :: tmpdata(:)

if (verbose) write(*,*) "PE", myrank, ": start of send_to "

if ( .not. module_initialized ) then
   write(errstring, *) 'initialize_mpi_utilities() must be called first'
   call error_handler(E_ERR,'send_to', errstring, source)
endif

! simple idiotproofing
if ((dest_id < 0) .or. (dest_id >= total_tasks)) then
   write(errstring, '(a,i8,a,i8)') "destination task id ", dest_id, &
                                   "must be >= 0 and < ", total_tasks
   call error_handler(E_ERR,'send_to', errstring, source)
endif

itemcount = size(srcarray,KIND=i8)

if (present(label)) then
   write(*,*) trim(label)//" PE", myrank, ": send_to itemsize ", itemcount, " dest ", dest_id
else if (verbose) then
   write(*,*) "PE", myrank, ": send_to itemsize ", itemcount, " dest ", dest_id
endif

! use my task id as the tag; unused at this point.
tag = myrank

if (make_copy_before_sendrecv) allocate(tmpdata(min(itemcount, SNDRCV_MAXSIZE)))


if (itemcount <= SNDRCV_MAXSIZE) then

   if (verbose) write(*,*) "PE", myrank, ": send_to ", itemcount, " dest ", dest_id

   if (.not. make_copy_before_sendrecv) then
      call MPI_Ssend(srcarray, int(itemcount,i4), datasize, dest_id, tag, &
                    my_local_comm, errcode)
   else
      ! this copy should be unneeded, but on the intel fortran 9.0 compiler and mpich
      ! on one platform, calling this subroutine with an array section resulted in some
      ! apparently random memory corruption.  making a copy of the data into a local,
      ! contiguous buffer before send and receive fixed the corruption.  this shouldn't
      ! have been needed, and is a performance/memory sink.

      tmpdata = srcarray
      call MPI_Ssend(tmpdata, int(itemcount,i4), datasize, dest_id, tag, &
                    my_local_comm, errcode)
   endif
else
   ! there are a few places in the code where we send/receive a full state vector.
   ! as these get really large, they may exceed the limits of the MPI library.
   ! break large messages up into smaller chunks if needed.  
   offset = 1
   do while (offset <= itemcount)
      if (itemcount-offset >= SNDRCV_MAXSIZE) then
         nextsize = SNDRCV_MAXSIZE 
      else if (itemcount-offset == 0) then
         nextsize = 1
      else
         nextsize = itemcount - offset
      endif

      if (verbose) write(*,*) 'sending array items ', offset, ' thru ' , offset + nextsize - 1

      if (.not. make_copy_before_sendrecv) then
         call MPI_Ssend(srcarray(offset:offset+nextsize-1), int(nextsize,i4), datasize, dest_id, tag, &
                        my_local_comm, errcode)
      else
         tmpdata = srcarray(offset:offset+nextsize-1)
         call MPI_Ssend(tmpdata, int(nextsize,i4), datasize, dest_id, tag, &
                        my_local_comm, errcode)
      endif
      if (errcode /= MPI_SUCCESS) then
         write(errstring, '(a,i8)') 'MPI_Ssend returned error code ', errcode
         call error_handler(E_ERR,'send_to', errstring, source)
      endif
      offset = offset + nextsize
   enddo
endif

if (errcode /= MPI_SUCCESS) then
   write(errstring, '(a,i8)') 'MPI_Ssend returned error code ', errcode
   call error_handler(E_ERR,'send_to', errstring, source)
endif

! if time specified, call MPI again to send the 2 time ints.
if (present(time)) then
   if (verbose) write(*,*) "PE", myrank, ": time present"
   call get_time(time, itime(1), itime(2))
   call MPI_Ssend(itime, 2, MPI_INTEGER, dest_id, tag*2, my_local_comm, errcode)
   if (errcode /= MPI_SUCCESS) then
      write(errstring, '(a,i8)') 'MPI_Ssend returned error code ', errcode
      call error_handler(E_ERR,'send_to', errstring, source)
   endif
   if (verbose) write(*,*) "PE", myrank, ": sent time to ", dest_id
endif

if (make_copy_before_sendrecv) deallocate(tmpdata)


if (verbose) write(*,*) "PE", myrank, ": end of send_to "

end subroutine send_to


!-----------------------------------------------------------------------------

!> Receive data into the destination array from the src task.
!> If time is specified, it is received in a separate communications call.  
!> This is a synchronous call; it will not return until the source has 
!> sent the data.  If the send_to/receive_from calls are not paired correctly 
!> the code will hang.

subroutine receive_from(src_id, destarray, time, label)
 integer, intent(in) :: src_id
 real(r8), intent(inout) :: destarray(:)
 type(time_type), intent(out), optional :: time
 character(len=*), intent(in), optional :: label

integer :: tag, errcode
integer :: itime(2)
integer :: status(MPI_STATUS_SIZE)
integer(i8) :: itemcount, offset, nextsize
real(r8), allocatable :: tmpdata(:)

if (verbose) write(*,*) "PE", myrank, ": start of receive_from "

if ( .not. module_initialized ) then
   write(errstring, *) 'initialize_mpi_utilities() must be called first'
   call error_handler(E_ERR,'receive_from', errstring, source)
endif

! simple idiotproofing
if ((src_id < 0) .or. (src_id >= total_tasks)) then
   write(errstring, '(a,i8,a,i8)') "source task id ", src_id, &
                                   "must be >= 0 and < ", total_tasks
   call error_handler(E_ERR,'receive_from', errstring, source)
endif

itemcount = size(destarray,KIND=i8)

if (present(label)) then
   write(*,*) trim(label)//" PE", myrank, ": receive_from itemsize ", itemcount, " src ", src_id
else if (verbose) then
   write(*,*) "PE", myrank, ": receive_from itemsize ", itemcount, " src ", src_id
endif

! send_to uses its own id as the tag.
tag = src_id

if (verbose) write(*,*) "PE", myrank, ": receive ", itemcount, " src ", src_id

if (make_copy_before_sendrecv) allocate(tmpdata(min(itemcount,SNDRCV_MAXSIZE)))


if (itemcount <= SNDRCV_MAXSIZE) then
   if (.not. make_copy_before_sendrecv) then
      call MPI_Recv(destarray, int(itemcount,i4), datasize, src_id, MPI_ANY_TAG, &
                 my_local_comm, status, errcode)
   else
      ! this copy should be unneeded, but on the intel fortran 9.0 compiler and mpich
      ! on one platform, calling this subroutine with an array section resulted in some
      ! apparently random memory corruption.  making a copy of the data into a local,
      ! contiguous buffer before send and receive fixed the corruption.  this shouldn't
      ! have been needed, and is a performance/memory sink.

      call MPI_Recv(tmpdata, int(itemcount,i4), datasize, src_id, MPI_ANY_TAG, &
                    my_local_comm, status, errcode)
      destarray = tmpdata
   endif
else
   ! there are a few places in the code where we send/receive a full state vector.
   ! as these get really large, they may exceed the limits of the MPI library.
   ! break large messages up into smaller chunks if needed.  
   offset = 1
   do while (offset <= itemcount)
      if (itemcount-offset >= SNDRCV_MAXSIZE) then
         nextsize = SNDRCV_MAXSIZE 
      else if (itemcount-offset == 0) then
         nextsize = 1
      else
         nextsize = itemcount - offset
      endif

      if (verbose) write(*,*) 'recving array items ', offset, ' thru ' , offset + nextsize - 1

      if (.not. make_copy_before_sendrecv) then
         call MPI_Recv(destarray(offset:offset+nextsize-1), int(nextsize,i4), datasize, src_id, MPI_ANY_TAG, &
                       my_local_comm, status, errcode)
      else
         call MPI_Recv(tmpdata, int(nextsize,i4), datasize, src_id, MPI_ANY_TAG, &
                       my_local_comm, status, errcode)
         destarray(offset:offset+nextsize-1) = tmpdata(1:nextsize)
      endif
      if (errcode /= MPI_SUCCESS) then
         write(errstring, '(a,i8)') 'MPI_Recv returned error code ', errcode
         call error_handler(E_ERR,'receive_from', errstring, source)
      endif
      offset = offset + nextsize
   end do
endif

if (errcode /= MPI_SUCCESS) then
   write(errstring, '(a,i8)') 'MPI_Recv returned error code ', errcode
   call error_handler(E_ERR,'receive_from', errstring, source)
endif

if (verbose) write(*,*) "PE", myrank, ": received from ", src_id

! if time specified, call MPI again to send the 2 time ints.
if (present(time)) then
   if (verbose) write(*,*) "PE", myrank, ": time present"
   call MPI_Recv(itime, 2, MPI_INTEGER, src_id, tag*2, &
                 my_local_comm, status, errcode)
   if (errcode /= MPI_SUCCESS) then
      write(errstring, '(a,i8)') 'MPI_Recv returned error code ', errcode
      call error_handler(E_ERR,'receive_from', errstring, source)
   endif
   if (itime(2) < 0) then
      write(errstring, '(a,i8)') 'seconds in settime were < 0; using 0'
      call error_handler(E_MSG,'receive_from', errstring, source)
      time = set_time(itime(1), 0)
   else
      time = set_time(itime(1), itime(2))
   endif
   if (verbose) write(*,*) "PE", myrank, ": received time from ", src_id
endif

if (make_copy_before_sendrecv) deallocate(tmpdata)

if (verbose) write(*,*) "PE", myrank, ": end of receive_from "


end subroutine receive_from


!-----------------------------------------------------------------------------
! NOTE: so far we only seem to be sending real data, not integer, and 1D arrays.
!       this could be overloaded to send 2D arrays, and ints if needed.

!> The data array values on the root task will be broadcast to every other
!> task.  When this routine returns, all tasks will have the contents of the
!> root array in their own arrays.  Thus 'array' is intent(in) on root, and
!> intent(out) on all other tasks.

subroutine array_broadcast(array, root, icount)
 real(r8), intent(inout) :: array(:)
 integer, intent(in) :: root
 integer, intent(in), optional :: icount

integer :: itemcount, errcode, offset, nextsize
real(r8), allocatable :: tmpdata(:)

if ( .not. module_initialized ) then
   write(errstring, *) 'initialize_mpi_utilities() must be called first'
   call error_handler(E_ERR,'array_broadcast', errstring, source)
endif

! simple idiotproofing
if ((root < 0) .or. (root >= total_tasks)) then
   write(errstring, '(a,i8,a,i8)') "root task id ", root, &
                                   "must be >= 0 and < ", total_tasks
   call error_handler(E_ERR,'array_broadcast', errstring, source)
endif

! if the actual data to be sent is shorter than the size of 'array',
! there are performance advantages to sending only the actual data
! and not the full array size.  (performance tested on an ibm machine.)
! calling code must determine if this is the case and pass in a length
! shorter than the array size.
if (present(icount)) then
   if (icount > size(array)) then
      write(errstring,  '(a,i12)') "number of items to broadcast: ", icount
      write(errstring1, '(a,i12)') "cannot be larger than the array size: ", size(array)
      call error_handler(E_ERR,'array_broadcast', errstring, source, &
                         text2=errstring1)
   endif
   itemcount = icount
else
   itemcount = size(array)
endif

if (verbose .and. myrank == root) write(*,*) "PE", myrank, ": bcast itemsize from here ", itemcount

! comment this in only if you really have to.  it will flood the output with
! messages from every task except one.
!if (verbose .and. myrank /= root) write(*,*) "PE", myrank, ": bcast itemsize ", itemcount, " root ", root

if (make_copy_before_broadcast) allocate(tmpdata(min(itemcount,BCAST_MAXSIZE)))

! at least one user has run into a limit in the MPI implementation where you
! cannot broadcast too large an array.  if the size of this array is too large,
! broadcast it in chunks until all the data has been processed
if (itemcount <= BCAST_MAXSIZE) then
   if (.not. make_copy_before_broadcast) then
      call MPI_Bcast(array, itemcount, datasize, root, my_local_comm, errcode)
   else
      if (my_task_id() == root) tmpdata = array
      call MPI_Bcast(tmpdata, itemcount, datasize, root, my_local_comm, errcode)
      if (my_task_id() /= root) array = tmpdata
   endif
else
   offset = 1
   do while (offset <= itemcount)
      if (itemcount-offset >= BCAST_MAXSIZE) then
         nextsize = BCAST_MAXSIZE 
      else if (itemcount-offset == 0) then
         nextsize = 1
      else
         nextsize = itemcount - offset 
      endif

      if (verbose) write(*,*) 'bcasting array items ', offset, ' thru ' , offset + nextsize - 1

      ! test this - are array sections going to cause array temps to be created?
      if (.not. make_copy_before_broadcast) then
         call MPI_Bcast(array(offset:offset+nextsize-1), nextsize, datasize, root, my_local_comm, errcode)
      else
         if (my_task_id() == root) tmpdata = array(offset:offset+nextsize-1)
         call MPI_Bcast(tmpdata, nextsize, datasize, root, my_local_comm, errcode)
         if (my_task_id() /= root) array(offset:offset+nextsize-1) = tmpdata
      endif
      if (errcode /= MPI_SUCCESS) then
         write(errstring, '(a,i8)') 'MPI_Bcast returned error code ', errcode
         call error_handler(E_ERR,'array_broadcast', errstring, source)
      endif
      offset = offset + nextsize
   end do
endif

if (errcode /= MPI_SUCCESS) then
   write(errstring, '(a,i8)') 'MPI_Bcast returned error code ', errcode
   call error_handler(E_ERR,'array_broadcast', errstring, source)
endif

if (make_copy_before_broadcast) deallocate(tmpdata)

end subroutine array_broadcast


!-----------------------------------------------------------------------------
! DART-specific cover utilities
!-----------------------------------------------------------------------------

!> Return .TRUE. if my local task id is 0, .FALSE. otherwise.
!> (Task numbers in MPI start at 0, contrary to the rules of polite fortran.)

function iam_task0()

logical :: iam_task0

if ( .not. module_initialized ) then
   write(errstring, *) 'initialize_mpi_utilities() must be called first'
   call error_handler(E_ERR,'iam_task0', errstring, source)
endif

iam_task0 = (myrank == 0)

end function iam_task0

!-----------------------------------------------------------------------------

!> this must be paired with the same number of broadcast_recv()s on all 
!> other tasks.  it will not return until all tasks in the communications 
!> group have made the call.
!>
!> cover routine for array broadcast.  one additional sanity check -- make 
!> sure the 'from' matches my local task id.  also, these arrays are
!> intent(in) here, but they call a routine which is intent(inout) so they
!> must be the same here.

subroutine broadcast_send(from, array1, array2, array3, array4, array5, &
                          scalar1, scalar2, scalar3, scalar4, scalar5)
 integer, intent(in) :: from
! arrays are really only intent(in) here, but must match array_broadcast() call.
 real(r8), intent(inout) :: array1(:)
 real(r8), intent(inout), optional :: array2(:), array3(:), array4(:), array5(:)
 real(r8), intent(inout), optional :: scalar1, scalar2, scalar3, scalar4, scalar5

real(r8) :: packbuf(PACKLIMIT)
real(r8) :: local(5)
logical  :: doscalar, morethanone
integer  :: itemcount

if ( .not. module_initialized ) then
   write(errstring, *) 'initialize_mpi_utilities() must be called first'
   call error_handler(E_ERR,'broadcast_send', errstring, source)
endif

! simple idiotproofing
if (from /= myrank) then
   write(errstring, '(a,i8,a,i8)') "'from' task id ", from, &
                                   "must be same as current task id ", myrank
   call error_handler(E_ERR,'broadcast_send', errstring, source)
endif

! for relatively small array sizes, pack them into a single send/recv pair.
call countup(array1, array2, array3, array4, array5, &
             scalar1, scalar2, scalar3, scalar4, scalar5, &
             itemcount, morethanone, doscalar)

if (itemcount <= PACKLIMIT .and. morethanone) then

   call packit(packbuf, array1, array2, array3, array4, array5, doscalar, &
                         scalar1, scalar2, scalar3, scalar4, scalar5)

   call array_broadcast(packbuf, from, itemcount)

else

   call array_broadcast(array1, from)

   if (morethanone) then
      if (present(array2)) call array_broadcast(array2, from)
      if (present(array3)) call array_broadcast(array3, from)
      if (present(array4)) call array_broadcast(array4, from)
      if (present(array5)) call array_broadcast(array5, from)
      
      if (doscalar) then
         call packscalar(local, scalar1, scalar2, scalar3, scalar4, scalar5)
         call array_broadcast(local, from)
      endif

   endif
endif


end subroutine broadcast_send

!-----------------------------------------------------------------------------

!> this must be paired with a single broadcast_send() on one other task, and
!> broadcast_recv() on all other tasks, and it must match exactly the number 
!> of args in the sending call.
!> it will not return until all tasks in the communications group have
!> made the call.
!>
!> cover routine for array broadcast.  one additional sanity check -- make 
!> sure the 'from' is not the same as my local task id.  these arrays are
!> intent(out) here, but they call a routine which is intent(inout) so they
!> must be the same here.

subroutine broadcast_recv(from, array1, array2, array3, array4, array5, &
                          scalar1, scalar2, scalar3, scalar4, scalar5)
 integer, intent(in) :: from
! arrays are really only intent(out) here, but must match array_broadcast() call.
 real(r8), intent(inout) :: array1(:)
 real(r8), intent(inout), optional :: array2(:), array3(:), array4(:), array5(:)
 real(r8), intent(inout), optional :: scalar1, scalar2, scalar3, scalar4, scalar5

real(r8) :: packbuf(PACKLIMIT)
real(r8) :: local(5)
logical :: doscalar, morethanone
integer :: itemcount

if ( .not. module_initialized ) then
   write(errstring, *) 'initialize_mpi_utilities() must be called first'
   call error_handler(E_ERR,'broadcast_recv', errstring, source)
endif

! simple idiotproofing
if (from == myrank) then
   write(errstring, '(a,i8,a,i8)') "'from' task id ", from, &
                                   "cannot be same as current task id ", myrank
   call error_handler(E_ERR,'broadcast_recv', errstring, source)
endif

! for relatively small array sizes, pack them into a single send/recv pair.
call countup(array1, array2, array3, array4, array5, &
             scalar1, scalar2, scalar3, scalar4, scalar5, &
             itemcount, morethanone, doscalar)

if (itemcount <= PACKLIMIT .and. morethanone) then

   call array_broadcast(packbuf, from, itemcount)

   call unpackit(packbuf, array1, array2, array3, array4, array5, doscalar, &
                          scalar1, scalar2, scalar3, scalar4, scalar5)

else

   call array_broadcast(array1, from)

   if (morethanone) then
      if (present(array2)) call array_broadcast(array2, from)
      if (present(array3)) call array_broadcast(array3, from)
      if (present(array4)) call array_broadcast(array4, from)
      if (present(array5)) call array_broadcast(array5, from)
   
      if (doscalar) then
         call array_broadcast(local, from)
         call unpackscalar(local, scalar1, scalar2, scalar3, &
                           scalar4, scalar5)
      endif

   endif

endif

end subroutine broadcast_recv

!-----------------------------------------------------------------------------

!> figure out how many items are in the specified arrays, total.
!> also note if there's more than a single array (array1) to send,
!> and if there are any scalars specified.

subroutine countup(array1, array2, array3, array4, array5, &
                   scalar1, scalar2, scalar3, scalar4, scalar5, &
                   numitems, morethanone, doscalar)
 real(r8), intent(in)           :: array1(:)
 real(r8), intent(in), optional :: array2(:), array3(:), array4(:), array5(:)
 real(r8), intent(in), optional :: scalar1, scalar2, scalar3, scalar4, scalar5
 integer,  intent(out)          :: numitems
 logical,  intent(out)          :: morethanone, doscalar

morethanone = .false.
numitems = size(array1)

if (present(array2)) then
   numitems = numitems + size(array2)
   morethanone = .true.
endif
if (present(array3)) then
   numitems = numitems + size(array3)
   morethanone = .true.
endif
if (present(array4)) then
   numitems = numitems + size(array4)
   morethanone = .true.
endif
if (present(array5)) then
   numitems = numitems + size(array5)
   morethanone = .true.
endif
if (present(scalar1)) then 
   numitems = numitems + 1
   morethanone = .true.
   doscalar = .true.
endif
if (present(scalar2)) then
   numitems = numitems + 1
   morethanone = .true.
   doscalar = .true.
endif
if (present(scalar3)) then
   numitems = numitems + 1
   morethanone = .true.
   doscalar = .true.
endif
if (present(scalar4)) then
   numitems = numitems + 1
   morethanone = .true.
   doscalar = .true.
endif
if (present(scalar5)) then
   numitems = numitems + 1
   morethanone = .true.
   doscalar = .true.
endif

end subroutine countup

!-----------------------------------------------------------------------------

!> pack multiple small arrays into a single buffer before sending.

subroutine packit(buf, array1, array2, array3, array4, array5, doscalar, &
                       scalar1, scalar2, scalar3, scalar4, scalar5)
 real(r8), intent(out)          :: buf(:)
 real(r8), intent(in)           :: array1(:)
 real(r8), intent(in), optional :: array2(:), array3(:), array4(:), array5(:)
 logical,  intent(in)           :: doscalar
 real(r8), intent(in), optional :: scalar1, scalar2, scalar3, scalar4, scalar5

integer :: sindex, eindex

sindex = 1
eindex = sindex + size(array1) - 1
buf(sindex:eindex) = array1(:)
sindex = eindex+1

if (present(array2)) then
   eindex = sindex + size(array2) - 1
   buf(sindex:eindex) = array2(:)
   sindex = eindex+1
endif

if (present(array3)) then
   eindex = sindex + size(array3) - 1
   buf(sindex:eindex) = array3(:)
   sindex = eindex+1
endif

if (present(array4)) then
   eindex = sindex + size(array4) - 1
   buf(sindex:eindex) = array4(:)
   sindex = eindex+1
endif

if (present(array5)) then
   eindex = sindex + size(array5) - 1
   buf(sindex:eindex) = array5(:)
   sindex = eindex+1
endif

if (doscalar) then
   if (present(scalar1)) then
      buf(sindex) = scalar1
      sindex = sindex+1
   endif

   if (present(scalar2)) then
      buf(sindex) = scalar2
      sindex = sindex+1
   endif

   if (present(scalar3)) then
      buf(sindex) = scalar3
      sindex = sindex+1
   endif

   if (present(scalar4)) then
      buf(sindex) = scalar4
      sindex = sindex+1
   endif

   if (present(scalar5)) then
      buf(sindex) = scalar5
      sindex = sindex+1
   endif
endif

end subroutine packit

!-----------------------------------------------------------------------------

!> unpack multiple small arrays from a single buffer after receiving.

subroutine unpackit(buf, array1, array2, array3, array4, array5, doscalar, &
                         scalar1, scalar2, scalar3, scalar4, scalar5)
 real(r8), intent(in)            :: buf(:)
 real(r8), intent(out)           :: array1(:)
 real(r8), intent(out), optional :: array2(:), array3(:), array4(:), array5(:)
 logical,  intent(in)            :: doscalar
 real(r8), intent(out), optional :: scalar1, scalar2, scalar3, scalar4, scalar5

integer :: sindex, eindex

sindex = 1
eindex = sindex + size(array1) - 1
array1(:) = buf(sindex:eindex)
sindex = eindex+1

if (present(array2)) then
   eindex = sindex + size(array2) - 1
   array2(:) = buf(sindex:eindex)
   sindex = eindex+1
endif

if (present(array3)) then
   eindex = sindex + size(array3) - 1
   array3(:) = buf(sindex:eindex) 
   sindex = eindex+1
endif

if (present(array4)) then
   eindex = sindex + size(array4) - 1
   array4(:) = buf(sindex:eindex)
   sindex = eindex+1
endif

if (present(array5)) then
   eindex = sindex + size(array5) - 1
   array5(:) = buf(sindex:eindex)
   sindex = eindex+1
endif

if (doscalar) then
   if (present(scalar1)) then
      scalar1 = buf(sindex)
      sindex = sindex+1
   endif
   
   if (present(scalar2)) then
      scalar2 = buf(sindex)
      sindex = sindex+1
   endif
   
   if (present(scalar3)) then
      scalar3 = buf(sindex)
      sindex = sindex+1
   endif
   
   if (present(scalar4)) then
      scalar4 = buf(sindex)
      sindex = sindex+1
   endif
   
   if (present(scalar5)) then
      scalar5 = buf(sindex)
      sindex = sindex+1
   endif
endif

end subroutine unpackit

!-----------------------------------------------------------------------------

!> for any values specified, pack into a single array

subroutine packscalar(local, scalar1, scalar2, scalar3, scalar4, scalar5)
 real(r8), intent(out)          :: local(5) 
 real(r8), intent(in), optional :: scalar1, scalar2, scalar3, scalar4, scalar5

local = 0.0_r8
      
if (present(scalar1)) local(1) = scalar1
if (present(scalar2)) local(2) = scalar2
if (present(scalar3)) local(3) = scalar3
if (present(scalar4)) local(4) = scalar4
if (present(scalar5)) local(5) = scalar5

end subroutine packscalar
   
!-----------------------------------------------------------------------------

!> for any values specified, unpack from a single array

subroutine unpackscalar(local, scalar1, scalar2, scalar3, scalar4, scalar5)
 real(r8), intent(in)            :: local(5) 
 real(r8), intent(out), optional :: scalar1, scalar2, scalar3, scalar4, scalar5

if (present(scalar1)) scalar1 = local(1)
if (present(scalar2)) scalar2 = local(2)
if (present(scalar3)) scalar3 = local(3)
if (present(scalar4)) scalar4 = local(4)
if (present(scalar5)) scalar5 = local(5)

end subroutine unpackscalar
   
!-----------------------------------------------------------------------------
!-----------------------------------------------------------------------------
! overloaded global reduce routines

! The external32 representations of the datatypes returned by 
! MPI_TYPE_CREATE_F90_REAL/COMPLEX/INTEGER are given by the following rules.
! For MPI_TYPE_CREATE_F90_REAL:
! 
!    if      (p > 33) or (r > 4931) then  external32 representation 
!                                         is undefined   
!    else if (p > 15) or (r >  307) then  external32_size = 16 
!    else if (p >  6) or (r >   37) then  external32_size =  8 
!    else                                 external32_size =  4 
! 
! For MPI_TYPE_CREATE_F90_COMPLEX: twice the size as for MPI_TYPE_CREATE_F90_REAL.
! For MPI_TYPE_CREATE_F90_INTEGER:
! 
!    if      (r > 38) then  external32 representation is undefined 
!    else if (r > 18) then  external32_size =  16  
!    else if (r >  9) then  external32_size =  8  
!    else if (r >  4) then  external32_size =  4 
!    else if (r >  2) then  external32_size =  2  
!    else                   external32_size =  1  
!
!
!-----------------------------------------------------------------------------

!> take values from each task, add them, and return
!> the sum to all tasks.  integer version

subroutine sum_across_tasks_int4(addend, sum)
 integer, intent(in) :: addend
 integer, intent(out) :: sum

 integer :: errcode
 integer :: localaddend(1), localsum(1)

if ( .not. module_initialized ) then
   write(errstring, *) 'initialize_mpi_utilities() must be called first'
   call error_handler(E_ERR,'sum_across_tasks', errstring, source)
endif

localaddend(1) = addend

if (verbose) write(*,*) "PE", myrank, ": Allreduce called"

call MPI_Allreduce(localaddend, localsum, 1, MPI_INTEGER, MPI_SUM, &
                   my_local_comm, errcode)
if (errcode /= MPI_SUCCESS) then
   write(errstring, '(a,i8)') 'MPI_Allreduce returned error code ', errcode
   call error_handler(E_ERR,'sum_across_tasks', errstring, source)
endif

sum = localsum(1)

end subroutine sum_across_tasks_int4

!-----------------------------------------------------------------------------

!> take values from each task, add them, and return
!> the sum to all tasks. long integer version.

subroutine sum_across_tasks_int8(addend, sum)
 integer(i8), intent(in)  :: addend
 integer(i8), intent(out) :: sum

 integer :: errcode
 integer(i8) :: localaddend(1), localsum(1)

if ( .not. module_initialized ) then
   write(errstring, *) 'initialize_mpi_utilities() must be called first'
   call error_handler(E_ERR,'sum_across_tasks', errstring, source)
endif

localaddend(1) = addend

if (verbose) write(*,*) "PE", myrank, ": Allreduce called"

call MPI_Allreduce(localaddend, localsum, 1, longinttype, MPI_SUM, &
                   my_local_comm, errcode)
if (errcode /= MPI_SUCCESS) then
   write(errstring, '(a,i8)') 'MPI_Allreduce returned error code ', errcode
   call error_handler(E_ERR,'sum_across_tasks', errstring, source)
endif

sum = localsum(1)

end subroutine sum_across_tasks_int8
!-----------------------------------------------------------------------------

!> take values from each task, add them, and return
!> the sum to all tasks. real version.

subroutine sum_across_tasks_real(addend, sum)
 real(r8), intent(in) :: addend
 real(r8), intent(out) :: sum

 integer :: errcode
 real(r8) :: localaddend(1), localsum(1)

if ( .not. module_initialized ) then
   write(errstring, *) 'initialize_mpi_utilities() must be called first'
   call error_handler(E_ERR,'sum_across_tasks', errstring, source)
endif

localaddend(1) = addend

if (verbose) write(*,*) "PE", myrank, ": Allreduce called"

call MPI_Allreduce(localaddend, localsum, 1, datasize, MPI_SUM, &
                   my_local_comm, errcode)
if (errcode /= MPI_SUCCESS) then
   write(errstring, '(a,i8)') 'MPI_Allreduce returned error code ', errcode
   call error_handler(E_ERR,'sum_across_tasks', errstring, source)
endif

sum = localsum(1)

end subroutine sum_across_tasks_real

!-----------------------------------------------------------------------------

!> Sum array items across all tasks and send
!> results in an array of same size to one task.

subroutine send_sum_to(local_val, task, global_val)

real(r8), intent(in)  :: local_val(:)  !! addend vals on each task
integer,  intent(in)  :: task          !! task to collect on
real(r8), intent(out) :: global_val(:) !! results returned only on given task

integer :: errcode

if ( .not. module_initialized ) then
   write(errstring, *) 'initialize_mpi_utilities() must be called first'
   call error_handler(E_ERR,'send_sum_to', errstring, source)
endif

! collect values on a single given task 
call mpi_reduce(local_val(:), global_val(:), size(global_val), datasize, MPI_SUM, &
                task, get_dart_mpi_comm(), errcode)

end subroutine send_sum_to

!-----------------------------------------------------------------------------

!> Collect global min and max values on one task.

subroutine send_minmax_to(minmax, task, global_val)

real(r8), intent(in)  :: minmax(2)     !! min max on each task
integer,  intent(in)  :: task          !! task to collect on
real(r8), intent(out) :: global_val(2) !! results returned only on given task

integer :: errcode

if ( .not. module_initialized ) then
   write(errstring, *) 'initialize_mpi_utilities() must be called first'
   call error_handler(E_ERR,'send_minmax_to', errstring, source)
endif

! collect values on a single given task 
call mpi_reduce(minmax(1:1), global_val(1:1), 1, datasize, MPI_MIN, task, get_dart_mpi_comm(), errcode)
call mpi_reduce(minmax(2:2), global_val(2:2), 1, datasize, MPI_MAX, task, get_dart_mpi_comm(), errcode)

end subroutine send_minmax_to

!-----------------------------------------------------------------------------

!> cover routine which is deprecated.  when all user code replaces this
!> with broadcast_minmax(), remove this.

subroutine all_reduce_min_max(min_var, max_var, num_elements)

integer,  intent(in)    :: num_elements
real(r8), intent(inout) :: min_var(num_elements)
real(r8), intent(inout) :: max_var(num_elements)

call broadcast_minmax(min_var, max_var, num_elements)

end subroutine all_reduce_min_max

!-----------------------------------------------------------------------------

!> Find min and max of each element of an array, put the result on every task.
!> Overwrites arrays min_var, max_var with the minimum and maximum for each 
!> element across all tasks.

subroutine broadcast_minmax(min_var, max_var, num_elements)

integer,  intent(in)    :: num_elements
real(r8), intent(inout) :: min_var(num_elements)
real(r8), intent(inout) :: max_var(num_elements)

integer :: errcode

if ( .not. module_initialized ) then
   write(errstring, *) 'initialize_mpi_utilities() must be called first'
   call error_handler(E_ERR,'broadcast_minmax', errstring, source)
endif

call mpi_allreduce(MPI_IN_PLACE, min_var, num_elements, datasize, MPI_MIN, get_dart_mpi_comm(), errcode)
call mpi_allreduce(MPI_IN_PLACE, max_var, num_elements, datasize, MPI_MAX, get_dart_mpi_comm(), errcode)

end subroutine broadcast_minmax

!-----------------------------------------------------------------------------
!> Broadcast logical

subroutine broadcast_flag(flag, root)

logical, intent(inout) :: flag
integer, intent(in)    :: root !! relative to get_dart_mpi_comm()

integer :: errcode

if ( .not. module_initialized ) then
   write(errstring, *) 'initialize_mpi_utilities() must be called first'
   call error_handler(E_ERR,'broadcast_flag', errstring, source)
endif

call MPI_Bcast(flag, 1, MPI_LOGICAL, root, my_local_comm, errcode)

end subroutine broadcast_flag

!-----------------------------------------------------------------------------
! pipe-related utilities - used in 'async4' handshakes between mpi jobs
! and scripting to allow filter and an mpi model to alternate execution.
!-----------------------------------------------------------------------------

!-----------------------------------------------------------------------------

!> block by reading a named pipe file until some other task
!> writes a string into it.  this ensures the task is not
!> spinning and using CPU cycles, but is asleep waiting in
!> the kernel.   one subtlety with this approach is that even
!> though named pipes are created in the filesystem, they are
!> implemented in the kernel, so on a multiprocessor machine
!> the write into the pipe file must occur on the same PE as
!> the reader is waiting.  see the 'wakeup_filter' program for
!> the MPI job which spreads out on all the PEs for this job
!> and writes into the file from the correct PE.

subroutine block_task()

character(len = 32) :: fifo_name, filter_to_model, model_to_filter, non_pipe
integer :: rc

if ( .not. module_initialized ) then
   write(errstring, *) 'initialize_mpi_utilities() must be called first'
   call error_handler(E_ERR,'block_task', errstring, source)
endif

! FIXME: this should be mpi or a string other than filter (this is generic 
! mpi wrapper code, callable from programs other than filter.)
filter_to_model = 'filter_to_model.lock'
model_to_filter = 'model_to_filter.lock'
non_pipe = 'filter_to_model.file'

! the i5.5 format below will not handle task counts larger than this.
if (total_tasks > 99999) then
   write(errstring, *) 'cannot handle task counts > 99999'
   call error_handler(E_ERR,'block_task', errstring, source)
endif

! make it so we only have to test 1 or 2 things here instead of 3
! when deciding whether to print status messages.
if (verbose) async4_verbose = .TRUE.

if ((myrank == head_task) .and. separate_node_sync) then

   if (async4_verbose) then
      write(*,*)  'checking master task host'
      rc = shell_execute('echo master task running on host `hostname`')
      if (rc /= 0) write(*, *) 'system command returned nonzero rc, ', rc
   endif

   if (async4_verbose .or. print4status) write(*,*) 'MPI job telling script to advance model'
   rc = shell_execute('echo advance > '//trim(non_pipe))
   if (async4_verbose .and. rc /= 0) write(*, *) 'system command returned nonzero rc, ', rc

endif

if ((myrank == head_task) .and. .not. separate_node_sync) then

   if (async4_verbose) then
      write(*,*)  'checking master task host'
      rc = shell_execute('echo master task running on host `hostname`')
      if (rc /= 0) write(*, *) 'system command returned nonzero rc, ', rc
   endif

   if (async4_verbose .or. print4status) write(*,*) 'MPI job telling script to advance model'
   rc = shell_execute('echo advance > '//trim(filter_to_model))
   if (async4_verbose .and. rc /= 0) write(*, *) 'system command returned nonzero rc, ', rc

   if (async4_verbose) write(*,*) 'MPI job now waiting to read from lock file'
   rc = shell_execute('cat < '//trim(model_to_filter)//'> /dev/null')
   if (async4_verbose .and. rc /= 0) write(*, *) 'system command returned nonzero rc, ', rc

else

! if you change this in any way, change the corresponding string in 
! restart_task() below.
   ! FIXME: this should be 'task_lock', since it's generic code beyond filter.
   write(fifo_name, '(a, i5.5)') "filter_lock", myrank
   
   if (async4_verbose) then
      write(*,*)  'checking slave task host'
      rc = shell_execute('echo '//trim(fifo_name)//' accessed from host `hostname`')
      if (rc /= 0) write(*, *) 'system command returned nonzero rc, ', rc
   endif

   if (async4_verbose) write(*,*) 'removing any previous lock file: '//trim(fifo_name)
   rc = shell_execute('rm -f '//trim(fifo_name))
   if (async4_verbose .and. rc /= 0) write(*, *) 'system command returned nonzero rc, ', rc

   if (async4_verbose) write(*,*) 'made fifo, named: '//trim(fifo_name)
   rc = shell_execute('mkfifo '//trim(fifo_name))
   if (async4_verbose .and. rc /= 0) write(*, *) 'system command returned nonzero rc, ', rc

   if (async4_verbose) write(*,*) 'ready to read from lock file: '//trim(fifo_name)
   rc = shell_execute('cat < '//trim(fifo_name)//'> /dev/null')
   if (async4_verbose .and. rc /= 0) write(*, *) 'system command returned nonzero rc, ', rc

   if (async4_verbose) write(*,*) 'got response, removing lock file: '//trim(fifo_name)
   rc = shell_execute('rm -f '//trim(fifo_name))
   if (async4_verbose .and. rc /= 0) write(*, *) 'system command returned nonzero rc, ', rc

endif

! make sure all tasks get here before any get to proceed further.
! this hides a multitude of sins.  it could also cause
! tasks to hang forever, but right now it also makes some
! systems able to run async 4.  maybe this should be namelist
! selectable.  something named 'horrible_mpi_hack = .true.'
! if tasks are hanging out here instead of reading the lock files,
! they are burning cpu cycles and competing with the model advances.
! but, it works, as opposed to not working.
call task_sync()

end subroutine block_task

!-----------------------------------------------------------------------------

!> companion to block_task.  must be called by a different executable
!> and it writes into the named pipes to restart the waiting task.

subroutine restart_task()

character(len = 32) :: fifo_name, model_to_filter
integer :: rc

if ( .not. module_initialized ) then
   write(errstring, *) 'initialize_mpi_utilities() must be called first'
   call error_handler(E_ERR,'restart_task', errstring, source)
endif

! FIXME: ditto previous comment about using the string 'filter' here.
model_to_filter = 'model_to_filter.lock'

! the i5.5 format below will not handle task counts larger than this.
if (total_tasks > 99999) then
   write(errstring, *) 'cannot handle task counts > 99999'
   call error_handler(E_ERR,'block_task', errstring, source)
endif

! make it so we only have to test 1 or 2 things here instead of 3
! when deciding whether to print status messages.
if (verbose) async4_verbose = .TRUE.

! process 0 (or N-1) is handled differently in the code.
if ((myrank == head_task) .and. .not. separate_node_sync) then

   if (async4_verbose) then
      rc = shell_execute('echo master task running on host `hostname`')
      if (rc /= 0) write(*, *) 'system command returned nonzero rc, ', rc
   endif

   if (async4_verbose .or. print4status) write(*,*) 'script telling MPI job ok to restart'
   rc = shell_execute('echo restart > '//trim(model_to_filter))
   if (async4_verbose .and. rc /= 0) write(*, *) 'system command returned nonzero rc, ', rc

else

   if (async4_verbose) write(*,*) 'waking up task id ', myrank

   ! FIXME: this should be 'task_lock', since it's generic code beyond filter.
   write(fifo_name,"(a,i5.5)") "filter_lock", myrank

   if (async4_verbose) then
      rc = shell_execute('echo '//trim(fifo_name)//' accessed from host `hostname`')
      if (rc /= 0) write(*, *) 'system command returned nonzero rc, ', rc
   endif

   if (async4_verbose) write(*,*) 'ready to write to lock file: '//trim(fifo_name)
   rc = shell_execute('echo restart > '//trim(fifo_name))
   if (async4_verbose .and. rc /= 0) write(*, *) 'system command returned nonzero rc, ', rc

endif

end subroutine restart_task

!-----------------------------------------------------------------------------

!> must be called when filter is exiting so calling script knows the job is over.

subroutine finished_task(async)
 integer, intent(in) :: async

character(len = 32) :: filter_to_model, non_pipe
integer :: rc

if ( .not. module_initialized ) then
   write(errstring, *) 'initialize_mpi_utilities() must be called first'
   call error_handler(E_ERR,'restart_task', errstring, source)
endif

! only in the async=4 case does this matter.
if (async /= 4) return

! FIXME: ditto previous comment about using the string 'filter' here.
filter_to_model = 'filter_to_model.lock'
non_pipe = 'filter_to_model.file'


! only process 0 (or N-1) needs to do anything.
if (myrank == head_task) then

   if (print4status .or. verbose) write(*,*) 'MPI task telling script we are done'
   if (separate_node_sync) then
      rc = shell_execute('echo finished > '//trim(non_pipe))
   else
      rc = shell_execute('echo finished > '//trim(filter_to_model))
   endif

   
endif

end subroutine finished_task

!-----------------------------------------------------------------------------
! general system util wrappers.
!-----------------------------------------------------------------------------

!> Use the system() command to execute a command string.
!> Will wait for the command to complete and returns an
!> error code unless you end the command with & to put
!> it into background.   Function which returns the rc
!> of the command, 0 being all is ok.
!>
!> allow code to test the theory that maybe the system call is
!> not reentrant on some platforms.  if serialize is set and
!> is true, do each call serially.

function shell_execute(execute_string, serialize)
 character(len=*), intent(in) :: execute_string
 logical, intent(in), optional :: serialize
 integer :: shell_execute

logical :: all_at_once
integer :: errcode, dummy(1)
integer :: status(MPI_STATUS_SIZE)

if (verbose) async2_verbose = .true.

! default to everyone running concurrently, but if set and not true,
! serialize the calls to system() so they do not step on each other.
if (present(serialize)) then
   all_at_once = .not. serialize
else
   all_at_once = .TRUE.
endif

if (async2_verbose) write(*,*) "PE", myrank, ": system string is: ", trim(execute_string)
shell_execute = -1

! this is the normal (default) case
if (all_at_once) then

   ! all tasks call system at the same time
   call do_system(execute_string, shell_execute)
   if (async2_verbose) write(*,*) "PE", myrank, ": execution returns, rc = ", shell_execute

   return
endif

! only one task at a time calls system, and all wait their turn by
! making each task wait for a message from the (N-1)th task.

! this is used only to signal; the value it contains is unused.
dummy = 0

if (myrank == 0) then

   ! my turn to execute
   call do_system(execute_string, shell_execute)
   if (async2_verbose) write(*,*) "PE", myrank, ": execution returns, rc = ", shell_execute

   if (total_tasks > 1) then
      ! tell next task it can continue
      call MPI_Send(dummy, 1, MPI_INTEGER, 1, 1, my_local_comm, errcode)
      if (errcode /= MPI_SUCCESS) then
         write(errstring, '(a,i8)') 'MPI_Send returned error code ', &
                                     errcode
         call error_handler(E_ERR,'shell_execute', errstring, source)
      endif
   endif

else if (myrank /= (total_tasks-1)) then
   ! wait for (me-1) to tell me it is my turn
   call MPI_Recv(dummy, 1, MPI_INTEGER, myrank-1, myrank, &
                 my_local_comm, status, errcode)
   if (errcode /= MPI_SUCCESS) then
      write(errstring, '(a,i8)') 'MPI_Recv returned error code ', errcode
      call error_handler(E_ERR,'shell_execute', errstring, source)
   endif

   ! my turn to execute
   call do_system(execute_string, shell_execute)
   if (async2_verbose) write(*,*) "PE", myrank, ": execution returns, rc = ", shell_execute

   ! and now tell (me+1) to go
   call MPI_Send(dummy, 1, MPI_INTEGER, myrank+1, myrank+1, my_local_comm, errcode)
   if (errcode /= MPI_SUCCESS) then
      write(errstring, '(a,i8)') 'MPI_Send returned error code ', &
                                  errcode
      call error_handler(E_ERR,'shell_execute', errstring, source)
   endif
else
   ! last task, no one else to send to.
   call MPI_Recv(dummy, 1, MPI_INTEGER, myrank-1, myrank, &
                 my_local_comm, status, errcode)
   if (errcode /= MPI_SUCCESS) then
      write(errstring, '(a,i8)') 'MPI_Recv returned error code ', errcode
      call error_handler(E_ERR,'shell_execute', errstring, source)
   endif

   ! my turn to execute
   call do_system(execute_string, shell_execute)
   if (async2_verbose) write(*,*) "PE", myrank, ": execution returns, rc = ", shell_execute

endif

end function shell_execute

!-----------------------------------------------------------------------------

!> wrapper so you only have to make this work in a single place
!> 'shell_name' is a namelist item and normally is the null string.
!> on at least on cray system, the compute nodes only had one type
!> of shell and you had to specify it.

subroutine do_system(execute, rc)

character(len=*), intent(in)  :: execute
integer,          intent(out) :: rc

! !!NAG_BLOCK_EDIT START COMMENTED_OUT
!  call system(trim(shell_name)//' '//trim(execute)//' '//char(0), errno=rc)
! !!NAG_BLOCK_EDIT END COMMENTED_OUT
! !!OTHER_BLOCK_EDIT START COMMENTED_IN
    rc = system(trim(shell_name)//' '//trim(execute)//' '//char(0))
! !!OTHER_BLOCK_EDIT END COMMENTED_IN

end subroutine do_system

!-----------------------------------------------------------------------------

!> Wrapper for the sleep command.  Argument is a real
!> in seconds.  Different systems have different lower
!> resolutions for the minimum time it will sleep.
!> Subroutine, no return value.

subroutine sleep_seconds(naplength)

real(r8), intent(in) :: naplength

 integer :: sleeptime

 sleeptime = floor(naplength)
 if (sleeptime <= 0) sleeptime = 1

 call sleep(sleeptime)

end subroutine sleep_seconds

!-----------------------------------------------------------------------------

!> start a time block.  call with different argument
!> to start multiple or nested timers.  same argument
!> must be supplied to read_timer function to get
!> elapsed time since that timer was set.  contrast this with
!> 'start_timer/read_timer' in the utils module which returns
!> elapsed seconds.  this returns whatever units the mpi wtime()
!> function returns.
!>
!> usage:
!>  real(digits12) :: base, time_elapsed
!>
!>  call start_mpi_timer(base)
!>  time_elapsed = read_mpi_timer(base)

subroutine start_mpi_timer(base)

real(digits12), intent(out) :: base

base = mpi_wtime()

end subroutine start_mpi_timer

!-----------------------------------------------------------------------------

!> return the time since the last call to start_timer().
!> can call multiple times to get running times.
!> call with a different base for nested timers.

function read_mpi_timer(base)

real(digits12), intent(in) :: base
real(digits12) :: read_mpi_timer

real(digits12) :: now

now = mpi_wtime()

read_mpi_timer = now - base

end function read_mpi_timer


!-----------------------------------------------------------------------------
!> return our communicator

function get_dart_mpi_comm()
 integer :: get_dart_mpi_comm

 get_dart_mpi_comm = my_local_comm

end function get_dart_mpi_comm

!-----------------------------------------------------------------------------
!-----------------------------------------------------------------------------
! One sided communication

subroutine get_from_mean(owner, window, mindex, x)

integer,  intent(in)  :: owner  ! task in the window that owns the memory
integer,  intent(in)  :: window ! window object
integer,  intent(in)  :: mindex ! index in the tasks memory
real(r8), intent(out) :: x      ! result

integer(KIND=MPI_ADDRESS_KIND) :: target_disp
integer :: errcode

! Note to programmer: The data transfer is not guaranteed
! to have occured until the call to mpi_win_unlock. 
! => Don't do anything with x in between mpi_get and mpi_win_lock

! Note to programmer: openmpi 1.10.0 does not
! allow scalars in mpi calls. openmpi 1.10.1 fixes this.

target_disp = (mindex - 1)
call mpi_win_lock(MPI_LOCK_SHARED, owner, 0, window, errcode)
call mpi_get(x, 1, datasize, owner, target_disp, 1, datasize, window, errcode)
call mpi_win_unlock(owner, window, errcode)

end subroutine get_from_mean

!-----------------------------------------------------------------------------

subroutine get_from_fwd(owner, window, mindex, num_rows, x)

integer,  intent(in)  :: owner    ! task in the window that owns the memory
integer,  intent(in)  :: window   ! window object
integer,  intent(in)  :: mindex   ! index in the tasks memory
integer,  intent(in)  :: num_rows ! number of rows in the window
real(r8), intent(out) :: x(:)     ! result

integer(KIND=MPI_ADDRESS_KIND) :: target_disp
integer :: errcode

! Note to programmer: The data transfer is not guaranteed
! to have occured until the call to mpi_win_unlock. 
! => Don't do anything with x in between mpi_get and mpi_win_lock

target_disp = (mindex - 1)*num_rows
call mpi_win_lock(MPI_LOCK_SHARED, owner, 0, window, errcode)
call mpi_get(x, num_rows, datasize, owner, target_disp, num_rows, datasize, window, errcode)
call mpi_win_unlock(owner, window, errcode)

end subroutine get_from_fwd

!-----------------------------------------------------------------------------
!-----------------------------------------------------------------------------

!-----------------------------------------------------------------------------

!> Collect global max values on each task.

subroutine get_global_max(max)

real(r8), intent(inout)  :: max       !> global max over tasks
integer :: errcode

if ( .not. module_initialized ) then
   write(errstring, *) 'initialize_mpi_utilities() must be called first'
   call error_handler(E_ERR,'get_global_max', errstring, source)
endif

! collect max values over al tasks
call mpi_allreduce(MPI_IN_PLACE, max, 1, datasize, MPI_MAX, my_local_comm, errcode)

end subroutine get_global_max

!-----------------------------------------------------------------------------
!-----------------------------------------------------------------------------


end module mpi_utilities_mod

!-----------------------------------------------------------------------------
!-----------------------------------------------------------------------------
!> NOTE: non-module code, so this subroutine can be called from the
!>  utilities module, which this module uses (and cannot have circular refs)
!-----------------------------------------------------------------------------
!-----------------------------------------------------------------------------

!> In case of error, call this instead of the fortran intrinsic exit().
!> It will signal the other MPI tasks that something bad happened and they
!> should also exit.

subroutine exit_all(exit_code)
 use mpi_utilities_mod, only : get_dart_mpi_comm

 integer, intent(in) :: exit_code

integer :: ierror

! call abort on our communicator

!print *, 'calling abort on comm ', get_dart_mpi_comm()
call MPI_Abort(get_dart_mpi_comm(),  exit_code, ierror)

! execution should never get here

end subroutine exit_all

!-----------------------------------------------------------------------------
<|MERGE_RESOLUTION|>--- conflicted
+++ resolved
@@ -30,20 +30,12 @@
 
 module mpi_utilities_mod
 
-<<<<<<< HEAD
-use types_mod, only :  i8, r8, digits12
-use utilities_mod, only : error_handler, E_ERR, E_WARN, E_MSG,      &
-                          set_output, set_tasknum,                  &
-                          initialize_utilities, finalize_utilities, &
-                          nmlfileunit, do_nml_file, do_nml_term,    &
-=======
 use types_mod, only :  i4, i8, r8, digits12
 use utilities_mod, only : error_handler, & 
                           E_ERR, E_WARN, E_MSG, E_DBG, get_unit, close_file, &
                           set_output, set_tasknum, initialize_utilities,     &
                           finalize_utilities,                                &
-                          nmlfileunit, do_output, do_nml_file, do_nml_term,  &
->>>>>>> 3916c827
+                          nmlfileunit, do_nml_file, do_nml_term,             &
                           find_namelist_in_file, check_namelist_read
 
 use time_manager_mod, only : time_type, get_time, set_time
