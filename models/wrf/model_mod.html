<!DOCTYPE HTML PUBLIC "-//W3C//DTD HTML 4.01//EN"
          "http://www.w3.org/TR/html4/strict.dtd">
<HTML>
<HEAD>
<TITLE>module model_mod (wrf)</TITLE>
<link rel="stylesheet" type="text/css" href="../../docs/html/doc.css" />
<link href="../../docs/images/dart.ico" rel="shortcut icon" />
</HEAD>
<BODY>
<A NAME="TOP"></A>

<H1>MODULE model_mod (WRF)</H1>

<table border=0 summary="" cellpadding=5>
<tr>
    <td valign=middle>
    <img src="../../docs/images/Dartboard7.png" alt="DART project logo" height=70 />
    </td>
    <td>Jump to <a href="../../docs/index.html">DART Documentation Main Index</a></td>
</tr>
</table>

<A HREF="#Namelist">NAMELIST</A> /
<A HREF="#Interface">INTERFACES</A> /
<A HREF="#FilesUsed">FILES</A> /
<A HREF="#References">REFERENCES</A> /
<A HREF="#Errors">ERRORS</A> /
<A HREF="#FuturePlans">PLANS</A> /
<A HREF="#PrivateComponents">PRIVATE COMPONENTS</A> /
<A HREF="#Legalese">TERMS OF USE</A>

<H2>Overview</H2>

<P>
DART interface module for the WRF model.  This page documents the details of
the module compiled into DART that interfaces with the WRF data in
the state vector. There is additional overview and tutorial documentation
for running a WRF/DART assimilation on this web page:
</P>
<P>
<a href="http://www.image.ucar.edu/wrfdart/tutorial">
http://www.image.ucar.edu/wrfdart/tutorial</a>
</P>
<P>
The <em class=program>model_mod</em> reads WRF netCDF files directly to acquire
the model state data. The <em class=program>wrf_to_dart</em> and <em class=program>dart_to_wrf</em> programs are no longer necessary. 
<br />
<br />
A netCDF file named <em class=file>wrfinput_d01</em> is required 
and must be at the same resolution and have the same surface elevation
data as the files converted to create the DART initial conditions.  No data
will be read from this file, but the grid information must match exactly.
</P>
<P>
The model interface code supports WRF configurations with multiple domains.  
Data for all
domains is read into the DART state vector.  During the computation of the
forward operators (getting the estimated observation values from each
ensemble member), the search starts in the domain with the highest number,
which is generally the finest nest or one of multiple finer nests.
The search stops as soon as a domain contains the observation location,
working its way from largest number to smallest number domain, ending
with domain 1.
For example, in a 4 domain case the data in the state vector that came 
from <em class=file>wrfinput_d04</em> is searched first, then
<em class=file>wrfinput_d03</em>, <em class=file>wrfinput_d02</em>, 
and finally
<em class=file>wrfinput_d01</em>.
The forward operator is computed from the first domain grid that
contains the lat/lon of the observation.   
During the assimilation phase, when the state values are adjusted based on 
the correlations and assimilation increments, all points in all domains 
that are within the localization radius are adjusted, regardless of domain.
The impact of an observation on the state depends only on the distance between
the observation and the state vector point, and the regression coefficient 
based on the correlation between the distributions of the ensemble of state 
vector points and the ensemble of observation forward operator values.
</P>
<P>
The fields from WRF that are copied into the DART state vector are
controlled by namelist.  See below for the documentation on the &amp;model_nml
entries.  The state vector should include all fields needed to restart
a WRF run.  There may be additional fields needed depending on the
microphysics scheme selected.  See the ascii file <em class=file>wrf_state_variables_table</em>
in the <em class=file>models/wrf</em> directory for a list of
fields that are often included in the DART state.
</P>
<P>
The 18 public interfaces are standardized for all DART-compliant models.
These interfaces allow DART to get the model state and metadata describing 
this state, find state variables that are close to a given location, 
and do spatial interpolation for a variety of variables required in
observational operators.
</P>

<!--==================== DESCRIPTION OF A NAMELIST =====================-->

<A NAME="Namelist"></A>
<div class="top">[<a href="#">top</a>]</div><hr />
<H2>NAMELIST</H2>
<P>
This namelist is read from the file <em class=file>input.nml</em>.
Namelists start with an ampersand
'&amp;' and terminate with a slash '/'.
Character strings that contain a '/' must be
enclosed in quotes to prevent them from 
prematurely terminating the namelist.
</P>

<div class=namelist>
<pre>
&amp;model_nml
   default_state_variables     = .true.
   wrf_state_variables         = 'NULL'
   wrf_state_bounds            = 'NULL'
   num_domains                 = 1
   calendar_type               = 3
   assimilation_period_seconds = 21600
   allow_obs_below_vol         = .false.
   vert_localization_coord     = 3
   center_search_half_length   = 500000.
   center_spline_grid_scale    = 10
   circulation_pres_level      = 80000.0
   circulation_radius          = 108000.0
   sfc_elev_max_diff           = -1.0
   polar                       = .false.
   periodic_x                  = .false.
   periodic_y                  = .false.
   scm                         = .false.  
   allow_perturbed_ics         = .false.   <strong># testing purposes only</strong>
 /

# Notes for model_nml:
# (1) vert_localization_coord must be one of:
#     1 = model level
#     2 = pressure
#     3 = height
#     4 = scale height
# (2) see bottom of this file for explanations of polar, periodic_x, 
#     periodic_y, and scm
# (3) calendar = 3 is GREGORIAN, which is what WRF uses.
# (4) if 'default_state_variables' is .true. the model_mod.f90 code will
#     fill the state variable table with the following wrf vars: 
#        U, V, W, PH, T, MU
#     you must set it to false before you change the value 
#     of 'wrf_state_variables' and have it take effect.
# (5) the format for 'wrf_state_variables' is an array of 5 strings:
#     wrf netcdf variable name, dart QTY_xxx string, type string (must be 
#     unique, will soon be obsolete, we hope), 'UPDATE', and '999' if the 
#     array is part of all domains.  otherwise, it is a string with the domain
#     numbers (e.g. '12' for domains 1 and 2, '13' for domains 1 and 3).
#   example:
# wrf_state_variables='U','QTY_U_WIND_COMPONENT','TYPE_U','UPDATE','999',
#                     'V','QTY_V_WIND_COMPONENT','TYPE_V','UPDATE','999',
#                     'W','QTY_VERTICAL_VELOCITY','TYPE_W','UPDATE','999',
#                     'T','QTY_POTENTIAL_TEMPERATURE','TYPE_T','UPDATE','999',
#                     'PH','QTY_GEOPOTENTIAL_HEIGHT','TYPE_GZ','UPDATE','999',
#                     'MU','QTY_PRESSURE','TYPE_MU','UPDATE','999',
#                     'QVAPOR','QTY_VAPOR_MIXING_RATIO','TYPE_QV','UPDATE','999',
#                     'QCLOUD','QTY_CLOUD_LIQUID_WATER','TYPE_QC','UPDATE','999',
#                     'QRAIN','QTY_RAINWATER_MIXING_RATIO','TYPE_QR','UPDATE','999',
#                     'U10','QTY_U_WIND_COMPONENT','TYPE_U10','UPDATE','999',
#                     'V10','QTY_V_WIND_COMPONENT','TYPE_V10','UPDATE','999',
#                     'T2','QTY_TEMPERATURE','TYPE_T2','UPDATE','999',
#                     'TH2','QTY_POTENTIAL_TEMPERATURE','TYPE_TH2','UPDATE','999',
#                     'Q2','QTY_SPECIFIC_HUMIDITY','TYPE_Q2','UPDATE','999',
#                     'PSFC','QTY_PRESSURE','TYPE_PS','UPDATE','999',
# (6) the format for 'wrf_state_bounds' is an array of 4 strings:
#     wrf netcdf variable name, minimum value, maximum value, and either
#     FAIL or CLAMP.  FAIL will halt the program if an out of range value
#     is detected.  CLAMP will set out of range values to the min or max.
#     The special string 'NULL' will map to plus or minus infinity and will
#     not change the values.  arrays not listed in this table will not
#     be changed as they are read or written.
#
#
# polar and periodic_x are used in global wrf.  if polar is true, the 
# grid interpolation routines will wrap over the north and south poles.  
# if periodic_x is true, when the east and west edges of the grid are
# reached the interpolation will wrap.  note this is a separate issue
# from regional models which cross the GMT line; those grids are marked
# as having a negative offset and do not need to wrap; this flag controls
# what happens when the edges of the grid are reached.

# the scm flag is used for the 'single column model' version of WRF.
# it needs the periodic_x and periodic_y flags set to true, in which
# case the X and Y directions are periodic; no collapsing of the grid
# into a single location like the 3d-spherical polar flag implies.
</pre>
</div>

<br />
<br />

<div>
<TABLE border=0 cellpadding=10 width=100% summary='namelist description'>
<THEAD align=left>
<TR><TH> Item </TH>
    <TH> Type </TH>
    <TH> Description </TH> </TR>
</THEAD>

<TBODY valign=top>

<TR><TD> default_state_variables </TD>
    <TD> logical </TD>
    <TD>If <em class=code>.true.</em>, the dart state vector contains the fields 
        U, V, W, PH, T, MU, in that order, and only those.
        Any values listed in the <em class=code>wrf_state_variables</em>
        namelist item will be ignored.
</TD></TR>

<TR><TD> wrf_state_variables </TD>
    <TD>character(:, 5) </TD>
    <TD>A 2D array of strings, 5 per wrf array to be added to the dart state vector.
        If <em class=code>default_state_variables</em> is <em class=code>.true.</em>,
        this is ignored.  When <em class=code>.false.</em>, this list of array names 
        controls which arrays and the order that they are added to the state vector.
        The 5 strings are:  
<OL><LI>WRF field name - must match netcdf name exactly</LI>
    <LI>DART KIND name - must match a valid DART QTY_xxx exactly</LI>
    <LI>TYPE_NN - will hopefully be obsolete, but for now NN 
       should match the field name. </LI>
    <LI>the string UPDATE.  at some future point, non-updatable
       fields may become part of the state vector. </LI>
    <LI>A numeric string listing the domain numbers this array
       is part of.  The specical string 999 means all domains.
       For example, '12' means domains 1 and 2, '13' means 1 and 3.</LI>
</OL>
</TD></TR>

<TR><TD> wrf_state_bounds </TD>
    <TD>character(:, 4)          </TD>
    <TD>A 2D array of strings, 4 per wrf array.  During the copy of data to and
from the wrf netcdf file, variables listed here will have minimum and maximum
values enforced.  The 4 strings are:
<OL><LI>WRF field name - must match netcdf name exactly</LI>
    <LI>Minimum -- specified as a string but must be a numeric value
       (e.g. '0.1')  Can be 'NULL' to allow any minimum value.</LI>
    <LI>Maximum -- specified as a string but must be a numeric value
       (e.g. '0.1')  Can be 'NULL' to allow any maximum value.</LI>
    <LI>Action -- valid strings are 'CLAMP', 'FAIL'.  'FAIL' means if
       a value is found outside the range, the code fails with an error.
       'CLAMP' simply sets the out of range values to the given minimum
       or maximum without error.</LI>
</OL>
</TD></TR>

<TR><TD> num_domains </TD>
    <TD> integer </TD>
    <TD>Total number of WRF domains, including nested domains.
</TD></TR>

<TR><TD> calendar_type </TD>
    <TD> integer </TD>
    <TD>Calendar type. Should be 3 (GREGORIAN) for WRF.
</TD></TR>

<TR><TD> assimilation_period_seconds </TD>
    <TD> integer </TD>
    <TD>The time (in seconds) between assimilations. 
This is modified if necessary to be an integer 
multiple of the underlying model timestep.
</TD></TR>
    
<TR><TD> periodic_x </TD>
    <TD> logical </TD>
    <TD>If <em class=code>.true.</em>, the grid is periodic in longitude, and 
        points above the last grid cell and points below the first grid cell are 
        wrapped.  Note this is not the same as a grid which crosses the prime 
        meridian.  WRF handles that with an offset in longitude and points beyond 
        the last grid index are outside the domain.
</TD></TR>

<TR><TD> periodic_y </TD>
    <TD> logical </TD>
    <TD>Used for the Single Column Model to make the grid wrap in Y (see scm
below).  This is NOT the same as wrapping in latitude (see polar below).
</TD></TR>

<TR><TD> polar </TD>
    <TD> logical </TD>
    <TD>If <em class=code>.true.</em>, points at the poles are wrapped across 
        the grid. It is not clear this is a good idea since the grid is degnerate here.
</TD></TR>

<TR><TD> scm </TD>
    <TD> logical </TD>
    <TD>If <em class=code>.true.</em> the Single Column Model is assumed.  
        The grid is a single vertical column, and there are 9 cells arranged 
        in a 3x3 grid.  See the WRF documentation for more information on this 
        configuration.  <em class=code>periodic_x</em> and
        <em class=code>periodic_y</em> should also be <em class=code>.true.</em> 
        in this case.
</TD></TR>

<TR><TD> sfc_elev_max_diff </TD>
    <TD> real(r8) </TD>
    <TD>If &gt; 0, the maximum difference, in meters, between an observation marked
as a 'surface obs' as the vertical type (with the surface elevation, in
meters, as the numerical vertical location), and the surface elevation as
defined by the model.  Observations further away from the surface than this
threshold are rejected and not assimilated.   If the value is negative, this
test is skipped.
</TD></TR>

<TR><TD> allow_obs_below_vol </TD>
    <TD> logical </TD>
    <TD>If <em class=code>.false.</em> then if an observation with a vertical 
        coordinate of pressure or height (i.e. not a surface observation) is 
        below the lowest 3d sigma level, it is outside the field volume and the 
        interpolation routine rejects it.  If this is set to 
        <em class=code>.true.</em> and the observation is above the surface
        elevation but below the lowest field volume level, the code will 
        extrapolate downward from data values at levels 1 and 2.
</TD></TR>

<TR><TD> center_search_half_length </TD>
    <TD> real(r8) </TD>
    <TD>The model_mod now contains two schemes for searching for a vortex 
center location.  If the <strong>old</strong> scheme is compiled in, then this 
and the center_spline_grid_scale namelist items are used. (Search code for
'use_old_vortex'.) Half length (in meters) of a square box for searching the
vortex center.
</TD></TR>
    
<TR><TD> center_spline_grid_scale </TD>
    <TD> integer </TD>
    <TD>The model_mod now contains two schemes for searching for a vortex 
center location.  If the <strong>old</strong> scheme is compiled in, then this 
and the center_search_half_length namelist items are used.  (Search code for
'use_old_vortex'.) Ratio of refining grid for spline-interpolation in
determining the vortex center.
</TD></TR>
    
<TR><TD> circulation_pres_level </TD>
    <TD> real(r8) </TD>
    <TD>The model_mod now contains two schemes for searching for a vortex 
center location.  If the <strong>new</strong> scheme is compiled in, then this 
and the circulation_radius namelist items are used.   (Search code for
'use_old_vortex'.) Pressure, in pascals, of the level at which the
circulation is computed when searching for the vortex center.
</TD></TR>
    
<TR><TD> circulation_radius </TD>
    <TD> real(r8) </TD>
    <TD>The model_mod now contains two schemes for searching for a vortex 
center location.  If the <strong>new</strong> scheme is compiled in, then this 
and the circulation_pres_level namelist items are used.    (Search code for
'use_old_vortex'.) Radius, in meters, of the circle over which the
circulation calculation is done when searching for the vortex center.
</TD></TR>
    
<TR><TD> vert_localization_coord </TD>
    <TD> integer </TD>
    <TD>Vertical coordinate for vertical localization.
       <UL style="list-style: none;"> 
           <LI>1 = model level</LI>
           <LI>2 = pressure (in pascals)</LI>
           <LI>3 = height (in meters)</LI>
           <LI>4 = scale height (unitless)</LI>
       </UL>
</TD></TR>

<TR><TD> allow_perturbed_ics </TD>
    <TD> logical </TD>
    <TD> <em class=code>allow_perturbed_ics</em> should not be used in most cases. 
        It is provided only as a means to create a tiny ensemble for non-advancing tests.
        Creating an initial ensemble is covered in the 
        <a href="http://www.image.ucar.edu/wrfdart/tutorial">WRF-DART tutorial</a>.
</TD></TR>

</TBODY> 
</TABLE>
</div>

<P> The following items used to be in the WRF namelist
but have been removed.  The first 4 are no longer needed,
and the last one was moved to
<a href="WRF_DART_utilities/dart_to_wrf.html#Namelist">&amp;dart_to_wrf_nml</a>
in 2010.
In the Lanai release having these values in the namelist
does not cause a fatal error, but more recent versions of
the code will fail if any of these values are specified.
Remove them from your namelist to avoid errors.
</P>

<div>
<TABLE border=0 cellpadding=10 width=100% summary='namelist description'>
<THEAD align=left>
<TR><TH> Item </TH>
    <TH> Type </TH>
    <TH> Description </TH> </TR>
</THEAD>

<TBODY valign=top>

<TR><TD><em class=removed>surf_obs</em></TD>
    <TD> logical </TD>
    <TD>OBSOLETE -- now an error to specify this.
</TD></TR>

<TR><TD><em class=removed>soil_data</em> </TD>
    <TD> logical </TD>
    <TD>OBSOLETE -- now an error to specify this.
</TD></TR>

<TR><TD><em class=removed>h_diab</em> </TD>
    <TD> logical </TD>
    <TD>OBSOLETE -- now an error to specify this.
</TD></TR>

<TR><TD><em class=removed>num_moist_vars</em> </TD>
    <TD> integer </TD>
    <TD>OBSOLETE -- now an error to specify this.
</TD></TR>

<TR><TD><em class=removed>adv_mod_command</em> </TD>
    <TD> character(len=32) </TD>
    <TD>OBSOLETE -- now an error to specify this.
</TD></TR>

</TBODY> 
</TABLE>
</div>

<br />
<br />

<P><!-- stupid top --></P>
<!--==================================================================-->

<A NAME="Interface"></A>
<div class="top">[<a href="#">top</a>]</div><hr />
<H2>OTHER MODULES USED</H2>
<PRE>
types_mod
time_manager_mod
threed_sphere/location_mod
utilities_mod
netcdf_utilities_mod
mpi_utilities_mod
random_seq_mod
obs_kind_mod
ensemble_manager_mod
sort_mod
distributed_state_mod
default_model_mod
state_structure_mod
map_utils
misc_definitions_module
netcdf
typesizes
</PRE>

<!--==================================================================-->
<!-- Declare all public entities ...                                  -->
<!-- duplicate public routines template as many times as necessary    -->
<!-- make sure you replace all yyyroutine?? strings                   -->
<!--==================================================================-->
<!--Note to authors. The first row of the table is different.         -->
<!--==================================================================-->

<hr />
<H2>PUBLIC INTERFACES</H2>

<P>These interfaces are <strong>required</strong> DART interfaces and are
used by many core routines. The argument lists to these routines should
not be modified.
</p>

<TABLE>
<TR><TD><em class=call>use model_mod, only : </em></TD>
                   <TD><A HREF="#get_model_size">get_model_size</A></TD></TR>
<TR><TD>&nbsp;</TD><TD><A HREF="#static_init_model">static_init_model</A></TD></TR>
<TR><TD>&nbsp;</TD><TD><A HREF="#get_state_meta_data">get_state_meta_data</A></TD></TR>
<TR><TD>&nbsp;</TD><TD><A HREF="#model_interpolate">model_interpolate</A></TD></TR>
<TR><TD>&nbsp;</TD><TD><A HREF="#shortest_time_between_assimilations">shortest_time_between_assimilations</A></TD></TR>
<TR><TD>&nbsp;</TD><TD><A HREF="#nc_write_model_atts">nc_write_model_atts</A></TD></TR>
<TR><TD>&nbsp;</TD><TD><A HREF="#pert_model_copies">pert_model_copies</A></TD></TR>
<TR><TD>&nbsp;</TD><TD><A HREF="#get_close_obs">get_close_obs</A></TD></TR>
<TR><TD>&nbsp;</TD><TD><A HREF="#get_close_state">get_close_state</A></TD></TR>
<TR><TD>&nbsp;</TD><TD><A HREF="#convert_vertical_obs">convert_vertical_obs</A></TD></TR>
<TR><TD>&nbsp;</TD><TD><A HREF="#convert_vertical_state">convert_vertical_state</A></TD></TR>
<TR><TD>&nbsp;</TD><TD><A HREF="#read_model_time">read_model_time</A></TD></TR>
<TR><TD>&nbsp;</TD><TD><A HREF="#write_model_time">write_model_time</A></TD></TR>
<TR><TD>&nbsp;</TD><TD><A HREF="#end_model">end_model</A></TD></TR>
<TR><TD>&nbsp;</TD><TD><A HREF="#adv_1step">adv_1step</A></TD></TR>
<TR><TD>&nbsp;</TD><TD><A HREF="#init_time">init_time</A></TD></TR>
<TR><TD>&nbsp;</TD><TD><A HREF="#init_conditions">init_conditions</A></TD></TR>
<TR><TD>&nbsp;</TD><TD><A HREF="#nc_write_model_vars">nc_write_model_vars</A></TD></TR>
</TABLE>

<P>
The rest of these public interfaces are unique to the WRF model_mod and are not
documented ... yet.
</P>

<TABLE>
<TR><TD><em class=call>use model_mod, only : </em></TD>
                   <TD><A HREF="#get_number_domains">get_number_domains</A></TD></TR>
<TR><TD>&nbsp;</TD><TD><A HREF="#get_wrf_static_data">get_wrf_static_data</A></TD></TR>
<TR><TD>&nbsp;</TD><TD><A HREF="#model_pressure_distrib">model_pressure_distrib</A></TD></TR>
<TR><TD>&nbsp;</TD><TD><A HREF="#model_height_distrib">model_height_distrib</A></TD></TR>
<TR><TD>&nbsp;</TD><TD><A HREF="#pres_to_zk">pres_to_zk</A></TD></TR>
<TR><TD>&nbsp;</TD><TD><A HREF="#height_to_zk">height_to_zk</A></TD></TR>
<TR><TD>&nbsp;</TD><TD><A HREF="#get_domain_info">get_domain_info</A></TD></TR>
<TR><TD>&nbsp;</TD><TD><A HREF="#get_wrf_state_variables">get_wrf_state_variables</A></TD></TR>
<TR><TD>&nbsp;</TD><TD><A HREF="#fill_default_state_table">fill_default_state_table</A></TD></TR>
<TR><TD>&nbsp;</TD><TD><A HREF="#read_wrf_dimensions">read_wrf_dimensions</A></TD></TR>
<TR><TD>&nbsp;</TD><TD><A HREF="#get_number_of_wrf_variables">get_number_of_wrf_variables</A></TD></TR>
<TR><TD>&nbsp;</TD><TD><A HREF="#get_variable_bounds">get_variable_bounds</A></TD></TR>
<TR><TD>&nbsp;</TD><TD><A HREF="#set_variable_bound_defaults">set_variable_bound_defaults</A></TD></TR>
<TR><TD>&nbsp;</TD><TD><A HREF="#get_variable_size_from_file">get_variable_size_from_file</A></TD></TR>
<TR><TD>&nbsp;</TD><TD><A HREF="#get_wrf_date">get_wrf_date</A></TD></TR>
<TR><TD>&nbsp;</TD><TD><A HREF="#set_wrf_date">set_wrf_date</A></TD></TR>
<TR><TD>&nbsp;</TD><TD><A HREF="#vert_convert">vert_convert</A></TD></TR>
<TR><TD>&nbsp;</TD><TD><A HREF="#height_diff_check">height_diff_check</A></TD></TR>
<TR><TD>&nbsp;</TD><TD><A HREF="#max_state_variables">max_state_variables</A></TD></TR>
<TR><TD>&nbsp;</TD><TD><A HREF="#num_state_table_columns">num_state_table_columns</A></TD></TR>
<TR><TD>&nbsp;</TD><TD><A HREF="#num_bounds_table_columns">num_bounds_table_columns</A></TD></TR>
<TR><TD>&nbsp;</TD><TD><A HREF="#wrf_dom">wrf_dom</A></TD></TR>
<TR><TD>&nbsp;</TD><TD><A HREF="#wrf_static_data_for_dart">wrf_static_data_for_dart</A></TD></TR>
</TABLE>


<P>
   A note about documentation style.
   Optional arguments are enclosed in brackets
   <em class=optionalcode>[like this]</em>.
</P>

<!--===================== DESCRIPTION OF A ROUTINE =====================-->

<A NAME="get_model_size"></A>
<br>
<div class=routine>
<em class=call>model_size = get_model_size( )</em>
<pre>
integer :: <em class=code>get_model_size</em>
</pre>
</div>

<div class=indent1>
<!-- Description -->

<P>
Returns the length of the model state vector as an integer.
This includes all nested domains.
</P>

<TABLE width=100% border=0 summary="" cellpadding=3>

<TR><TD valign=top><em class=code>model_size</em></TD>
    <TD>The length of the model state vector.</TD></TR>

</TABLE>

</div>
<br>

<!--===================== DESCRIPTION OF A ROUTINE =====================-->

<A NAME="static_init_model"></A>
<br>
<div class=routine>
<em class=call>call static_init_model()</em>
</div>

<div class=indent1>
<!-- Description -->

<P>
Used for runtime initialization of the model. This is the first call 
made to the model by any DART compliant assimilation routine. It reads the
model
namelist parameters, set the calendar type (the GREGORIAN calendar is used with
the WRF model), and determine the dart vector length. This subroutine requires
that wrfinput_d01, wrfinput_d02, ... (one file for each domain) be present in
the
working directory to retrieve model information (grid dimensions and spacing,
time step, pressure at the top of the model, map projection parameters, etc).
</P>

<TABLE width=100% border=0 summary="" cellpadding=3>
</TABLE>

</div>
<br>

<!--===================== DESCRIPTION OF A ROUTINE =====================-->

<A NAME="get_state_meta_data"></A>
<br>
<div class=routine>
<em class=call>call get_state_meta_data (index_in, location 
                          <em class=optionalcode>[,&nbsp;var_type_out,&nbsp;id_out]</em> )</em>
<pre>
integer(i8),         intent(in)  :: <em class=code>index_in</em>
type(location_type), intent(out) :: <em class=code>location</em>
integer, optional,   intent(out) :: <em class=optionalcode>var_type_out</em>
integer, optional,   intent(out) :: <em class=optionalcode>id_out</em>
</pre>
</div>

<div class=indent1>
<!-- Description -->

<P>
Returns metadata about a given element, indexed by index_in, in the model 
state vector. The location defines where the state variable is located 
while the type of the variable (for instance temperature, 
or u wind component) is returned by var_type. The integer values used to 
indicate different variable types in var_type are themselves defined as 
public interfaces to model_mod if required.
The last optional argument is the wrf domain identification number - 
obviously this is unique to the WRF version of this <em>required</em> 
routine.
</P>

<TABLE width=100% border=0 summary="" cellpadding=3>

<TR><TD valign=top><em class=code>index_in&nbsp;&nbsp;&nbsp;</em></TD>
    <TD>Index of state vector element about which information is requested.</TD></TR>

<TR><TD valign=top><em class=code>location</em></TD>
    <TD>Returns location of indexed state variable. The location should 
use a location_mod that is appropriate for the model domain. For 
realistic atmospheric models, for instance, a three-dimensional 
spherical location module that can represent height in a variety  
of ways is provided. </TD></TR>

<TR><TD valign=top><em class=optionalcode>var_type_out</em></TD>
    <TD>Returns the type of the indexed state variable as an optional
    argument.</TD></TR>

<TR><TD valign=top><em class=optionalcode>id_out</em></TD>
    <TD>Returns the wrf domain identification number of the indexed state
    variable as an optional argument.</TD></TR>

</TABLE>

</div>
<br>

<!--===================== DESCRIPTION OF A ROUTINE =====================-->

<A NAME="model_interpolate"></A>
<br>
<div class=routine>
<em class=call>call model_interpolate(state_handle, ens_size, location, obs_quantity, expected_obs, istatus)</em>
<pre>
type(ensemble_type),    intent(in)  :: <em class=code>state_handle</em>
integer,                intent(in)  :: <em class=code>ens_size</em>
type(location_type),    intent(in)  :: <em class=code>location</em>
integer,                intent(in)  :: <em class=code>obs_quantity</em>
real(r8),               intent(out) :: <em class=code>expected_obs(ens_size)</em>
integer,                intent(out) :: <em class=code>istatus(ens_size)</em>
</pre>
</div>

<div class=indent1>
<!-- Description -->

<P>
Given a handle containing information for a state vector, an ensemble size,
a location, and a model state variable quantity;
interpolates the state variable field to that location and returns an
ensemble-sized array of values in <em class=code>expected_obs(:)</em>.
The <em class=code>obs_quantity</em> variable
is one of the quantity (QTY) parameters defined in the
<a href="../../assimilation_code/modules/observations/obs_kind_mod.html">obs_kind_mod.f90</a>
file and defines the quantity to interpolate.
In the case where the observational operator is not
defined at the given location (e.g. the observation is below the model surface
or outside the domain), obs_val is returned as -888888.0 and a positive istatus.
A successful interpolation results in an istatus = 0.
The interpolation is performed in the domain with
the highest resolution containing the observation.
</P>

<TABLE width=100% border=0 summary="" cellpadding=3>

<TR><TD valign=top><em class=code>state_handle</em></TD>
    <TD>The handle to the state structure containing information about
        the state vector about which information is requested.</TD></TR>

<TR><TD valign=top><em class=code>ens_size</em></TD>
    <TD>The ensemble size.</TD></TR>

<TR><TD valign=top><em class=code>location&nbsp;&nbsp;&nbsp;</em></TD>
    <TD>Location to which to interpolate.</TD></TR>

<TR><TD valign=top><em class=code>obs_quantity</em></TD>
    <TD>Quantity of state field to be interpolated.</TD></TR>

<TR><TD valign=top><em class=code>expected_obs</em></TD>
    <TD> The interpolated values from the model.</TD></TR>

<TR><TD valign=top><em class=code>istatus</em></TD>
    <TD>Integer values return 0 for success.
        Other positive values can be defined for various failures.</TD></TR>

</TABLE>

</div>
<br>

<!--===================== DESCRIPTION OF A ROUTINE =====================-->

<A NAME="shortest_time_between_assimilations"></A>
<br>
<div class=routine>
<em class=call>var = shortest_time_between_assimilations()</em>
<pre>
type(time_type) :: <em class=code>shortest_time_between_assimilations</em>
</pre>
</div>

<div class=indent1>
<!-- Description -->

<P>
Sets the width of the assimilation window. 
Observations outside this window will create a fatal error. 
This is ensured to be 
a multiple of the time step used for domain 1 (usually the largest 
time step among all domains because domain 1 is the coarser grid).
The time step is read from the <em class=file>wrfinput_d01</em>
file and the nominal assimilation time is specified in the 
<em class=code>assimilation_period_seconds</em> namelist item.
</P>

<TABLE width=100% border=0 summary="" cellpadding=3>

<TR><TD valign=top><em class=code>var</em></TD>
    <TD>Width of assimilation window.</TD></TR>

</TABLE>

</div>
<br>

<!--===================== DESCRIPTION OF A ROUTINE =====================-->

<A NAME="nc_write_model_atts"></A>
<br>
<div class=routine>
<em class=call>call nc_write_model_atts(ncid, dom_id)</em>
<pre>
integer, intent(in) :: <em class=code>ncid</em>
integer, intent(in) :: <em class=code>dom_id</em>
</pre>
</div>

<div class=indent1>
<!-- Description -->

<P>
Routine to write model-specific attributes and metadata to the output and diagnostic files.
This includes the model grid information.
</P>

<TABLE width=100% border=0 summary="" cellpadding=3>

<TR><TD valign=top><em class=code>ncid&nbsp;&nbsp;&nbsp;</em></TD>
    <TD>Integer file descriptor to previously-opened netCDF file.</TD></TR>

<TR><TD valign=top><em class=code>dom_id</em></TD>
        <TD>Domain number.</TD></TR>

</TABLE>

</div>
<br>

<!--===================== DESCRIPTION OF A ROUTINE =====================-->

<A NAME="pert_model_copies"></A>
<br>
<div class=routine>
<em class=call>call pert_model_copies(ens_handle, ens_size, dummy_pert_amp, interf_provided)</em>
<pre>
type(ensemble_type), intent(inout) :: <em class=code>ens_handle</em>
integer,             intent(in)    :: <em class=code>ens_size</em>
real(r8),            intent(in)    :: <em class=code>dummy_pert_amp</em>
logical,             intent(out)   :: <em class=code>interf_provided</em>
</pre>
</div>

<div class=indent1>
<!-- Description -->

<P>
Given a model state, produces an ensemble of model states that are somehow different.
This is used to generate initial ensemble conditions perturbed around some control
trajectory state when one is preparing to spin-up ensembles.
<br />
<br />
<em class=program>pert_model_copies</em> is presently not encouraged for WRF.
The initial ensemble has to be generated off-line. If coherent structures are 
not required, the filter can generate an ensemble with uncorrelated random 
Gaussian noise of 0.002. This is of course not appropriate for a model like 
WRF which has variables expressed in a wide range of scales.
It is thus recommended to generate the initial ensemble off-line, 
perhaps with the tools provided in <em class=file>models/wrf/PERTURB/3DVAR-COVAR</em>.
<br />
<br />
This topic is also covered in the 
<a href="http://www.image.ucar.edu/wrfdart/tutorial">WRF-DART tutorial</a>.
<br />
<br />
Generally you do not want to just perturb a single state to begin an
experiment, especially for a regional weather model, because the 
resulting fields will have spread but they won't have organized features.
we have had good luck with some global atmosphere models where there is
a lot of model divergence; after a few days of running they evolve into
plausible conditions that allow assimilation of real obs.
<br />
<br />
If you really need to start with a single state and proceed, the suggestion
is to start with small magnitude perturbations and then get a good ensemble
of boundary conditions and run the model for a while (many days) to let it
evolve into plausible weather patterns.  Then start assimilating real obs.
<br />
<br />
Using this routine requires you to set the new namelist item 
<em class=code>allow_perturbed_ics = .true.</em> so you have to read the 
warnings here or in the source code.
<br />
<br />
This code will add random noise field by field (T, U, V, etc), and new values
will not exceed the original max or min values for each field.  This means
it will not generate illegal values (e.g. negatives for percentages or
number concentrations) but it also means that if all values in a field are
identical (e.g. all 0.0) this routine will not change those values.  The code
can easily be modified to set allowed min and max values here instead of
using the incoming field min and max values; but you will have to modify
the code to enable that functionality.
</P>

<TABLE width=100% border=0 summary="" cellpadding=3>

<TR><TD valign=top><em class=code>state_ens_handle</em></TD>
    <TD>The handle containing an ensemble of state vectors to be perturbed.</TD></TR>

<TR><TD valign=top><em class=code>ens_size</em></TD>
    <TD>The number of ensemble members to perturb.</TD></TR>

<TR><TD valign=top><em class=code>pert_amp</em></TD>
    <TD>the amplitude of the perturbations. The interpretation is based
        on the model-specific implementation.
    </TD></TR>

<TR><TD valign=top><em class=code>interf_provided</em></TD>
    <TD>Returns false if model_mod cannot do this, else true.</TD></TR>

</TABLE>

</div>
<br>

<!--===================== DESCRIPTION OF A ROUTINE =====================-->

<A NAME="get_close_obs"></A>
<br>
<div class=routine>
<em class=call>call get_close_obs(gc, base_loc, base_type,
  locs, loc_qtys, loc_types, num_close, close_ind
<em class=optionalcode>[,&nbsp;dist,&nbsp;state_handle]</em>) </em>
<pre>
type(get_close_type),          intent(in)  :: <em class=code>gc</em>
type(location_type),           intent(in)  :: <em class=code>base_loc</em>
integer,                       intent(in)  :: <em class=code>base_type</em>
type(location_type),           intent(in)  :: <em class=code>locs(:)</em>
integer,                       intent(in)  :: <em class=code>loc_qtys(:)</em>
integer,                       intent(in)  :: <em class=code>loc_types(:)</em>
integer,                       intent(out) :: <em class=code>num_close</em>
integer,                       intent(out) :: <em class=code>close_ind(:)</em>
real(r8),            optional, intent(out) :: <em class=optionalcode>dist(:)</em>
type(ensemble_type), optional, intent(in)  :: <em class=optionalcode>state_handle</em>
</pre>
</div>

<div class=indent1>
<!-- Description -->

<P>
Given a location and quantity, compute the distances to all other locations
in the <em class=code>obs</em> list.  The return values are the number
of items which are within maxdist of the base, the index numbers in the
original obs list, and optionally the distances.  The <em class=code>gc</em>
contains precomputed information to speed the computations.
<br />
<br />
Calls the 3-D sphere locations module to get a list of other close observations.
See the <A HREF="../../assimilation_code/location/threed_sphere/location_mod.html#get_close_obs">
threed_sphere:get_close_obs()</A> for the documentation of the locations module
version of this code.  Then,
if vertical localization is enabled, this code converts all vertical
locations to the selected vertical type (&amp;model_nml::vert_localization_coord).
It then computes a real 3D distance and returns it to the calling code.
</P>

<TABLE width=100% border=0 summary="" cellpadding=3>

<TR><TD valign=top><em class=code>gc</em></TD>
    <TD>The get_close_type which stores precomputed information
        about the locations to speed up searching</TD></TR>

<TR><TD valign=top><em class=code>base_loc</em></TD>
    <TD>Reference location.  The distances will be computed
        between this location and every other location in the obs list</TD></TR>

<TR><TD valign=top><em class=code>base_type</em></TD>
    <TD>The DART quantity at the <em class=code>base_loc</em></TD></TR>

<TR><TD valign=top><em class=code>locs(:)</em></TD>
    <TD>Compute the distance between the <em class=code>base_loc</em> and each
        of the locations in this list</TD></TR>

<TR><TD valign=top><em class=code>loc_qtys(:)</em></TD>
    <TD>The corresponding quantity of each item in the <em class=code>locs</em> list</TD></TR>

<TR><TD valign=top><em class=code>loc_types(:)</em></TD>
    <TD>The corresponding type of each item in the <em class=code>locs</em> list.
        This is not available in the default implementation but may be used in
        custom implementations.</TD></TR>

<TR><TD valign=top><em class=code>num_close</em></TD>
    <TD>The number of items from the <em class=code>locs</em> list
        which are within maxdist of the base location</TD></TR>

<TR><TD valign=top><em class=code>close_ind(:)</em></TD>
    <TD>The list of index numbers from the <em class=code>locs</em> list
        which are within maxdist of the base location</TD></TR>

<TR><TD valign=top><em class=optionalcode>dist(:)</em></TD>
    <TD>If present, return the distance between each entry
        in the close_ind list and the base location.  If not
        present, all items in the obs list which are closer
        than maxdist will be added to the list but the overhead
        of computing the exact distances will be skipped.</TD></TR>

<TR><TD valign=top><em class=optionalcode>state_handle</em></TD>
    <TD>If present, the handle to the state structure containing information about
        the state vector about which information is requested.</TD></TR>

</TABLE>
</div>
<br>

<!--===================== DESCRIPTION OF A ROUTINE =====================-->

<A NAME="get_close_state"></A>
<br>
<div class=routine>
<em class=call>call get_close_state(gc, base_loc, base_type,
  state_loc, state_qtys, state_indx, num_close, close_ind
<em class=optionalcode>[,&nbsp;dist,&nbsp;state_handle]</em>) </em>
<pre>
type(get_close_type),           intent(in)    :: <em class=code>gc</em>
type(location_type),            intent(inout) :: <em class=code>base_loc</em>
integer,                        intent(in)    :: <em class=code>base_type</em>
type(location_type),            intent(inout) :: <em class=code>state_loc(:)</em>
integer,                        intent(in)    :: <em class=code>state_qtys(:)</em>
integer(i8),                    intent(in)    :: <em class=code>state_indx(:)</em>
integer,                        intent(out)   :: <em class=code>num_close</em>
integer,                        intent(out)   :: <em class=code>close_ind(:)</em>
real(r8),             optional, intent(out)   :: <em class=code>dist(:)</em>
type(ensemble_type),  optional, intent(in)    :: <em class=code>state_handle</em>
</pre>
</div>

<div class=indent1>
<!-- Description -->
<P>
Given a location and quantity, compute the distances to all other locations
in the <em class=code>state_loc</em> list.  The return values are the number
of items which are within maxdist of the base, the index numbers in the
original state_loc list, and optionally the distances.  The <em class=code>gc</em>
contains precomputed information to speed the computations.
</P>

<TABLE width=100% border=0 summary="" cellpadding=3>

<TR><TD valign=top><em class=code>gc</em></TD>
    <TD>The get_close_type which stores precomputed information
        about the locations to speed up searching</TD></TR>

<TR><TD valign=top><em class=code>base_loc</em></TD>
    <TD>Reference location.  The distances will be computed
        between this location and every other location in the list</TD></TR>

<TR><TD valign=top><em class=code>base_type</em></TD>
    <TD>The DART quantity at the  <em class=code>base_loc</em></TD></TR>
<<<<<<< HEAD

<TR><TD valign=top><em class=code>state_loc(:)</em></TD>
    <TD>Compute the distance between the <em class=code>base_loc</em> and each
        of the locations in this list</TD></TR>

<TR><TD valign=top><em class=code>state_qtys(:)</em></TD>
    <TD>The corresponding quantity of each item in the <em class=code>state_loc</em> list</TD></TR>

=======

<TR><TD valign=top><em class=code>state_loc(:)</em></TD>
    <TD>Compute the distance between the <em class=code>base_loc</em> and each
        of the locations in this list</TD></TR>

<TR><TD valign=top><em class=code>state_qtys(:)</em></TD>
    <TD>The corresponding quantity of each item in the <em class=code>state_loc</em> list</TD></TR>

>>>>>>> 5850b2e7
<TR><TD valign=top><em class=code>state_indx(:)</em></TD>
    <TD>The corresponding DART index of each item in the <em class=code>state_loc</em> list.
        This is not available in the default implementation but may be used in
        custom implementations.</TD></TR>

<TR><TD valign=top><em class=code>num_close</em></TD>
    <TD>The number of items from the <em class=code>state_loc</em> list
        which are within maxdist of the base location</TD></TR>

<TR><TD valign=top><em class=code>close_ind(:)</em></TD>
    <TD>The list of index numbers from the <em class=code>state_loc</em> list
        which are within maxdist of the base location</TD></TR>

<TR><TD valign=top><em class=optionalcode>dist(:)</em></TD>
    <TD>If present, return the distance between each entry
        in the <em class=code>close_ind</em> list and the base location.  If not
        present, all items in the <em class=code>state_loc</em> list which are closer
        than maxdist will be added to the list but the overhead
        of computing the exact distances will be skipped.</TD></TR>

<TR><TD valign=top><em class=optionalcode>state_handle</em></TD>
    <TD>If present, the handle to the state structure containing information about
        the state vector about which information is requested.</TD></TR>

</TABLE>

</div>
<br>

<!--===================== DESCRIPTION OF A ROUTINE =====================-->

<A NAME="convert_vertical_obs"></A>
<br>
<div class=routine>
<em class=call>call convert_vertical_obs(state_handle, num, locs, loc_qtys, loc_types, which_vert, status)</em>
<pre>
type(ensemble_type), intent(in)  :: <em class=code>state_handle</em>
integer,             intent(in)  :: <em class=code>num</em>
type(location_type), intent(in)  :: <em class=code>locs(:)</em>
integer,             intent(in)  :: <em class=code>loc_qtys(:)</em>
integer,             intent(in)  :: <em class=code>loc_types(:)</em>
integer,             intent(in)  :: <em class=code>which_vert</em>
integer,             intent(out) :: <em class=code>status(:)</em>
</pre>
</div>

<div class=indent1><!-- Description -->

<P>
Converts the observations to the desired vertical localization coordinate system.
To be able to interpolate the model state to the
observation location, or to compute the true distance between the state
and the observation, it is necessary to convert everything to a single
coordinate system.
</P>

<TABLE width=100% border=0 summary="" cellpadding=3>

<TR><TD valign=top><em class=code>state_handle</em></TD>
    <TD>The handle to the state.</TD></TR>

<TR><TD valign=top><em class=code>num</em></TD>
    <TD>The number of observation locations.</TD></TR>

<TR><TD valign=top><em class=code>locs</em></TD>
    <TD>The array of observation locations.</TD></TR>

<TR><TD valign=top><em class=code>loc_qtys</em></TD>
    <TD>The array of observation quantities.</TD></TR>

<TR><TD valign=top><em class=code>loc_types</em></TD>
    <TD>The array of observation types.</TD></TR>

<TR><TD valign=top><em class=code>which_vert</em></TD>
    <TD>An integer describing the desired vertical coordinate system.
    There is a <a href="../../assimilation_code/location/threed_sphere/location_mod.html#vert_constants">table describing the vertical coordinate system possibilities</a>.
</TD></TR>

<TR><TD valign=top><em class=code>status</em></TD>
    <TD>Success or failure of the vertical conversion.
        If <em class=code>istatus&nbsp;=&nbsp;0</em>, the conversion was
        a success. Any other value is a failure.
    </TD></TR>

</TABLE>

</div>
<br>

<!--===================== DESCRIPTION OF A ROUTINE =====================-->

<A NAME="convert_vertical_state"></A>
<br>
<div class=routine>
<em class=call>call convert_vertical_state(state_handle, num, locs, loc_qtys, loc_types, which_vert, status)</em>
<pre>
type(ensemble_type), intent(in)  :: <em class=code>state_handle</em>
integer,             intent(in)  :: <em class=code>num</em>
type(location_type), intent(in)  :: <em class=code>locs(:)</em>
integer,             intent(in)  :: <em class=code>loc_qtys(:)</em>
integer,             intent(in)  :: <em class=code>loc_types(:)</em>
integer,             intent(in)  :: <em class=code>which_vert</em>
integer,             intent(out) :: <em class=code>status(:)</em>
</pre>
</div>

<div class=indent1><!-- Description -->

<P>
Converts the state to the desired vertical localization coordinate system.
To compute the true distance between the state and the observation, 
it is necessary to convert everything to a single coordinate system.
</P>

<TABLE width=100% border=0 summary="" cellpadding=3>

<TR><TD valign=top><em class=code>state_handle</em></TD>
    <TD>The handle to the state.</TD></TR>

<TR><TD valign=top><em class=code>num</em></TD>
    <TD>The number of state locations.</TD></TR>

<TR><TD valign=top><em class=code>locs</em></TD>
    <TD>The array of state locations.</TD></TR>

<TR><TD valign=top><em class=code>loc_qtys</em></TD>
    <TD>The array of state quantities.</TD></TR>

<TR><TD valign=top><em class=code>loc_types</em></TD>
    <TD>The array of state types.</TD></TR>

<TR><TD valign=top><em class=code>which_vert</em></TD>
    <TD>An integer describing the desired vertical coordinate system.
    There is a <a href="../../assimilation_code/location/threed_sphere/location_mod.html#vert_constants">table describing the vertical coordinate system possibilities</a>.
</TD></TR>

<TR><TD valign=top><em class=code>status</em></TD>
    <TD>Success or failure of the vertical conversion.
        If <em class=code>istatus&nbsp;=&nbsp;0</em>, the conversion was
        a success. Any other value is a failure.
    </TD></TR>

</TABLE>

</div>
<br>


<!--===================== DESCRIPTION OF A ROUTINE =====================-->

<A NAME="read_model_time"></A>
<br>
<div class=routine>
<em class=call>model_time = read_model_time(filename)</em>
<pre>
character(len=*), intent(in) :: <em class=code>filename</em>
type(time_type)              :: <em class=code>model_time</em>
</pre>
</div>

<div class=indent1><!-- Description -->

<P>
Reads the <em class=code>Times</em> variable in the WRF netCDF file
and converts it to a DART time_type object.
</P>

<TABLE width=100% border=0 summary="" cellpadding=3>

<TR><TD valign=top><em class=code>filename</em></TD>
    <TD>netCDF file name</TD></TR>

<TR><TD valign=top><em class=code>model_time</em></TD>
    <TD>The current time of the model state.</TD></TR>

</TABLE>

</div>
<br>

<!--===================== DESCRIPTION OF A ROUTINE =====================-->

<A NAME="write_model_time"></A>
<br>
<div class=routine>
<em class=call>call write_model_time(ncid, dart_time)</em>
<pre>
integer,          intent(in) :: <em class=code>ncid</em>
type(time_type),  intent(in) :: <em class=code>dart_time</em>
</pre>
</div>

<div class=indent1><!-- Description -->

<P>
Writes the DART time object to a netCDF file in a manner consistent with WRF,
i.e. into a <em class=code>Times</em> character string variable.
</P>

<TABLE width=100% border=0 summary="" cellpadding=3>

<TR><TD valign=top><em class=code>ncid</em></TD>
    <TD>handle to an open netCDF file</TD></TR>

<TR><TD valign=top><em class=code>dart_time</em></TD>
    <TD>The current time of the model state.</TD></TR>

</TABLE>

</div>
<br>

<!--===================== DESCRIPTION OF A ROUTINE =====================-->

<A NAME="end_model"></A>
<br>
<div class=routine>
<em class=call>call end_model( )</em>
</div>

<div class=indent1>
<!-- Description -->

<P>
Called when use of a model is completed to clean up storage, etc. 
</P>

</div>
<br>

<!--===================== DESCRIPTION OF A ROUTINE =====================-->

<A NAME="adv_1step"></A>
<br>
<div class=routine>
<em class=call>call adv_1step(x, time)</em>
<pre>
real(r8), dimension(:),   intent(inout) :: <em class=code> x </em>
type(time_type),          intent(in)    :: <em class=code> time </em>
</pre>
</div>

<div class=indent1>
<!-- Description -->

<P>
Not supported for the WRF model.
Will throw a fatal error if called.
</P>

</div>
<br>

<!--===================== DESCRIPTION OF A ROUTINE =====================-->

<A NAME="init_time"></A>
<br>
<div class=routine>
<em class=call>call init_time(time) </em>
<pre>
type(time_type),        intent(in)  :: <em class=code> time </em>
</pre>
</div>

<div class=indent1>
<!-- Description -->

<P>
Not supported for the WRF model.
Will throw a fatal error if called.
</P>

</div>
<br>

<!--===================== DESCRIPTION OF A ROUTINE =====================-->

<A NAME="init_conditions"></A>
<br>
<div class=routine>
<em class=call>call init_conditions( x )</em>
<pre>
real(r8), dimension(:), intent(out) :: <em class=code> x </em>
</pre>
</div>

<div class=indent1>
<!-- Description -->

<P>
Not supported for the WRF model.
Will throw a fatal error if called.
</P>

</div>
<br>

<!--===================== DESCRIPTION OF A ROUTINE =====================-->

<A NAME="nc_write_model_vars"></A>
<br>
<div class=routine>
<em class=call>ierr = nc_write_model_vars(ncFileID, statevec, copyindex, timeindex)</em>
<pre>
integer                            :: <em class=code>nc_write_model_vars</em>
integer,                intent(in) :: <em class=code>ncFileID</em>
real(r8), dimension(:), intent(in) :: <em class=code>statevec</em>
integer,                intent(in) :: <em class=code>copyindex</em>
integer,                intent(in) :: <em class=code>timeindex</em>
</pre>
</div>

<div class=indent1>
<!-- Description -->

<P>
This routine is not used and has been deprecated since the core DART routines 
natively write netCDF.
</P>

</div>
<br />

<!--==================================================================-->
<!-- Describe the Files Used by this module.                          -->
<!--==================================================================-->
<P><!-- useless space to get 'top' to align --></P>

<A NAME="FilesUsed"></A>
<div class="top">[<a href="#">top</a>]</div><hr />
<H2>FILES</H2>
<UL> <LI>model_nml in input.nml
     <LI>wrfinput_d01, wrfinput_d02, ... (one file for each domain)
     <LI>netCDF output state diagnostics files
</UL>

<!--==================================================================-->
<!-- Cite references, if need be.                                     -->
<!--==================================================================-->
<P><!-- useless space to get 'top' to align --></P>

<A NAME="References"></A>
<div class="top">[<a href="#">top</a>]</div><hr />
<H2>REFERENCES</H2>
<a href="http://www2.mmm.ucar.edu/wrf/users/docs/user_guide_V3/contents.html">
http://www2.mmm.ucar.edu/wrf/users/docs/user_guide_V3/contents.html</a>

<!--==================================================================-->
<!-- Describe all the error conditions and codes.                     -->
<!--==================================================================-->
<P><!-- useless space to get 'top' to align --></P>

<A NAME="Errors"></A>
<div class="top">[<a href="#">top</a>]</div><hr />
<H2>ERROR CODES and CONDITIONS</H2>
<div class=errors>
<TABLE border=1 cellspacing=1 cellpadding=10 width=100%>
<TR><TH>Routine</TH><TH>Message</TH><TH>Comment</TH></TR>
<TR><!-- routine --><TD VALIGN=top>static_init_model</TD>
    <!-- message --><TD VALIGN=top>'Please put wrfinput_d0'//idom//' in the
    work directory.'</TD>
    <!-- comment --><TD VALIGN=top>One of the wrfinput_d0# is missing in the
    work directory</TD>
</TR>
<TR><!-- routine --><TD VALIGN=top>static_init_model </TD>
    <!-- message --><TD VALIGN=top>Map projection no supported</TD>
    <!-- comment --><TD VALIGN=top>Try PROJ_LATLON(0), PROJ_LC(1), PROJ_PS(2),
    PROJ_MERC(3)</TD>
</TR>
<TR><!-- routine --><TD VALIGN=top>static_init_model <BR>
                                   nc_write_model_atts<BR></TD>
    <!-- message --><TD VALIGN=top>Various NetCDF-f90 interface error
    messages</TD>
    <!-- comment --><TD VALIGN=top>From one of the NetCDF calls in the named
    routine</TD>
</TR>
<TR><!-- routine --><TD VALIGN=top>get_state_meta_data </TD>
    <!-- message --><TD VALIGN=top>dart index out of range</TD>
    <!-- comment --><TD VALIGN=top>Unlikely. Would indicate a serious bug in
    the code</TD>
</TR>
<TR><!-- routine --><TD VALIGN=top>model_interpolate <BR> get_dist_wrf </TD>
    <!-- message --><TD VALIGN=top>wrong option for which_vert</TD>
    <!-- comment --><TD VALIGN=top>See the 
    <a href="../../assimilation_code/location/threed_sphere/location_mod.html#vert_constants">which_vert description</a></TD>
</TR>
<TR><!-- routine --><TD VALIGN=top>model_interpolate </TD>
    <!-- message --><TD VALIGN=top>'do not recognize obs kind ',obs_kind</TD>
    <!-- comment --><TD VALIGN=top>See list in 'use obs_kind_mod' statement in
    model_mod.f90</TD>
</TR>
<TR><!-- routine --><TD VALIGN=top>get_wrf_index </TD>
    <!-- message --><TD VALIGN=top>'Indices ',i,j,k,' exceed grid dimensions:
    ',#1,#2,#3 </TD>
    <!-- comment --><TD VALIGN=top>One of the grid indices exceeds the
    corresponding dimension for the var_type input. Unlikely to happen but
    would indicate a serious bug in the code</TD>
</TR>
<TR><!-- routine --><TD VALIGN=top>get_dist_wrf </TD>
    <!-- message --><TD VALIGN=top>Unable to define vloc</TD>
    <!-- comment --><TD VALIGN=top>The vertical location is below the model
    surface or above the model lid</TD>
</TR>
<TR><!-- routine --><TD VALIGN=top>nc_write_model_atts</TD>
    <!-- message --><TD VALIGN=top>Time dimension ID # must match Unlimited
    Dimension ID #</TD>
    <!-- comment --><TD VALIGN=top>NetCDF file writing error</TD>
</TR>
<TR><!-- routine --><TD VALIGN=top>read_dt_from_wrf_nml</TD>
    <!-- message --><TD VALIGN=top>'max_dom in namelist.input =
    ',max_dom'num_domains in input.nml  = ',num_domains'Make them
    consistent.'</TD>
    <!-- comment --><TD VALIGN=top>The number of WRF domains in namelist.input
    and in input.nml do not match</TD>
</TR>

</TABLE>
</div>

<H2>KNOWN BUGS</H2>
<P>
None.
</P>

<!--==================================================================-->
<!-- Describe Future Plans.                                           -->
<!--==================================================================-->
<P><!-- useless space to get 'top' to align --></P>

<A NAME="FuturePlans"></A>
<div class="top">[<a href="#">top</a>]</div><hr />
<H2>FUTURE PLANS</H2>
<P>
Support for WRF hybrid coordinates.
</P>

<!--==================================================================-->
<!-- Legalese & Metadata                                              -->
<!--==================================================================-->

<A NAME="Legalese"></A>
<div class="top">[<a href="#">top</a>]</div><hr />
<H2>Terms of Use</H2>

<P>
DART software - Copyright UCAR. This open source software is provided
by UCAR, "as is", without charge, subject to all terms of use at
<a href="http://www.image.ucar.edu/DAReS/DART/DART_download">
http://www.image.ucar.edu/DAReS/DART/DART_download</a>
</P>

<<<<<<< HEAD
<TABLE border=0 cellpadding=0 width=100% summary="">
<TR><TD>Contact:       </TD><TD> dart@ucar.edu </TD></TR>
<TR><TD>Revision:      </TD><TD> $Revision$ </TD></TR>
<TR><TD>Source:        </TD><TD> $URL$ </TD></TR>
<TR><TD>Change Date:   </TD><TD> $Date$ </TD></TR>
<TR><TD valign=top>Change&nbsp;history:&nbsp;</TD><TD> try "svn&nbsp;log" or "svn&nbsp;diff" </TD></TR>
</TABLE>

=======
>>>>>>> 5850b2e7
<!--==================================================================-->

</BODY>
</HTML><|MERGE_RESOLUTION|>--- conflicted
+++ resolved
@@ -994,7 +994,6 @@
 
 <TR><TD valign=top><em class=code>base_type</em></TD>
     <TD>The DART quantity at the  <em class=code>base_loc</em></TD></TR>
-<<<<<<< HEAD
 
 <TR><TD valign=top><em class=code>state_loc(:)</em></TD>
     <TD>Compute the distance between the <em class=code>base_loc</em> and each
@@ -1003,16 +1002,6 @@
 <TR><TD valign=top><em class=code>state_qtys(:)</em></TD>
     <TD>The corresponding quantity of each item in the <em class=code>state_loc</em> list</TD></TR>
 
-=======
-
-<TR><TD valign=top><em class=code>state_loc(:)</em></TD>
-    <TD>Compute the distance between the <em class=code>base_loc</em> and each
-        of the locations in this list</TD></TR>
-
-<TR><TD valign=top><em class=code>state_qtys(:)</em></TD>
-    <TD>The corresponding quantity of each item in the <em class=code>state_loc</em> list</TD></TR>
-
->>>>>>> 5850b2e7
 <TR><TD valign=top><em class=code>state_indx(:)</em></TD>
     <TD>The corresponding DART index of each item in the <em class=code>state_loc</em> list.
         This is not available in the default implementation but may be used in
@@ -1464,17 +1453,6 @@
 http://www.image.ucar.edu/DAReS/DART/DART_download</a>
 </P>
 
-<<<<<<< HEAD
-<TABLE border=0 cellpadding=0 width=100% summary="">
-<TR><TD>Contact:       </TD><TD> dart@ucar.edu </TD></TR>
-<TR><TD>Revision:      </TD><TD> $Revision$ </TD></TR>
-<TR><TD>Source:        </TD><TD> $URL$ </TD></TR>
-<TR><TD>Change Date:   </TD><TD> $Date$ </TD></TR>
-<TR><TD valign=top>Change&nbsp;history:&nbsp;</TD><TD> try "svn&nbsp;log" or "svn&nbsp;diff" </TD></TR>
-</TABLE>
-
-=======
->>>>>>> 5850b2e7
 <!--==================================================================-->
 
 </BODY>
