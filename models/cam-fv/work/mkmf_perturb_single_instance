#!/bin/csh
#
# DART software - Copyright UCAR. This open source software is provided
# by UCAR, "as is", without charge, subject to all terms of use at
# http://www.image.ucar.edu/DAReS/DART/DART_download
#
# usage: mkmf_perturb_single_instance [ -mpi | -nompi ]
#
# without any args, builds perturb_single_instance without mpi libraries, and it will run
# as a normal executable. if -mpi is given, it will be compiled with the mpi
# libraries and can run with multiple cooperating processes.

if ( $#argv > 0 ) then
  if ("$argv[1]" == "-mpi") then
    setenv usingmpi 1
  else if ("$argv[1]" == "-nompi") then
    setenv usingmpi 0
  else
    echo "Unrecognized argument to mkmf_perturb_single_instance: $argv[1]"
    echo "Usage: mkmf_perturb_single_instance [ -mpi | -nompi ]"
    echo " default is to generate a Makefile without MPI support."
    exit -1
  endif
else
  setenv usingmpi 0
endif

# make a backup copy of the path_names file, and then use
# sed to make sure it includes either the non-mpi subroutines,
# or the subroutines which really call mpi.
cp -f path_names_perturb_single_instance path_names_perturb_single_instance.back

if ( $usingmpi ) then

  echo "Making Makefile with MPI"
  touch using_mpi_for_perturb_single_instance
  sed -e 's#/null_mpi_util#/mpi_util#' \
      -e 's#/null_win_mod#/no_cray_win_mod#' \
      path_names_perturb_single_instance.back >! path_names_perturb_single_instance

  setenv wrapper_arg -w

else

  echo "Making Makefile without MPI"
  rm -f using_mpi_for_perturb_single_instance
  sed -e 's#/mpi_util#/null_mpi_util#' \
      -e '\#no_cray_win_mod.f90#d' \
      -e '\#cray_win_mod.f90#d' \
      path_names_perturb_single_instance.back >! path_names_perturb_single_instance

  set p=`grep null_win_mod.f90 path_names_perturb_single_instance | wc -w`
  if ( $p == 0) then
     echo assimilation_code/modules/utilities/null_win_mod.f90 >> path_names_perturb_single_instance
  endif

  setenv wrapper_arg ""

endif

# remove temp file and now really call mkmf to generate makefile
rm -f path_names_perturb_single_instance.back

<<<<<<< HEAD
../../../build_templates/mkmf -p perturb_single_instance -t ../../../build_templates/mkmf.template \
 -a "../../.." ${wrapper_arg} path_names_perturb_single_instance
=======
      ../../../build_templates/mkmf -p perturb_single_instance \
  -t  ../../../build_templates/mkmf.template \
  -a "../../.." ${wrapper_arg} path_names_perturb_single_instance
>>>>>>> 1034d11a

exit $status
<|MERGE_RESOLUTION|>--- conflicted
+++ resolved
@@ -61,13 +61,8 @@
 # remove temp file and now really call mkmf to generate makefile
 rm -f path_names_perturb_single_instance.back
 
-<<<<<<< HEAD
-../../../build_templates/mkmf -p perturb_single_instance -t ../../../build_templates/mkmf.template \
- -a "../../.." ${wrapper_arg} path_names_perturb_single_instance
-=======
       ../../../build_templates/mkmf -p perturb_single_instance \
   -t  ../../../build_templates/mkmf.template \
   -a "../../.." ${wrapper_arg} path_names_perturb_single_instance
->>>>>>> 1034d11a
 
 exit $status
