--- conflicted
+++ resolved
@@ -50,7 +50,6 @@
 ! exactly what precision we are using and are not relying on compiler flags
 ! to set the defaults for real and int.
 !
-<<<<<<< HEAD
 ! the call is: selected_int_kind(p, r)
 !  where p = decimal_precision,  and r = decimal_exponent_range
 !
@@ -58,12 +57,10 @@
 ! 
 !
 ! from the MPI documentation, they say:
-=======
 ! (this block of text is originally from the MPI documentation but it seems to apply
 ! to the compiler intrinsic functions SELECTED_REAL_KIND and SELECTED_INT_KIND)
 !
 ! for reals, SELECTED_REAL_KIND(p, r) values result in:
->>>>>>> dc9c0107
 !
 !   if      (p > 33) or (r > 4931) then  external32 representation 
 !                                        is undefined   
