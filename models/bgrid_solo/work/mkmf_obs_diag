--- conflicted
+++ resolved
@@ -4,12 +4,8 @@
 # by UCAR, "as is", without charge, subject to all terms of use at
 # http://www.image.ucar.edu/DAReS/DART/DART_download
 
-<<<<<<< HEAD
-../../../build_templates/mkmf -p obs_diag -t ../../../build_templates/mkmf.template \
-=======
      ../../../build_templates/mkmf -p obs_diag \
  -t  ../../../build_templates/mkmf.template -c"-Duse_netCDF" \
->>>>>>> 6f4f6a43
  -a "../../.." path_names_obs_diag
 
 exit $status
