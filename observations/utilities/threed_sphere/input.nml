--- conflicted
+++ resolved
@@ -188,7 +188,6 @@
    debug = .false.
 /
 
-<<<<<<< HEAD
 &obs_assim_count_nml
    obs_sequence_name = 'obs_seq.out'
    obs_sequence_list = '', 
@@ -198,7 +197,8 @@
    print_metadata = .false.
    print_time_info = .true.
    output_file = ""
-=======
+/
+   
 &obs_info_nml
    filename_in             = 'obs_seq.out'
    filelist_in             = ''
@@ -206,5 +206,4 @@
    calendar                = 'Gregorian'
    filenames_from_terminal = .false.
    output_file             = 'ocount.txt'
->>>>>>> feebdcb5
-   /
+/
