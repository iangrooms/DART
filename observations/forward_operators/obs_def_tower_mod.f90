--- conflicted
+++ resolved
@@ -2,26 +2,18 @@
 ! by UCAR, "as is", without charge, subject to all terms of use at
 ! http://www.image.ucar.edu/DAReS/DART/DART_download
 
-<<<<<<< HEAD
-! BEGIN DART PREPROCESS KIND LIST
-!TOWER_LATENT_HEAT_FLUX,         QTY_LATENT_HEAT_FLUX
-!TOWER_SENSIBLE_HEAT_FLUX,       QTY_SENSIBLE_HEAT_FLUX
-!TOWER_NETC_ECO_EXCHANGE,        QTY_NET_CARBON_PRODUCTION
-!TOWER_GPP_FLUX,                 QTY_GROSS_PRIMARY_PROD_FLUX
-!TOWER_ER_FLUX,                  QTY_ER_FLUX
-!SOIL_RESPIRATION_FLUX,          QTY_SOIL_RESPIRATION_FLUX
-! END DART PREPROCESS KIND LIST
-=======
 ! BEGIN DART PREPROCESS QUANTITY LIST
 !WATER_TABLE_DEPTH,              QTY_WATER_TABLE_DEPTH,        COMMON_CODE
 !SOIL_TEMPERATURE,               QTY_SOIL_TEMPERATURE,         COMMON_CODE
 !SOIL_MOISTURE,                  QTY_SOIL_MOISTURE,            COMMON_CODE
+!SOIL_RESPIRATION_FLUX,          QTY_SOIL_RESPIRATION_FLUX
 !LAYER_LIQUID_WATER,             QTY_LIQUID_WATER,             COMMON_CODE
 !LAYER_ICE,                      QTY_ICE,                      COMMON_CODE
 !SNOW_THICKNESS,                 QTY_SNOW_THICKNESS,           COMMON_CODE
 !SNOW_WATER,                     QTY_SNOW_WATER,               COMMON_CODE
 !MODIS_SNOWCOVER_FRAC,           QTY_SNOWCOVER_FRAC,           COMMON_CODE
 !MODIS_LEAF_AREA_INDEX,          QTY_LEAF_AREA_INDEX,          COMMON_CODE
+!MODIS_FPAR,                     QTY_FPAR,                     COMMON_CODE
 !LEAF_CARBON,                    QTY_LEAF_CARBON,              COMMON_CODE
 !LEAF_AREA_INDEX,                QTY_LEAF_AREA_INDEX,          COMMON_CODE
 !TOWER_AIR_TEMPERATURE,          QTY_TEMPERATURE,              COMMON_CODE
@@ -32,10 +24,10 @@
 !TOWER_NET_CARBON_FLUX,          QTY_NET_CARBON_FLUX,          COMMON_CODE
 !TOWER_LATENT_HEAT_FLUX,         QTY_LATENT_HEAT_FLUX
 !TOWER_SENSIBLE_HEAT_FLUX,       QTY_SENSIBLE_HEAT_FLUX
+!TOWER_GPP_FLUX,                 QTY_GROSS_PRIMARY_PROD_FLUX
+!TOWER_ER_FLUX,                  QTY_ER_FLUX
 !TOWER_NETC_ECO_EXCHANGE,        QTY_NET_CARBON_PRODUCTION
-!MODIS_FPAR,                     QTY_FPAR,                     COMMON_CODE
 ! END DART PREPROCESS QUANTITY LIST
->>>>>>> 67e0d562
 
 !-----------------------------------------------------------------------------
 ! BEGIN DART PREPROCESS USE OF SPECIAL OBS_DEF MODULE
