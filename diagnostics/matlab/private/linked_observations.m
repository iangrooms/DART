--- conflicted
+++ resolved
@@ -72,27 +72,16 @@
 tmax = max(obs.time);
 
 pstruct = struct('axis', obs.region, ...
-<<<<<<< HEAD
-                 'clim', [min(obs.obs) max(obs.obs)], ...
-                 'Ztype', obs.Ztyp(1));
-=======
     'clim', [min(obs.obs) max(obs.obs)], ...
     'Ztype', obs.Ztyp(1));
->>>>>>> 5850b2e7
 FlatEarth(pstruct);
 
 hb = colorbar;
 set(get(hb,'YLabel'),'String',obs.ObsTypeString,'Interpreter','none')
 
-<<<<<<< HEAD
-h = title({obs.ObsTypeString, ...
-      sprintf('"%s"',obs.ObsCopyString), ...
-      sprintf('%s ---> %s',datestr(tmin),datestr(tmax)) });
-=======
 h = title(fig1ax1, {obs.ObsTypeString, ...
     sprintf('"%s"',obs.ObsCopyString), ...
     sprintf('%s ---> %s',datestr(tmin),datestr(tmax)) });
->>>>>>> 5850b2e7
 set(h,'Interpreter','none')
 linkdata on
 
@@ -256,40 +245,6 @@
 % 7     outlier rejected
 
 dartqc_strings = { 'assimilated', ...
-<<<<<<< HEAD
-        'observation evaluated only', ...
-   'assimilated, post fwd op failed', ...
-     'eval only, post fwd op failed', ...
-     'prior forward operator failed', ...
-                          'not used', ...
-                 'prior QC rejected', ...
-                  'outlier rejected', ...
-        'vertical conversion failed', ...
-                          'reserved'};
-
-switch lower(strtrim(QCString))
-   case 'dart quality control',
-
-      qcvals  = unique(qcarray);
-      qccount = zeros(size(qcvals));
-      for i = 1:length(qcvals)
-         qccount(i) = sum(qcarray == qcvals(i));
-         fprintf('(%s == %d) %10d obs [%s]\n',strtrim(QCString), qcvals(i), ...
-                            qccount(i), dartqc_strings{qcvals(i)+1});
-      end
-
-   otherwise,
-
-      qcvals  = unique(qcarray);
-      qccount = zeros(size(qcvals));
-      for i = 1:length(qcvals)
-         qccount(i) = sum(qcarray == qcvals(i));
-         fprintf('(%s == %d) %10d obs\n',strtrim(QCString), qcvals(i), qccount(i));
-      end
-end
-
-
-=======
     'observation evaluated only', ...
     'assimilated, post fwd op failed', ...
     'eval only, post fwd op failed', ...
@@ -323,7 +278,6 @@
 
 
 %% ------------------------------------------------------------------------
->>>>>>> 5850b2e7
 
 
 function y = set_symbol_size(xx)
