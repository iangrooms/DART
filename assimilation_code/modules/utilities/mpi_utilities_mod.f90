--- conflicted
+++ resolved
@@ -782,10 +782,7 @@
 subroutine array_broadcast(array, root, icount)
  real(r8), intent(inout) :: array(:)
  integer, intent(in) :: root
-<<<<<<< HEAD
-=======
  integer, intent(in), optional :: icount
->>>>>>> 2136e3f1
 
 integer :: itemcount, errcode, offset, nextsize
 real(r8), allocatable :: tmpdata(:)
@@ -916,11 +913,7 @@
  real(r8), intent(inout), optional :: array2(:), array3(:), array4(:), array5(:)
  real(r8), intent(inout), optional :: scalar1, scalar2, scalar3, scalar4, scalar5
 
-<<<<<<< HEAD
-real(r8) :: packbuf1(PACKLIMIT1), packbuf2(PACKLIMIT2)
-=======
 real(r8) :: packbuf(PACKLIMIT)
->>>>>>> 2136e3f1
 real(r8) :: local(5)
 logical  :: doscalar, morethanone
 integer  :: itemcount
@@ -991,11 +984,7 @@
  real(r8), intent(inout), optional :: array2(:), array3(:), array4(:), array5(:)
  real(r8), intent(inout), optional :: scalar1, scalar2, scalar3, scalar4, scalar5
 
-<<<<<<< HEAD
-real(r8) :: packbuf1(PACKLIMIT1), packbuf2(PACKLIMIT2)
-=======
 real(r8) :: packbuf(PACKLIMIT)
->>>>>>> 2136e3f1
 real(r8) :: local(5)
 logical :: doscalar, morethanone
 integer :: itemcount
@@ -1413,15 +1402,9 @@
 
 subroutine send_sum_to(local_val, task, global_val)
 
-<<<<<<< HEAD
-real(r8), intent(in)  :: local_val(:)  !> addend vals on each task
-integer,  intent(in)  :: task          !> task to collect on
-real(r8), intent(out) :: global_val(:) !> results returned only on given task
-=======
 real(r8), intent(in)  :: local_val(:)  !! addend vals on each task
 integer,  intent(in)  :: task          !! task to collect on
 real(r8), intent(out) :: global_val(:) !! results returned only on given task
->>>>>>> 2136e3f1
 
 integer :: errcode
 
@@ -1442,15 +1425,9 @@
 
 subroutine send_minmax_to(minmax, task, global_val)
 
-<<<<<<< HEAD
-real(r8), intent(in)  :: minmax(2)     !> min max on each task
-integer,  intent(in)  :: task          !> task to collect on
-real(r8), intent(out) :: global_val(2) !> results returned only on given task
-=======
 real(r8), intent(in)  :: minmax(2)     !! min max on each task
 integer,  intent(in)  :: task          !! task to collect on
 real(r8), intent(out) :: global_val(2) !! results returned only on given task
->>>>>>> 2136e3f1
 
 integer :: errcode
 
@@ -1510,11 +1487,7 @@
 subroutine broadcast_flag(flag, root)
 
 logical, intent(inout) :: flag
-<<<<<<< HEAD
-integer, intent(in)    :: root !> relative to get_dart_mpi_comm()
-=======
 integer, intent(in)    :: root !! relative to get_dart_mpi_comm()
->>>>>>> 2136e3f1
 
 integer :: errcode
 
@@ -1774,7 +1747,6 @@
 else
    all_at_once = .TRUE.
 endif
-<<<<<<< HEAD
 
 if (async2_verbose) write(*,*) "PE", myrank, ": system string is: ", trim(execute_string)
 shell_execute = -1
@@ -1795,28 +1767,6 @@
 ! this is used only to signal; the value it contains is unused.
 dummy = 0
 
-=======
-
-if (async2_verbose) write(*,*) "PE", myrank, ": system string is: ", trim(execute_string)
-shell_execute = -1
-
-! this is the normal (default) case
-if (all_at_once) then
-
-   ! all tasks call system at the same time
-   call do_system(execute_string, shell_execute)
-   if (async2_verbose) write(*,*) "PE", myrank, ": execution returns, rc = ", shell_execute
-
-   return
-endif
-
-! only one task at a time calls system, and all wait their turn by
-! making each task wait for a message from the (N-1)th task.
-
-! this is used only to signal; the value it contains is unused.
-dummy = 0
-
->>>>>>> 2136e3f1
 if (myrank == 0) then
 
    ! my turn to execute
