#!/bin/csh 
#
# DART software - Copyright UCAR. This open source software is provided
# by UCAR, "as is", without charge, subject to all terms of use at
# http://www.image.ucar.edu/DAReS/DART/DART_download
#
# DART $Id$

#----------------------------------------------------------------------
# compile all programs in the current directory that have a mkmf_xxx file.
#
# usage: [ -mpi | -nompi ]
#
#
# environment variable options:
#  before running this script, do:
#   "setenv CODE_DEBUG 1" (csh) or "export CODE_DEBUG=1" (bash)
#  to keep the .o and .mod files in the current directory instead of 
#  removing them at the end.  this usually improves runtime error reports 
#  and these files are required by most debuggers.
#----------------------------------------------------------------------

<<<<<<< HEAD
\rm -f preprocess *.o *.mod Makefile .cppdefs
\rm -f ../../../obs_def/obs_def_mod.f90
\rm -f ../../../obs_kind/obs_kind_mod.f90
=======
# this model name:
set BUILDING = "GITM"

# programs which have the option of building with MPI:
#set MPI_TARGETS = "filter perfect_model_obs model_mod_check perturb_single_instance closest_member_tool"
set MPI_TARGETS = "filter perfect_model_obs model_mod_check"

# set default (override with -mpi or -nompi):
#  0 = build without MPI, 1 = build with MPI
set with_mpi = 1


# ---------------
# shouldn't have to modify this script below here.

if ( $#argv >= 1 ) then
   if ( "$1" == "-mpi" ) then
      set with_mpi = 1 
   else if ( "$1" == "-nompi" ) then
      set with_mpi = 0
   else
      echo usage: $0 '[ -mpi | -nompi ]'
      exit 0
   endif
endif

set preprocess_done = 0
set tdebug = 0
set cdebug = 0
>>>>>>> 2136e3f1

if ( $?CODE_DEBUG ) then
   set cdebug = $CODE_DEBUG
endif
if ( $?DART_TEST ) then
   set tdebug = $DART_TEST
endif

set nonomatch
\rm -f *.o *.mod Makefile .cppdefs

#----------------------------------------------------------------------
# Build any NetCDF files from .cdl files
#----------------------------------------------------------------------

@ n = 0

@ has_cdl = `ls *.cdl | wc -l` >& /dev/null

if ( $has_cdl > 0 ) then
   foreach DATAFILE ( *.cdl )
   
      set OUTNAME = `basename $DATAFILE .cdl`.nc
   
      if ( ! -f $OUTNAME ) then
         @ n = $n + 1
         echo
         echo "---------------------------------------------------"
         echo "constructing $BUILDING data file $n named $OUTNAME" 
      
         ncgen -o $OUTNAME $DATAFILE  || exit $n
      endif
   
   end
endif


#----------------------------------------------------------------------
# Build all the single-threaded targets
#----------------------------------------------------------------------

<<<<<<< HEAD
foreach TARGET ( mkmf_* )

   set PROG = `echo $TARGET | sed -e 's#mkmf_##'`

   switch ( $TARGET )
   case mkmf_preprocess:
      breaksw
   default:
      @ n = $n + 1
      echo
      echo "---------------------------------------------------"
      echo "${MODEL} build number ${n} is ${PROG}"
      \rm -f ${PROG}
      csh $TARGET || exit $n
      make        || exit $n
      breaksw
   endsw
end

\rm -f *.o *.mod Makefile .cppdefs

if ( $#argv == 1 && "$1" == "-mpi" ) then
  echo "Success: All single task DART programs compiled."
  echo "Script now compiling MPI parallel versions of the DART programs."
else if ( $#argv == 1 && "$1" == "-nompi" ) then
  echo "Success: All single task DART programs compiled."
  echo "Script is exiting without building the MPI version of the DART programs."
  exit 0
else
  echo ""
  echo "Success: All single task DART programs compiled."
  echo "Script now compiling MPI parallel versions of the DART programs."
  echo "Run the quickbuild.csh script with a -nompi argument or"
  echo "edit the quickbuild.csh script and add an exit line"
  echo "to bypass compiling with MPI to run in parallel on multiple cpus."
  echo ""
endif

#----------------------------------------------------------------------
# to disable an MPI parallel version of filter for this model,
# call this script with the -nompi argument, or if you are never going to
# build with MPI, add an exit before the entire section above.
#----------------------------------------------------------------------
=======
@ n = 0

foreach TARGET ( mkmf_preprocess mkmf_* )

   set PROG = `echo $TARGET | sed -e 's/mkmf_//'`

   if ( $PROG == "preprocess" && $preprocess_done ) goto skip

   if ( $with_mpi ) then
      foreach i ( $MPI_TARGETS )
         if ( $PROG == $i ) goto skip
      end
   endif

   @ n = $n + 1
   echo
   echo "---------------------------------------------------"
   echo "$BUILDING build number $n is $PROG" 
   \rm -f $PROG
   csh $TARGET || exit $n
   make        || exit $n

   if ( $tdebug ) then
      echo 'removing all files between builds'
      \rm -f *.o *.mod Makefile .cppdefs
   endif

   # preprocess creates module files that are required by
   # the rest of the executables, so it must be run in addition
   # to being built.
   if ( $PROG == "preprocess" ) then
      ./preprocess || exit $n
      set preprocess_done = 1
   endif

skip:
end

if ( $cdebug ) then 
   echo 'preserving .o and .mod files for debugging'
else
   \rm -f *.o *.mod Makefile .cppdefs
endif

\rm -f input.nml*_default

echo "Success: All single task DART programs compiled."  

if ( $with_mpi ) then
  echo "Script now compiling MPI parallel versions of the DART programs."
else
  echo "Script is exiting after building the serial versions of the DART programs."
  exit 0
endif

\rm -f *.o *.mod Makefile .cppdefs
>>>>>>> 2136e3f1

#----------------------------------------------------------------------
# Build the MPI-enabled target(s)
#----------------------------------------------------------------------

foreach PROG ( $MPI_TARGETS )

   set TARGET = `echo $PROG | sed -e 's/^/mkmf_/'`

   @ n = $n + 1
   echo
   echo "---------------------------------------------------"
   echo "$BUILDING with MPI build number $n is $PROG" 
   \rm -f $PROG
   csh $TARGET -mpi || exit $n
   make             || exit $n

   if ( $tdebug ) then
      echo 'removing all files between builds'
      \rm -f *.o *.mod Makefile .cppdefs
   endif

end

if ( $cdebug ) then 
   echo 'preserving .o and .mod files for debugging'
else
   \rm -f *.o *.mod Makefile .cppdefs
endif
\rm -f input.nml*_default

<<<<<<< HEAD
@ n = $n + 1
echo
echo "---------------------------------------------------"
echo "build number $n is mkmf_wakeup_filter"
csh  mkmf_wakeup_filter -mpi
make || exit $n

\rm -f *.o *.mod Makefile .cppdefs

echo
echo 'time to run filter here:'
echo ' for lsf run "bsub < runme_filter"'
echo ' for pbs run "qsub runme_filter"'
echo ' for lam-mpi run "lamboot" once, then "runme_filter"'
echo ' for mpich run "mpd" once, then "runme_filter"'
=======
echo "Success: All MPI parallel DART programs compiled."  
>>>>>>> 2136e3f1

exit 0

# <next few lines under version control, do not edit>
# $URL$
# $Revision$
# $Date$
<|MERGE_RESOLUTION|>--- conflicted
+++ resolved
@@ -20,11 +20,6 @@
 #  and these files are required by most debuggers.
 #----------------------------------------------------------------------
 
-<<<<<<< HEAD
-\rm -f preprocess *.o *.mod Makefile .cppdefs
-\rm -f ../../../obs_def/obs_def_mod.f90
-\rm -f ../../../obs_kind/obs_kind_mod.f90
-=======
 # this model name:
 set BUILDING = "GITM"
 
@@ -54,7 +49,6 @@
 set preprocess_done = 0
 set tdebug = 0
 set cdebug = 0
->>>>>>> 2136e3f1
 
 if ( $?CODE_DEBUG ) then
    set cdebug = $CODE_DEBUG
@@ -96,51 +90,6 @@
 # Build all the single-threaded targets
 #----------------------------------------------------------------------
 
-<<<<<<< HEAD
-foreach TARGET ( mkmf_* )
-
-   set PROG = `echo $TARGET | sed -e 's#mkmf_##'`
-
-   switch ( $TARGET )
-   case mkmf_preprocess:
-      breaksw
-   default:
-      @ n = $n + 1
-      echo
-      echo "---------------------------------------------------"
-      echo "${MODEL} build number ${n} is ${PROG}"
-      \rm -f ${PROG}
-      csh $TARGET || exit $n
-      make        || exit $n
-      breaksw
-   endsw
-end
-
-\rm -f *.o *.mod Makefile .cppdefs
-
-if ( $#argv == 1 && "$1" == "-mpi" ) then
-  echo "Success: All single task DART programs compiled."
-  echo "Script now compiling MPI parallel versions of the DART programs."
-else if ( $#argv == 1 && "$1" == "-nompi" ) then
-  echo "Success: All single task DART programs compiled."
-  echo "Script is exiting without building the MPI version of the DART programs."
-  exit 0
-else
-  echo ""
-  echo "Success: All single task DART programs compiled."
-  echo "Script now compiling MPI parallel versions of the DART programs."
-  echo "Run the quickbuild.csh script with a -nompi argument or"
-  echo "edit the quickbuild.csh script and add an exit line"
-  echo "to bypass compiling with MPI to run in parallel on multiple cpus."
-  echo ""
-endif
-
-#----------------------------------------------------------------------
-# to disable an MPI parallel version of filter for this model,
-# call this script with the -nompi argument, or if you are never going to
-# build with MPI, add an exit before the entire section above.
-#----------------------------------------------------------------------
-=======
 @ n = 0
 
 foreach TARGET ( mkmf_preprocess mkmf_* )
@@ -197,10 +146,9 @@
 endif
 
 \rm -f *.o *.mod Makefile .cppdefs
->>>>>>> 2136e3f1
 
 #----------------------------------------------------------------------
-# Build the MPI-enabled target(s)
+# Build the MPI-enabled target(s) 
 #----------------------------------------------------------------------
 
 foreach PROG ( $MPI_TARGETS )
@@ -229,25 +177,7 @@
 endif
 \rm -f input.nml*_default
 
-<<<<<<< HEAD
-@ n = $n + 1
-echo
-echo "---------------------------------------------------"
-echo "build number $n is mkmf_wakeup_filter"
-csh  mkmf_wakeup_filter -mpi
-make || exit $n
-
-\rm -f *.o *.mod Makefile .cppdefs
-
-echo
-echo 'time to run filter here:'
-echo ' for lsf run "bsub < runme_filter"'
-echo ' for pbs run "qsub runme_filter"'
-echo ' for lam-mpi run "lamboot" once, then "runme_filter"'
-echo ' for mpich run "mpd" once, then "runme_filter"'
-=======
 echo "Success: All MPI parallel DART programs compiled."  
->>>>>>> 2136e3f1
 
 exit 0
 
