&perfect_model_obs_nml
   read_input_state_from_file = .true.,
   single_file_in             = .false.
   input_state_files          = 'wrfinput_d01', 'wrfinput_d02'

   write_output_state_to_file = .true.,
   single_file_out            = .false.
   output_state_files         = 'perfect_output_d01.nc', 'perfect_output_d02.nc'
   output_interval            = 1,

   async                      = 0,
   adv_ens_command            = './advance_model.csh',

   obs_seq_in_file_name       = 'obs_seq.in',
   obs_seq_out_file_name      = 'obs_seq.out',
   init_time_days             = -1,
   init_time_seconds          = -1,
   first_obs_days             = -1,
   first_obs_seconds          = -1,
   last_obs_days              = -1,
   last_obs_seconds           = -1,

   trace_execution            = .false.,
   output_timestamps          = .false.,
   print_every_nth_obs        = -1,
   output_forward_op_errors   = .false.,
   silence                    = .false.,
   /

obs_seq.one.out

&filter_nml
<<<<<<< HEAD
   single_file_in               = .false.,
   input_state_files            = ''
   input_state_file_list        = 'restart_list_in_d01.txt'

   stages_to_write  = 'preassim', 'output'

   single_file_out              = .false.,
   output_state_files           = ''
   output_state_file_list       = 'restart_list_out_d01.txt'
   output_interval              = 1,
   output_members               = .true.
   num_output_state_members     = 3,
   output_mean                  = .true.
   output_sd                    = .true.

   ens_size                     = 3,
   num_groups                   = 1,
   perturb_from_single_instance = .false.,
   perturbation_amplitude       = 0.2,
   distributed_state            = .true.

   async                        = 2,
   adv_ens_command              = './advance_model.csh',

   obs_sequence_in_name         = 'obs_seq.one.out',
   obs_sequence_out_name        = 'obs_seq.final',
   num_output_obs_members       = 3,
   init_time_days               = 149200,
   init_time_seconds            = 32406,
   first_obs_days               = -1,
   first_obs_seconds            = -1,
   last_obs_days                = -1,
   last_obs_seconds             = -1,

   inf_flavor                  = 0,                       0,
   inf_initial_from_restart    = .false.,                 .false.,
   inf_sd_initial_from_restart = .false.,                 .false.,
   inf_deterministic           = .true.,                  .true.,
   inf_initial                 = 1.00,                   1.00,
   inf_sd_initial              = 0.60,                   0.50,
   inf_damping                 = 0.95,                   1.00, 
   inf_lower_bound             = 0.50,                   1.0,
   inf_upper_bound             = 1000000.0,              1000000.0,
   inf_sd_lower_bound          = 0.60,                   0.10

   trace_execution              = .false.,
   output_timestamps            = .false.,
   silence                      = .false.,
/
=======
   async                    = 0,
   adv_ens_command          = "../shell_scripts/advance_model.csh",
   ens_size                 = 3,
   obs_sequence_in_name     = "obs_seq.out",
   obs_sequence_out_name    = "obs_seq.final",
   input_state_file_list    = "input_list.txt"
   output_state_file_list   = "output_list.txt"
   init_time_days           = -1,
   init_time_seconds        = -1,
   first_obs_days           = -1,
   first_obs_seconds        = -1,
   last_obs_days            = -1,
   last_obs_seconds         = -1,
   num_output_state_members = 0,
   num_output_obs_members   = 32,
   output_interval          = 1,
   num_groups               = 1,
   distributed_state        = .true.
   compute_posterior        = .true.
   output_forward_op_errors = .false.,
   output_timestamps        = .false.,
   trace_execution          = .false.,

   stages_to_write          = 'preassim', 'output'
   output_members           = .false.
   output_mean              = .true.
   output_sd                = .false.
   write_all_stages_at_end  = .false.

   inf_flavor                  = 2,                      0,
   inf_initial_from_restart    = .false.,                .false.,
   inf_sd_initial_from_restart = .false.,                .false.,
   inf_initial                 = 1.0,                     1.00,
   inf_lower_bound             = 1.0,                     1.0,
   inf_upper_bound             = 1000000.0,               1000000.0,
   inf_damping                 = 0.9,                     1.0,
   inf_sd_initial              = 0.6,                     0.0,
   inf_sd_lower_bound          = 0.6,                     0.0,
   inf_sd_max_change           = 1.05,                    1.05,
   /
>>>>>>> 53fc56bd

   obs_sequence_in_name         = 'AIRS.2009.07.01.090.out',
   init_time_days               = 149200,
   init_time_seconds            = 21603,

&ensemble_manager_nml
   layout = 1,
   tasks_per_node = 16  /

&smoother_nml
   num_lags              = 0
   start_from_restart    = .false.
   output_restart        = .false.
   restart_in_file_name  = 'smoother_ics'
   restart_out_file_name = 'smoother_restart' /

&assim_tools_nml
   filter_kind                     = 1,
   cutoff                          = 0.16,
   sort_obs_inc                    = .false.,
   spread_restoration              = .false.,
   sampling_error_correction       = .false.,
   print_every_nth_obs             = 1000,
   adaptive_localization_threshold = -1 /

&cov_cutoff_nml
   select_localization             = 1  /

&assim_model_nml
/

&location_nml
   horiz_dist_only                 = .false.,
   vert_normalization_pressure     = 187500.0
   vert_normalization_height       = 5000000.0,
   vert_normalization_level        = 2666.7,
   approximate_distance            = .false.,
   nlon                            = 141,
   nlat = 72  /

   #vert_normalization_scale_height = 5.0,

# Notes for model_nml:
# (1) vert_localization_coord must be one of:
#     1 = model level
#     2 = pressure
#     3 = height
#     4 = scale height

# set default_state_variables to .false. to use the explicit list.
# otherwise it uses a hardcoded default list: U, V, W, PH, T, MU, QV only.
# see ../wrf_state_variables_table for a full list of what wrf fields are
# supported in the DART state vector, and what settings should be used here.
# 'UPDATE' and 'NO_COPY_BACK' are supported in the 4th column; 'NO_UPDATE' is
# not yet supported.

&model_nml
   default_state_variables = .false.,
   wrf_state_variables = 'U',     'QTY_U_WIND_COMPONENT',     'TYPE_U',    'UPDATE','999',
                         'V',     'QTY_V_WIND_COMPONENT',     'TYPE_V',    'UPDATE','999',
                         'W',     'QTY_VERTICAL_VELOCITY',    'TYPE_W',    'UPDATE','999',
                         'PH',    'QTY_GEOPOTENTIAL_HEIGHT',  'TYPE_GZ',   'UPDATE','999',
                         'T',     'QTY_POTENTIAL_TEMPERATURE','TYPE_T',    'UPDATE','999',
                         'MU',    'QTY_PRESSURE',             'TYPE_MU',   'UPDATE','999',
                         'QVAPOR','QTY_VAPOR_MIXING_RATIO',   'TYPE_QV',   'UPDATE','999',
                         'PSFC',  'QTY_SURFACE_PRESSURE',     'TYPE_PSFC', 'UPDATE','999',
   wrf_state_bounds    = 'QVAPOR','0.0','NULL','CLAMP',
                         'QRAIN', '0.0','NULL','CLAMP',
                         'QCLOUD','0.0','NULL','CLAMP',
   num_domains                 = 1,
   calendar_type               = 3,
   assimilation_period_seconds = 21600,
   vert_localization_coord     = 3,
   center_search_half_length   = 500000.,
   center_spline_grid_scale    = 10,
   sfc_elev_max_diff           = -1.0,
   circulation_pres_level      = 80000.0,
   circulation_radius          = 108000.0,
   allow_obs_below_vol         = .false.
   /


# polar and periodic_x are used in global wrf.  if polar is true, the 
# grid interpolation routines will wrap over the north & south poles.  
# if periodic_x is true, when the east and west edges of the grid are
# reached the interpolation will wrap.  note this is a separate issue
# from regional models which cross the GMT line; those grids are marked
# as having a negative offset and do not need to wrap; this flag controls
# what happens when the edges of the grid are reached.

# the scm flag is used for the 'single column model' version of WRF.
# it needs the periodic_x and periodic_y flags set to true, in which
# case the X and Y directions are periodic; no collapsing of the grid
# into a single location like the 3d-spherical polar flag implies.

&dart_to_wrf_nml
   model_advance_file = .false.
 /

&wrf_to_dart_nml
   dart_restart_name   = 'mean_rma',
   print_data_ranges   = .false.,
   debug               = .false.
   /

&utilities_nml
   TERMLEVEL                   = 1,
   logfilename                 = 'dart_log.out',
   nmlfilename                 = 'dart_log.nml',
   write_nml                   = 'file',
   module_details              = .false.  
   /

&mpi_utilities_nml
   reverse_task_layout = .true.
   /

&reg_factor_nml
   select_regression           = 1,
   input_reg_file              = "time_mean_reg",
   save_reg_diagnostics        = .false.,
   reg_diagnostics_file        = 'reg_diagnostics'  /

&obs_sequence_nml
   write_binary_obs_sequence   = .false.  /

&preprocess_nml
   input_obs_kind_mod_file  = '../../../assimilation_code/modules/observations/DEFAULT_obs_kind_mod.F90',
   output_obs_kind_mod_file = '../../../assimilation_code/modules/observationsd_mod.f90',
   input_obs_def_mod_file   = '../../../observations/forward_operators/DEFAULT_obs_def_mod.F90',
   output_obs_def_mod_file  = '../../../observations/forward_operators/obs_def_mod.f90',
   input_files              = '../../../observations/forward_operators/obs_def_rttov_mod.f90',
   /
                              '../../../observations/forward_operators/obs_def_altimeter_mod.f90',
                              '../../../observations/forward_operators/obs_def_radar_mod.f90',
                              '../../../observations/forward_operators/obs_def_reanalysis_bufr_mod.f90',
                              '../../../observations/forward_operators/obs_def_metar_mod.f90'
                              '../../../observations/forward_operators/obs_def_dew_point_mod.f90',
                              '../../../observations/forward_operators/obs_def_gps_mod.f90',
                              '../../../observations/forward_operators/obs_def_gts_mod.f90',
                              '../../../observations/forward_operators/obs_def_vortex_mod.f90'  
                              '../../../observations/forward_operators/obs_def_QuikSCAT_mod.f90',

#   assimilate_these_obs_types = 'LAND_SFC_PRESSURE'

&obs_kind_nml
  assimilate_these_obs_types = 'AQUA_AIRS_AMSU_RADIANCE',
  /

  assimilate_these_obs_types = 'RADIOSONDE_TEMPERATURE',
                                'RADIOSONDE_U_WIND_COMPONENT',
                                'RADIOSONDE_V_WIND_COMPONENT',
                                'RADIOSONDE_SURFACE_ALTIMETER',
                                'RADIOSONDE_SPECIFIC_HUMIDITY',
                                'LAND_SFC_U_WIND_COMPONENT',
                                'LAND_SFC_V_WIND_COMPONENT',
                                'LAND_SFC_TEMPERATURE',
                                'LAND_SFC_SPECIFIC_HUMIDITY',
                                'MARINE_SFC_U_WIND_COMPONENT',
                                'MARINE_SFC_V_WIND_COMPONENT',
                                'MARINE_SFC_TEMPERATURE',
                                'MARINE_SFC_SPECIFIC_HUMIDITY',
                                'AIRCRAFT_U_WIND_COMPONENT',
                                'AIRCRAFT_V_WIND_COMPONENT',
                                'AIRCRAFT_TEMPERATURE',
                                'ACARS_U_WIND_COMPONENT',
                                'ACARS_V_WIND_COMPONENT',
                                'ACARS_TEMPERATURE',
                                'SAT_U_WIND_COMPONENT',
                                'SAT_V_WIND_COMPONENT',

   coef_filename = 'rtcoef_eos_2_amsua.dat'
   nlevels = 28

# Notes for obs_def_radar_mod_nml:
# (1) Reflectivity limit can be applied both to observations or state (forward operator).
# (2) Default lowest_reflectivity values DART will use (if apply_reflectivity_limit = .true.)
#     is missing_r8. If you want to use the default, delete the line of respective
#     lowest_reflectivity.
# (3) As it is not clear how to assimilate Z (for now), "convert_to_dbz" is reset to .true.
#     even if you set it to .false. here in the namelist.

&obs_def_radar_mod_nml
   convert_to_dbz             =  .true. ,
   dbz_threshold              =   0.001 ,
   apply_ref_limit_to_obs     = .false. ,
   reflectivity_limit_obs     =     0.0 ,
   lowest_reflectivity_obs    =     0.0 ,
   apply_ref_limit_to_state   = .false. ,
   reflectivity_limit_state   =     0.0 ,
   lowest_reflectivity_state  =     0.0 /

# The times in the namelist for the obs_diag program are vectors
# that follow the following sequence:
# year   month   day   hour   minute   second
# max_num_bins can be used to specify a fixed number of bins,
# in which case last_bin_center should be safely in the future.
#
# Acceptable latitudes range from  [-90,  90]
# Acceptable longitudes range from [  0, 360]

&obs_diag_nml
   obs_sequence_name          = 'obs_seq.final',
   first_bin_center =  2007, 4, 26, 00, 0, 0 ,
   last_bin_center  =  2007, 4, 27, 00, 0, 0 ,
   bin_separation             =     0, 0, 0, 6, 0, 0 ,
   bin_width                  =     0, 0, 0, 6, 0, 0 ,
   time_to_skip               =     0, 0, 0, 0, 0, 0 ,
   max_num_bins               = 1000,
   rat_cri                    = 5000.0,
   lonlim1    = 0.0,
   lonlim2    = 360.0,
   latlim1    = -89.0,
   latlim2    =  89.0, 
   reg_names  = 'Full Domain',
   print_mismatched_locs      = .false.,
   print_obs_locations        = .false.,
   verbose                    = .false.  /

&merge_obs_seq_nml
   num_input_files = 2,
   filename_seq    = 'obs_seq.new_1', 'obs_seq.new_2'
   filename_out    = 'obs_seq.final'   /

&obs_sequence_tool_nml
   num_input_files    = 1,
   filename_seq       = 'obs_seq20070425',
   filename_out       = 'obs_seq.out',
   print_only         =  .false.,
   first_obs_days     = 148402,
   first_obs_seconds  = 75601,
   last_obs_days      = 148403,
   last_obs_seconds   = 10800,
   gregorian_cal      = .true.
 /

&schedule_nml
   calendar        = 'Gregorian',  
   first_bin_start =  2007, 4, 25,21, 0, 0 ,
   first_bin_end   =  2007, 4, 26, 3, 0, 0 ,
   last_bin_end    =  2007, 4, 26, 3, 0, 0 ,
   bin_interval_days    = 0,
   bin_interval_seconds = 21600,   
   max_num_bins         = 1000,    
   print_table          = .true.,  
   /
   
&obs_seq_to_netcdf_nml             
   obs_sequence_name = 'obs_seq.final',
   obs_sequence_list = '',
   append_to_netcdf  = .false.,
   lonlim1    =    0.0,
   lonlim2    =  360.0,        
   latlim1    =  -90.0,        
   latlim2    =   90.0,        
   verbose    = .false.,       
   /                           
                               
&state_vector_io_nml
/

&quality_control_nml
   input_qc_threshold       = 4.0,
   outlier_threshold        = 8.0,
/

&state_space_diag_nml
  single_file           = .true.
  make_diagnostic_files = .true.
/

&model_mod_check_nml
   input_state_files     = 'wrfinput_d01', 'wrfinput_d02'
   output_state_files    = 'mmc_output1.nc', 'mmc_output2.nc'
   test1thru             = 0
   run_tests             = 1,2,3,4,5
   x_ind                 = 87370
   loc_of_interest       = 231.0, 40.0, 10.0
   quantity_of_interest  = 'QTY_U_WIND_COMPONENT'
   interp_test_dlon      = 0.1
   interp_test_dlat      = 0.1
   interp_test_dvert     = 1000.0
   interp_test_lonrange  = 250.0,  260.0
   interp_test_latrange  =  30.0,   45.0
   interp_test_vertrange = 2000.0, 4000.0
   interp_test_vertcoord = 'VERTISHEIGHT'
   verbose               = .false.
  /

   coef_filename = 'rtcoef_noaa_16_avhrr.dat'

&obs_def_rttov_nml
   coef_filename = 'rtcoef_eos_2_amsua.dat'
   nprof = 1
   dosolar = 0
   nlevels = 28
   nchannels = 3
   channel_list = 1,2,3
   nthreads = 1
   /<|MERGE_RESOLUTION|>--- conflicted
+++ resolved
@@ -30,57 +30,6 @@
 obs_seq.one.out
 
 &filter_nml
-<<<<<<< HEAD
-   single_file_in               = .false.,
-   input_state_files            = ''
-   input_state_file_list        = 'restart_list_in_d01.txt'
-
-   stages_to_write  = 'preassim', 'output'
-
-   single_file_out              = .false.,
-   output_state_files           = ''
-   output_state_file_list       = 'restart_list_out_d01.txt'
-   output_interval              = 1,
-   output_members               = .true.
-   num_output_state_members     = 3,
-   output_mean                  = .true.
-   output_sd                    = .true.
-
-   ens_size                     = 3,
-   num_groups                   = 1,
-   perturb_from_single_instance = .false.,
-   perturbation_amplitude       = 0.2,
-   distributed_state            = .true.
-
-   async                        = 2,
-   adv_ens_command              = './advance_model.csh',
-
-   obs_sequence_in_name         = 'obs_seq.one.out',
-   obs_sequence_out_name        = 'obs_seq.final',
-   num_output_obs_members       = 3,
-   init_time_days               = 149200,
-   init_time_seconds            = 32406,
-   first_obs_days               = -1,
-   first_obs_seconds            = -1,
-   last_obs_days                = -1,
-   last_obs_seconds             = -1,
-
-   inf_flavor                  = 0,                       0,
-   inf_initial_from_restart    = .false.,                 .false.,
-   inf_sd_initial_from_restart = .false.,                 .false.,
-   inf_deterministic           = .true.,                  .true.,
-   inf_initial                 = 1.00,                   1.00,
-   inf_sd_initial              = 0.60,                   0.50,
-   inf_damping                 = 0.95,                   1.00, 
-   inf_lower_bound             = 0.50,                   1.0,
-   inf_upper_bound             = 1000000.0,              1000000.0,
-   inf_sd_lower_bound          = 0.60,                   0.10
-
-   trace_execution              = .false.,
-   output_timestamps            = .false.,
-   silence                      = .false.,
-/
-=======
    async                    = 0,
    adv_ens_command          = "../shell_scripts/advance_model.csh",
    ens_size                 = 3,
@@ -121,15 +70,12 @@
    inf_sd_lower_bound          = 0.6,                     0.0,
    inf_sd_max_change           = 1.05,                    1.05,
    /
->>>>>>> 53fc56bd
-
-   obs_sequence_in_name         = 'AIRS.2009.07.01.090.out',
-   init_time_days               = 149200,
-   init_time_seconds            = 21603,
-
-&ensemble_manager_nml
-   layout = 1,
-   tasks_per_node = 16  /
+
+&quality_control_nml
+  input_qc_threshold          = 3.0,
+  outlier_threshold           = 3.0,
+  enable_special_outlier_code = .false.
+  /
 
 &smoother_nml
    num_lags              = 0
