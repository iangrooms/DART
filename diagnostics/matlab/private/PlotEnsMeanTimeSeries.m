function PlotEnsMeanTimeSeries( pinfo )
%% PlotEnsMeanTimeSeries : plots time series of ensemble members, mean and truth, if the truth exists.
%
% PlotEnsMeanTimeSeries is intended to be called by 'plot_ens_mean_time_series'
% The only input argument is a structure with model-dependent
% components.
%
% USAGE:    PlotEnsMeanTimeSeries( pinfo )
%
% STRUCTURE COMPONENTS FOR low-order models
% truth_file      name of netCDF DART file with copy tagged 'true state'
% diagn_file      name of netCDF DART file with copies tagged 'ensemble mean'
%                 and 'ensemble spread'
% var             name of netCDF variable of interest
% var_inds        indices of state variables of interest. Each variable gets
%                 plotted on its own axis.
%
%
% Example 1 ( 9var model )
%-------------------------------------------------------------
% pinfo.truth_file  = 'true_state.nc';
% pinfo.diagn_file  = 'preassim.nc';
% pinfo.model       = '9var';
% pinfo.var         = 'state';
% pinfo.var_inds    = [ 4 5 6 ];
% PlotEnsMeanTimeSeries( pinfo )
%
% Example 2 (FMS BGrid model)
%--------------------------------------------------------
% pinfo.truth_file = 'true_state.nc';
% pinfo.diagn_file = 'preassim.nc';
% pinfo.var        = 'u';
% pinfo.level      = 3;
% pinfo.latitude   = 23.5;
% pinfo.longitude  = 45.67;
% PlotEnsMeanTimeSeries( pinfo )

%% DART software - Copyright UCAR. This open source software is provided
% by UCAR, "as is", without charge, subject to all terms of use at
% http://www.image.ucar.edu/DAReS/DART/DART_download
%
% DART $Id$

if ( exist(pinfo.diagn_file,'file') ~= 2 ), error('%s does not exist.',pinfo.diagn_file); end

% If the truth is known, great.
if ( exist(pinfo.truth_file,'file') == 2)
   have_truth  = 1;
else
   have_truth  = 0;
   pinfo.diagn_time = [1 pinfo.time_series_length];
end

figdata = setfigure('landscape');

switch lower(pinfo.model)

   case '9var'

      %% Use three different figures with three subplots each
      for i = 1:3
         figure(i); clf
         for j = 1:3
            ivar = (i - 1)*3 + j;
            fprintf('plotting model %s Variable %d ...\n',pinfo.model,ivar)
            subplot(3, 1, j);

            % If the truth is known ...
            if ( have_truth )
               truth = get_hyperslab('fname',pinfo.truth_file, ...
                          'varname','state', ...
                          'stateindex',ivar, ...
                          'squeeze','true', ...
                          'tindex1', pinfo.truth_time(1), ...
                          'tcount',pinfo.truth_time(2));
               plot(pinfo.time,truth,'b','LineWidth',1.0); hold on;
               set(gca,'FontSize',figdata.fontsize)

               legendstr = 'True State';
            end

            ens_mean = get_hyperslab('fname',pinfo.diagn_file, ...
                           'varname','state_mean', ...
                           'stateindex',ivar, ...
                           'tindex1',pinfo.diagn_time(1), ...
                           'tcount',pinfo.diagn_time(2));
            plot(pinfo.time,ens_mean,'r','LineWidth',1.0)
            set(gca,'FontSize',figdata.fontsize)


            if (exist('legendstr','var'))
               legend(legendstr,'Ensemble Mean','Location','NorthEast')
            else
               legend('Ensemble Mean','Location','NorthEast')
            end

            title(sprintf('%s Variable %d of %s',pinfo.model,ivar,pinfo.diagn_file), ...
                     'interpreter','none','fontweight','bold')
            xlabel(sprintf('model "days" (%d timesteps)',pinfo.time_series_length))
            legend boxoff
            hold off;
         end
      end

   case {'lorenz_63','lorenz_84'}

      % Use one figure with three subplots
      figure(1); clf; iplot = 0;
      for ivar = pinfo.var_inds,

            iplot = iplot + 1;
            subplot(length(pinfo.var_inds), 1, iplot);

            ens_mean = get_hyperslab('fname',pinfo.diagn_file, ...
                           'varname','state_mean', ...
                           'stateindex',ivar,...
                           'tindex1',pinfo.diagn_time(1),...
                           'tcount',pinfo.diagn_time(2));
            plot(pinfo.time, ens_mean, 'r');
<<<<<<< HEAD
=======
            set(gca,'FontSize',figdata.fontsize)
>>>>>>> 5850b2e7
            legend(sprintf('Ensemble Mean %f',mean(ens_mean)),'Location','NorthEast')

            if ( have_truth )
               truth = get_hyperslab('fname',pinfo.truth_file, ...
                           'varname','state', ...
                           'stateindex',ivar,  ...
                           'squeeze','true', ...
                           'tindex1',pinfo.truth_time(1), ...
                           'tcount',pinfo.truth_time(2));
               hold on; plot(pinfo.time,truth,'b'); hold off;
               legend(sprintf('Ensemble Mean %f',mean(ens_mean)),...
                      sprintf('True State %f',mean(truth)),'Location','NorthEast')
            end

            s1 = sprintf('%s Variable %d',pinfo.model,ivar);
            title({s1,pinfo.diagn_file},'interpreter','none','fontweight','bold')
            xlabel(sprintf('model "days" (%d timesteps)',pinfo.time_series_length))
            hl = legend;
            set(hl,'Box','off','FontSize',figdata.fontsize)
      end

      % as a bonus, plot the mean attractors.
      figure(2); clf
      ens  = get_hyperslab('fname',pinfo.diagn_file, ...
                 'varname','state_mean', ...
                 'tindex1',pinfo.diagn_time(1), ...
                 'tcount',pinfo.diagn_time(2));
      plot3(ens(1,:), ens(2,:), ens(3,:), 'r')
<<<<<<< HEAD
=======
      set(gca,'FontSize',figdata.fontsize)
>>>>>>> 5850b2e7
      legend('Ensemble Mean','Location','NorthEast')

      if (have_truth)
         ts= get_hyperslab('fname',pinfo.truth_file, ...
                 'varname','state', ...
                 'tindex1',pinfo.truth_time(1), ...
                 'tcount',pinfo.truth_time(2));
         hold on; plot3(  ts(1,:),  ts(2,:),  ts(3,:), 'b'); hold off;
         legend('Ensemble Mean','True State','Location','NorthEast')
      end

      [~,fname,fext] = fileparts(pinfo.diagn_file);
      title(sprintf('%s Attractors for %s%s', pinfo.model, fname, fext), ...
              'interpreter','none','fontweight','bold')
      xlabel('state variable 1')
      ylabel('state variable 2')
      zlabel('state variable 3')
      legend boxoff

   case {'lorenz_96', 'lorenz_96_2scale', 'forced_lorenz_96', 'lorenz_04', ...
         'ikeda', 'simple_advection', 'null'}

      %% Plot all variables in own subplot ... might get cluttered.
      figure(1); clf; iplot = 0;
      for ivar = pinfo.var_inds,
            iplot = iplot + 1;
            subplot(length(pinfo.var_inds), 1, iplot);

            varname = sprintf('%s_mean',pinfo.var);
            ens_mean = get_hyperslab('fname',pinfo.diagn_file, ...
                           'varname', varname, ...
                           'stateindex',ivar, ...
                           'tindex1',pinfo.diagn_time(1), ...
                           'tcount',pinfo.diagn_time(2));
            plot(pinfo.time, ens_mean, 'r')
            legend(sprintf('Ensemble Mean %f',mean(ens_mean)),'Location','NorthEast')

            % Get the truth for this variable
            if (have_truth)
               truth = get_hyperslab('fname',pinfo.truth_file, ...
                           'varname',pinfo.var, ...
                           'stateindex',ivar, ...
                           'squeeze', 'true', ...
                           'tindex1',pinfo.truth_time(1), ...
                           'tcount',pinfo.truth_time(2));
               hold on; plot(pinfo.time,truth,'b'); hold off;
               legend(sprintf('Ensemble Mean %f',mean(ens_mean)),...
                      sprintf('True State %f',mean(truth)),'Location','NorthEast')
            end
            s1 = sprintf('%s Variable %d',pinfo.model,ivar);
            title({s1,pinfo.diagn_file},'interpreter','none','fontweight','bold')
            xlabel(sprintf('model "days" (%d timesteps)',pinfo.time_series_length))
            legend boxoff
      end

   case {'fms_bgrid','pe2lyr','mitgcm_ocean','wrf','cam','sqg','pop'}

      clf;

      varunits  = ncreadatt(pinfo.diagn_file, pinfo.var, 'units');

      subplot(2,1,1)
         PlotLocator(pinfo)

      varname = sprintf('%s_mean',pinfo.var);
      ens_mean  = get_hyperslab('fname',pinfo.diagn_file, ...
                      'varname',varname, ...
                      'permute','T', ...
                      'levelindex',pinfo.levelindex, ...
                      'latindex',pinfo.latindex, ...
                      'lonindex',pinfo.lonindex, ...
                      'tindex1',pinfo.diagn_time(1), ...
                      'tcount',pinfo.diagn_time(2));

      subplot(2,1,2)
         plot(pinfo.time, ens_mean, 'r');
         legend('Ensemble Mean','Location','NorthEast')

         s1 = sprintf('%s ''%s'' -- %s Ensemble Mean', ...
                            pinfo.model, pinfo.var, pinfo.diagn_file);
         s2 = sprintf('level %d lat %.2f lon %.2f', ...
                    pinfo.level, pinfo.latitude, pinfo.longitude);
         title({s1,s2,pinfo.diagn_file},'interpreter','none','fontweight','bold')

         if (have_truth)

            truth = get_hyperslab('fname',pinfo.truth_file, ...
                        'varname',pinfo.var, ...
                        'permute','T', ...
                        'levelindex',pinfo.levelindex, ...
                        'latindex',pinfo.latindex, ...
                        'lonindex',pinfo.lonindex, ...
                        'tindex1',pinfo.truth_time(1), ...
                        'tcount',pinfo.truth_time(2));

            hold on; plot(pinfo.time, truth,'b'); hold off;
            legend('Ensemble Mean','True State','Location','NorthEast')
         end

         legend boxoff
         xdates(pinfo.time)
         ylabel(varunits)

   case {'mpas_atm'}

      clf;

      varunits  = ncreadatt(pinfo.diagn_file, pinfo.var, 'units');

      subplot(2,1,1)
         PlotLocator(pinfo)

      subplot(2,1,2)

         varname = sprintf('%s_mean',pinfo.var);
         ens_mean = get_hyperslab('fname',pinfo.diagn_file, ...
                       'varname',varname, ...
                       'levelindex',pinfo.levelindex, ...
                       'cellindex',pinfo.cellindex, ...
                       'tindex1',pinfo.diagn_time(1), ...
                       'tcount',pinfo.diagn_time(2));

         hmean = plot(pinfo.time, ens_mean, 'r','LineWidth',2);
         legendstr = {'Ensemble mean'};

         h = hmean;

         if ( have_truth )
            truth = get_hyperslab('fname',pinfo.truth_file, ...
                        'varname',pinfo.var, ...
                        'squeeze','T', ...
                        'levelindex',pinfo.levelindex, ...
                        'cellindex',pinfo.cellindex, ...
                        'tindex1',pinfo.truth_time(1), ...
                        'tcount',pinfo.truth_time(2));
            hold on;
            ht = plot(pinfo.time, truth, 'b-','LineWidth',2);
            hold off;
            h = [h ht];
            legendstr(length(legendstr)+1) = {'True State'};
         end

         s1 = sprintf('%s ''%s'' -- %s Ensemble Mean', ...
                    pinfo.model, pinfo.var, pinfo.diagn_file);
         s2 = sprintf('level %d lat %.2f lon %.2f', ...
                    pinfo.level, pinfo.latitude, pinfo.longitude);
         title({s1,s2,pinfo.diagn_file},'interpreter','none','fontweight','bold')
         xdates(pinfo.time)
         ylabel(varunits);
         legend(h,legendstr);
         legend boxoff

   otherwise

      error('model %s unknown.',pinfo.model)

end


%======================================================================
% Subfunctions
%======================================================================


function PlotLocator(pinfo)
   plot(pinfo.longitude,pinfo.latitude,'pb','MarkerSize',12,'MarkerFaceColor','b');
   axlims = axis;
   axlims = axlims + [-20 20 -20 20];
   grid on
   axis image
   axis(axlims)
   if (axlims(2) < 0)
       continents('hollow','dateline');
   else
       continents('hollow','greenwich');
   end



function xdates(dates)
if (length(dates) < 5)
   set(gca,'XTick',dates);
   datetick('x',31,'keepticks','keeplimits');
   xlabel('Model date (YYYY-MM-DD HH:MM:SS)')
else
   datetick('x','mm.dd.HH','keeplimits'); % 'mm/dd'
   monstr = datestr(dates(1),31);
   xlabel(sprintf('month.day.HH - %s start',monstr))
end

% <next few lines under version control, do not edit>
% $URL$
% $Revision$
% $Date$<|MERGE_RESOLUTION|>--- conflicted
+++ resolved
@@ -117,10 +117,7 @@
                            'tindex1',pinfo.diagn_time(1),...
                            'tcount',pinfo.diagn_time(2));
             plot(pinfo.time, ens_mean, 'r');
-<<<<<<< HEAD
-=======
             set(gca,'FontSize',figdata.fontsize)
->>>>>>> 5850b2e7
             legend(sprintf('Ensemble Mean %f',mean(ens_mean)),'Location','NorthEast')
 
             if ( have_truth )
@@ -149,10 +146,7 @@
                  'tindex1',pinfo.diagn_time(1), ...
                  'tcount',pinfo.diagn_time(2));
       plot3(ens(1,:), ens(2,:), ens(3,:), 'r')
-<<<<<<< HEAD
-=======
       set(gca,'FontSize',figdata.fontsize)
->>>>>>> 5850b2e7
       legend('Ensemble Mean','Location','NorthEast')
 
       if (have_truth)
