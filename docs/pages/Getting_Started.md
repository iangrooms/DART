--- conflicted
+++ resolved
@@ -532,15 +532,6 @@
 
 | Program | Purpose |
 | :------ | :------ |
-<<<<<<< HEAD
-| [preprocess](https://ncar.github.io/DART/api/v2.1.10/program/preprocess.html) | creates custom source code for just the observations of interest |
-| [create_obs_sequence](https://ncar.github.io/DART/api/v2.1.10/program/create_obs_sequence.html) | specifies a set of observation characteristics taken by a particular set of instruments |
-| [create_fixed_network_seq](https://ncar.github.io/DART/api/v2.1.10/program/create_fixed_network_seq.html) | specifies the temporal attributes of the observation sets |
-| [perfect_model_obs](https://ncar.github.io/DART/api/v2.1.10/program/perfect_model_obs.html) | performs spin-up and generates the "true state" for synthetic observation experiments |
-| [filter](https://ncar.github.io/DART/api/v2.1.10/program/filter.html) | performs data assimilation analysis |
-| [obs_diag](https://ncar.github.io/DART/api/v2.1.10/program/obs_diag.html) | creates observation-space diagnostic files to be visualized by the MATLAB® scripts. |
-| [obs_sequence_tool](https://ncar.github.io/DART/api/v2.1.10/program/obs_sequence_tool.html) | manipulates observation sequence files. This tool is not generally required (particularly for low-order models) but can be used to combine observation sequences or convert from ASCII to binary or vice-versa. Since this is a rather specialized routine, we will not cover its use further in this document. |
-=======
 | [preprocess](https://ncar.github.io/DART/api/v0.0.6/program/preprocess.html) | creates custom source code for just the observations of interest |
 | [create_obs_sequence](https://ncar.github.io/DART/api/v0.0.6/program/create_obs_sequence.html) | specify a (set) of observation characteristics taken by a particular (set of) instruments |
 | [create_fixed_network_seq](https://ncar.github.io/DART/api/v0.0.6/program/create_fixed_network_seq.html) | specify the temporal attributes of the observation sets |
@@ -548,7 +539,6 @@
 | [filter](https://ncar.github.io/DART/api/v0.0.6/program/filter.html) | perform data assimilation analysis |
 | *obs_diag* | creates observation-space diagnostic files to be visualized by the MATLAB® scripts. |
 | [obs_sequence_tool](https://ncar.github.io/DART/api/v0.0.6/program/obs_sequence_tool.html) | manipulates observation sequence files. This tool is not generally required (particularly for low-order models) but can be used to combine observation sequences or convert from ASCII to binary or vice-versa. Since this is a rather specialized routine, we will not cover its use further in this document. |
->>>>>>> 18133620
 
 As mentioned above, `quickbuild.csh` is a script that will build every
 executable in the directory. There is an optional argument that will
