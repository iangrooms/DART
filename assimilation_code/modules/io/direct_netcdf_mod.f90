--- conflicted
+++ resolved
@@ -482,19 +482,11 @@
 
 subroutine read_single_file(state_ens_handle, file_handle, use_time_from_file, time, pert_from_single_copy)
 
-<<<<<<< HEAD
-type(ensemble_type),  intent(inout) :: state_ens_handle      !> ensemble handle to store data
-type(file_info_type), intent(in)    :: file_handle           !> file handle for file names
-logical,              intent(in)    :: use_time_from_file    !> read time from file
-type(time_type),      intent(inout) :: time                  !> external time
-logical, optional,    intent(in)    :: pert_from_single_copy !> reading single file and perturbing
-=======
 type(ensemble_type),  intent(inout) :: state_ens_handle      !! ensemble handle to store data
 type(file_info_type), intent(in)    :: file_handle           !! file handle for file names
 logical,              intent(in)    :: use_time_from_file    !! read time from file
 type(time_type),      intent(inout) :: time                  !! external time
 logical, optional,    intent(in)    :: pert_from_single_copy !! reading single file and perturbing
->>>>>>> 5850b2e7
 
 ! NetCDF IO variables
 integer                               :: my_ncid, varid, TimeDimID, MemDimID, ret 
@@ -794,16 +786,11 @@
 
 curr_ens_time = ens_handle%current_time
 
-<<<<<<< HEAD
-domain = 1 !>@todo : only a single domain for single file read supported. need
-           !>        to consider case for multiple domains.
-=======
 !>@todo : only a single domain for single file read supported.
 !>        need to consider case for multiple domains.
 
 domain = 1
 
->>>>>>> 5850b2e7
 if (my_task_id() == SINGLE_IO_TASK_ID) then
    fname = get_restart_filename(file_handle%stage_metadata, 1, domain)
    
@@ -2218,12 +2205,8 @@
 ncFileID%diag_id = create_diagnostic_structure()
 my_ncid          = ncFileID%ncid
 
-<<<<<<< HEAD
-domain = 1 !>@todo ONLY ONE DOMAIN FOR SINGLE FILE OUTPUT
-=======
 !>@todo ONLY ONE DOMAIN FOR SINGLE FILE OUTPUT
 domain = 1
->>>>>>> 5850b2e7
 
 do ivar = 1, get_num_variables(domain)
 
@@ -2298,13 +2281,9 @@
       my_xtype = nf90_real
    endif
 
-<<<<<<< HEAD
-   domain = 1 !>@todo ONLY ONE DOMAIN FOR SINGLE FILES
-=======
    !>@todo ONLY ONE DOMAIN FOR SINGLE FILES
    domain = 1
 
->>>>>>> 5850b2e7
    ! Define dimensions for state
    do ivar = 1, get_num_variables(domain)
 
@@ -2377,12 +2356,8 @@
 
 my_ncid = ncFileID%ncid
 
-<<<<<<< HEAD
-domain    = 1 !>@todo ONLY ONE DOMAIN FOR SINGLE FILE OUTPUT
-=======
 !>@todo ONLY ONE DOMAIN FOR SINGLE FILE OUTPUT
 domain    = 1
->>>>>>> 5850b2e7
 
 do ivar = 1, get_num_variables(domain)
 
@@ -2460,13 +2435,9 @@
       my_xtype = nf90_real
    endif
 
-<<<<<<< HEAD
-   domain = 1 !>@todo ONLY ONE DOMAIN FOR SINGLE FILES
-=======
    !>@todo ONLY ONE DOMAIN FOR SINGLE FILES
    domain = 1
 
->>>>>>> 5850b2e7
    ! Define dimensions for state
    do ivar = 1, get_num_variables(domain)
       varname = get_variable_name(domain, ivar)
