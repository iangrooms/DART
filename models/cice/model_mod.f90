! DART software - Copyright UCAR. This open source software is provided
! by UCAR, "as is", without charge, subject to all terms of use at
! http://www.image.ucar.edu/DAReS/DART/DART_download
!
! $Id$

module model_mod

! This is the interface between the CICE ocean model and DART.
! author: C Bitz June 2016

! Modules that are absolutely required for use are listed
use              types_mod, only : r4, r8, i4, i8, SECPERDAY, MISSING_R8, rad2deg, &
                                   PI, metadatalength

use      time_manager_mod, only : time_type, set_time, set_date, get_date, get_time, &
                                  print_time, print_date, set_calendar_type, &
                                  operator(*),  operator(+), operator(-), &
                                  operator(>),  operator(<), operator(/), &
                                  operator(/=), operator(<=)

! location_mod is at rma-cice/location/xxx/location_mod.f90
! with the specific subdir set in path_names_xxx
! in our case, threed_sphere is the most appropriate choice
use          location_mod, only : location_type, get_dist, get_close_type,      &
                                  set_location, get_location,                   &
                                  get_close_obs,                                &
                                  loc_get_close_state => get_close_state,       &
                                  convert_vertical_obs, convert_vertical_state, &
                                  VERTISLEVEL  ! treat cat as vert level

use netcdf_utilities_mod, only : nc_add_global_attribute, nc_synchronize_file, nc_check, &
                                 nc_add_global_creation_time, nc_begin_define_mode, &
                                 nc_end_define_mode

use location_io_mod,      only :  nc_write_location_atts, nc_get_location_varids, &
                                  nc_write_location

use default_model_mod,     only : init_time, init_conditions, adv_1step, &
                                  nc_write_model_vars

use         utilities_mod, only : register_module, error_handler,               &
                                  E_ERR, E_MSG, nmlfileunit, get_unit,  &
                                  do_output, to_upper, logfileunit,   &
                                  find_namelist_in_file, check_namelist_read,   &
                                  file_exist, find_textfile_dims, file_to_text, &
                                  do_nml_file, do_nml_term

! to add more kinds, edit ../../obs_kind/DEFAULT_obs_kind_mod.F90
use          obs_kind_mod, only : QTY_SEAICE_AGREG_CONCENTR  , &  
                                  QTY_SEAICE_AGREG_VOLUME    , &
                                  QTY_SEAICE_AGREG_SNOWVOLUME, &
                                  QTY_SEAICE_AGREG_THICKNESS , &
                                  QTY_SEAICE_AGREG_SNOWDEPTH , &
                                  QTY_SEAICE_CATEGORY        , &
                                  QTY_U_SEAICE_COMPONENT     , &
                                  QTY_V_SEAICE_COMPONENT     , &
                                  QTY_SEAICE_ALBEDODIRVIZ    , &
                                  QTY_SEAICE_ALBEDODIRNIR    , &
                                  QTY_SEAICE_ALBEDOINDVIZ    , &
                                  QTY_SEAICE_ALBEDOINDNIR    , &
                                  QTY_SEAICE_CONCENTR        , &
                                  QTY_SEAICE_VOLUME          , &
                                  QTY_SEAICE_SNOWVOLUME      , &
                                  QTY_SEAICE_SURFACETEMP     , &
                                  QTY_SEAICE_FIRSTYEARAREA   , &
                                  QTY_SEAICE_ICEAGE          , &
                                  QTY_SEAICE_LEVELAREA       , &
                                  QTY_SEAICE_LEVELVOLUME     , &
                                  QTY_SEAICE_MELTPONDAREA    , &
                                  QTY_SEAICE_MELTPONDDEPTH   , &
                                  QTY_SEAICE_MELTPONDLID     , &
                                  QTY_SEAICE_MELTPONDSNOW    , &
                                  QTY_SEAICE_SALINITY001     , &
                                  QTY_SEAICE_SALINITY002     , &
                                  QTY_SEAICE_SALINITY003     , &
                                  QTY_SEAICE_SALINITY004     , &
                                  QTY_SEAICE_SALINITY005     , &
                                  QTY_SEAICE_SALINITY006     , &
                                  QTY_SEAICE_SALINITY007     , &
                                  QTY_SEAICE_SALINITY008     , &
                                  QTY_SEAICE_ICEENTHALPY001  , &
                                  QTY_SEAICE_ICEENTHALPY002  , &
                                  QTY_SEAICE_ICEENTHALPY003  , &
                                  QTY_SEAICE_ICEENTHALPY004  , &
                                  QTY_SEAICE_ICEENTHALPY005  , &
                                  QTY_SEAICE_ICEENTHALPY006  , &
                                  QTY_SEAICE_ICEENTHALPY007  , &
                                  QTY_SEAICE_ICEENTHALPY008  , &
                                  QTY_SEAICE_SNOWENTHALPY001 , &
                                  QTY_SEAICE_SNOWENTHALPY002 , &
                                  QTY_SEAICE_SNOWENTHALPY003 , &
                                  QTY_DRY_LAND               , &
                                  QTY_SOM_TEMPERATURE        , &
                                  QTY_SEAICE_FY              , &
                                  QTY_SEAICE_AGREG_FY        , &
                                  QTY_SEAICE_AGREG_SURFACETEMP,&
                                  get_index_for_quantity     , &
                                  get_name_for_quantity

use     mpi_utilities_mod, only : my_task_id, task_count

use        random_seq_mod, only : random_seq_type, init_random_seq, random_gaussian

use         dart_cice_mod, only : set_model_time_step,               &
                                  get_horiz_grid_dims,               &
                                  get_ncat_dim,                      &
                                  read_horiz_grid, read_topography,  &
                                  get_cice_restart_filename,         &
                                  set_binary_file_conversion

use  ensemble_manager_mod, only : ensemble_type

use distributed_state_mod, only : get_state

use   state_structure_mod, only : add_domain, get_model_variable_indices, &
                                  get_num_variables, get_index_start, &
                                  get_num_dims, get_domain_size, state_structure_info

use typesizes
use netcdf 

implicit none
private

! these routines must be public and you cannot change
! the arguments - they will be called *from* the DART code.
! these routines have code in this module
public :: get_model_size,                &
          adv_1step,                     &
          get_state_meta_data,           &
          model_interpolate,             &
          shortest_time_between_assimilations, &
          static_init_model,             &
          read_model_time,               &
          nc_write_model_atts,           &
          write_model_time,              &
          get_close_state,               &
          end_model

! the code for these routines are in other modules
public :: init_time,                     &
          init_conditions,               &
          nc_write_model_vars,           &
          pert_model_copies,             &
          get_close_obs,                 &
          convert_vertical_obs,          &
          convert_vertical_state

! generally useful routines for various support purposes.
! the interfaces here can be changed as appropriate.

public :: get_cice_restart_filename, test_interpolation

! version controlled file description for error handling, do not edit
<<<<<<< HEAD
character(len=*), parameter :: source   = &
   "$URL$"
=======
character(len=*), parameter :: source   = "$URL$"
>>>>>>> 5850b2e7
character(len=*), parameter :: revision = "$Revision$"
character(len=*), parameter :: revdate  = "$Date$"

! message strings
character(len=512) :: string1
character(len=512) :: string2
character(len=512) :: string3

logical, save :: module_initialized = .false.

! Storage for a random sequence for perturbing a single initial state
type(random_seq_type) :: random_seq

! DART state vector contents are specified in the input.nml:&model_nml namelist.
integer, parameter :: max_state_variables = 10 
integer, parameter :: num_state_table_columns = 3
character(len=NF90_MAX_NAME) :: variable_table( max_state_variables, num_state_table_columns )
integer :: state_kinds_list( max_state_variables )
logical :: update_var_list( max_state_variables )

! identifiers for variable_table
integer, parameter :: VAR_NAME_INDEX = 1
integer, parameter :: VAR_QTY_INDEX = 2
integer, parameter :: VAR_UPDATE_INDEX = 3

! things which can/should be in the model_nml
integer  :: assimilation_period_days = 1
integer  :: assimilation_period_seconds = 0
real(r8) :: model_perturbation_amplitude = 0.2
logical  :: update_dry_cell_walls = .false.
character(len=metadatalength) :: model_state_variables(max_state_variables * num_state_table_columns ) = ' '
integer  :: debug = 0   ! turn up for more and more debug messages

! valid values:  native, big_endian, little_endian
character(len=64) :: binary_grid_file_format = 'big_endian'


! FIXME: currently the update_dry_cell_walls namelist value DOES
! NOTHING.  it needs additional code to detect the cells which are
! wet, but within 1 cell of the bottom/sides/etc.  

namelist /model_nml/  &
   assimilation_period_days,     &  ! for now, this is the timestep
   assimilation_period_seconds,  &
   model_perturbation_amplitude, &
   update_dry_cell_walls,        &
   model_state_variables,        &
   binary_grid_file_format,      &
   debug

!------------------------------------------------------------------
!
! The DART state vector (control vector) will consist of (from cice restart):  
! uvel(i,j), vvel(i,j)     ice velocity
! aicen(i,j,n)             area of ice (unitless, also called as conc. or frac.)
! vicen(i,j,n)             volume of ice (volume per unit area)
! vsnon(i,j,n)             volume of snow (volume per unit area)
! Tsfcn(i,j,n)             ice/snow surface temperature
! iage(i,j,n)              ice age (purely diagnostic)
! FY(i,j,n)                firstyear ice fraction of each cat area (purely diag.)
! alvl(i,j,n)    area of level ice (purely diagnostic)
! vlvl(i,j,n)    volume of level ice (purely diagnostic)
! swvdr(i,j)
! swvdf(i,j)
! swidr(i,j)
! swidf(i,j)
! apnd(i,j,n)    melt pond area fraction
! hpnd(i,j,n)    melt pond depth
! ipnd(i,j,n)    melt pond refrozen lid thickness
! dhs(i,j,n)     depth difference for snow on sea ice and pond ice
! sice001(i,j,n)           sea ice salinity per volume in each cat, layers 001-008
! qice001(i,j,n)           sea ice enthalpy per volume in each cat, layers 001-008
! qsno001(i,j,n)           snow enthalpy per snovol, layers 001-003

! The 4 main thermo variable names have 'ice' or 'sno' or 'sfc'
! with an 'n' at the end to indicate they are per category
! All are located at cell centers, except uvel, vvel are at grid cell corners.
!
! consider the 3 dimensions lat, lon, and cat
! so starting from POP code had to change vert dimension to cat throughout 
! 
! Additional variables can be read into the state vector using the 
! model_state_variables namelist by specifying the netcdf variable name
! dart kind string and an update string.  Currently the update string
! is not being used.
!------------------------------------------------------------------

! Number of fields in the state vector
integer :: nfields

! Grid parameters - the values will be read from a
! standard cice namelist and filled in here.

! grid counts for each field
! We should also make sure we never
! hardwire the value '5' anywhere - always refer to Ncat in loops.
integer :: Nx=-1, Ny=-1   ! size of the dipole (or irregular) grids. 
integer :: Ncat=-1        ! number of categories in ice-thickness dist

! These arrays store the longitude and latitude of the lower left corner of
! each of the dipole u quadrilaterals and t quadrilaterals.
real(r8), allocatable :: ULAT(:,:), ULON(:,:), TLAT(:,:), TLON(:,:)

! integer, lowest valid cell number in the vertical
integer, allocatable  :: KMT(:, :), KMU(:, :)

! real, depth of lowest valid cell (0 = land).  use only if KMT/KMU not avail.
real(r8), allocatable :: HT(:,:), HU(:,:)

real(r8)        :: endTime
real(r8)        :: ice_thermo_timestep = 3600.0_r4   ! hardwired in cice 
integer         :: timestepcount = 0
type(time_type) :: model_time, model_timestep

integer(i8) :: model_size    ! the state vector length

! NOTE (dipole/tripole grids): since both of the dipole and tripole
! grids are logically rectangular we can use the same interpolation
! scheme originally implemented for the dipole grid. Here we can 
! interchange dipole and tripole when reading the code.

! The regular grid used for dipole interpolation divides the sphere into
! a set of regularly spaced lon-lat boxes. The number of boxes in
! longitude and latitude are set by num_reg_x and num_reg_y. Making the
! number of regular boxes smaller decreases the computation required for
! doing each interpolation but increases the static storage requirements
! and the initialization computation (which seems to be pretty small).
! FIX ME: to account for various grid sizes we should dynamically 
! allocate these numbers.  To keep max_reg_list_num < 100 we can use:
!    tx0.1v2 num_reg_x = num_reg_y = 900
!    tx0.5v1 num_reg_x = num_reg_y = 180
!    gx1v6   num_reg_x = num_reg_y = 90
! Larger num_reg_(x,y) values require more temporary storage in 
! ureg_list_lon, ureg_list_lat, treg_list_lon, treg_list_lat. For now
! we can use num_reg_(x,y) = 180 and max_reg_list_num = 800 to account
! for all of the currently implemented grid types.
integer, parameter :: num_reg_x = 180, num_reg_y = 180

! The max_reg_list_num controls the size of temporary storage used for
! initializing the regular grid. Four arrays
! of size num_reg_x*num_reg_y*max_reg_list_num are needed. The initialization
! fails and returns an error if max_reg_list_num is too small. With 180 regular
! lat lon boxes a value of 30 is sufficient for the gx3 POP grid, 80 for the 
! gx1 grid, 180 for the tx0.5 grid and 800 for the tx0.1 grid.
! FIX ME: we should declare this at runtime depending on the grid size.
integer, parameter :: max_reg_list_num = 800

! The dipole interpolation keeps a list of how many and which dipole quads
! overlap each regular lon-lat box. The number for the u and t grids are 
! stored in u_dipole_num and t_dipole_num. The allocatable arrays
! u_dipole_lon(lat)_list and t_dipole_lon(lat)_list list the longitude 
! and latitude indices for the overlapping dipole quads. The entry in
! u_dipole_start and t_dipole_start for a given regular lon-lat box indicates
! where the list of dipole quads begins in the u_dipole_lon(lat)_list and
! t_dipole_lon(lat)_list arrays.

integer :: u_dipole_start(num_reg_x, num_reg_y)
integer :: u_dipole_num  (num_reg_x, num_reg_y) = 0
integer :: t_dipole_start(num_reg_x, num_reg_y)
integer :: t_dipole_num  (num_reg_x, num_reg_y) = 0
integer, allocatable :: u_dipole_lon_list(:), t_dipole_lon_list(:)
integer, allocatable :: u_dipole_lat_list(:), t_dipole_lat_list(:)

! Need to check for pole quads: for now we are not interpolating in them
integer :: pole_x, t_pole_y, u_pole_y

! Have a global variable saying whether this is dipole or regular lon-lat grid
! This should be initialized static_init_model. Code to do this is below.
logical :: dipole_grid

! global domain id to be used by routines in state_structure_mod
integer :: domain_id


!------------------------------------------------------------------
contains
!------------------------------------------------------------------


subroutine static_init_model()

! Called to do one time initialization of the model. In this case,
! it reads in the grid information.

integer :: iunit, io
integer :: ss, dd

! The Plan:
!
!   read in the grid sizes from the horiz grid file and the vert grid file
!   horiz is netcdf, vert is ascii
!  
!   allocate space, and read in actual grid values
!
!   figure out model timestep (not really used in cice)
!
!   Compute the model size.
!
!   set the index numbers where the field types change
!

if ( module_initialized ) return ! only need to do this once.

! Print module information to log file and stdout.
call register_module(source, revision, revdate)

! Since this routine calls other routines that could call this routine
! we'll say we've been initialized pretty dang early.
module_initialized = .true.

! Read the DART namelist for this model
call find_namelist_in_file('input.nml', 'model_nml', iunit)
read(iunit, nml = model_nml, iostat = io)
call check_namelist_read(iunit, io, 'model_nml')

! Record the namelist values used for the run
call error_handler(E_MSG,'static_init_model','model_nml values are',' ',' ',' ')
if (do_nml_file())  write(nmlfileunit, nml=model_nml)
if (do_nml_term()) write(     *     , nml=model_nml)

call set_calendar_type('Gregorian')

! Set the time step ... causes cice namelists to be read.
! Ensures model_timestep is multiple of 'ice_thermo_timestep'

model_timestep = set_model_time_step()

call get_time(model_timestep,ss,dd) ! set_time() assures the seconds [0,86400)

write(string1,*)'assimilation period is ',dd,' days ',ss,' seconds'
call error_handler(E_MSG,'static_init_model',string1,source,revision,revdate)

! BEFORE calling grid routines, set the endian-ness of the binary files if needed.
call set_binary_file_conversion(binary_grid_file_format)

! get data dimensions, then allocate space, then open the files
! and actually fill in the arrays.

call get_horiz_grid_dims(Nx, Ny)
call get_ncat_dim(Ncat)

! Allocate space for grid variables. 
allocate(ULAT(Nx,Ny), ULON(Nx,Ny), TLAT(Nx,Ny), TLON(Nx,Ny))
allocate( KMT(Nx,Ny),  KMU(Nx,Ny))
allocate(  HT(Nx,Ny),   HU(Nx,Ny))

! Fill them in.
! horiz grid initializes ULAT/LON, TLAT/LON as well.
! kmt initializes HT/HU if present in input file.

call read_horiz_grid(Nx, Ny, ULAT, ULON, TLAT, TLON)
call read_topography(Nx, Ny,  KMT,  KMU)

if (debug > 2) call write_grid_netcdf()     ! DEBUG only
if (debug > 2) call write_grid_interptest() ! DEBUG only

! verify that the model_state_variables namelist was filled in correctly.  
! returns variable_table which has variable names, kinds and update strings.
call verify_state_variables(model_state_variables, nfields, variable_table, &
                            state_kinds_list, update_var_list)

! in spite of the staggering, all grids are the same size
! and offset by half a grid cell.  4 are 3D and 2 are 2D.
!  e.g. aicen,vicen,vsnon = 256 x 225 x 5
!  e.g. uvel,vvel = 256 x 225 

if (do_output()) write(logfileunit, *) 'Using grid : Nx, Ny, Ncat = ', &
                                                     Nx, Ny, Ncat
if (do_output()) write(     *     , *) 'Using grid : Nx, Ny, Ncat = ', &
                                                     Nx, Ny, Ncat

! Initialize the interpolation routines
call init_interp()

! Determine the shape of the variables from "cice.r.nc"
! The assimilate.csh, perfect_model.csh must ensure the cice restart file
! is linked to this filename.
domain_id = add_domain('cice.r.nc', nfields, &
                       var_names = variable_table(1:nfields, VAR_NAME_INDEX), &
                       kind_list = state_kinds_list(1:nfields), &
                       update_list = update_var_list(1:nfields))

if (debug > 2) call state_structure_info(domain_id)

model_size = get_domain_size(domain_id)
if (do_output()) write(*,*) 'model_size = ', model_size

end subroutine static_init_model

!------------------------------------------------------------

subroutine init_interp()

! Initializes data structures needed for cice interpolation for
! either dipole or irregular grid.
! This should be called at static_init_model time to avoid 
! having all this temporary storage in the middle of a run.

integer :: i

! Determine whether this is a irregular lon-lat grid or a dipole.
! Do this by seeing if the lons have the same values at both
! the first and last latitude row; this is not the case for dipole. 

dipole_grid = .false.
do i = 1, nx
   if(ulon(i, 1) /= ulon(i, ny)) then
      dipole_grid = .true.
      call init_dipole_interp()
      return
   endif
enddo

end subroutine init_interp

!------------------------------------------------------------

subroutine init_dipole_interp()

! Build the data structure for interpolation for a dipole grid.

! Need a temporary data structure to build this.
! These arrays keep a list of the x and y indices of dipole quads 
! that potentially overlap the regular boxes. Need one for the u 
! and one for the t grid.
integer, allocatable :: ureg_list_lon(:,:,:)
integer, allocatable :: ureg_list_lat(:,:,:)
integer, allocatable :: treg_list_lon(:,:,:)
integer, allocatable :: treg_list_lat(:,:,:)

real(r8) :: u_c_lons(4), u_c_lats(4), t_c_lons(4), t_c_lats(4), pole_row_lon
integer  :: i, j, k, pindex
integer  :: reg_lon_ind(2), reg_lat_ind(2), u_total, t_total, u_index, t_index
logical  :: is_pole
integer  :: surf_index

allocate(ureg_list_lon(num_reg_x, num_reg_y, max_reg_list_num))
allocate(ureg_list_lat(num_reg_x, num_reg_y, max_reg_list_num))
allocate(treg_list_lon(num_reg_x, num_reg_y, max_reg_list_num))
allocate(treg_list_lat(num_reg_x, num_reg_y, max_reg_list_num))

! this is the level threshold for deciding whether we are over land
! or water.  to be valid all 4 corners of the quad must have a level
! number greater than this index.  (so 0 excludes all land points.)
! if you wanted to assimilate only in regions where the water depth is
! deeper than some threshold, set this index to N and only quads where
! all the level numbers are N+1 or deeper will be used.
surf_index = 1

! Begin by finding the quad that contains the pole for the dipole t_grid. 
! To do this locate the u quad with the pole on its right boundary. This is on
! the row that is opposite the shifted pole and exactly follows a lon circle.
pole_x = nx / 2;
! Search for the row at which the longitude flips over the pole
pole_row_lon = ulon(pole_x, 1);
do i = 1, ny
   pindex = i
   if(ulon(pole_x, i) /= pole_row_lon) exit
enddo

! Pole boxes for u have indices pole_x or pole_x-1 and index - 1;
! (it's right before the flip).
u_pole_y = pindex - 1;

! Locate the T dipole quad that contains the pole.
! We know it is in either the same lat quad as the u pole edge or one higher.
! Figure out if the pole is more or less than halfway along
! the u quad edge to find the right one.
if(ulat(pole_x, u_pole_y) > ulat(pole_x, u_pole_y + 1)) then
   t_pole_y = u_pole_y;
else
   t_pole_y = u_pole_y + 1;
endif

! Loop through each of the dipole grid quads 
do i = 1, nx
   ! There's no wraparound in y, one box less than grid boundaries
   do j = 1, ny - 1
      
      ! Only update regular boxes that contain all wet corners
      if( all_corners_wet(QTY_U_SEAICE_COMPONENT,i,j) ) then
         ! Set up array of lons and lats for the corners of these u quads
         call get_quad_corners(ulon, i, j, u_c_lons)
         call get_quad_corners(ulat, i, j, u_c_lats)

         ! Get list of regular boxes that cover this u dipole quad
         ! false indicates that for the u grid there's nothing special about pole
         call reg_box_overlap(u_c_lons, u_c_lats, .false., reg_lon_ind, reg_lat_ind)         
         ! Update the temporary data structures for the u quad 
         call update_reg_list(u_dipole_num, ureg_list_lon, &
            ureg_list_lat, reg_lon_ind, reg_lat_ind, i, j)
      endif 

      ! Repeat for t dipole quads.
      ! Only update regular boxes that contain all wet corners
      if( all_corners_wet(QTY_SEAICE_AGREG_CONCENTR,i,j) ) then
         ! Set up array of lons and lats for the corners of these t quads
         call get_quad_corners(tlon, i, j, t_c_lons)
         call get_quad_corners(tlat, i, j, t_c_lats)

         ! Is this the pole quad for the T grid?
         is_pole = (i == pole_x .and. j == t_pole_y)
         
         call reg_box_overlap(t_c_lons, t_c_lats, is_pole, reg_lon_ind, reg_lat_ind)         
         call update_reg_list(t_dipole_num, treg_list_lon, &
            treg_list_lat, reg_lon_ind, reg_lat_ind, i, j)
      endif
   enddo
enddo

if (debug > 1 .and. do_output()) then
   write(*,*)'to determine (minimum) max_reg_list_num values for new grids ...'
   write(*,*)'u_dipole_num is ',maxval(u_dipole_num)
   write(*,*)'t_dipole_num is ',maxval(t_dipole_num)
endif

! Invert the temporary data structure. The total number of entries will be 
! the sum of the number of dipole cells for each regular cell. 
u_total = sum(u_dipole_num)
t_total = sum(t_dipole_num)

! Allocate storage for the final structures in module storage
allocate(u_dipole_lon_list(u_total), u_dipole_lat_list(u_total))
allocate(t_dipole_lon_list(t_total), t_dipole_lat_list(t_total))

! Fill up the long list by traversing the temporary structure. Need indices 
! to keep track of where to put the next entry.
u_index = 1
t_index = 1

! Loop through each regular grid box
do i = 1, num_reg_x
   do j = 1, num_reg_y

      ! The list for this regular box starts at the current indices.
      u_dipole_start(i, j) = u_index
      t_dipole_start(i, j) = t_index

      ! Copy all the close dipole quads for regular u box(i, j)
      do k = 1, u_dipole_num(i, j)
         u_dipole_lon_list(u_index) = ureg_list_lon(i, j, k) 
         u_dipole_lat_list(u_index) = ureg_list_lat(i, j, k) 
         u_index = u_index + 1
      enddo
      
      ! Copy all the close dipoles for regular t box (i, j)
      do k = 1, t_dipole_num(i, j)
         t_dipole_lon_list(t_index) = treg_list_lon(i, j, k) 
         t_dipole_lat_list(t_index) = treg_list_lat(i, j, k) 
         t_index = t_index + 1
      enddo

   enddo
enddo

! Confirm that the indices come out okay as debug
if(u_index /= u_total + 1) then
   string1 = 'Storage indices did not balance for U grid: : contact DART developers'
   call error_handler(E_ERR, 'init_dipole_interp', string1, source, revision, revdate)
endif
if(t_index /= t_total + 1) then
   string1 = 'Storage indices did not balance for T grid: : contact DART developers'
   call error_handler(E_ERR, 'init_dipole_interp', string1, source, revision, revdate)
endif

end subroutine init_dipole_interp

!------------------------------------------------------------

subroutine get_reg_box_indices(lon, lat, x_ind, y_ind)
 real(r8), intent(in)  :: lon, lat
 integer,  intent(out) :: x_ind, y_ind

! Given a longitude and latitude in degrees returns the index of the regular
! lon-lat box that contains the point.

call get_reg_lon_box(lon, x_ind)
call get_reg_lat_box(lat, y_ind)

end subroutine get_reg_box_indices

!------------------------------------------------------------

subroutine get_reg_lon_box(lon, x_ind)
 real(r8), intent(in)  :: lon
 integer,  intent(out) :: x_ind

! Determine which regular longitude box a longitude is in.

x_ind = int(num_reg_x * lon / 360.0_r8) + 1

! Watch out for exactly at top; assume all lats and lons in legal range
if(lon == 360.0_r8) x_ind = num_reg_x

end subroutine get_reg_lon_box

!------------------------------------------------------------

subroutine get_reg_lat_box(lat, y_ind)
 real(r8), intent(in)  :: lat
 integer,  intent(out) :: y_ind

! Determine which regular latitude box a latitude is in.

y_ind = int(num_reg_y * (lat + 90.0_r8) / 180.0_r8) + 1

! Watch out for exactly at top; assume all lats and lons in legal range
if(lat == 90.0_r8)  y_ind = num_reg_y

end subroutine get_reg_lat_box

!------------------------------------------------------------

subroutine reg_box_overlap(x_corners, y_corners, is_pole, reg_lon_ind, reg_lat_ind)
 real(r8), intent(in)  :: x_corners(4), y_corners(4)
 logical,  intent(in)  :: is_pole
 integer,  intent(out) :: reg_lon_ind(2), reg_lat_ind(2)

! Find a set of regular lat lon boxes that covers all of the area covered by 
! a dipole grid qaud whose corners are given by the dimension four x_corners 
! and y_corners arrays.  The two dimensional arrays reg_lon_ind and reg_lat_ind
! return the first and last indices of the regular boxes in latitude and
! longitude respectively. These indices may wraparound for reg_lon_ind.  
! A special computation is needed for a dipole quad that has the true north 
! pole in its interior. The logical is_pole is set to true if this is the case.
! This can only happen for the t grid.  If the longitude boxes overlap 0
! degrees, the indices returned are adjusted by adding the total number of
! boxes to the second index (e.g. the indices might be 88 and 93 for a case
! with 90 longitude boxes).

real(r8) :: lat_min, lat_max, lon_min, lon_max
integer  :: i

!  A quad containing the pole is fundamentally different
if(is_pole) then
   ! Need all longitude boxes
   reg_lon_ind(1) = 1
   reg_lon_ind(2) = num_reg_x
   ! Need to cover from lowest latitude to top box
   lat_min = minval(y_corners)
   reg_lat_ind(1) = int(num_reg_y * (lat_min + 90.0_r8) / 180.0_r8) + 1
   call get_reg_lat_box(lat_min, reg_lat_ind(1))
   reg_lat_ind(2) = num_reg_y
else
   ! All other quads do not contain pole (pole could be on edge but no problem)
   ! This is specific to the dipole POP grids that do not go to the south pole
   ! Finding the range of latitudes is cake
   lat_min = minval(y_corners)
   lat_max = maxval(y_corners)

   ! Figure out the indices of the regular boxes for min and max lats
   call get_reg_lat_box(lat_min, reg_lat_ind(1))
   call get_reg_lat_box(lat_max, reg_lat_ind(2))

   ! Lons are much trickier. Need to make sure to wraparound the
   ! right way. There is no guarantee on direction of lons in the
   ! high latitude dipole rows.
   ! All longitudes for non-pole rows have to be within 180 degrees
   ! of one another. 
   lon_min = minval(x_corners)
   lon_max = maxval(x_corners)
   if((lon_max - lon_min) > 180.0_r8) then
      ! If the max longitude value is more than 180 
      ! degrees larger than the min, then there must be wraparound.
      ! Then, find the smallest value > 180 and the largest < 180 to get range.
      lon_min = 360.0_r8
      lon_max = 0.0_r8
      do i=1, 4
         if(x_corners(i) > 180.0_r8 .and. x_corners(i) < lon_min) lon_min = x_corners(i)
         if(x_corners(i) < 180.0_r8 .and. x_corners(i) > lon_max) lon_max = x_corners(i)
      enddo
   endif

   ! Get the indices for the extreme longitudes
   call get_reg_lon_box(lon_min, reg_lon_ind(1))
   call get_reg_lon_box(lon_max, reg_lon_ind(2))

   ! Watch for wraparound again; make sure that second index is greater than first
   if(reg_lon_ind(2) < reg_lon_ind(1)) reg_lon_ind(2) = reg_lon_ind(2) + num_reg_x
endif

end subroutine reg_box_overlap

!------------------------------------------------------------

subroutine get_quad_corners(x, i, j, corners)
 real(r8), intent(in)  :: x(:, :)
 integer,  intent(in)  :: i, j
 real(r8), intent(out) :: corners(4)

! Grabs the corners for a given quadrilateral from the global array of lower
! right corners. Note that corners go counterclockwise around the quad.

integer :: ip1

! Have to worry about wrapping in longitude but not in latitude
ip1 = i + 1
if(ip1 > nx) ip1 = 1

corners(1) = x(i,   j  ) 
corners(2) = x(ip1, j  )
corners(3) = x(ip1, j+1)
corners(4) = x(i,   j+1)

end subroutine get_quad_corners

!------------------------------------------------------------

subroutine update_reg_list(reg_list_num, reg_list_lon, reg_list_lat, &
                           reg_lon_ind, reg_lat_ind, dipole_lon_index, dipole_lat_index)

 integer, intent(inout) :: reg_list_num(:, :), reg_list_lon(:, :, :), reg_list_lat(:, :, :)
 integer, intent(inout) :: reg_lon_ind(2), reg_lat_ind(2)
 integer, intent(in)    :: dipole_lon_index, dipole_lat_index
 
! Updates the data structure listing dipole quads that are in a given regular box
integer :: ind_x, index_x, ind_y

! Loop through indices for each possible regular cell
! Have to watch for wraparound in longitude
if(reg_lon_ind(2) < reg_lon_ind(1)) reg_lon_ind(2) = reg_lon_ind(2) + num_reg_x

do ind_x = reg_lon_ind(1), reg_lon_ind(2)
   ! Inside loop, need to go back to wraparound indices to find right box
   index_x = ind_x
   if(index_x > num_reg_x) index_x = index_x - num_reg_x
   
   do ind_y = reg_lat_ind(1), reg_lat_ind(2)
      ! Make sure the list storage isn't full
      if(reg_list_num(index_x, ind_y) >= max_reg_list_num) then
         write(string1,*) 'max_reg_list_num (',max_reg_list_num,') is too small ... increase'
         call error_handler(E_ERR, 'update_reg_list', string1, source, revision, revdate)
      endif

      ! Increment the count
      reg_list_num(index_x, ind_y) = reg_list_num(index_x, ind_y) + 1
      ! Store this quad in the list for this regular box
      reg_list_lon(index_x, ind_y, reg_list_num(index_x, ind_y)) = dipole_lon_index
      reg_list_lat(index_x, ind_y, reg_list_num(index_x, ind_y)) = dipole_lat_index
   enddo
enddo

end subroutine update_reg_list

!------------------------------------------------------------------
!> Returns the number of items in the state vector

function get_model_size()
 integer(i8) :: get_model_size

if ( .not. module_initialized ) call static_init_model

get_model_size = model_size

end function get_model_size

!------------------------------------------------------------------

subroutine model_interpolate(state_handle, ens_size, location, obs_type, expected_obs, istatus)

 type(ensemble_type), intent(in) :: state_handle
 integer,             intent(in) :: ens_size
 type(location_type), intent(in) :: location
 integer,             intent(in) :: obs_type
 integer,            intent(out) :: istatus(ens_size)
 real(r8),           intent(out) :: expected_obs(ens_size) !< array of interpolated values

! Model interpolate will interpolate any state variable (all on tracer grid for now) to
! the given location given a state vector. The type of the variable being
! interpolated is obs_type since normally this is used to find the expected
! value of an observation at some location. The interpolated value is 
! returned in interp_val and istatus is 0 for success.

! Local storage
real(r8)       :: loc_array(3), llon, llat
integer(i8)    :: base_offset
integer        :: cat_index, cat_signal, icat, cat_signal_interm
real(r8)       :: expected_aggr_conc(ens_size) ! array of interpolated values

!Fei---need aicen*fyn to calculate the aggregate FY concentration------------
real(r8)       :: expected_conc(ens_size)
real(r8)       :: expected_fy(ens_size)
real(r8)       :: expected_tsfc(ens_size)
real(r8)       :: temp(ens_size)
real(r8)       :: temp1(ens_size)
!----------------------------------------------------------------------------

if ( .not. module_initialized ) call static_init_model

! Let's assume failure.  Set return val to missing, then the code can
! just set istatus to something indicating why it failed, and return.
! If the interpolation is good, the interp_val will be set to the 
! good value, and the last line here sets istatus to 0.
! make any error codes set here be in the 10s

expected_obs(:) = MISSING_R8     ! the DART bad value flag
istatus(:) = 99                ! unknown error

! Get the individual locations values
loc_array = get_location(location)
llon    = loc_array(1)
llat    = loc_array(2)
cat_index = int(loc_array(3))

! Special case. Only used when trying to determine the number of ice categories.
! Note the early return. The actual lat/lon is unimportant.

if (obs_type == QTY_SEAICE_CATEGORY) then
   if (cat_index <= Ncat) then
      istatus      = 0
      expected_obs = cat_index
      RETURN
   endif
endif

if (debug > 1) then
   print *, 'requesting interpolation of ', obs_type, ' at ', llon, llat, cat_index
endif

! The base_offset is the index of state vector that corresponds to 
! a variable block without regard to level or location, so it can be 
! viewed as pointing to first cat for cice 3d vars

! set the base_offset. for aggregate quantities set it to the start of the first
! category of the appropriate kind. set the cat_signal that will be passed into 
! the lon_lat_interpolate() routine
! cat_signal says whether to aggregate multiple categories into a sum, interpolate a 3d var 
! on a particular level, or interpolate a simple 2d variable.
SELECT CASE (obs_type)
   CASE (QTY_SEAICE_AGREG_THICKNESS )  ! these kinds require aggregating 3D vars to make a 2D var
      cat_signal = -1 ! for extra special procedure to aggregate
      base_offset = get_index_start(domain_id, get_varid_from_kind(QTY_SEAICE_VOLUME))  
   CASE (QTY_SEAICE_AGREG_SNOWDEPTH )  ! these kinds require aggregating 3D vars to make a 2D var
      cat_signal = -1 ! for extra special procedure to aggregate
      base_offset = get_index_start(domain_id, get_varid_from_kind(QTY_SEAICE_SNOWVOLUME))  
   CASE (QTY_SEAICE_AGREG_CONCENTR )   ! these kinds require aggregating a 3D var to make a 2D var
      cat_signal = 0 ! for aggregate variable, send signal to lon_lat_interp
      base_offset = get_index_start(domain_id, get_varid_from_kind(QTY_SEAICE_CONCENTR))  
   CASE (QTY_SEAICE_AGREG_VOLUME   )   ! these kinds require aggregating a 3D var to make a 2D var
      cat_signal = 0 ! for aggregate variable, send signal to lon_lat_interp
      base_offset = get_index_start(domain_id, get_varid_from_kind(QTY_SEAICE_VOLUME))  
   CASE (QTY_SEAICE_AGREG_SNOWVOLUME ) ! these kinds require aggregating a 3D var to make a 2D var
      cat_signal = 0 ! for aggregate variable, send signal to lon_lat_interp
      base_offset = get_index_start(domain_id, get_varid_from_kind(QTY_SEAICE_SNOWVOLUME))  
   CASE (QTY_SEAICE_AGREG_SURFACETEMP) ! FEI need aicen to average the temp, have not considered open water temp yet
      cat_signal = -3
      base_offset = get_index_start(domain_id, get_varid_from_kind(QTY_SEAICE_SURFACETEMP))
   CASE (QTY_SOM_TEMPERATURE) ! these kinds are 1d variables
      cat_signal = 3
      base_offset = get_index_start(domain_id,get_varid_from_kind(QTY_SOM_TEMPERATURE))
   CASE (QTY_SEAICE_CONCENTR       , &  ! these kinds have an additional dim for category
         QTY_SEAICE_FY       , & 
         QTY_SEAICE_VOLUME         , &
         QTY_SEAICE_SNOWVOLUME     , &
         QTY_SEAICE_SURFACETEMP    , &
         QTY_SEAICE_FIRSTYEARAREA  , &
         QTY_SEAICE_ICEAGE         , &
         QTY_SEAICE_LEVELAREA      , &
         QTY_SEAICE_LEVELVOLUME    , &
         QTY_SEAICE_MELTPONDAREA   , &
         QTY_SEAICE_MELTPONDDEPTH  , &
         QTY_SEAICE_MELTPONDLID    , &
         QTY_SEAICE_MELTPONDSNOW   , &
         QTY_SEAICE_SALINITY001    , &
         QTY_SEAICE_SALINITY002    , &
         QTY_SEAICE_SALINITY003    , &
         QTY_SEAICE_SALINITY004    , &
         QTY_SEAICE_SALINITY005    , &
         QTY_SEAICE_SALINITY006    , &
         QTY_SEAICE_SALINITY007    , &
         QTY_SEAICE_SALINITY008    , &
         QTY_SEAICE_ICEENTHALPY001 , &
         QTY_SEAICE_ICEENTHALPY002 , &
         QTY_SEAICE_ICEENTHALPY003 , &
         QTY_SEAICE_ICEENTHALPY004 , &
         QTY_SEAICE_ICEENTHALPY005 , &
         QTY_SEAICE_ICEENTHALPY006 , &
         QTY_SEAICE_ICEENTHALPY007 , &
         QTY_SEAICE_ICEENTHALPY008 , &
         QTY_SEAICE_SNOWENTHALPY001, &
         QTY_SEAICE_SNOWENTHALPY002, &
         QTY_SEAICE_SNOWENTHALPY003  )
      ! move pointer to the particular category
      ! then treat as 2d field in lon_lat_interp
      base_offset = get_index_start(domain_id, get_varid_from_kind(obs_type))
      base_offset = base_offset + (cat_index-1) * Nx * Ny 
      cat_signal = 1 ! now same as boring 2d field
   CASE ( QTY_U_SEAICE_COMPONENT    , &   ! these kinds are just 2D vars
          QTY_V_SEAICE_COMPONENT    , &
          QTY_SEAICE_ALBEDODIRVIZ   , &
          QTY_SEAICE_ALBEDODIRNIR   , &
          QTY_SEAICE_ALBEDOINDVIZ   , &
          QTY_SEAICE_ALBEDOINDNIR   )
      base_offset = get_index_start(domain_id, get_varid_from_kind(obs_type))
      cat_signal = 2 ! also boring 2d field (treat same as cat_signal 1)
   CASE DEFAULT
      ! Not a legal type for interpolation, return istatus error
      istatus = 15
      return
END SELECT

! finally the interpolation for all sea ice kinds

!Fei--------need aicen and fyn-----------------------------------
!special treatment to calculate the aggregate fy = sum(aicen*fyn)/aice
if (cat_signal == -2) then
   temp = 0.0_r8
   temp1= 0.0_r8
   do icat = 1,Ncat
      !reads in aicen 
      cat_signal_interm = 1
      base_offset = get_index_start(domain_id,get_varid_from_kind(QTY_SEAICE_CONCENTR))
      base_offset = base_offset + (icat-1) * Nx * Ny
      call lon_lat_interpolate(state_handle, ens_size, base_offset, llon, llat, obs_type, cat_signal_interm, expected_conc, istatus)
      !reads in fyn
      cat_signal_interm = 1
      base_offset = get_index_start(domain_id,get_varid_from_kind(QTY_SEAICE_FY))
      base_offset = base_offset + (icat-1) * Nx * Ny
      call lon_lat_interpolate(state_handle, ens_size, base_offset, llon, llat, obs_type, cat_signal_interm, expected_fy, istatus)
   temp = temp + expected_conc * expected_fy  !sum(aicen*fyn) = FY % over ice
   temp1= temp1+ expected_conc                        !sum(aicen) = aice
  
      if (any(expected_conc<0.0) .or. any(expected_conc>1.0))then
      print*,'obstype FY expected sicn:',expected_conc
      print*,'FY sicn lat lon:',llat,llon
      endif
      if (any(expected_fy>1.0) .or. any(expected_fy<0.0)) then
      print*,'obstype FY expected fyn:',expected_fy,llat,llon
      print*,'FY fyn lat lon:',llat,llon
      endif

   end do 
   expected_obs = temp/max(temp1,1.0e-8)  !sum(aicen*fyn)/aice = FY % in the gridcell
else if (cat_signal == -3 ) then
   temp = 0.0_r8
   temp1= 0.0_r8
   do icat = 1,Ncat
      !reads in aicen 
      cat_signal_interm = 1
      base_offset = get_index_start(domain_id,get_varid_from_kind(QTY_SEAICE_CONCENTR))
      base_offset = base_offset + (icat-1) * Nx * Ny
      call lon_lat_interpolate(state_handle, ens_size, base_offset, llon, llat, obs_type, cat_signal_interm, expected_conc, istatus)
      !reads in Tsfcn
      cat_signal_interm = 1
      base_offset = get_index_start(domain_id,get_varid_from_kind(QTY_SEAICE_SURFACETEMP))
      base_offset = base_offset + (icat-1) * Nx * Ny
      call lon_lat_interpolate(state_handle, ens_size, base_offset, llon, llat, obs_type, cat_signal_interm, expected_tsfc, istatus)
      if (any(expected_conc<0.0) .or. any(expected_conc>1.0))then
      print*,'obstype TSFC expected sicn:',expected_conc
      print*,'TSFC sicn lat lon:',llat,llon
      endif
      if (any(expected_tsfc>50.0) .or. any(expected_tsfc<-100.0)) then
      print*,'obstype TSFC expected tsfcn:',expected_tsfc
      print*,'TSFC tsfcn lat lon:',llat,llon
      endif
      temp = temp + expected_conc * expected_tsfc  !sum(aicen*Tsfcn)
      temp1= temp1+ expected_conc                  !sum(aicen) = aice
   end do
   expected_obs = temp/max(temp1,1.0e-8)  !sum(aicen*Tsfcn)/aice = Tsfc ;averaged temperature over sea-ice covered portion
   if (any(expected_obs>50.0) .or. any(expected_obs<-100.0)) then
      print*,'obstype TSFC expected obs:',expected_obs
      print*,'TSFC tsfc lat lon:' ,llat,llon
      print*,'temp:',temp
      print*,'temp1:',temp1
   endif

else
    call lon_lat_interpolate(state_handle, ens_size, base_offset, llon, llat, obs_type, cat_signal, expected_obs, istatus)
      if (any(expected_obs<0.0))then
      print*,'obstype SIC expected concs:',expected_obs
      print*,'SIC sic negative lat lon:',llat,llon 
      endif
      if (any(expected_obs>1.0))then
      print*,'obstype SIC expected concs:',expected_obs
      print*,'SIC sic positive lat lon:',llat,llon 
      endif
endif

   

if (cat_signal == -1) then
      ! we need to know the aggregate sea ice concentration for these special cases
      base_offset = get_index_start(domain_id, get_varid_from_kind(QTY_SEAICE_CONCENTR))  
      call lon_lat_interpolate(state_handle, ens_size, base_offset, llon, llat, obs_type, cat_signal, expected_aggr_conc, istatus)
      expected_obs = expected_obs/max(expected_aggr_conc,1.0e-8)  ! hope this is allowed so we never divide by zero
      
      if (any(expected_aggr_conc<0.0) .or. any(expected_aggr_conc>1.0))then
      print*,'obstype SIT expected conc:',expected_aggr_conc
      print*,'SIT sic lat lon:',llat,llon
      endif
    
endif

if (debug > 1) print *, 'interp val, istatus = ', expected_obs, istatus

end subroutine model_interpolate

!------------------------------------------------------------------

! Four different types of grids are used here.  
! The dipole grid is referred to as a dipole grid and each 
! region is referred to as a quad, short for quadrilateral.  
! The tripole grid uses the same interpolation scheme as the
! dipole grid, and so for most of the code we refer to
! the tripole grid as a dipole grid.
! The longitude/latitude rectangular grid with possibly irregular
! spacing in latitude used for some applications and testing
! is referred to as the irregular grid and each region is 
! called a box.
! Finally, a regularly spaced longitude/latitude grid is used
! as a computational tool for interpolating from the dipole
! grid. This is referred to as the regular grid and each region
! is called a box. 
! All grids are referenced by the index of the lower left corner
! of the quad or box.

! The dipole grid is assumed to be global for all applications.
! The irregular grid is also assumed to be global east
! west for all applications.

!------------------------------------------------------------------
! CMB notes: changed to deal with need to aggregate over categories
! offset is index of variable block w/o regard to lon, lat, or cat
subroutine lon_lat_interpolate(state_handle, ens_size, offset, lon, lat, var_type, cat_signal, expected_obs, istatus)
type(ensemble_type), intent(in)  :: state_handle
integer,             intent(in)  :: ens_size
integer(i8),         intent(in)  :: offset 
real(r8),            intent(in)  :: lon, lat
integer,             intent(in)  :: var_type
integer,             intent(in)  :: cat_signal
real(r8),            intent(out) :: expected_obs(ens_size)
integer,             intent(out) :: istatus(ens_size)

! Subroutine to interpolate to a lon lat location given the state vector
! via state_handle. This works just on one horizontal slice.

! Local storage
integer  :: lat_bot, lat_top, lon_bot, lon_top, num_inds, start_ind
integer  :: x_ind, y_ind
real(r8) :: x_corners(4), y_corners(4)
real(r8) :: p(4,ens_size), xbot(ens_size), xtop(ens_size)
real(r8) :: work_expected_obs(ens_size)
real(r8) :: lon_fract, lat_fract
logical  :: masked
integer  :: quad_status
integer  :: e, iterations, Niterations
integer(i8) :: next_offset 

if ( .not. module_initialized ) call static_init_model

! Succesful return has istatus of 0
istatus = 0

! Get the lower left corner for either grid type
if(dipole_grid) then
   ! Figure out which of the regular grid boxes this is in
   call get_reg_box_indices(lon, lat, x_ind, y_ind)

   ! Is this on the U or T grid?
   if(is_on_ugrid(var_type)) then
      ! On U grid
      num_inds =  u_dipole_num  (x_ind, y_ind)
      start_ind = u_dipole_start(x_ind, y_ind)

      ! If there are no quads overlapping, can't do interpolation
      if(num_inds == 0) then
         istatus = 1
         return
      endif

      ! Search the list of quads to see if (lon, lat) is in one
      call get_dipole_quad(lon, lat, ulon, ulat, num_inds, start_ind, &
         u_dipole_lon_list, u_dipole_lat_list, lon_bot, lat_bot, quad_status)
      ! Fail on bad istatus return
      if(quad_status /= 0) then
         istatus = quad_status
         return
      endif

      ! Getting corners for accurate interpolation
      call get_quad_corners(ulon, lon_bot, lat_bot, x_corners)
      call get_quad_corners(ulat, lon_bot, lat_bot, y_corners)

      ! Fail if point is in one of the U boxes that go through the
      ! pole (this could be fixed up if necessary)
      if(lat_bot == u_pole_y .and. (lon_bot == pole_x -1 .or. &
         lon_bot == pole_x)) then
         istatus = 4
         return
      endif

   else
      ! On T grid
      num_inds =  t_dipole_num  (x_ind, y_ind)
      start_ind = t_dipole_start(x_ind, y_ind)

      ! If there are no quads overlapping, can't do interpolation
      if(num_inds == 0) then
         istatus = 1
         return
      endif

      call get_dipole_quad(lon, lat, tlon, tlat, num_inds, start_ind, &
         t_dipole_lon_list, t_dipole_lat_list, lon_bot, lat_bot, quad_status)

      ! Fail on bad istatus return
      if(quad_status /= 0) then
         istatus = quad_status
         return
      endif

      ! Fail if point is in T box that covers pole
      if(lon_bot == pole_x .and. lat_bot == t_pole_y) then
         istatus = 5
         return
      endif

      ! Getting corners for accurate interpolation
      call get_quad_corners(tlon, lon_bot, lat_bot, x_corners)
      call get_quad_corners(tlat, lon_bot, lat_bot, y_corners)

   endif

else
   ! This is an irregular grid
   ! U and V are on velocity grid
   if (is_on_ugrid(var_type)) then
      ! Get the corner indices and the fraction of the distance between
      call get_irreg_box(lon, lat, ulon, ulat, &
         lon_bot, lat_bot, lon_fract, lat_fract, quad_status)
   else
      ! Eta, T and S are on the T grid
      ! Get the corner indices
      call get_irreg_box(lon, lat, tlon, tlat, &
         lon_bot, lat_bot, lon_fract, lat_fract, quad_status)
   endif

   ! Return passing through error status
   if(quad_status /= 0) then
      istatus = quad_status
      return
   endif

endif

! Find the indices to get the values for interpolating
lat_top = lat_bot + 1
if(lat_top > ny) then
   istatus = 2
   return
endif

! Watch for wraparound in longitude
lon_top = lon_bot + 1
if(lon_top > nx) lon_top = 1

if ( cat_signal < 1 )  then
   Niterations = Ncat ! only iterate if aggregating over all types
else
   Niterations = 1 ! no need to iterate
endif

work_expected_obs = 0.0_r8
expected_obs = 0.0_r8

do iterations = 1, Niterations

   ! FIXME: this should use the state structure routine 'get_dart_vector_index'
   ! to get the start of the next category layer.  this code assumes it knows
   ! exactly how the state vector is laid out (reasonable, but might not be true
   ! in future versions of dart.)
   next_offset = offset + (iterations-1) * Nx * Ny 

   ! Get the values at the four corners of the box or quad
   ! Corners go around counterclockwise from lower left
   p(1, :) = get_val(lon_bot, lat_bot, nx, state_handle, next_offset, ens_size, var_type, masked)
   if(masked) then
      istatus = 3
      return
   endif
   
   p(2, :) = get_val(lon_top, lat_bot, nx, state_handle, next_offset, ens_size, var_type, masked)
   if(masked) then
      istatus = 3
      return
   endif
   
   p(3, :) = get_val(lon_top, lat_top, nx, state_handle, next_offset, ens_size, var_type, masked)
   if(masked) then
      istatus = 3
      return
   endif
   
   p(4, :) = get_val(lon_bot, lat_top, nx, state_handle, next_offset, ens_size, var_type, masked)
   if(masked) then
      istatus = 3
      return
   endif
   
   ! Full bilinear interpolation for quads
   if(dipole_grid) then
      do e = 1, ens_size
         call quad_bilinear_interp(lon, lat, x_corners, y_corners, p(:,e), ens_size, work_expected_obs(e))
      enddo
   else
      ! Rectangular bilinear interpolation - horizontal plane only
      xbot = p(1, :) + lon_fract * (p(2, :) - p(1, :))  ! bot is really south
      xtop = p(4, :) + lon_fract * (p(3, :) - p(4, :))  ! top is really north
      ! Now interpolate in latitude
      work_expected_obs = xbot + lat_fract * (xtop - xbot)
   endif

   expected_obs = expected_obs+work_expected_obs

enddo

end subroutine lon_lat_interpolate

!------------------------------------------------------------
! CMB changed so bathymetry check is land check only, height was only used 
! for masking below bathymetry, not needed in sea ice so removed

function get_val(lon_index, lat_index, nlon, state_handle, offset, &
                 ens_size, var_type, masked)

! Returns the index in state vecture structure of a variable at a single level 
! given the lat and lon indices. Used by lon_lat_interpolate only
! 'masked' returns true if this is NOT a valid grid location (e.g. land)
 integer,             intent(in)  :: lon_index, lat_index, nlon, var_type
 type(ensemble_type), intent(in)  :: state_handle
 integer(i8),         intent(in)  :: offset  ! index of the variable block
 integer,             intent(in)  :: ens_size
 logical,             intent(out) :: masked  ! T = land, F = ocean

 real(r8)    :: get_val(ens_size)
 integer(i8) :: state_index

if ( .not. module_initialized ) call static_init_model

! check for land and return if not valid water cell.
if(is_dry_land(var_type, lon_index, lat_index)) then
   masked = .true. ! cell is land
   get_val = MISSING_R8
   return
endif

masked = .false.  ! cell is water

!>@todo FIXME: this should call get_dart_vector_index() to convert from lat,lon,cat
! to offset in the state vector.
! this code assumes it knows the layout (lons varying most rapidly)
! state index must be 8byte integer
state_index = int(lat_index - 1,i8)*int(nlon,i8) + int(lon_index,i8) + int(offset-1,i8)

! this function gets the state vector value for each ensemble member
get_val = get_state(state_index, state_handle) 

end function get_val

!------------------------------------------------------------

subroutine get_irreg_box(lon, lat, lon_array, lat_array, &
                         found_x, found_y, lon_fract, lat_fract, istatus)

 real(r8),   intent(in) :: lon, lat
 real(r8),   intent(in) :: lon_array(nx, ny), lat_array(nx, ny)
 real(r8),  intent(out) :: lon_fract, lat_fract
 integer,   intent(out) :: found_x, found_y, istatus

! Given a longitude and latitude of a point (lon and lat) and the
! longitudes and latitudes of the lower left corner of the regular grid
! boxes, gets the indices of the grid box that contains the point and
! the fractions along each direction for interpolation.

! Local storage
integer  :: lat_status, lon_top, lat_top

! Succesful return has istatus of 0
istatus = 0

! Get latitude box boundaries
call lat_bounds(lat, ny, lat_array, found_y, lat_top, lat_fract, lat_status)

! Check for error on the latitude interpolation
if(lat_status /= 0) then
   istatus = 1
   return
endif

! Find out what longitude box and fraction
call lon_bounds(lon, nx, lon_array, found_x, lon_top, lon_fract)

end subroutine get_irreg_box

!------------------------------------------------------------

subroutine lon_bounds(lon, nlons, lon_array, bot, top, fract)
 real(r8),    intent(in) :: lon
 integer,     intent(in) :: nlons
 real(r8),    intent(in) :: lon_array(:, :)
 integer,    intent(out) :: bot, top
 real(r8),   intent(out) :: fract

! Given a longitude lon, the array of longitudes for grid boundaries, and the
! number of longitudes in the grid, returns the indices of the longitude
! below and above the location longitude and the fraction of the distance
! between. It is assumed that the longitude wraps around for a global grid. 
! Since longitude grids are going to be regularly spaced, this could be made more efficient.
! Algorithm fails for a silly grid that has only two longitudes separated by 180 degrees.

! Local storage
integer  :: i
real(r8) :: dist_bot, dist_top

if ( .not. module_initialized ) call static_init_model

! This is inefficient, someone could clean it up since longitudes are regularly spaced
! But note that they don't have to start at 0
do i = 2, nlons
   dist_bot = lon_dist(lon, lon_array(i - 1, 1))
   dist_top = lon_dist(lon, lon_array(i, 1))
   if(dist_bot <= 0 .and. dist_top > 0) then
      bot = i - 1
      top = i
      fract = abs(dist_bot) / (abs(dist_bot) + dist_top)
      return
   endif
enddo

! Falling off the end means it's in between; wraparound
bot = nlons
top = 1
dist_bot = lon_dist(lon, lon_array(bot, 1))
dist_top = lon_dist(lon, lon_array(top, 1)) 
fract = abs(dist_bot) / (abs(dist_bot) + dist_top)

end subroutine lon_bounds

!-------------------------------------------------------------

subroutine lat_bounds(lat, nlats, lat_array, bot, top, fract, istatus)
 real(r8),   intent(in) :: lat
 integer,    intent(in) :: nlats
 real(r8),   intent(in) :: lat_array(:, :)
 integer,   intent(out) :: bot, top
 real(r8),  intent(out) :: fract
 integer,   intent(out) :: istatus

! Given a latitude lat, the array of latitudes for grid boundaries, and the
! number of latitudes in the grid, returns the indices of the latitude
! below and above the location latitude and the fraction of the distance
! between. istatus is returned as 0 unless the location latitude is 
! south of the southernmost grid point (1 returned) or north of the 
! northernmost (2 returned). If one really had lots of polar obs would 
! want to worry about interpolating around poles.

! Local storage
integer :: i

if ( .not. module_initialized ) call static_init_model

! Success should return 0, failure a positive number.
istatus = 0

! Check for too far south or north
if(lat < lat_array(1, 1)) then
   istatus = 1
   return
else if(lat > lat_array(1, nlats)) then
   istatus = 2
   return
endif

! In the middle, search through
do i = 2, nlats
   if(lat <= lat_array(1, i)) then
      bot = i - 1
      top = i
      fract = (lat - lat_array(1, bot)) / (lat_array(1, top) - lat_array(1, bot))
      return
   endif
enddo

! Shouldn't get here. Might want to fail really hard through error handler
istatus = 40

end subroutine lat_bounds

!------------------------------------------------------------------

function lon_dist(lon1, lon2)
 real(r8), intent(in) :: lon1, lon2
 real(r8)             :: lon_dist

! Returns the smallest signed distance between lon1 and lon2 on the sphere
! If lon1 is less than 180 degrees east of lon2 the distance is negative
! If lon1 is less than 180 degrees west of lon2 the distance is positive

if ( .not. module_initialized ) call static_init_model

lon_dist = lon2 - lon1
if(lon_dist >= -180.0_r8 .and. lon_dist <= 180.0_r8) then
   return
else if(lon_dist < -180.0_r8) then
   lon_dist = lon_dist + 360.0_r8
else
   lon_dist = lon_dist - 360.0_r8
endif

end function lon_dist

!------------------------------------------------------------

subroutine get_dipole_quad(lon, lat, qlons, qlats, num_inds, start_ind, &
                           x_inds, y_inds, found_x, found_y, istatus)

 real(r8), intent(in)  :: lon, lat, qlons(:, :), qlats(:, :)
 integer,  intent(in)  :: num_inds, start_ind, x_inds(:), y_inds(:)
 integer,  intent(out) :: found_x, found_y, istatus

! Given the lon and lat of a point, and a list of the
! indices of the quads that might contain a point at (lon, lat), determines
! which quad contains the point.  istatus is returned as 0 if all went 
! well and 1 if the point was not found to be in any of the quads.

integer :: i, my_index
real(r8) :: x_corners(4), y_corners(4)

istatus = 0

! Loop through all the quads and see if the point is inside
do i = 1, num_inds
   my_index = start_ind + i - 1
   call get_quad_corners(qlons, x_inds(my_index), y_inds(my_index), x_corners)
   call get_quad_corners(qlats, x_inds(my_index), y_inds(my_index), y_corners)

   ! Ssearch in this individual quad
   if(in_quad(lon, lat, x_corners, y_corners)) then
      found_x = x_inds(my_index)
      found_y = y_inds(my_index)
      return
   endif
enddo

! Falling off the end means search failed, return istatus 1
istatus = 1

end subroutine get_dipole_quad

!------------------------------------------------------------

function in_quad(lon, lat, x_corners, y_corners)
 real(r8), intent(in)  :: lon, lat, x_corners(4), y_corners(4)
 logical               :: in_quad

! Return in_quad true if the point (lon, lat) is in the quad with 
! the given corners.

! Do this by line tracing in latitude for now. For non-pole point, want a vertical
! line from the lon, lat point to intersect a side of the quad both above
! and below the point.

real(r8) :: x(2), y(2)
logical  :: cant_be_in_box, in_box
integer  :: intercepts_above(4), intercepts_below(4), i
integer  :: num_above, num_below

! Default answer is point is not in quad
in_quad = .false.

! Loop through the sides and compute intercept (if any) with a vertical line
! from the point. This line has equation x=lon.
do i = 1, 4
   ! Load up the sides endpoints
   if(i <= 3) then
      x(1:2) = x_corners(i:i+1)
      y(1:2) = y_corners(i:i+1)
   else
      x(1) = x_corners(4)
      x(2) = x_corners(1)
      y(1) = y_corners(4)
      y(2) = y_corners(1)
   endif

   ! Check to see how a vertical line from the point is related to this side
   call line_intercept(x, y, lon, lat, cant_be_in_box, in_box, intercepts_above(i), &
      intercepts_below(i))

   ! If cant_be_in_box is true, can return right away
   if(cant_be_in_box) then
      in_quad = .false.
      return
   ! Return true if on a side
   else if(in_box) then
      in_quad = .true.
      return
   endif

enddo

! See if the line intercepted a side of the quad both above and below
num_above = sum(intercepts_above)
num_below = sum(intercepts_below)

if(num_above > 0 .and. num_below > 0) then
   in_quad = .true.
endif

end function in_quad

!------------------------------------------------------------

subroutine line_intercept(side_x_in, side_y, x_point_in, y_point, &
                          cant_be_in_box, in_box, intercept_above, intercept_below)

 real(r8), intent(in)  :: side_x_in(2), side_y(2), x_point_in, y_point
 logical,  intent(out) :: cant_be_in_box, in_box
 integer,  intent(out) :: intercept_above, intercept_below

! Find the intercept of a vertical line from point (x_point, y_point) and
! a line segment with endpoints side_x and side_y.
! For a given side have endpoints (side_x1, side_y1) and (side_x2, side_y2)
! so equation of segment is y = side_y1 + m(x-side_x1) for y 
! between side_y1 and side_y2.
! Intersection of vertical line and line containing side 
! occurs at y = side_y1 + m(x_point - side_x1); need this
! y to be between side_y1 and side_y2.
! If the vertical line is colinear with the side but the point is not on the side, return
! cant_be_in_box as true. If the point is on the side, return in_box true.
! If the intersection of the vertical line and the side occurs at a point above
! the given point, return 1 for intercept_above. If the intersection occurs 
! below, return 1 for intercept_below. If the vertical line does not intersect
! the segment, return false and 0 for all intent out arguments.

! WARNING: CERTAINLY A PROBLEM FOR THE POLE BOX!!! POLE BOX COULD
! HAVE SIDES THAT ARE LONGER THAN 180. For now pole boxes are excluded.

! This can probably be made much cleaner and more efficient.

real(r8) :: slope, y_intercept, side_x(2), x_point

! May have to adjust the longitude intent in values, so copy
side_x = side_x_in
x_point = x_point_in

! See if the side wraps around in longitude
if(maxval(side_x) - minval(side_x) > 180.0_r8) then
   if(side_x(1) < 180.0_r8)  side_x(1) =  side_x(1) + 360.0_r8
   if(side_x(2) < 180.0_r8)  side_x(2) =  side_x(2) + 360.0_r8
   if(x_point < 180.0_r8) x_point = x_point + 360.0_r8
endif

! Initialize the default returns 
cant_be_in_box   = .false.
in_box           = .false.
intercept_above = 0
intercept_below = 0

! First easy check, if x_point is not between endpoints of segment doesn't intersect
if(x_point < minval(side_x) .or. x_point > maxval(side_x)) return

! Otherwise line must intersect the segment

! First subblock, slope is undefined
if(side_x(2) == side_x(1)) then
   ! The line is colinear with the side
   ! If y_point is between endpoints then point is on this side
   if(y_point <= maxval(side_y) .and. y_point >= minval(side_y)) then
      in_box = .true.
      return
   ! If not on side but colinear with side, point cant be in quad
   else
      cant_be_in_box = .true.
      return
   endif

else

   ! Second possibility; slope is defined
   ! FIXME: watch out for numerical instability.
   ! near-zero x's and large side_y's may cause overflow
   slope = (side_y(2) - side_y(1)) / (side_x(2) - side_x(1))

   ! Intercept of vertical line through is at x_point and...
   y_intercept = side_y(1) + slope * (x_point - side_x(1))

   ! Intersects the segment, is it above, below, or at the point
   if(y_intercept == y_point) then
      in_box = .true.
      return
   else if(y_intercept > y_point) then
      intercept_above = 1
      return
   else
      intercept_below = 1
      return
   endif
endif

end subroutine line_intercept

!------------------------------------------------------------

subroutine quad_bilinear_interp(lon_in, lat, x_corners_in, y_corners, &
                                p, ens_size, expected_obs)

 real(r8),  intent(in) :: lon_in, lat, x_corners_in(4), y_corners(4), p(4)
 integer,   intent(in) :: ens_size
 real(r8), intent(out) :: expected_obs

! Given a longitude and latitude (lon_in, lat), the longitude and
! latitude of the 4 corners of a quadrilateral and the values at the
! four corners, interpolates to (lon_in, lat) which is assumed to
! be in the quad. This is done by bilinear interpolation, fitting
! a function of the form a + bx + cy + dxy to the four points and 
! then evaluating this function at (lon, lat). The fit is done by
! solving the 4x4 system of equations for a, b, c, and d. The system
! is reduced to a 3x3 by eliminating a from the first three equations
! and then solving the 3x3 before back substituting. There is concern
! about the numerical stability of this implementation. Implementation
! checks showed accuracy to seven decimal places on all tests.

integer :: i
real(r8) :: m(3, 3), v(3), r(3), a, x_corners(4), lon
! real(r8) :: lon_mean

! Watch out for wraparound on x_corners.
lon = lon_in
x_corners = x_corners_in

! See if the side wraps around in longitude. If the corners longitudes
! wrap around 360, then the corners and the point to interpolate to
! must be adjusted to be in the range from 180 to 540 degrees.
if(maxval(x_corners) - minval(x_corners) > 180.0_r8) then
   if(lon < 180.0_r8) lon = lon + 360.0_r8
   do i = 1, 4
      if(x_corners(i) < 180.0_r8) x_corners(i) = x_corners(i) + 360.0_r8
   enddo
endif


!*******
! Problems with extremes in polar cell interpolation can be reduced
! by this block, but it is not clear that it is needed for actual
! ocean grid data
! Find the mean longitude of corners and remove
!!!lon_mean = sum(x_corners) / 4.0_r8
!!!x_corners = x_corners - lon_mean
!!!lon = lon - lon_mean
! Multiply everybody by the cos of the latitude
!!!do i = 1, 4
   !!!x_corners(i) = x_corners(i) * cos(y_corners(i) * deg2rad)
!!!enddo
!!!lon = lon * cos(lat * deg2rad)

!*******


! Fit a surface and interpolate; solve for 3x3 matrix
do i = 1, 3
   ! Eliminate a from the first 3 equations
   m(i, 1) = x_corners(i) - x_corners(i + 1)
   m(i, 2) = y_corners(i) - y_corners(i + 1)
   m(i, 3) = x_corners(i)*y_corners(i) - x_corners(i + 1)*y_corners(i + 1)
   v(i) = p(i) - p(i + 1)
enddo

! Solve the matrix for b, c and d
call mat3x3(m, v, r)

! r contains b, c, and d; solve for a
a = p(4) - r(1) * x_corners(4) - r(2) * y_corners(4) - &
   r(3) * x_corners(4)*y_corners(4)


!----------------- Implementation test block
! When interpolating on dipole x3 never exceeded 1e-9 error in this test
!!!do i = 1, 4
   !!!interp_val = a + r(1)*x_corners(i) + r(2)*y_corners(i)+ r(3)*x_corners(i)*y_corners(i)
   !!!if(abs(interp_val - p(i)) > 1e-9) then
      !!!write(*, *) 'large interp residual ', interp_val - p(i)
   !!!endif
!!!enddo
!----------------- Implementation test block


! Now do the interpolation
expected_obs = a + r(1)*lon + r(2)*lat + r(3)*lon*lat

!********
! Avoid exceeding maxima or minima as stopgap for poles problem
! When doing bilinear interpolation in quadrangle, can get interpolated
! values that are outside the range of the corner values
if(expected_obs > maxval(p)) then
   expected_obs = maxval(p)
else if(expected_obs < minval(p)) then
   expected_obs = minval(p)
endif
!********

end subroutine quad_bilinear_interp

!------------------------------------------------------------

subroutine mat3x3(m, v, r)
 real(r8),  intent(in) :: m(3, 3), v(3)
 real(r8), intent(out) :: r(3)

! Solves rank 3 linear system mr = v for r
! using Cramer's rule. This isn't the best choice
! for speed or numerical stability so might want to replace
! this at some point.

real(r8) :: m_sub(3, 3), numer, denom
integer  :: i

! Compute the denominator, det(m)
denom = deter3(m)

! Loop to compute the numerator for each component of r
do i = 1, 3
   m_sub = m
   m_sub(:, i) = v   
   numer = deter3(m_sub)
   r(i) = numer / denom
enddo

end subroutine mat3x3

!------------------------------------------------------------

function deter3(m)
 real(r8), intent(in) :: m(3, 3)
 real(r8)             :: deter3

! Computes determinant of 3x3 matrix m

deter3 = m(1,1)*m(2,2)*m(3,3) + m(1,2)*m(2,3)*m(3,1) + &
         m(1,3)*m(2,1)*m(3,2) - m(3,1)*m(2,2)*m(1,3) - &
         m(1,1)*m(2,3)*m(3,2) - m(3,3)*m(2,1)*m(1,2)

end function deter3

!------------------------------------------------------------------
!> Returns the the time step of the model; the smallest increment
!> in time that the model is capable of advancing the state in a given
!> implementation. This interface is required for all applications.

function shortest_time_between_assimilations()
 type(time_type) :: shortest_time_between_assimilations

if ( .not. module_initialized ) call static_init_model

shortest_time_between_assimilations = model_timestep

end function shortest_time_between_assimilations

!------------------------------------------------------------------
!> Given an integer index (index_in) to point in state vector structure, returns the
!> associated location, which is an array of indices for lat, lon, and cat. 
!> A second intent(out) optional argument kind
!> can be returned if the model has more than one type of field (for
!> instance temperature and zonal wind component). This interface is
!> required for all filter applications as it is required for computing
!> the distance between observations and state variables.

subroutine get_state_meta_data(index_in, location, var_type)

integer(i8),         intent(in)  :: index_in
type(location_type), intent(out) :: location
integer,             intent(out), optional :: var_type

real(r8) :: lat, lon, rcat
integer  :: lon_index, lat_index, cat_index, local_var, var_id

if ( .not. module_initialized ) call static_init_model

call get_model_variable_indices(index_in, lon_index, lat_index, cat_index, var_id=var_id)
call get_state_kind(var_id, local_var)

if (is_on_ugrid(local_var)) then
   lon = ULON(lon_index, lat_index)
   lat = ULAT(lon_index, lat_index)
else
   lon = TLON(lon_index, lat_index)
   lat = TLAT(lon_index, lat_index)
endif

if (debug > 5) print *, 'lon, lat, cat_index = ', lon, lat, cat_index
rcat     = cat_index*1.0_r8
location = set_location(lon, lat, rcat, VERTISLEVEL)

if (present(var_type)) then
   var_type = local_var
   if(is_dry_land(var_type, lon_index, lat_index)) then
      var_type = QTY_DRY_LAND  
   endif
endif

end subroutine get_state_meta_data

!--------------------------------------------------------------------

function get_varid_from_kind(dart_kind)

integer, intent(in) :: dart_kind
integer             :: get_varid_from_kind

! given a kind, return what variable number it is

integer :: i

do i = 1, get_num_variables(domain_id)
   if (dart_kind == state_kinds_list(i)) then
      get_varid_from_kind = i
      return
   endif
end do

if (debug > 1) then
   write(string1, *) 'Kind ', dart_kind, ' not found in state vector'
   write(string2, *) 'AKA ', get_name_for_quantity(dart_kind), ' not found in state vector'
   call error_handler(E_MSG,'get_varid_from_kind', string1, &
                      source, revision, revdate, text2=string2)
endif

get_varid_from_kind = -1

end function get_varid_from_kind


!------------------------------------------------------------------

subroutine get_state_kind(var_ind, var_type)
 integer, intent(in)  :: var_ind
 integer, intent(out) :: var_type

! Given an integer index into the state vector structure, returns the kind,
! and both the starting offset for this kind, as well as the offset into
! the block of this kind.

if ( .not. module_initialized ) call static_init_model

var_type = state_kinds_list(var_ind)

end subroutine get_state_kind

!------------------------------------------------------------------

subroutine get_state_kind_inc_dry(index_in, var_type)
 integer(i8), intent(in)  :: index_in
 integer,     intent(out) :: var_type

! Given an integer index into the state vector structure, returns the
! type, taking into account the ocean bottom and dry land.

integer :: lon_index, lat_index, depth_index, var_id

if ( .not. module_initialized ) call static_init_model

call get_model_variable_indices(index_in, lon_index, lat_index, depth_index, var_id=var_id)
call get_state_kind(var_id, var_type)

! if on land, replace type with dry land.
if(is_dry_land(var_type, lon_index, lat_index)) then
   var_type = QTY_DRY_LAND
endif

end subroutine get_state_kind_inc_dry

!------------------------------------------------------------------

subroutine end_model()

! Shutdown and clean-up.

! assume if one is allocated, they all were.  if no one ever
! called the init routine, don't try to dealloc something that
! was never alloc'd.
if (allocated(ULAT)) deallocate(ULAT, ULON, TLAT, TLON, KMT, KMU, HT, HU)

end subroutine end_model

!------------------------------------------------------------------
!> Writes the model-specific attributes to a netCDF file.
!> This includes coordinate variables and some metadata, but NOT
!> the model state vector.

subroutine nc_write_model_atts( ncid, domain_id ) 

integer, intent(in) :: ncid      ! netCDF file identifier
integer, intent(in) :: domain_id

! for the dimensions and coordinate variables
integer :: NlonDimID, NlatDimID, NcatDimID
integer :: ulonVarID, ulatVarID, tlonVarID, tlatVarID
integer :: KMTVarID, KMUVarID

! variables for the namelist output
integer, parameter :: MAXLINELEN = 128
character(len=8), parameter :: cice_namelist_file = 'cice_in'
character(len=MAXLINELEN), allocatable, dimension(:) :: textblock
integer :: LineLenDimID, nlinesDimID, nmlVarID
integer :: nlines, linelen
logical :: has_cice_namelist

integer :: i
character(len=256) :: filename

if ( .not. module_initialized ) call static_init_model

!--------------------------------------------------------------------
! we only have a netcdf handle here so we do not know the filename
! or the fortran unit number.  but construct a string with at least
! the netcdf handle, so in case of error we can trace back to see
! which netcdf file is involved.
!--------------------------------------------------------------------

write(filename,*) 'ncid', ncid

!-------------------------------------------------------------------------------
! make sure ncid refers to an open netCDF file, 
! and then put into define mode.
!-------------------------------------------------------------------------------

call nc_begin_define_mode(ncid)

!-------------------------------------------------------------------------------
! Write Global Attributes 
!-------------------------------------------------------------------------------

call nc_add_global_creation_time(ncid)

!-------------------------------------------------------------------------------
! Determine shape of auxiliary namelist
!-------------------------------------------------------------------------------

call find_textfile_dims(cice_namelist_file, nlines, linelen)
if (nlines > 0) then
  has_cice_namelist = .true.
else
  has_cice_namelist = .false.
endif

if (debug > 0) print *, 'cice namelist: nlines, linelen = ', nlines, linelen
  
if (has_cice_namelist) then 
   allocate(textblock(nlines))
   textblock = ''

   call nc_check(nf90_def_dim(ncid=ncid, name='linelength', &
                 len = MAXLINELEN, dimid = LineLenDimID), &
                 'nc_write_model_atts', 'def_dim linelength ')

   call nc_check(nf90_def_dim(ncid=ncid, name='nlines', &
                 len = nlines, dimid = nlinesDimID), &
                 'nc_write_model_atts', 'def_dim nlines ')

   call nc_check(nf90_def_var(ncid,name=cice_namelist_file, xtype=nf90_char,    &
                 dimids = (/ linelenDimID, nlinesDimID /),  varid=nmlVarID), &
                 'nc_write_model_atts', 'def_var cice_in')

   call nc_check(nf90_put_att(ncid, nmlVarID, 'long_name',       &
                 'contents of cice_in namelist'), 'nc_write_model_atts', 'put_att cice_in long_name')
   call nc_check(nf90_put_att(ncid, nmlVarID, 'original file name',       &
                 cice_namelist_file), 'nc_write_model_atts', 'put_att cice_in filename')

endif

call nc_add_global_attribute(ncid, "model_source"  , source )
call nc_add_global_attribute(ncid, "model_revision", revision )
call nc_add_global_attribute(ncid, "model_revdate" , revdate )
call nc_add_global_attribute(ncid, "model"         , "CICE")

!----------------------------------------------------------------------------
! Define the new dimensions IDs
!----------------------------------------------------------------------------

call nc_check(nf90_def_dim(ncid, name='i', &
       len = Nx, dimid = NlonDimID),'nc_write_model_atts', 'i def_dim '//trim(filename))
call nc_check(nf90_def_dim(ncid, name='j', &
       len = Ny, dimid = NlatDimID),'nc_write_model_atts', 'j def_dim '//trim(filename))
call nc_check(nf90_def_dim(ncid, name='k', &
       len = Ncat, dimid = NcatDimID),'nc_write_model_atts', 'k def_dim '//trim(filename))

!----------------------------------------------------------------------------
! Create the (empty) Coordinate Variables and the Attributes
!----------------------------------------------------------------------------

! U,V Grid Longitudes
call nc_check(nf90_def_var(ncid,name='ULON', xtype=nf90_real, &
              dimids=(/ NlonDimID, NlatDimID /), varid=ulonVarID),&
              'nc_write_model_atts', 'ULON def_var '//trim(filename))
call nc_check(nf90_put_att(ncid,  ulonVarID, 'long_name', 'longitudes of U,V grid'), &
              'nc_write_model_atts', 'ULON long_name '//trim(filename))
call nc_check(nf90_put_att(ncid,  ulonVarID, 'cartesian_axis', 'X'),  &
              'nc_write_model_atts', 'ULON cartesian_axis '//trim(filename))
call nc_check(nf90_put_att(ncid,  ulonVarID, 'units', 'degrees_east'), &
              'nc_write_model_atts', 'ULON units '//trim(filename))
call nc_check(nf90_put_att(ncid,  ulonVarID, 'valid_range', (/ 0.0_r8, 360.0_r8 /)), &
              'nc_write_model_atts', 'ULON valid_range '//trim(filename))

! U,V Grid Latitudes
call nc_check(nf90_def_var(ncid,name='ULAT', xtype=nf90_real, &
              dimids=(/ NlonDimID, NlatDimID /), varid=ulatVarID),&
              'nc_write_model_atts', 'ULAT def_var '//trim(filename))
call nc_check(nf90_put_att(ncid,  ulatVarID, 'long_name', 'latitudes of U,V grid'), &
              'nc_write_model_atts', 'ULAT long_name '//trim(filename))
call nc_check(nf90_put_att(ncid,  ulatVarID, 'cartesian_axis', 'Y'),   &
              'nc_write_model_atts', 'ULAT cartesian_axis '//trim(filename))
call nc_check(nf90_put_att(ncid,  ulatVarID, 'units', 'degrees_north'),  &
              'nc_write_model_atts', 'ULAT units '//trim(filename))
call nc_check(nf90_put_att(ncid,  ulatVarID,'valid_range',(/ -90.0_r8, 90.0_r8 /)), &
              'nc_write_model_atts', 'ULAT valid_range '//trim(filename))

! Tracer Grid Longitudes
call nc_check(nf90_def_var(ncid,name='TLON', xtype=nf90_real, &
              dimids=(/ NlonDimID, NlatDimID /), varid=tlonVarID),&
              'nc_write_model_atts', 'TLON def_var '//trim(filename))
call nc_check(nf90_put_att(ncid, tlonVarID, 'long_name', 'longitudes of tracer grid'), &
              'nc_write_model_atts', 'TLON long_name '//trim(filename))
call nc_check(nf90_put_att(ncid, tlonVarID, 'cartesian_axis', 'X'),   &
              'nc_write_model_atts', 'TLON cartesian_axis '//trim(filename))
call nc_check(nf90_put_att(ncid, tlonVarID, 'units', 'degrees_east'),  &
              'nc_write_model_atts', 'TLON units '//trim(filename))
call nc_check(nf90_put_att(ncid, tlonVarID, 'valid_range', (/ 0.0_r8, 360.0_r8 /)), &
              'nc_write_model_atts', 'TLON valid_range '//trim(filename))

! Tracer Grid (center) Latitudes
call nc_check(nf90_def_var(ncid,name='TLAT', xtype=nf90_real, &
              dimids= (/ NlonDimID, NlatDimID /), varid=tlatVarID), &
              'nc_write_model_atts', 'TLAT def_var '//trim(filename))
call nc_check(nf90_put_att(ncid, tlatVarID, 'long_name', 'latitudes of tracer grid'), &
              'nc_write_model_atts', 'TLAT long_name '//trim(filename))
call nc_check(nf90_put_att(ncid, tlatVarID, 'cartesian_axis', 'Y'),   &
              'nc_write_model_atts', 'TLAT cartesian_axis '//trim(filename))
call nc_check(nf90_put_att(ncid, tlatVarID, 'units', 'degrees_north'),  &
              'nc_write_model_atts', 'TLAT units '//trim(filename))
call nc_check(nf90_put_att(ncid, tlatVarID, 'valid_range', (/ -90.0_r8, 90.0_r8 /)), &
              'nc_write_model_atts', 'TLAT valid_range '//trim(filename))

! Depth mask
call nc_check(nf90_def_var(ncid,name='KMT',xtype=nf90_int, &
              dimids= (/ NlonDimID, NlatDimID /), varid=KMTVarID), &
              'nc_write_model_atts', 'KMT def_var '//trim(filename))
call nc_check(nf90_put_att(ncid, KMTVarID, 'long_name', 'lowest valid depth index at grid centroids'), &
              'nc_write_model_atts', 'KMT long_name '//trim(filename))
call nc_check(nf90_put_att(ncid, KMTVarID, 'units', 'levels'),  &
              'nc_write_model_atts', 'KMT units '//trim(filename))
call nc_check(nf90_put_att(ncid, KMTVarID, 'positive', 'down'),  &
              'nc_write_model_atts', 'KMT units '//trim(filename))
call nc_check(nf90_put_att(ncid, KMTVarID, 'comment', &
               'more positive is closer to the center of the earth'),  &
              'nc_write_model_atts', 'KMT comment '//trim(filename))

! Depth mask
call nc_check(nf90_def_var(ncid,name='KMU',xtype=nf90_int, &
              dimids= (/ NlonDimID, NlatDimID /), varid=KMUVarID), &
              'nc_write_model_atts', 'KMU def_var '//trim(filename))
call nc_check(nf90_put_att(ncid, KMUVarID, 'long_name', 'lowest valid depth index at grid corners'), &
              'nc_write_model_atts', 'KMU long_name '//trim(filename))
call nc_check(nf90_put_att(ncid, KMUVarID, 'units', 'levels'),  &
              'nc_write_model_atts', 'KMU units '//trim(filename))
call nc_check(nf90_put_att(ncid, KMUVarID, 'positive', 'down'),  &
              'nc_write_model_atts', 'KMU units '//trim(filename))
call nc_check(nf90_put_att(ncid, KMUVarID, 'comment', &
               'more positive is closer to the center of the earth'),  &
              'nc_write_model_atts', 'KMU comment '//trim(filename))

! Finished with dimension/variable definitions, must end 'define' mode to fill.

call nc_end_define_mode(ncid)

!----------------------------------------------------------------------------
! Fill the coordinate variables
!----------------------------------------------------------------------------

call nc_check(nf90_put_var(ncid, ulonVarID, ULON ), &
             'nc_write_model_atts', 'ULON put_var '//trim(filename))
call nc_check(nf90_put_var(ncid, ulatVarID, ULAT ), &
             'nc_write_model_atts', 'ULAT put_var '//trim(filename))
call nc_check(nf90_put_var(ncid, tlonVarID, TLON ), &
             'nc_write_model_atts', 'TLON put_var '//trim(filename))
call nc_check(nf90_put_var(ncid, tlatVarID, TLAT ), &
             'nc_write_model_atts', 'TLAT put_var '//trim(filename))
call nc_check(nf90_put_var(ncid, KMTVarID, KMT ), &
             'nc_write_model_atts', 'KMT put_var '//trim(filename))
call nc_check(nf90_put_var(ncid, KMUVarID, KMU ), &
             'nc_write_model_atts', 'KMU put_var '//trim(filename))

!-------------------------------------------------------------------------------
! Record the cice_in namelist
!-------------------------------------------------------------------------------

if (has_cice_namelist) then
   call file_to_text(cice_namelist_file, textblock)
   call nc_check(nf90_put_var(ncid, nmlVarID, textblock ), &
                 'nc_write_model_atts', 'put_var nmlVarID')
   deallocate(textblock)
endif

!-------------------------------------------------------------------------------
! Flush the buffer and leave netCDF file open
!-------------------------------------------------------------------------------
call nc_synchronize_file(ncid)

end subroutine nc_write_model_atts


!-----------------------------------------------------------------------
!> writes the time of the current state  and (optionally) the time
!> that dictates the length of the forecast.
!>
!> @param ncfile_out name of the file
!> @param model_time the current time of the model state
!> @param adv_to_time the time in the future of the next assimilation.
!>

subroutine write_model_time(ncid, model_time, adv_to_time)

integer,         intent(in)           :: ncid
type(time_type), intent(in)           :: model_time
type(time_type), intent(in), optional :: adv_to_time

character(len=16), parameter :: routine = 'write_model_time'

integer :: io, varid, iyear, imonth, iday, ihour, imin, isec
integer :: seconds

if ( .not. module_initialized ) call static_init_model

if (present(adv_to_time)) then
   call get_date(adv_to_time, iyear, imonth, iday, ihour, imin, isec)
   write(string1,*)'CICE/DART not configured to advance CICE.'
   write(string2,*)'called with optional advance_to_time of'
   write(string3,'(i4.4,5(1x,i2.2))')iyear,imonth,iday,ihour,imin, isec
   call error_handler(E_ERR, routine, string1, &
              source, revision, revdate, text2=string2,text3=string3)
endif

call get_date(model_time, iyear, imonth, iday, ihour, imin, isec)

seconds = (ihour*60 + imin)*60 + isec

call nc_begin_define_mode(ncid)
call nc_add_global_attribute(ncid, 'nyr'   , iyear)
call nc_add_global_attribute(ncid, 'month' , imonth)
call nc_add_global_attribute(ncid, 'mday'  , iday)
call nc_add_global_attribute(ncid, 'sec'   , seconds)
call nc_end_define_mode(ncid)

end subroutine write_model_time


!------------------------------------------------------------------

subroutine pert_model_copies(state_ens_handle, ens_size, pert_amp, interf_provided)

 type(ensemble_type), intent(inout) :: state_ens_handle
 integer,             intent(in)    :: ens_size
 real(r8),            intent(in)    :: pert_amp
 logical,             intent(out)   :: interf_provided

! Perturbs state copies for generating initial ensembles.
! A model may choose to provide a NULL INTERFACE by returning
! .false. for the interf_provided argument. This indicates to
! the filter that if it needs to generate perturbed states, it
! may do so by adding a perturbation to each model state 
! variable independently. The interf_provided argument
! should be returned as .true. if the model wants to do its own
! perturbing of states.

integer     :: var_type
integer     :: j,i 
integer(i8) :: dart_index
real(r8)    :: random_number

! Storage for a random sequence for perturbing a single initial state
type(random_seq_type) :: random_seq

if ( .not. module_initialized ) call static_init_model

interf_provided = .true.

! Initialize random number sequence
call init_random_seq(random_seq, my_task_id())

! only perturb the actual ocean cells; leave the land and
! ocean floor values alone.
do i=1,state_ens_handle%my_num_vars
   dart_index = state_ens_handle%my_vars(i)
   call get_state_kind_inc_dry(dart_index, var_type)
   do j=1, ens_size
      if (var_type /= QTY_DRY_LAND) then
         state_ens_handle%copies(j,i) = random_gaussian(random_seq, &
            state_ens_handle%copies(j,i), &
            model_perturbation_amplitude)

      endif
   enddo
enddo

end subroutine pert_model_copies

!------------------------------------------------------------------

! CMB took out bathymetry assuming KMU>0 and KMT>0 for ocn

function is_dry_land(obs_type, lon_index, lat_index)  
 integer, intent(in)  :: obs_type
 integer, intent(in)  :: lon_index, lat_index
 logical              :: is_dry_land

! returns true if this point is land

logical :: is_ugrid

if ( .not. module_initialized ) call static_init_model

is_dry_land = .FALSE.    ! start out thinking everything is wet.

is_ugrid = is_on_ugrid(obs_type)
if ((      is_ugrid .and. 0 == KMU(lon_index, lat_index)) .or. &
    (.not. is_ugrid .and. 0 == KMT(lon_index, lat_index))) then
   is_dry_land = .TRUE.
   return
endif

end function is_dry_land

!------------------------------------------------------------------

function is_on_ugrid(obs_type)

integer, intent(in) :: obs_type
logical             :: is_on_ugrid

!  returns true if U, V -- everything else is on T grid

if ( .not. module_initialized ) call static_init_model

is_on_ugrid = .FALSE.

if ((obs_type == QTY_U_SEAICE_COMPONENT)  .or.  &
    (obs_type == QTY_V_SEAICE_COMPONENT)) is_on_ugrid = .TRUE.

end function is_on_ugrid

!------------------------------------------------------------------

function all_corners_wet(obs_kind, lon_ind, lat_ind)  

integer, intent(in)  :: obs_kind, lon_ind, lat_ind
logical :: all_corners_wet

integer :: lon_ind_p1

! returns true only if all of the corners are land
 
! set to fail so we can return early.
all_corners_wet = .false. 

! Have to worry about wrapping in longitude but not in latitude
lon_ind_p1 = lon_ind + 1
if(lon_ind_p1 > nx) lon_ind_p1 = 1

if (is_dry_land(obs_kind, lon_ind,    lat_ind)) return
if (is_dry_land(obs_kind, lon_ind_p1, lat_ind)) return
if (is_dry_land(obs_kind, lon_ind_p1, lat_ind+1)) return
if (is_dry_land(obs_kind, lon_ind,    lat_ind+1)) return 

all_corners_wet = .true.

end function all_corners_wet

!------------------------------------------------------------------
!>  Write the grid to a netcdf file for checking.

subroutine write_grid_netcdf()

integer :: ncid, NlonDimID, NlatDimID, NcatDimID
integer :: nlon, nlat
integer :: ulatVarID, ulonVarID, TLATvarid, TLONvarid
integer :: KMTvarid, KMUvarid

integer :: dimids(2);

if ( .not. module_initialized ) call static_init_model

nlon = size(ULAT,1)
nlat = size(ULAT,2)

call nc_check(nf90_create('dart_grid.nc', NF90_CLOBBER, ncid),'write_grid_netcdf')

! define dimensions

call nc_check(nf90_def_dim(ncid, 'i', nlon, NlonDimID),'write_grid_netcdf')
call nc_check(nf90_def_dim(ncid, 'j', nlat, NlatDimID),'write_grid_netcdf')
call nc_check(nf90_def_dim(ncid, 'k', Ncat, NcatDimID),'write_grid_netcdf')

dimids(1) = NlonDimID 
dimids(2) = NlatDimID 

! define variables

! FIXME: we should add attributes to say what units the grids are in (degrees).
call nc_check(nf90_def_var(ncid,  'KMT', nf90_int,     dimids,  KMTvarid),'write_grid_netcdf')
call nc_check(nf90_def_var(ncid,  'KMU', nf90_int,     dimids,  KMUvarid),'write_grid_netcdf')
call nc_check(nf90_def_var(ncid, 'ULON', nf90_double,  dimids, ulonVarID),'write_grid_netcdf')
call nc_check(nf90_def_var(ncid, 'ULAT', nf90_double,  dimids, ulatVarID),'write_grid_netcdf')
call nc_check(nf90_def_var(ncid, 'TLON', nf90_double,  dimids, TLONvarid),'write_grid_netcdf')
call nc_check(nf90_def_var(ncid, 'TLAT', nf90_double,  dimids, TLATvarid),'write_grid_netcdf')

call nc_check(nf90_put_att(ncid,ulonVarID,'long_name','U,V grid lons'), &
                                                     'write_grid_netcdf')
call nc_check(nf90_put_att(ncid,ulatVarID,'long_name','U,V grid lats'), &
                                                     'write_grid_netcdf')
call nc_check(nf90_put_att(ncid,tlonVarID,'long_name','T grid lons'), &
                                                     'write_grid_netcdf')
call nc_check(nf90_put_att(ncid,tlatVarID,'long_name','T grid lats'), &
                                                    'write_grid_netcdf')

call nc_check(nf90_enddef(ncid),'write_grid_netcdf')

! fill variables

call nc_check(nf90_put_var(ncid,  KMTvarid,  KMT),'write_grid_netcdf')
call nc_check(nf90_put_var(ncid,  KMUvarid,  KMU),'write_grid_netcdf')
call nc_check(nf90_put_var(ncid, ulatVarID, ULAT),'write_grid_netcdf')
call nc_check(nf90_put_var(ncid, ulonVarID, ULON),'write_grid_netcdf')
call nc_check(nf90_put_var(ncid, TLATvarid, TLAT),'write_grid_netcdf')
call nc_check(nf90_put_var(ncid, TLONvarid, TLON),'write_grid_netcdf')

call nc_check(nf90_close(ncid),'write_grid_netcdf')

end subroutine write_grid_netcdf

!------------------------------------------------------------------

subroutine get_close_state(filt_gc, base_loc, base_type, locs, loc_qtys, loc_indx, &
                         num_close, close_indices, distances, state_handle)

type(get_close_type), intent(in)    :: filt_gc
type(location_type),  intent(inout) :: base_loc
integer,              intent(in)    :: base_type
type(location_type),  intent(inout) :: locs(:)
integer,              intent(in)    :: loc_qtys(:)
integer(i8),          intent(in)    :: loc_indx(:)
integer,              intent(out)   :: num_close
integer,              intent(out)   :: close_indices(:)
real(r8),             intent(out), optional :: distances(:)
type(ensemble_type),  intent(in),  optional :: state_handle

! Given a DART location (referred to as "base") and a set of candidate
! locations & kinds (locs, loc_qtys/indx), returns the subset close to the
! "base", their indices, and their distances to the "base" ...

integer :: t_ind, k

! Initialize variables to missing status

num_close = 0
close_indices = -99
if (present(distances)) distances(:) = 1.0e9   !something big and positive (far away)

! Get all the potentially close obs but no dist (optional argument dist(:)
! is not present) This way, we are decreasing the number of distance
! computations that will follow.  This is a horizontal-distance operation and
! we don't need to have the relevant vertical coordinate information yet 
! (for obs).

call loc_get_close_state(filt_gc, base_loc, base_type, locs, loc_qtys, loc_indx, &
                         num_close, close_indices)

! Loop over potentially close subset of obs priors or state variables
if (present(distances)) then
   do k = 1, num_close
<<<<<<< HEAD

      t_ind = close_indices(k)

=======

      t_ind = close_indices(k)

>>>>>>> 5850b2e7
      ! if dry land, leave original 1e9 value.  otherwise, compute real dist.
      if (loc_qtys(t_ind) /= QTY_DRY_LAND) then
         distances(k) = get_dist(base_loc,      locs(t_ind), &
                                 base_type, loc_qtys(t_ind))
      endif
   
   enddo
endif

end subroutine get_close_state

!------------------------------------------------------------------

subroutine write_grid_interptest()

! Write the grid to an ascii file - in a format suitable for
! subsequent use in the 'test_interpolation()' code.
! write_grid_interptest is only possible after reading a real CICE grid,
! so static_init_model() must be called to gather the real CICE grid.

integer  :: i, j
real(r8) :: rowmat(Nx,1), colmat(1,Ny), dmat(Nx,Ny)
real(r8) :: rtlon, rulon, rtlat, rulat, u_val, t_val

if ( .not. module_initialized ) call static_init_model

!----------------------------------------------------------------------
! Generate a 'Regular' grid with the same rough 'shape' as the dipole grid
!----------------------------------------------------------------------

open(unit=12, position='rewind', action='write', file='regular_grid_u')
open(unit=13, position='rewind', action='write', file='regular_grid_t')
open(unit=14, position='rewind', action='write', file='regular_grid_u_data')
open(unit=15, position='rewind', action='write', file='regular_grid_t_data')

write(12, *) Nx, Ny
write(13, *) Nx, Ny

! Have T-grid starting at 0 and U grid offset by half
do i = 1, Nx
   rtlon = (i - 1.0_r8) * 360.0_r8 / Nx
   rulon = (i - 0.5_r8) * 360.0_r8 / Nx
   do j = 1, Ny
      rtlat = -90.0_r8 + (j - 1.0_r8) * 180.0_r8 / Ny
      rulat = -90.0_r8 + (j - 0.5_r8) * 180.0_r8 / Ny
      write(12, *) i, j, rulon, rulat
      write(13, *) i, j, rtlon, rtlat
      ! Now add some wave pattern data 
      u_val = sin(3.0_r8*(rulat + 11.0_r8)*2.0_r8*PI/360.0_r8) * &
              sin(4.0_r8*(rulon + 17.0_r8)*2.0_r8*PI/360.0_r8)
      t_val = sin(3.0_r8*(rtlat + 11.0_r8)*2.0_r8*PI/360.0_r8) * &
              sin(4.0_r8*(rtlon + 17.0_r8)*2.0_r8*PI/360.0_r8)
      write(14, *) rulon, rulat, u_val
      write(15, *) rtlon, rtlat, t_val
   enddo
enddo

close(unit=12)
close(unit=13)
close(unit=14)
close(unit=15)

!----------------------------------------------------------------------
! CICE grid (dipole) next
!----------------------------------------------------------------------

open(unit=12, position='rewind', action='write', file='dipole_grid_u')
open(unit=13, position='rewind', action='write', file='dipole_grid_t')
open(unit=14, position='rewind', action='write', file='dipole_grid_u_data')
open(unit=15, position='rewind', action='write', file='dipole_grid_t_data')

write(12, *) Nx, Ny
write(13, *) Nx, Ny

rowmat(:,1) = cos(PI * real((/ (i,i=0,Nx-1) /),r8) / Nx);
colmat(1,:) = sin(PI * real((/ (i,i=0,Ny-1) /),r8) / Ny);
dmat        = matmul(rowmat,colmat)

do i = 1, Nx
   do j = 1, Ny
      write(12, *) i, j, ULON(i,j), ULAT(i,j)
      write(13, *) i, j, TLON(i,j), TLAT(i,j)
      write(14, *)       ULON(i,j), ULAT(i,j), dmat(i, j)
      write(15, *)       TLON(i,j), TLAT(i,j), dmat(i, j)
   enddo
enddo

close(unit=12)
close(unit=13)
close(unit=14)
close(unit=15)

end subroutine write_grid_interptest

!------------------------------------------------------------------

subroutine test_interpolation(test_casenum)
 integer, intent(in) :: test_casenum

! Helen has destroyed this for now.

end subroutine test_interpolation

!--------------------------------------------------------------------

function read_model_time(filename)

character(len=256) :: filename
type(time_type) :: read_model_time

integer :: ncid         !< netcdf file id
integer :: nyr      , & ! year number, in cice restart
           month    , & ! month number, 1 to 12, in cice restart
           mday     , & ! day of the month, in cice restart
           sec          ! elapsed seconds into date, in cice restart
integer :: hour     , & ! hour of the day, needed for dart set_date
           minute   , & ! minute of the hour, needed for dart set_date
           secthismin 

if ( .not. module_initialized ) call static_init_model

if ( .not. file_exist(filename) ) then
   write(string1,*) 'cannot open file ', trim(filename),' for reading.'
   call error_handler(E_ERR,'read_model_time',string1,source,revision,revdate)
endif

call nc_check( nf90_open(trim(filename), NF90_NOWRITE, ncid), &
                  'read_model_time', 'open '//trim(filename))
call nc_check( nf90_get_att(ncid, NF90_GLOBAL, 'nyr'  , nyr), &
                  'read_model_time', 'get_att nyr')
call nc_check( nf90_get_att(ncid, NF90_GLOBAL, 'month' , month), &
                  'read_model_time', 'get_att month')
call nc_check( nf90_get_att(ncid, NF90_GLOBAL, 'mday'   , mday), &
                  'read_model_time', 'get_att mday')
call nc_check( nf90_get_att(ncid, NF90_GLOBAL, 'sec', sec), &
                  'read_model_time', 'get_att sec')

! FIXME: we don't allow a real year of 0 - add one for now, but
! THIS MUST BE FIXED IN ANOTHER WAY!
if (nyr == 0) then
  call error_handler(E_MSG, 'read_model_time', &
                     'WARNING!!!   year 0 not supported; setting to year 1')
  nyr = 1
endif

hour       = int(sec/3600) 
minute     = int((sec-hour*3600)/60)
secthismin = int(sec-hour*3600-minute*60) 

read_model_time = set_date(nyr, month, mday, hour, minute, secthismin)

end function read_model_time

!------------------------------------------------------------------
!> Verify that the namelist was filled in correctly, and check
!> that there are valid entries for the dart_kind. 
!> Returns a table with columns:  
!>
!>    netcdf_variable_name ; dart_kind_string ; update_string
!>

subroutine verify_state_variables( state_variables, ngood, table, kind_list, update_var )

character(len=*),  intent(inout) :: state_variables(:)
integer,           intent(out) :: ngood
character(len=*),  intent(out) :: table(:,:)
integer,           intent(out) :: kind_list(:)   ! kind number
logical, optional, intent(out) :: update_var(:) ! logical update

integer :: nrows, i
character(len=NF90_MAX_NAME) :: varname, dartstr, update

if ( .not. module_initialized ) call static_init_model

nrows = size(table,1)

ngood = 0

!>@todo deprecate. Remove a hidden 'default' set of variables.
!>@     The default is provided in the input namelist.

if ( state_variables(1) == ' ' ) then ! no model_state_variables namelist provided
   call use_default_state_variables( state_variables )
   string1 = 'model_nml:model_state_variables not specified using default variables'
   call error_handler(E_MSG,'verify_state_variables',string1,source,revision,revdate)
endif

MyLoop : do i = 1, nrows

   varname = trim(state_variables(3*i -2))
   dartstr = trim(state_variables(3*i -1))
   update  = trim(state_variables(3*i   ))
   
   call to_upper(update)

   table(i,1) = trim(varname)
   table(i,2) = trim(dartstr)
   table(i,3) = trim(update)

   if ( table(i,1) == ' ' .and. table(i,2) == ' ' .and. table(i,3) == ' ') exit MyLoop

   if ( table(i,1) == ' ' .or. table(i,2) == ' ' .or. table(i,3) == ' ' ) then
      string1 = 'model_nml:model_state_variables not fully specified'
      call error_handler(E_ERR,'verify_state_variables',string1,source,revision,revdate)
   endif

   ! Make sure DART kind is valid

   kind_list(i) = get_index_for_quantity(dartstr)
   if( kind_list(i)  < 0 ) then
      write(string1,'(''there is no obs_kind <'',a,''> in obs_kind_mod.f90'')') trim(dartstr)
      call error_handler(E_ERR,'verify_state_variables',string1,source,revision,revdate)
   endif
   
   ! Make sure the update variable has a valid name

   if ( present(update_var) )then
      SELECT CASE (update)
         CASE ('UPDATE')
            update_var(i) = .true.
         CASE ('NO_COPY_BACK')
            update_var(i) = .false.
         CASE DEFAULT
            write(string1,'(A)')  'only UPDATE or NO_COPY_BACK supported in model_state_variable namelist'
            write(string2,'(6A)') 'you provided : ', trim(varname), ', ', trim(dartstr), ', ', trim(update)
            call error_handler(E_ERR,'verify_state_variables',string1,source,revision,revdate, text2=string2)
      END SELECT
   endif

   ! Record the contents of the DART state vector

   if (do_output()) then
      write(string1,'(A,I2,6A)') 'variable ',i,' is ',trim(varname), ', ', trim(dartstr), ', ', trim(update)
      call error_handler(E_MSG,'verify_state_variables',string1,source,revision,revdate)
   endif

   ngood = ngood + 1
enddo MyLoop

end subroutine verify_state_variables

!------------------------------------------------------------------
!> Default state_variables from model_mod.
!>@todo DEPRECATE

subroutine use_default_state_variables( state_variables )

character(len=*),  intent(inout) :: state_variables(:)

! strings must all be the same length for the gnu compiler
state_variables( 1:5*num_state_table_columns ) = &
   (/ 'CONCENTRATION             ', 'QTY_SEAICE_CONCENTR       ', 'UPDATE                    ', &
      'ICEVOLUME                 ', 'QTY_SEAICE_VOLUME         ', 'UPDATE                    ', &
      'SNOWVOLUME                ', 'QTY_SEAICE_SNOWVOLUME     ', 'UPDATE                    ', &
      'UICE                      ', 'QTY_U_SEAICE_COMPONENT    ', 'UPDATE                    ', &
      'VICE                      ', 'QTY_V_SEAICE_COMPONENT    ', 'UPDATE                    '/)

end subroutine use_default_state_variables

!------------------------------------------------------------------
! End of model_mod
!------------------------------------------------------------------

end module model_mod
<|MERGE_RESOLUTION|>--- conflicted
+++ resolved
@@ -153,12 +153,7 @@
 public :: get_cice_restart_filename, test_interpolation
 
 ! version controlled file description for error handling, do not edit
-<<<<<<< HEAD
-character(len=*), parameter :: source   = &
-   "$URL$"
-=======
 character(len=*), parameter :: source   = "$URL$"
->>>>>>> 5850b2e7
 character(len=*), parameter :: revision = "$Revision$"
 character(len=*), parameter :: revdate  = "$Date$"
 
@@ -2436,15 +2431,9 @@
 ! Loop over potentially close subset of obs priors or state variables
 if (present(distances)) then
    do k = 1, num_close
-<<<<<<< HEAD
 
       t_ind = close_indices(k)
 
-=======
-
-      t_ind = close_indices(k)
-
->>>>>>> 5850b2e7
       ! if dry land, leave original 1e9 value.  otherwise, compute real dist.
       if (loc_qtys(t_ind) /= QTY_DRY_LAND) then
          distances(k) = get_dist(base_loc,      locs(t_ind), &
