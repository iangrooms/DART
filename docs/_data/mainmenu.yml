# For this data file to work on GitHub pages you need to include the name of the repository in the url
# e.g. /<repo name>/pages/Getting_Started.html
# excluding the repository name makes it easier to navigate when building locally
menu:
  - title: Documentation
    submenu:
      - title: Models
        url: /pages/Models.html
      - title: Observations 
        url: /pages/Observations.html
      - title: Diagnostics
        url: /pages/Diagnostics.html
      - title: Radiance Support
        url: /pages/Radiance_support.html
  - title: Learning
    submenu:
      - title: Getting Started
        url: /pages/Getting_Started.html
      - title: "DART_LAB: explore ensemble DA concepts with MATLAB"
        url: /pages/dart_lab.html
      - title: "Tutorial: learn how to use DART"
        url: /pages/Tutorial.html
  - title: Research
    url: /pages/Research.html
    submenu:
      - title: Publications
        url: /pages/Publications.html
      - title: Presentations
        url: /pages/Presentations.html
      - title: CESM and DART
        url: /pages/CESM_DART_guidelines.html
      - title: WRF and DART
        url: /pages/WRF_DART_guidelines.html
      - title: Radiance Support
        url: /pages/Radiance_support.html
  - title: About Us
    url: /pages/About_Us.html
  - title: Support
    url: /pages/support.html
    submenu:
      - title: DART Parallelism
        url: /pages/dart_mpi.html
      - title: Frequently Asked Questions
        url: /pages/Miscellany.html
  - title: Releases
    url: /pages/release.html
    submenu:
      - title: Manhattan (newest)
<<<<<<< HEAD
        url: https://github.com/NCAR/DART/releases/tag/v9.8.0
=======
        url: https://github.com/NCAR/DART/releases/tag/v9.9.0
>>>>>>> 874e5916
      - title: Lanai
        url: https://github.com/NCAR/DART/releases/tag/v8.4.1
      - title: Kodiak
        url: https://github.com/NCAR/DART/releases/tag/v7.2.2
      - title: Jamaica
        url: https://github.com/NCAR/DART/releases/tag/v6.0.1
      - title: Iceland
        url: https://github.com/NCAR/DART/releases/tag/v5.1.0
      - title: Hawaii
        url: https://github.com/NCAR/DART/releases/tag/v4.1.0
      - title: Guam
        url: https://github.com/NCAR/DART/releases/tag/v3.0.0
      - title: Fiji
        url: https://github.com/NCAR/DART/releases/tag/v2.0.0
      - title: Easter (oldest)
        url: https://github.com/NCAR/DART/releases/tag/v1.0.0 <|MERGE_RESOLUTION|>--- conflicted
+++ resolved
@@ -46,11 +46,7 @@
     url: /pages/release.html
     submenu:
       - title: Manhattan (newest)
-<<<<<<< HEAD
-        url: https://github.com/NCAR/DART/releases/tag/v9.8.0
-=======
         url: https://github.com/NCAR/DART/releases/tag/v9.9.0
->>>>>>> 874e5916
       - title: Lanai
         url: https://github.com/NCAR/DART/releases/tag/v8.4.1
       - title: Kodiak
