! DART software - Copyright UCAR. This open source software is provided
! by UCAR, "as is", without charge, subject to all terms of use at
! http://www.image.ucar.edu/DAReS/DART/DART_download
!
! $Id$

!> This module is used to wrap around the basic portions of existing dynamical models to
!> add capabilities needed by the standard assimilation methods.
!>
!>@todo FIXME explore redundant routines , especially 'diagnostic' ones
!>@todo the documentation for this module is out-of-date.

module assim_model_mod

use    types_mod, only : r8

use time_manager_mod, only : time_type,                                            &
                             operator(<), operator(>), operator(+), operator(-),   &
                             operator(/), operator(*), operator(==), operator(/=)

use utilities_mod, only : register_module

use ensemble_manager_mod, only : ensemble_type

! these are the required model_mod interfaces:
use     model_mod, only : get_model_size, static_init_model, get_state_meta_data,  &
                          get_model_time_step => shortest_time_between_assimilations, &
                          shortest_time_between_assimilations,                     &
                          init_conditions, init_time, adv_1step, end_model,        &
                          pert_model_copies, get_close_obs, get_close_state,       &
                          convert_vertical_obs, convert_vertical_state,            &
                          interpolate => model_interpolate,                        &
                          read_model_time, write_model_time

implicit none
private

public :: static_init_assim_model, &
          end_assim_model, &
          get_initial_condition, &
          get_closest_state_time_to, &
          get_state_meta_data, &
          get_model_time_step, &
          get_model_size,  &
          adv_1step, &
          interpolate, &
          pert_model_copies, &
          get_close_obs, &
          get_close_state, &
          convert_vertical_obs, &
          convert_vertical_state, &
          read_model_time, &
          write_model_time

! version controlled file description for error handling, do not edit
character(len=*), parameter :: source   = &
   "$URL$"
<<<<<<< HEAD
character(len=*), parameter :: revision = "$Revision$"
character(len=*), parameter :: revdate  = "$Date$"
=======
character(len=32 ), parameter :: revision = "$Revision$"
character(len=128), parameter :: revdate  = "$Date$"

>>>>>>> 2136e3f1

! Ensure init code is called exactly once
logical :: module_initialized = .false.

!-------------------------------------------------------------

contains

!======================================================================


  subroutine static_init_assim_model()
!----------------------------------------------------------------------
!
! Initializes class data for the assim_model. Also calls the static
! initialization for the underlying model. So far, this simply 
! is initializing the position of the state variables as location types.

! only execute this code once, even if called multiple times.
if (module_initialized) return

! First thing to do is echo info to logfile ... 
call register_module(source, revision, revdate)
module_initialized = .true.

! give the model a chance to initialize itself once
call static_init_model()

end subroutine static_init_assim_model


function get_closest_state_time_to(model_time, time)
!----------------------------------------------------------------------
!
! Returns the time closest to the given time that the model can reach
! with its state. Initial implementation just assumes fixed timestep.
! Need to describe potentially more general time-stepping capabilities
! from the underlying model in the long run.

type(time_type) :: get_closest_state_time_to
type(time_type), intent(in) :: model_time, time

type(time_type) :: time_step

! Get the model time step capabilities - this is the
! shortest amount of time you can/want to ask the model
! to advance the state
time_step = shortest_time_between_assimilations()

if(model_time > time) then
   ! If model_time is past start of obs window, don't advance it
   get_closest_state_time_to = model_time
   return
endif

get_closest_state_time_to = model_time

do while((time_step + 2*get_closest_state_time_to) < 2*time)
   get_closest_state_time_to = get_closest_state_time_to + time_step
enddo

end function get_closest_state_time_to


subroutine get_initial_condition(time, x)
!----------------------------------------------------------------------
!

type(time_type), intent(out) :: time
real(r8),        intent(out) :: x(:)

call init_conditions(x)

call init_time(time)

end subroutine get_initial_condition


!-------------------------------------------------------------------

subroutine end_assim_model()
!--------------------------------------------------------------------
!
! Closes down assim_model. For now, only thing to do is tell model to end.

call end_model()

end subroutine end_assim_model

!
!===================================================================
! End of assim_model_mod
!===================================================================
!
end module assim_model_mod

! <next few lines under version control, do not edit>
! $URL$
! $Id$
! $Revision$
! $Date$<|MERGE_RESOLUTION|>--- conflicted
+++ resolved
@@ -53,16 +53,11 @@
           write_model_time
 
 ! version controlled file description for error handling, do not edit
-character(len=*), parameter :: source   = &
+character(len=256), parameter :: source   = &
    "$URL$"
-<<<<<<< HEAD
-character(len=*), parameter :: revision = "$Revision$"
-character(len=*), parameter :: revdate  = "$Date$"
-=======
 character(len=32 ), parameter :: revision = "$Revision$"
 character(len=128), parameter :: revdate  = "$Date$"
 
->>>>>>> 2136e3f1
 
 ! Ensure init code is called exactly once
 logical :: module_initialized = .false.
