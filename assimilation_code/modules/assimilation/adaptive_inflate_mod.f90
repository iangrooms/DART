! DART software - Copyright UCAR. This open source software is provided
! by UCAR, "as is", without charge, subject to all terms of use at
! http://www.image.ucar.edu/DAReS/DART/DART_download

!> Operations and storage required for various adaptive inflation algorithms

module adaptive_inflate_mod

!> \defgroup adaptive_inflate adaptive_inflate_mod
!> @{

use types_mod,            only : r8, PI, MISSING_R8
use time_manager_mod,     only : time_type, get_time
use utilities_mod,        only : open_file, close_file, error_handler, E_ERR, E_MSG
use random_seq_mod,       only : random_seq_type, random_gaussian, init_random_seq
use ensemble_manager_mod, only : ensemble_type, map_pe_to_task
use mpi_utilities_mod,    only : my_task_id, send_to, receive_from, send_minmax_to

implicit none
private

public :: update_inflation,                                 do_obs_inflate,     &
          do_varying_ss_inflate,    do_single_ss_inflate,   inflate_ens,        &
          adaptive_inflate_init,    adaptive_inflate_type,                      &
                                    deterministic_inflate,  solve_quadratic,    &
          log_inflation_info,       get_minmax_task_zero,   mean_from_restart,  &
          sd_from_restart,                                                      &
          output_inf_restart,       get_inflate_mean,       get_inflate_sd,     &
          get_is_prior,             get_is_posterior,       do_ss_inflate,      &
          set_inflation_mean_copy,  set_inflation_sd_copy,  get_inflation_mean_copy, &
          get_inflation_sd_copy,    do_rtps_inflate,        validate_inflate_options, &
          print_inflation_restart_filename
          
character(len=*), parameter :: source = 'adaptive_inflate_mod.f90'

! Manages both observation space and state space inflation
! Handles initial values and restarts, diagnostic output, and computations
! Algorithm options at present include a single fixed observation space,
! a single fixed state space adaptive inflation,
! and a spatially-varying state space inflation that carries
! a mean and variance for the state space inflation at each point. 

!>@todo the 'flavor' should be a string in the namelist and an integer
!>parameter with a more descriptive name instead of an arbitrary integer.
!>Same with 1 and 2 corresponding to Prior and Posterior inflation.
!> eventually these namelist options should move from filter into
!> this module and then possibly become two different namelists so
!> we don't have these arrays of length (2).

! Type to keep track of information for inflation
type adaptive_inflate_type
   private
   ! Flavor can be 0:none, 1:obs_inflate, 2:varying_ss_inflate, 3:single_ss_inflate
   !  4 = RTPS, 5 = enhanced ss, modification of 2
   ! 1:obs_inflate is currently deprecated.
   integer               :: inflation_flavor
   integer               :: inflation_sub_flavor
   logical               :: output_restart = .false.
   logical               :: deterministic
   real(r8)              :: inflate, sd, sd_lower_bound, inf_lower_bound, inf_upper_bound
   real(r8)              :: sd_max_change
   ! Include a random sequence type in case non-deterministic inflation is used
   type(random_seq_type) :: ran_seq
   logical               :: allow_missing_in_clm
   real(r8)              :: minmax_mean(2), minmax_sd(2)
   logical               :: mean_from_restart
   logical               :: sd_from_restart
   logical               :: prior = .false.
   logical               :: posterior = .false.
   integer               :: input_mean_copy = -1 !!todo NO_COPY_PRESENT
   integer               :: input_sd_copy   = -1
end type adaptive_inflate_type

! types for updating the inflation
integer, parameter :: GHA2017 = 1
integer, parameter :: AND2009 = 2

! Module storage for writing error messages
character(len=512) :: string1, string2

! Flag indicating whether module has been initialized
logical :: initialized = .false.

!===============================================================================

contains

!-------------------------------------------------------------------------------
!> Accessor functions for adaptive inflate type

function mean_from_restart(inflation)

type(adaptive_inflate_type) :: inflation
logical :: mean_from_restart

mean_from_restart = inflation%mean_from_restart

end function mean_from_restart


!-------------------------------------------------------------------------------
!>

function sd_from_restart(inflation)

type(adaptive_inflate_type) :: inflation
logical :: sd_from_restart

sd_from_restart = inflation%sd_from_restart

end function sd_from_restart


!-------------------------------------------------------------------------------
!>

function output_inf_restart(inflation)

type(adaptive_inflate_type) :: inflation
logical :: output_inf_restart

output_inf_restart = inflation%output_restart

end function


!-------------------------------------------------------------------------------
!>

function get_inflate_mean(inflation)

type(adaptive_inflate_type) :: inflation
real(r8)  :: get_inflate_mean

get_inflate_mean = inflation%inflate

end function


!-------------------------------------------------------------------------------
!>

function get_inflate_sd(inflation)

type(adaptive_inflate_type) :: inflation
real(r8)  :: get_inflate_sd

get_inflate_sd = inflation%sd

end function


!-------------------------------------------------------------------------------
!>

function get_is_prior(inflation)

type(adaptive_inflate_type) :: inflation
logical :: get_is_prior

get_is_prior = inflation%prior

end function get_is_prior


!-------------------------------------------------------------------------------
!>

function get_is_posterior(inflation)

type(adaptive_inflate_type) :: inflation
logical :: get_is_posterior

get_is_posterior = inflation%posterior

end function get_is_posterior


!-------------------------------------------------------------------------------
!>

function do_ss_inflate(inflation)

type(adaptive_inflate_type), intent(in) :: inflation
logical :: do_ss_inflate

if (do_single_ss_inflate(inflation) .or. &
    do_varying_ss_inflate(inflation) .or. &
    do_rtps_inflate(inflation)) then
   do_ss_inflate = .true.
else
   do_ss_inflate = .false.
endif

end function do_ss_inflate


!-------------------------------------------------------------------------------
!> Initializes an adaptive_inflate_type 

subroutine adaptive_inflate_init(inflate_handle, inf_flavor, mean_from_restart, &
   sd_from_restart, output_inflation, deterministic, & 
   inf_initial, sd_initial, inf_lower_bound, inf_upper_bound, &
   sd_lower_bound, sd_max_change, ens_handle, missing_ok, label)

type(adaptive_inflate_type), intent(inout) :: inflate_handle
integer,                     intent(in)    :: inf_flavor
logical,                     intent(in)    :: mean_from_restart
logical,                     intent(in)    :: sd_from_restart
logical,                     intent(in)    :: output_inflation
logical,                     intent(in)    :: deterministic
real(r8),                    intent(in)    :: inf_initial, sd_initial
real(r8),                    intent(in)    :: inf_lower_bound, inf_upper_bound
real(r8),                    intent(in)    :: sd_lower_bound
real(r8),                    intent(in)    :: sd_max_change
type(ensemble_type),         intent(inout) :: ens_handle
logical,                     intent(in)    :: missing_ok
character(len = *),          intent(in)    :: label

! random value
integer, save :: salt = 139

! Record the module version if this is first initialize call
if(.not. initialized) then
   initialized = .true.
endif

! If non-deterministic inflation is being done, need to initialize random sequence.
! use the task id number (plus 1 since they start at 0) to set the initial seed.
! NOTE: non-deterministic inflation does NOT reproduce as process count is varied!
!> this used to set the same seed for prior & posterior - add a constant value
!> in case it's called a second time.
if(.not. deterministic) then
   call init_random_seq(inflate_handle%ran_seq, my_task_id()+1 + salt)
   salt = salt + 1000 
endif

! Load up the structure first to keep track of all details of this inflation type
inflate_handle%inflation_flavor     = inf_flavor
inflate_handle%inflation_sub_flavor = inf_flavor    ! see code below
inflate_handle%output_restart       = output_inflation
inflate_handle%deterministic        = deterministic
inflate_handle%inflate              = inf_initial
inflate_handle%sd                   = sd_initial
inflate_handle%inf_lower_bound      = inf_lower_bound
inflate_handle%inf_upper_bound      = inf_upper_bound
inflate_handle%sd_lower_bound       = sd_lower_bound
inflate_handle%sd_max_change        = sd_max_change
inflate_handle%allow_missing_in_clm = missing_ok
inflate_handle%mean_from_restart    = mean_from_restart
inflate_handle%sd_from_restart      = sd_from_restart

! Prior and posterior are intialized to false
if (trim(label)=='Prior') inflate_handle%prior = .true.
if (trim(label)=='Posterior') inflate_handle%posterior = .true.

! inf type 5 is a subset of type 2. modify the main type here.
if (inf_flavor == 5) then
   inflate_handle%inflation_flavor = 2
endif

! Cannot support non-determistic inflation and an inf_lower_bound < 1
if(.not. deterministic .and. inf_lower_bound < 1.0_r8) then
   write(string1, *) 'Cannot have non-deterministic inflation and inf_lower_bound < 1'
   call error_handler(E_ERR, 'adaptive_inflate_init', string1, source)
endif

! give these distinctive values; if inflation is being used
! (e.g. inf_flavor > 0) then they should be set in all cases.
inflate_handle%minmax_mean(:) = MISSING_R8
inflate_handle%minmax_sd(:)   = MISSING_R8

! State space inflation is read in the IO routine read_state.

! Read type 1 (observation space inflation)
if(inf_flavor == 1) then

   write(string1,  *) 'No longer supporting observation space inflation ', &
                        '(i.e. inf_flavor = 1).'
   write(string2, *) 'Please contact dart@ucar.edu if you would like to use ', &
                        'observation space inflation'
   call error_handler(E_ERR, 'adaptive_inflate_init', string1, source, text2=string2)

endif

end subroutine adaptive_inflate_init


!-------------------------------------------------------------------------------
!> Returns true if this inflation type indicates observation space inflation

function do_obs_inflate(inflate_handle)

logical                                 :: do_obs_inflate
type(adaptive_inflate_type), intent(in) :: inflate_handle

do_obs_inflate = (inflate_handle%inflation_flavor == 1)

!>@todo I am not sure you can get here given the check in adaptive_inflate_init()
if (do_obs_inflate) then
  write(string1,  *) 'observation space inflation not suppported (i.e. inf_flavor = 1)'
  write(string2, *) 'please contact dart if you would like to use this functionality'
  call error_handler(E_ERR, 'do_obs_inflate', string1, source, text2=string2)
endif

end function do_obs_inflate


!-------------------------------------------------------------------------------
!> Returns true if this inflation type indicates varying state space inflation

function do_varying_ss_inflate(inflate_handle)

logical                                 :: do_varying_ss_inflate
type(adaptive_inflate_type), intent(in) :: inflate_handle

do_varying_ss_inflate = (inflate_handle%inflation_flavor == 2)

end function do_varying_ss_inflate


!-------------------------------------------------------------------------------
!> Returns true if this inflation type indicates fixed state space inflation

function do_single_ss_inflate(inflate_handle)

logical                                 :: do_single_ss_inflate
type(adaptive_inflate_type), intent(in) :: inflate_handle

do_single_ss_inflate = (inflate_handle%inflation_flavor == 3)

end function do_single_ss_inflate


!-------------------------------------------------------------------------------
!> Returns true if this inflation type indicates posterior relaxion-to-prior-spread
!> (whitaker & Hamill, 2012)

function do_rtps_inflate(inflate_handle)

logical                                 :: do_rtps_inflate
type(adaptive_inflate_type), intent(in) :: inflate_handle

do_rtps_inflate = (inflate_handle%inflation_flavor == 4)

end function do_rtps_inflate


!-------------------------------------------------------------------------------
!> *private* accessor routine for the subtype
!>
!> Returns true if this inflation sub type indicates enhanced state space inflation
!> Moha Gharamti, 2017

function do_enhanced_ss_inflate(inflate_handle)

logical                                 :: do_enhanced_ss_inflate
type(adaptive_inflate_type), intent(in) :: inflate_handle

do_enhanced_ss_inflate = ((inflate_handle%inflation_flavor == 2) .and. &
                          (inflate_handle%inflation_sub_flavor == 5))

end function do_enhanced_ss_inflate


!-------------------------------------------------------------------------------
!> Returns true if deterministic inflation is indicated

function deterministic_inflate(inflate_handle)

logical :: deterministic_inflate
type(adaptive_inflate_type), intent(in) :: inflate_handle

deterministic_inflate = inflate_handle%deterministic

end function deterministic_inflate


!-------------------------------------------------------------------------------
!> Make sure the combination of inflation options are legal

subroutine validate_inflate_options(inf_flavor, inf_damping, inf_initial_from_restart, &
                                    inf_sd_initial_from_restart, inf_deterministic, inf_sd_max_change,  &
                                    do_prior_inflate, do_posterior_inflate, output_inflation, &
                                    compute_posterior)

integer,  intent(in)    :: inf_flavor(2)
real(r8), intent(inout) :: inf_damping(2)
logical,  intent(inout) :: inf_initial_from_restart(2)
logical,  intent(inout) :: inf_sd_initial_from_restart(2)
logical,  intent(inout) :: inf_deterministic(2)
real(r8), intent(in)    :: inf_sd_max_change(2)
logical,  intent(out)   :: do_prior_inflate
logical,  intent(out)   :: do_posterior_inflate
logical,  intent(out)   :: output_inflation 
logical,  intent(in)    :: compute_posterior

integer :: i
character(len=32) :: string(2)

do_prior_inflate     = .false.
do_posterior_inflate = .false.
output_inflation     = .false.

! for error messages
string(1)     = 'Prior'
string(2) = 'Posterior'

do i = 1, 2
   if(inf_flavor(i) < 0 .or. inf_flavor(i) > 5) then
      write(string1, *) 'inf_flavor=', inf_flavor(i), ' Must be 0, 1, 2, 3, 4, or 5 '
      call error_handler(E_ERR,'validate_inflate_options', string1, source, &
                                text2='Inflation type for '//string(i))
   endif

   if(inf_damping(i) < 0.0_r8 .or. inf_damping(i) > 1.0_r8) then
      write(string1, *) 'inf_damping=', inf_damping(i), ' Must be 0.0 <= d <= 1.0'
      call error_handler(E_ERR,'validate_inflate_options', string1, source, &
                                text2='Inflation damping for '//string(i))
   endif
end do

!TJH ! Check to see if state space inflation is turned on
!TJH if (inf_flavor(PRIOR)     /= NO_INFLATION .and. &
!TJH     inf_flavor(PRIOR)     /= OBS_INFLATION)  do_prior_inflate     = .true.
!TJH if (inf_flavor(POSTERIOR) /= NO_INFLATION .and. &
!TJH     inf_flavor(POSTERIOR) /= OBS_INFLATION)  do_posterior_inflate = .true.

! Check to see if state space inflation is turned on
<<<<<<< HEAD
if (inf_flavor(PRIOR)     > OBS_INFLATION)  do_prior_inflate     = .true.
if (inf_flavor(POSTERIOR) > OBS_INFLATION)  do_posterior_inflate = .true.

if (do_prior_inflate .or. do_posterior_inflate) output_inflation  = .true.
=======
if (inf_flavor(1) > 1) do_prior_inflate     = .true.
if (inf_flavor(2) > 1) do_posterior_inflate = .true.
if (do_prior_inflate .or. do_posterior_inflate) output_inflation = .true.
>>>>>>> 91b3a44e

! Observation space inflation not currently supported
if(inf_flavor(1) == 1 .or. inf_flavor(2) == 1) &
   call error_handler(E_ERR, 'validate_inflate_options', &
   'observation space inflation (type 1) not currently supported', source, &
   text2='contact DART developers if you are interested in using it.')

! Relaxation-to-prior-spread (RTPS) is only an option for posterior inflation
if(inf_flavor(1) == 4) &
   call error_handler(E_ERR, 'validate_inflate_options', &
   'RTPS inflation (type 4) only supported for Posterior inflation', source)

! Cannot select posterior options if not computing posterior
<<<<<<< HEAD
if(.not. compute_posterior .and. inf_flavor(POSTERIOR) /= NO_INFLATION) then
=======
if(.not. compute_posterior .and. inf_flavor(2) > 0) then
>>>>>>> 91b3a44e
   write(string1, *) 'cannot enable posterior inflation if not computing posterior values'
   call error_handler(E_ERR,'validate_inflate_options', string1, source, &
                             text2='"compute_posterior" is false; posterior inflation flavor must be 0')
endif

! RTPS needs a single parameter from namelist: inf_initial(2).  
! Do not read in any files.  Also, no damping.  but warn the user if they try to set different
! values in the namelist.
if (inf_flavor(2) == 4) then
   if (inf_initial_from_restart(2) .or. inf_sd_initial_from_restart(2)) &
      call error_handler(E_MSG, 'validate_inflate_options:', &
         'RTPS inflation (type 4) overrides posterior inflation restart file with value in namelist', &
         text2='posterior inflation standard deviation value not used in RTPS')
   inf_initial_from_restart(2) = .false.    ! Get parameter from namelist inf_initial(2), not from file
   inf_sd_initial_from_restart(2) = .false. ! inf_sd not used in this algorithm

   if (.not. inf_deterministic(2)) &
      call error_handler(E_MSG, 'validate_inflate_options:', &
                        'RTPS inflation (type 4) overrides posterior inf_deterministic with .true.')
   inf_deterministic(2) = .true.  ! this algorithm is deterministic

   if (inf_damping(2) /= 1.0_r8) &
      call error_handler(E_MSG, 'validate_inflate_options:', &
                        'RTPS inflation (type 4) disables posterior inf_damping')
   inf_damping(2) = 1.0_r8  ! no damping
endif

! enhanced inflation checks - this is before we set the subflavor in the structure.
if (inf_flavor(1) == 5 .or. inf_flavor(2) == 5) then
   ! check inf_sd_max_change() for valid range
   do i=1, 2
      if (inf_sd_max_change(i) < 1.0_r8 .or. inf_sd_max_change(i) > 2.0_r8) then
         write(string1, *) 'inf_sd_max_change=', inf_sd_max_change(i), ' Must be 1.0 <= X <= 2.0'
         call error_handler(E_ERR,'validate_inflate_options', string1, source, &
                                   text2='Inflation stddev max change for '//string(i))
      endif
   enddo
endif

end subroutine validate_inflate_options


!-------------------------------------------------------------------------------
!> Inflates subset of ensemble members given mean and inflate
!> Selects between deterministic and stochastic inflation

subroutine inflate_ens(inflate_handle, ens, mean, inflate, var_in, fsprd, asprd)

type(adaptive_inflate_type), intent(inout) :: inflate_handle
real(r8),                    intent(inout) :: ens(:)
real(r8),                    intent(in)    :: mean, inflate
real(r8), optional,          intent(in)    :: var_in
real(r8), optional,          intent(in)    :: fsprd, asprd

integer  :: i, ens_size
real(r8) :: rand_sd, var, sd_inflate

! it's possible to have MISSING_R8s in the state vector now.  
! so we need to be able to avoid changing MISSING_R8 values by inflation here.
if (inflate_handle%allow_missing_in_clm) then
   if (any(ens == MISSING_R8)) return
endif

if(inflate_handle%deterministic) then

   if ( do_rtps_inflate(inflate_handle)) then
      if ( .not. present(fsprd) .or. .not. present(asprd)) then 
         write(string1, *) 'missing arguments for RTPS inflation, should not happen'
         call error_handler(E_ERR,'inflate_ens',string1,source) 
      endif 
      ! only inflate if spreads are > 0
      if ( asprd .gt. 0.0_r8 .and. fsprd .gt. 0.0_r8) &
          ens = mean + (ens-mean) * ( inflate*((fsprd-asprd)/asprd) + 1.0_r8 )
   else 

      ! Spread the ensemble out linearly for deterministic
      ! Following line can lead to inflation of 1.0 changing ens on some compilers
      !!! ens = (ens - mean) * sqrt(inflate) + mean
      ! Following gives 1.0 inflation having no impact on known compilers
      sd_inflate = sqrt(inflate) 
      ens = ens * sd_inflate + mean * (1.0_r8 - sd_inflate)

   endif

else
   ! Use a stochastic algorithm to spread out.
   ens_size = size(ens)

   ! If var is not present, go ahead and compute it here.
   if(.not. present(var_in)) then
      var = sum((ens - mean)**2) / (ens_size - 1)
   else
      var = var_in
   endif
   
   ! To increase the variance of the prior ensemble to the appropriate level
   ! probably want to keep the mean fixed by shifting AND do a sort
   ! on the final prior/posterior increment pairs to avoid large regression
   ! error as per stochastic filter algorithms. This might help to avoid
   ! problems with generating gravity waves in the Bgrid model, for instance.

   ! The following code does not do the sort.
   
   ! Figure out required sd for random noise being added
   ! Don't allow covariance deflation in this version
   if(inflate > 1.0_r8) then
      rand_sd = sqrt(inflate*var - var)
      ! Add random sample from this noise into the ensemble
      do i = 1, ens_size
         ens(i) = random_gaussian(inflate_handle%ran_seq, ens(i), rand_sd)
      end do
      ! Adjust the mean back to the original value
      ens = ens - (sum(ens) / ens_size - mean)
   endif
endif

end subroutine inflate_ens


!-------------------------------------------------------------------------------
!> This routine is given information from an inflate type, scalar values for inflate 
!> and inflate_sd, the ensemble prior_mean and prior_var for an observation, the
!> ensemble (or group) size, the observed value, observational error variance, 
!> and gamma_corr (see below for description).  It computes updated values for the 
!> inflate and inflate_sd items using algorithms described in filter.html (including
!> references to papers).
!>
!> The gamma_corr parameter gives the localized prior correlation times the localization
!> which is computed in the assim_tools routine filter_assim. For single state
!> space inflation it is 1.0.

subroutine update_inflation(inflate_handle, inflate, inflate_sd, prior_mean, prior_var, &
   ens_size, obs, obs_var, gamma_corr)

type(adaptive_inflate_type), intent(in)    :: inflate_handle
real(r8),                    intent(inout) :: inflate, inflate_sd
real(r8),                    intent(in)    :: prior_mean, prior_var
integer,                     intent(in)    :: ens_size
real(r8),                    intent(in)    :: obs, obs_var, gamma_corr

real(r8) :: new_inflate, new_inflate_sd
integer :: inf_type

! If the inflate_sd not positive, keep everything the same
if(inflate_sd <= 0.0_r8) return

! A lower bound on the updated inflation sd and an upper bound
! on the inflation itself are provided in the inflate_handle. 

! select which method to update with
if (do_enhanced_ss_inflate(inflate_handle)) then
   inf_type = GHA2017
else
   inf_type = AND2009
endif

! Use bayes theorem to update
call bayes_cov_inflate(ens_size, inf_type, prior_mean, prior_var, obs, obs_var, inflate, &
   inflate_sd, gamma_corr, inflate_handle%sd_lower_bound, inflate_handle%sd_max_change, &
   new_inflate, new_inflate_sd)

! Make sure inflate satisfies constraints
inflate = new_inflate
if(inflate < inflate_handle%inf_lower_bound) inflate = inflate_handle%inf_lower_bound
if(inflate > inflate_handle%inf_upper_bound) inflate = inflate_handle%inf_upper_bound

! Make sure sd satisfies constraints
inflate_sd = new_inflate_sd
if(inflate_sd < inflate_handle%sd_lower_bound) inflate_sd = inflate_handle%sd_lower_bound

end subroutine update_inflation


!-------------------------------------------------------------------------------
!> Uses one of 2 algorithms in references on DART web site to update the 
!> distribution of inflation:  Anderson 2007, 2009 or Gharamti 2017

subroutine bayes_cov_inflate(ens_size, inf_type, x_p, sigma_p_2, y_o, sigma_o_2, lambda_mean, lambda_sd, &
   gamma_corr, sd_lower_bound_in, sd_max_change_in, new_cov_inflate, new_cov_inflate_sd)

integer , intent(in)  :: ens_size, inf_type
real(r8), intent(in)  :: x_p, sigma_p_2, y_o, sigma_o_2, lambda_mean, lambda_sd
real(r8), intent(in)  :: gamma_corr, sd_lower_bound_in, sd_max_change_in
real(r8), intent(out) :: new_cov_inflate, new_cov_inflate_sd

real(r8) :: dist_2, rate, shape_old, shape_new, rate_new
real(r8) :: lambda_sd_2, density_1, density_2, omega, ratio
real(r8) :: new_1_sd, new_max

! If gamma is 0, nothing changes
if(gamma_corr <= 0.0_r8) then
   new_cov_inflate = lambda_mean
   new_cov_inflate_sd = lambda_sd
   return
endif

! Inflation variance
lambda_sd_2 = lambda_sd**2

! Squared Innovation
dist_2 = (y_o - x_p)**2
   
! this block of code no longer being used.  it's here for historical purposes.

!integer  :: i, mlambda_index(1)
!real(r8) :: b, c, d, Q, R, disc, alpha, beta, cube_root_alpha, cube_root_beta, x
!real(r8) :: rrr, cube_root_rrr, angle, mx(3), sep(3), mlambda(3)

!   ! Use ONLY the linear approximation, cubic solution below can be numerically
!   ! unstable for extreme cases. Should look at this later.
!   if(gamma_corr > 0.99_r8) then
!   
!   ! The solution of the cubic below only works if gamma is 1.0
!   ! Can analytically find the maximum of the product: d/dlambda is a
!   ! cubic polynomial in lambda**2; solve using cubic formula for real root
!   ! Can write so that coefficient of x**3 is 1, other coefficients are:
!      b = -1.0_r8 * (sigma_o_2 + sigma_p_2 * lambda_mean)
!      c = lambda_sd_2 * sigma_p_2**2 / 2.0_r8
!      d = -1.0_r8 * (lambda_sd_2 * sigma_p_2**2 * dist_2) / 2.0_r8
!   
!      Q = c - b**2 / 3
!      R = d + (2 * b**3) / 27 - (b * c) / 3
!   
!      ! Compute discriminant, if this is negative have 3 real roots, else 1 real root
!      disc = R**2 / 4 + Q**3 / 27
!   
!      if(disc < 0.0_r8) then
!         rrr = sqrt(-1.0 * Q**3 / 27)
!         ! Note that rrr is positive so no problem for cube root
!         cube_root_rrr = rrr ** (1.0 / 3.0)
!         angle = acos(-0.5 * R / rrr)
!         do i = 0, 2
!            mx(i+1) = 2.0_r8 * cube_root_rrr * cos((angle + i * 2.0_r8 * PI) / 3.0_r8) - b / 3.0_r8
!            mlambda(i + 1) = (mx(i + 1) - sigma_o_2) / sigma_p_2
!            sep(i+1) = abs(mlambda(i + 1) - lambda_mean)
!         end do
!         ! Root closest to initial peak is appropriate
!         mlambda_index = minloc(sep)
!         new_cov_inflate = mlambda(mlambda_index(1))
!   
!      else
!         ! Only one real root here, find it.
!   
!         ! Compute the two primary terms
!         alpha = -R/2 + sqrt(disc)
!         beta = R/2 + sqrt(disc)
!   
!         cube_root_alpha = abs(alpha) ** (1.0 / 3.0) * abs(alpha) / alpha
!         cube_root_beta = abs(beta) ** (1.0 / 3.0) * abs(beta) / beta
!   
!         x = cube_root_alpha - cube_root_beta - b / 3.0
!   
!         ! This root is the value of x = theta**2
!         new_cov_inflate = (x - sigma_o_2) / sigma_p_2
!   
!      endif
!   
!      ! Put in code to approximate the mode (new_cov_inflate)
!      !write(*, *) 'old, orig mode is ', lambda_mean, new_cov_inflate
!   endif

if (inf_type == AND2009) then

   ! Approximate with Taylor series for likelihood term
   call linear_bayes(dist_2, sigma_p_2, sigma_o_2, lambda_mean, lambda_sd_2, gamma_corr, &
      new_cov_inflate)

   ! Bail out to save cost when lower bound is reached on lambda standard deviation
   ! The original test to see if lambda_sd was less than the lower bound
   ! would sometimes return false because of roundoff error and the computation
   ! would go through the expensive part of the code when the minimum was
   ! really reached.  (sd_lower_bound comes from a namelist and precision
   ! errors may be because of the conversion between ascii, single precision
   ! and double precision.)  In any case, the test was changed to return if
   ! the value is within TINY of the limit.
   if(abs(lambda_sd - sd_lower_bound_in) <= TINY(0.0_r8)) then
      new_cov_inflate_sd = lambda_sd
      return
   else
      ! Compute by forcing a Gaussian fit at one positive SD
      ! First compute the new_max value for normalization purposes
      new_max = compute_new_density(dist_2, sigma_p_2, sigma_o_2, lambda_mean, lambda_sd, &
                                       gamma_corr, new_cov_inflate)
   
      ! Find value at a point one OLD sd above new mean value
      new_1_sd = compute_new_density(dist_2, sigma_p_2, sigma_o_2, lambda_mean, lambda_sd, gamma_corr, &
                                     new_cov_inflate + lambda_sd)
   
      ! If either the numerator or denominator of the following computation 
      ! of 'ratio' is going to be zero (or almost so), return the original incoming
      ! inflation value.  The computation would have resulted in either Inf or NaN.
      if (abs(new_max) <= TINY(0.0_r8) .or. abs(new_1_sd) <= TINY(0.0_r8)) then
         new_cov_inflate_sd = lambda_sd
         return
      endif
   
      ratio = new_1_sd / new_max 
   
      ! Another error for numerical issues; if ratio is larger than 0.99, bail out
      if(ratio > 0.99) then
         new_cov_inflate_sd = lambda_sd
         return
      endif
   
      ! Can now compute the standard deviation consistent with this as
      ! sigma = sqrt(-x^2 / (2 ln(r))  where r is ratio and x is lambda_sd (distance from mean)
      new_cov_inflate_sd = sqrt( -1.0_r8 * lambda_sd_2 / (2.0_r8 * log(ratio)))
   
      ! Prevent an increase in the sd of lambda???
      ! For now, this is mostly countering numerical errors in this computation
      if(new_cov_inflate_sd > lambda_sd) then
         new_cov_inflate_sd = lambda_sd
         return
      endif
   
   endif

else if (inf_type == GHA2017) then

   ! Transform Gaussian prior to Inverse Gamma
   call change_GA_IG(lambda_mean, lambda_sd_2, rate)

   ! Approximate with Taylor series for likelihood term
   call enh_linear_bayes(dist_2, sigma_p_2, sigma_o_2,lambda_mean, &
                    gamma_corr, ens_size, rate, new_cov_inflate)

   ! Bail out to save cost when lower bound is reached on lambda standard deviation
   ! See comment in Anderson case for why we use abs and TINY for this comparison.
   if(abs(lambda_sd - sd_lower_bound_in) <= TINY(0.0_r8)) then
      new_cov_inflate_sd = lambda_sd
      return 
   else
      ! Compute the shape parameter of the prior IG
      ! This comes from the assumption that the mode of the IG is the mean/mode of the input Gaussian
      shape_old = rate / lambda_mean - 1.0_r8
      if (shape_old <= 2.0_r8) then
         new_cov_inflate_sd = lambda_sd
         return
      endif
   
      ! Evaluate the exact IG posterior at p1: \lambda_u+\sigma_{\lambda_b} & p2: \lambda_u
      density_1 = enh_compute_new_density(dist_2, ens_size, sigma_p_2, sigma_o_2, shape_old, &
                                          rate, gamma_corr, new_cov_inflate+lambda_sd)
      density_2 = enh_compute_new_density(dist_2, ens_size, sigma_p_2, sigma_o_2, shape_old, &
                                          rate, gamma_corr, new_cov_inflate)
   
      ! Computational errors check (small numbers + NaNs)
      if (abs(density_1) <= TINY(0.0_r8) .OR. &
          abs(density_2) <= TINY(0.0_r8) .OR. &
          density_1 /= density_1 .OR. density_1 /= density_1 .OR. &
          density_2 /= density_2 .OR. density_2 /= density_2) then
         new_cov_inflate_sd = lambda_sd
         return
      endif
   
      ! Now, compute omega and the new distribution parameters
      ratio     = density_1 / density_2
      omega     = log(new_cov_inflate          )/new_cov_inflate + 1.0_r8/new_cov_inflate - &
                  log(new_cov_inflate+lambda_sd)/new_cov_inflate - 1.0_r8/(new_cov_inflate+lambda_sd)
      rate_new  = log(ratio) / omega
      shape_new = rate_new / new_cov_inflate - 1.0_r8
   
      ! Finally, get the sd of the IG posterior
      if (shape_new <= 2.0_r8) then
         new_cov_inflate_sd = lambda_sd
         return
      endif
      new_cov_inflate_sd = sqrt(rate_new**2 / ( (shape_new-1.0_r8)**2 * (shape_new-2.0_r8) ))
   
      ! If the updated variance is more than xx% the prior variance, keep the prior unchanged 
      ! for stability reasons. Also, if the updated variance is NaN (not sure why this
      ! can happen; never did when developing this code), keep the prior variance unchanged. 
      if ( new_cov_inflate_sd > sd_max_change_in*lambda_sd .OR. &
           new_cov_inflate_sd /= new_cov_inflate_sd) then
         new_cov_inflate_sd = lambda_sd
         return
      endif
   endif
   
else
   write(string1, *) 'Internal error, should not happen.  Illegal value for bayes type.'
   call error_handler(E_ERR, 'bayes_cov_inflate', string1, source)
endif

end subroutine bayes_cov_inflate


!-------------------------------------------------------------------------------
!> Used to update density by taking approximate gaussian product
!> original routine.

function compute_new_density(dist_2, sigma_p_2, sigma_o_2, lambda_mean, lambda_sd, gamma, lambda)

real(r8), intent(in) :: dist_2, sigma_p_2, sigma_o_2, lambda_mean, lambda_sd, gamma, lambda
real(r8)             :: compute_new_density

real(r8) :: theta_2, theta
real(r8) :: exponent_prior, exponent_likelihood


! Compute probability of this lambda being correct
exponent_prior = (lambda - lambda_mean)**2 / (-2.0_r8 * lambda_sd**2)

! Compute probability that observation would have been observed given this lambda
theta_2 = (1.0_r8 + gamma * (sqrt(lambda) - 1.0_r8))**2 * sigma_p_2 + sigma_o_2
theta = sqrt(theta_2)

exponent_likelihood = dist_2 / ( -2.0_r8 * theta_2)

! Compute the updated probability density for lambda
! Have 1 / sqrt(2 PI) twice, so product is 1 / (2 PI)
compute_new_density = exp(exponent_likelihood + exponent_prior) / &
   (2.0_r8 * PI * lambda_sd * theta)

end function compute_new_density


!-------------------------------------------------------------------------------
!>

function enh_compute_new_density(dist_2, ens_size, sigma_p_2, sigma_o_2, alpha, beta, gamma_corr, lambda)

! Used to update density by taking approximate gaussian product
real(r8), intent(in) :: dist_2
integer , intent(in) :: ens_size
real(r8), intent(in) :: sigma_p_2, sigma_o_2, gamma_corr, lambda
real(r8), intent(in) :: alpha, beta
real(r8)             :: enh_compute_new_density

real(r8) :: theta, fac1, fac2
real(r8) :: exp_prior, exp_like

! Compute probability of this lambda being correct
exp_prior = - beta / lambda

! Compute probability that observation would have been observed given this lambda
fac1 = (1.0_r8 + gamma_corr * (sqrt(lambda) - 1.0_r8))**2
fac2 = -1.0_r8 / ens_size
if ( fac1 < abs(fac2) ) fac2 = 0.0_r8

theta    = sqrt( (fac1+fac2) * sigma_p_2 + sigma_o_2 )
exp_like = - 0.5_r8 * dist_2 / theta**2

! Modern versions of compilers have intrinsic gamma functions.
! If you have an unresolved external for the gamma function, you should
! either try a newer compiler or code your own gamma function here.
! We know pg compiler versions before pgf90 15.1 do not contain the
! gamma function. If you are never going to use inflation flavor 5,
! you could also just comment out the computation for enh_compute_new_density
! and uncomment the following code block. This will ensure that if you ever
! did try to use inflation 5, it would appropriately fail.

! write(string1,*)'gamma function not available'
! write(string2,*)'when available uncomment block below and recompile'
! call error_handler(E_ERR, 'enh_compute_new_density', string1, source, text2=string2)

! Compute the updated probability density for lambda
enh_compute_new_density = beta**alpha / gamma(alpha)  * &
                         lambda**(- alpha - 1.0_r8)  / &
                         (sqrt(2.0_r8 * PI) * theta) * &
                         exp(exp_like + exp_prior)

end function enh_compute_new_density


!-------------------------------------------------------------------------------
!> original linear_bayes routine

subroutine linear_bayes(dist_2, sigma_p_2, sigma_o_2, lambda_mean, lambda_sd_2, gamma, &
   new_cov_inflate)

real(r8), intent(in)    :: dist_2, sigma_p_2, sigma_o_2, lambda_mean, lambda_sd_2
real(r8), intent(in)    :: gamma
real(r8), intent(inout) :: new_cov_inflate

real(r8) :: theta_bar_2, u_bar, like_exp_bar, v_bar, like_bar, like_prime, theta_bar
real(r8) :: a, b, c, plus_root, minus_root, dtheta_dlambda
   
! Compute value of theta at current lambda_mean
theta_bar_2 = (1.0_r8 + gamma * (sqrt(lambda_mean) - 1.0_r8))**2 * sigma_p_2 + sigma_o_2
theta_bar = sqrt(theta_bar_2)
! Compute constant coefficient for likelihood at lambda_bar
u_bar = 1.0_r8 / (sqrt(2.0_r8 * PI) * theta_bar)
! Compute exponent of likelihood at lambda_bar
like_exp_bar = dist_2 / (-2.0_r8 * theta_bar_2)
! Compute exponential part of likelihood at lambda_bar
v_bar = exp(like_exp_bar)
! Compute value of likelihood at current lambda_bar value
like_bar = u_bar * v_bar

! If like_bar goes to 0, can't do anything, so just keep current values
if(like_bar <= 0.0_r8) then
   new_cov_inflate = lambda_mean
   return
endif

! Next compute derivative of likelihood at this point

! First compute d/dlambda of theta evaluated at lambda_mean
! Verified correct by finite difference, 1 January, 2006
dtheta_dlambda = 0.5_r8 * sigma_p_2 * gamma *(1.0_r8 - gamma + gamma*sqrt(lambda_mean)) / &
   (theta_bar * sqrt(lambda_mean))
like_prime = (u_bar * v_bar * dtheta_dlambda / theta_bar) * (dist_2 / theta_bar_2 - 1.0_r8)

! If like_prime goes to 0, can't do anything, so just keep current values
if(like_prime == 0.0_r8) then
   new_cov_inflate = lambda_mean
   return
endif

a = 1.0_r8
b = like_bar / like_prime - 2.0_r8 * lambda_mean
c = lambda_mean**2 -lambda_sd_2 - like_bar * lambda_mean / like_prime

! Use nice scaled quadratic solver to avoid precision issues
call solve_quadratic(a, b, c, plus_root, minus_root)

! Do a check to pick closest root
if(abs(minus_root - lambda_mean) < abs(plus_root - lambda_mean)) then
   new_cov_inflate = minus_root
else
   new_cov_inflate = plus_root
endif

end subroutine linear_bayes


!-------------------------------------------------------------------------------
!> enhanced linear bayes

subroutine enh_linear_bayes(dist_2, sigma_p_2, sigma_o_2, &
           lambda_mean, gamma_corr, ens_size, beta, new_cov_inflate)

real(r8), intent(in)    :: dist_2, sigma_p_2, sigma_o_2, lambda_mean
real(r8), intent(in)    :: gamma_corr, beta
real(r8), intent(inout) :: new_cov_inflate

integer  :: ens_size
real(r8) :: theta_bar_2, like_bar, like_prime, theta_bar
real(r8) :: a, b, c, plus_root, minus_root, deriv_theta
real(r8) :: fac1, fac2, like_ratio

! Scaling factors
fac1 = (1.0_r8 + gamma_corr * (sqrt(lambda_mean) - 1.0_r8))**2
fac2 = -1.0_r8 / ens_size

! Compute value of theta at current lambda_mean
if ( fac1 < abs(fac2) ) fac2 = 0.0_r8
theta_bar_2 = (fac1+fac2) * sigma_p_2 + sigma_o_2
theta_bar   = sqrt(theta_bar_2)

! Compute constant coefficient for likelihood at lambda_bar
like_bar = exp(- 0.5_r8 * dist_2 / theta_bar_2) / (sqrt(2.0_r8 * PI) * theta_bar)

! If like_bar goes to 0, can't do anything, so just keep current values
! Density at current inflation value must be positive
if(like_bar <= 0.0_r8) then
   new_cov_inflate = lambda_mean
   return
endif

! Next compute derivative of likelihood at this point
deriv_theta = 0.5_r8 * sigma_p_2 * gamma_corr * ( 1.0_r8 - gamma_corr + &
              gamma_corr * sqrt(lambda_mean) ) / ( theta_bar * sqrt(lambda_mean) )
like_prime  = like_bar * deriv_theta * (dist_2 / theta_bar_2 - 1.0_r8) / theta_bar

! If like_prime goes to 0, can't do anything, so just keep current values
! We're dividing by the derivative in the quadratic equation, so this
! term better non-zero!
if(like_prime == 0.0_r8 .OR. abs(like_bar) <= TINY(0.0_r8) .OR. abs(like_prime) <= TINY(0.0_r8) ) then
   new_cov_inflate = lambda_mean
   return
endif
like_ratio = like_bar / like_prime

a = 1.0_r8 - lambda_mean / beta
b = like_ratio - 2.0_r8 * lambda_mean
c = lambda_mean**2 - like_ratio * lambda_mean

! Use nice scaled quadratic solver to avoid precision issues
call solve_quadratic(a, b, c, plus_root, minus_root)

! Do a check to pick closest root
if(abs(minus_root - lambda_mean) < abs(plus_root - lambda_mean)) then
   new_cov_inflate = minus_root
else
   new_cov_inflate = plus_root
endif

! Do a final check on the sign of the updated factor
! Sometimes the factor can be very small (almost zero) 
! From the selection process above it can be negative
! if the positive root is far away from it. 
! As such, keep the current factor value
if(new_cov_inflate <= 0.0_r8 .OR. new_cov_inflate /= new_cov_inflate) new_cov_inflate = lambda_mean

end subroutine enh_linear_bayes


!-------------------------------------------------------------------------------
!>

subroutine solve_quadratic(a, b, c, r1, r2)

real(r8), intent(in)  :: a, b, c
real(r8), intent(out) :: r1, r2

real(r8) :: scaling, as, bs, cs, disc

! Scale the coefficients to get better round-off tolerance
scaling = max(abs(a), abs(b), abs(c))
as = a / scaling
bs = b / scaling
cs = c / scaling

! Get discriminant of scaled equation
disc = sqrt(bs**2 - 4.0_r8 * as * cs)

if(bs > 0.0_r8) then
   r1 = (-bs - disc) / (2 * as)
else
   r1 = (-bs + disc) / (2 * as)
endif

! Compute the second root given the larger one
r2 = (cs / as) / r1

end subroutine solve_quadratic


!-------------------------------------------------------------------------------
!> Routine to change the Gaussian prior into an inverse gamma (IG).
!> The Gaussian prior is represented by a mode (:= mean) and a variance; var 

subroutine change_GA_IG(mode, var, beta)

real(r8), intent(in)  :: mode, var
real(r8), intent(out) :: beta

integer :: i
real(r8) :: var_p(3), mode_p(9)   ! var and mode to the Nth power
real(r8) :: AA, BB, CC, DD, EE

! Computation savers - powers are computationally expensive
var_p(1) = var
do i=2, 3
   var_p(i) = var_p(i-1)*var
enddo

mode_p(1) = mode
do i = 2, 9
  mode_p(i) = mode_p(i-1)*mode
enddo

! Calculate the rate parameter for IG distribution.
! It's a function of both the prior mean and variannce, 
! obtained as a "real" solution to a cubic polynomial.
AA = mode_p(4) * sqrt((var_p(2) + 47.0_r8*var*mode_p(2) + 3.0_r8*mode_p(4)) / var_p(3))
BB = 75.0_r8*var_p(2)*mode_p(5)
CC = 21.0_r8*var*mode_p(7)
DD = var_p(3)*mode_p(3)
EE = (CC + BB + DD + mode_p(9) + 6.0_r8*sqrt(3.0_r8)*AA*var_p(3)) / var_p(3)

beta = (7.0_r8*var*mode + mode_p(3))/(3.0_r8*var)                               + &
       EE**(1.0_r8/3.0_r8)/3.0_r8 + mode_p(2)*(var_p(2) + 14.0_r8*var*mode_p(2) + &
       mode_p(4)) / (3.0_r8*var_p(2)*EE**(1.0_r8/3.0_r8))

end subroutine change_GA_IG


!-------------------------------------------------------------------------------
!> Write to log file what kind of inflation is being used.  

subroutine log_inflation_info(inflation_handle, mype, label, single_file)

type(adaptive_inflate_type), intent(in) :: inflation_handle
integer,                     intent(in) :: mype
character(len = *),          intent(in) :: label
logical,                     intent(in) :: single_file

character(len = 128) :: det, tadapt, sadapt, akind, from

! nothing to do if not task 0
if (mype /= 0) return

! if inflation is off, say so and return now
if (inflation_handle%inflation_flavor <= 0) then
   call error_handler(E_MSG, trim(label) // ' inflation:', 'None', source)
   return
endif

! construct english language version of our complicated combinations
! of inflation-related parameters.
if(inflation_handle%deterministic) then
  det = 'deterministic,'
else
  det = 'random-noise,'
endif
if (inflation_handle%minmax_sd(2) > inflation_handle%sd_lower_bound) then
   det = trim(det) // ' variance adaptive,'
endif
if (inflation_handle%inf_lower_bound < 1.0_r8) then
   det = trim(det) // ' deflation permitted,'
endif
if (inflation_handle%minmax_sd(2) > 0.0_r8) then
  tadapt = ' time-adaptive,'
   if (inflation_handle%sd_lower_bound < inflation_handle%minmax_sd(2) .or. &
       inflation_handle%inflation_sub_flavor == 5) then
      tadapt = trim(tadapt) // ' time-rate adaptive,'
   endif
else
  tadapt = ' time-constant,'
endif
if (inflation_handle%inflation_sub_flavor == 5) then
  tadapt = ' enhanced' //trim(tadapt)
endif

select case(inflation_handle%inflation_flavor)
   case (1)
      sadapt = ' (deprecated),'
      akind = ' observation-space'
   case (2)
      sadapt = ' spatially-varying,'
      akind = ' state-space '
   case (3)
      sadapt = ' spatially-constant,'
      akind = ' state-space'
   case (4)
      tadapt = ' time-adaptive,'    ! IS THIS TRUE??
      sadapt = ' spatially-varying relaxation-to-prior-spread,'
      akind = ' state-space'
   case default
      write(string1, *) 'Illegal inflation value for ', label
      call error_handler(E_ERR, 'adaptive_inflate_init', string1, source)
end select

! say what basic kind of inflation was selected.
write(string1, '(4A)') trim(det), trim(tadapt), trim(sadapt), trim(akind)
call error_handler(E_MSG, trim(label) // ' inflation:', string1, source)

! print out details about the type of inflation selected.
! inflation flavor 2 has min/max values if from restart,
! flavor 2 from namelist and flavor 3 only a single value

! do this twice - for mean and sd

! combination file, individual file or namelist
call set_from_string(inflation_handle%mean_from_restart, single_file, from)
if (nvalues_to_log(inflation_handle, from) == 1) then
   write(string1,  '(A, F8.3)') &
         'inf mean   '//trim(from)//', value: ', inflation_handle%minmax_mean(1)
else
   write(string1,  '(A, 2F8.3)') &
         'inf mean   '//trim(from)//', min/max values: ', inflation_handle%minmax_mean
endif
call error_handler(E_MSG, trim(label) // ' inflation:', string1,  source)

call set_from_string(inflation_handle%sd_from_restart, single_file, from)
if (nvalues_to_log(inflation_handle, from) == 1) then
   write(string1,  '(A, F8.3)') &
         'inf stddev '//trim(from)//', value: ', inflation_handle%minmax_sd(1)
else
   write(string1,  '(A, 2F8.3)') &
         'inf stddev '//trim(from)//', min/max values: ', inflation_handle%minmax_sd
endif
call error_handler(E_MSG, trim(label) // ' inflation:', string1,  source)

if (inflation_handle%inflation_sub_flavor == 5) then
   write(string1, '(A, F8.3)') &
            'inf stddev max change: ', inflation_handle%sd_max_change
   call error_handler(E_MSG, trim(label) // ' inflation:', string1, source)
endif

end subroutine log_inflation_info


!-------------------------------------------------------------------------------
!>

subroutine set_from_string(from_restart, single_file, from_string)
logical,          intent(in)  :: from_restart
logical,          intent(in)  :: single_file
character(len=*), intent(out) :: from_string

if (from_restart) then
   if (single_file) then
      from_string = 'variable from input file'
   else
      from_string = 'restart file'
   endif
else
   from_string = 'from namelist'
endif

end subroutine set_from_string


!-------------------------------------------------------------------------------
!>

function nvalues_to_log(inflation_handle, from_string)
type(adaptive_inflate_type), intent(in) :: inflation_handle
character(len=*),            intent(in) :: from_string
integer :: nvalues_to_log

if ((inflation_handle%inflation_flavor == 3) .or. &
    (inflation_handle%inflation_flavor == 2 .and. from_string == 'from namelist')) then
   nvalues_to_log = 1
else
   nvalues_to_log = 2
endif

end function nvalues_to_log


!-------------------------------------------------------------------------------
!>

subroutine print_inflation_restart_filename(inflation_handle, fname, which)
type(adaptive_inflate_type), intent(in) :: inflation_handle
character(len=*), intent(in) :: fname
character(len=*), intent(in) :: which

character(len=32) :: label

if (inflation_handle%prior) then
   label = "Prior"
elseif (inflation_handle%posterior) then
   label = "Posterior"
else
   label = ""
endif

write(string1,*) trim(which)//' read from restart file: ' // trim(fname)
call error_handler(E_MSG, trim(label) // ' inflation:', trim(string1), source)

end subroutine print_inflation_restart_filename


!-------------------------------------------------------------------------------
!> Collect the min and max of inflation on task 0
!> this block handles communicating the min/max local values to PE 0
!> if running with MPI, or just sets the min/max directly if reading
!> from a namelist.

subroutine get_minmax_task_zero(inflation_handle, ens_handle, ss_inflate_index, ss_inflate_sd_index)

type(adaptive_inflate_type), intent(inout) :: inflation_handle
type(ensemble_type),         intent(in)    :: ens_handle
integer,                     intent(in)    :: ss_inflate_index
integer,                     intent(in)    :: ss_inflate_sd_index

real(r8) :: minmax_mean(2), minmax_sd(2), global_val(2)

! if not using inflation, return now
if (inflation_handle%inflation_flavor <= 0) return

if (inflation_handle%mean_from_restart) then

   ! find min and max on each processor
   minmax_mean(1) = minval(ens_handle%copies(ss_inflate_index, :))
   minmax_mean(2) = maxval(ens_handle%copies(ss_inflate_index, :))

   ! collect on pe 0
   call send_minmax_to(minmax_mean, map_pe_to_task(ens_handle, 0), global_val)
   if (ens_handle%my_pe == 0) inflation_handle%minmax_mean = global_val

else 
   inflation_handle%minmax_mean = inflation_handle%inflate
endif

if (inflation_handle%sd_from_restart) then

   ! find min and max on each processor
   minmax_sd(1) = minval(ens_handle%copies(ss_inflate_sd_index, :))
   minmax_sd(2) = maxval(ens_handle%copies(ss_inflate_sd_index, :))

   ! collect on pe 0
   call send_minmax_to(minmax_sd, map_pe_to_task(ens_handle, 0), global_val)
   if (ens_handle%my_pe == 0) inflation_handle%minmax_sd = global_val
else
   inflation_handle%minmax_sd = inflation_handle%sd 
endif

end subroutine get_minmax_task_zero


!-------------------------------------------------------------------------------
!>

subroutine set_inflation_mean_copy(inflation_handle, c)
type(adaptive_inflate_type), intent(inout) :: inflation_handle
integer,                     intent(in)    :: c

inflation_handle%input_mean_copy = c

end subroutine set_inflation_mean_copy


!-------------------------------------------------------------------------------
!>

subroutine set_inflation_sd_copy(inflation_handle, c)
type(adaptive_inflate_type), intent(inout) :: inflation_handle
integer,                     intent(in)    :: c

inflation_handle%input_sd_copy = c

end subroutine set_inflation_sd_copy


!-------------------------------------------------------------------------------
!>

function get_inflation_mean_copy(inflation_handle) result (c)
type(adaptive_inflate_type), intent(in) :: inflation_handle
integer :: c

c = inflation_handle%input_mean_copy

end function get_inflation_mean_copy


!-------------------------------------------------------------------------------
!>

function get_inflation_sd_copy(inflation_handle) result (c)
type(adaptive_inflate_type), intent(in) :: inflation_handle
integer :: c

c = inflation_handle%input_sd_copy

end function get_inflation_sd_copy


!===============================================================================
! end module adaptive_inflate_mod
!===============================================================================

!> @}

end module adaptive_inflate_mod
<|MERGE_RESOLUTION|>--- conflicted
+++ resolved
@@ -29,8 +29,10 @@
           get_is_prior,             get_is_posterior,       do_ss_inflate,      &
           set_inflation_mean_copy,  set_inflation_sd_copy,  get_inflation_mean_copy, &
           get_inflation_sd_copy,    do_rtps_inflate,        validate_inflate_options, &
-          print_inflation_restart_filename
-          
+          print_inflation_restart_filename, &
+          PRIOR, POSTERIOR, NO_INFLATION, OBS_INFLATION, VARYING_SS_INFLATION, &
+          SINGLE_SS_INFLATION, RELAXATION_TO_PRIOR_SPREAD, ENHANCED_SS_INFLATION
+
 character(len=*), parameter :: source = 'adaptive_inflate_mod.f90'
 
 ! Manages both observation space and state space inflation
@@ -40,19 +42,31 @@
 ! and a spatially-varying state space inflation that carries
 ! a mean and variance for the state space inflation at each point. 
 
-!>@todo the 'flavor' should be a string in the namelist and an integer
-!>parameter with a more descriptive name instead of an arbitrary integer.
-!>Same with 1 and 2 corresponding to Prior and Posterior inflation.
-!> eventually these namelist options should move from filter into
-!> this module and then possibly become two different namelists so
-!> we don't have these arrays of length (2).
+! There are many length 2 variables declared to hold items. Some of them 
+! refer to the concept of prior and posterior. Those that do can be referenced
+! with the PRIOR and POSTERIOR - which MUST have values 1 and 2, do not change.
+
+integer, parameter :: PRIOR = 1
+integer, parameter :: POSTERIOR = 2
+
+!>@todo Eventually the namelist options corresponding to inflation should move from 
+!> filter into this module and then possibly become two different namelists so we
+!> don't have these arrays of length (2).
+
+! Encode the different inflation options
+! OBS_INFLATION is currently deprecated.
+! ENHANCED_SS_INFLATION is an extension of VARYING_SS_INFLATION
+
+integer, parameter :: NO_INFLATION               = 0
+integer, parameter :: OBS_INFLATION              = 1
+integer, parameter :: VARYING_SS_INFLATION       = 2
+integer, parameter :: SINGLE_SS_INFLATION        = 3
+integer, parameter :: RELAXATION_TO_PRIOR_SPREAD = 4
+integer, parameter :: ENHANCED_SS_INFLATION      = 5
 
 ! Type to keep track of information for inflation
 type adaptive_inflate_type
    private
-   ! Flavor can be 0:none, 1:obs_inflate, 2:varying_ss_inflate, 3:single_ss_inflate
-   !  4 = RTPS, 5 = enhanced ss, modification of 2
-   ! 1:obs_inflate is currently deprecated.
    integer               :: inflation_flavor
    integer               :: inflation_sub_flavor
    logical               :: output_restart = .false.
@@ -250,13 +264,22 @@
 inflate_handle%mean_from_restart    = mean_from_restart
 inflate_handle%sd_from_restart      = sd_from_restart
 
+!Overwriting the initial value of inflation with 1.0
+!as in other inflation flavors (usually start from 1). 
+!This is required for RTPS because inf_initial(2)
+!is not really the inflation factor but rather the weighting
+!parameter, say alpha: 
+!RTPS: lambda = alpha * (sd_b - sd_a) / sd_a + 1
+!where; sd_b (sd_a): prior (posterior) spread
+if(inf_flavor == RELAXATION_TO_PRIOR_SPREAD) inflate_handle%inflate = 1.0_r8
+
 ! Prior and posterior are intialized to false
 if (trim(label)=='Prior') inflate_handle%prior = .true.
 if (trim(label)=='Posterior') inflate_handle%posterior = .true.
 
-! inf type 5 is a subset of type 2. modify the main type here.
-if (inf_flavor == 5) then
-   inflate_handle%inflation_flavor = 2
+! ENHANCED_SS_INFLATION is a subset of VARYING_SS_INFLATION. modify the main flavor here.
+if (inf_flavor == ENHANCED_SS_INFLATION) then
+   inflate_handle%inflation_flavor = VARYING_SS_INFLATION
 endif
 
 ! Cannot support non-determistic inflation and an inf_lower_bound < 1
@@ -273,7 +296,7 @@
 ! State space inflation is read in the IO routine read_state.
 
 ! Read type 1 (observation space inflation)
-if(inf_flavor == 1) then
+if(inf_flavor == OBS_INFLATION) then
 
    write(string1,  *) 'No longer supporting observation space inflation ', &
                         '(i.e. inf_flavor = 1).'
@@ -294,7 +317,7 @@
 logical                                 :: do_obs_inflate
 type(adaptive_inflate_type), intent(in) :: inflate_handle
 
-do_obs_inflate = (inflate_handle%inflation_flavor == 1)
+do_obs_inflate = (inflate_handle%inflation_flavor == OBS_INFLATION)
 
 !>@todo I am not sure you can get here given the check in adaptive_inflate_init()
 if (do_obs_inflate) then
@@ -314,7 +337,7 @@
 logical                                 :: do_varying_ss_inflate
 type(adaptive_inflate_type), intent(in) :: inflate_handle
 
-do_varying_ss_inflate = (inflate_handle%inflation_flavor == 2)
+do_varying_ss_inflate = (inflate_handle%inflation_flavor == VARYING_SS_INFLATION)
 
 end function do_varying_ss_inflate
 
@@ -327,7 +350,7 @@
 logical                                 :: do_single_ss_inflate
 type(adaptive_inflate_type), intent(in) :: inflate_handle
 
-do_single_ss_inflate = (inflate_handle%inflation_flavor == 3)
+do_single_ss_inflate = (inflate_handle%inflation_flavor == SINGLE_SS_INFLATION)
 
 end function do_single_ss_inflate
 
@@ -341,7 +364,7 @@
 logical                                 :: do_rtps_inflate
 type(adaptive_inflate_type), intent(in) :: inflate_handle
 
-do_rtps_inflate = (inflate_handle%inflation_flavor == 4)
+do_rtps_inflate = (inflate_handle%inflation_flavor == RELAXATION_TO_PRIOR_SPREAD)
 
 end function do_rtps_inflate
 
@@ -357,8 +380,8 @@
 logical                                 :: do_enhanced_ss_inflate
 type(adaptive_inflate_type), intent(in) :: inflate_handle
 
-do_enhanced_ss_inflate = ((inflate_handle%inflation_flavor == 2) .and. &
-                          (inflate_handle%inflation_sub_flavor == 5))
+do_enhanced_ss_inflate = ((inflate_handle%inflation_flavor == VARYING_SS_INFLATION) .and. &
+                          (inflate_handle%inflation_sub_flavor == ENHANCED_SS_INFLATION))
 
 end function do_enhanced_ss_inflate
 
@@ -403,11 +426,11 @@
 output_inflation     = .false.
 
 ! for error messages
-string(1)     = 'Prior'
-string(2) = 'Posterior'
+string(PRIOR)     = 'Prior'
+string(POSTERIOR) = 'Posterior'
 
 do i = 1, 2
-   if(inf_flavor(i) < 0 .or. inf_flavor(i) > 5) then
+   if(inf_flavor(i) < NO_INFLATION .or. inf_flavor(i) > ENHANCED_SS_INFLATION) then
       write(string1, *) 'inf_flavor=', inf_flavor(i), ' Must be 0, 1, 2, 3, 4, or 5 '
       call error_handler(E_ERR,'validate_inflate_options', string1, source, &
                                 text2='Inflation type for '//string(i))
@@ -420,41 +443,31 @@
    endif
 end do
 
-!TJH ! Check to see if state space inflation is turned on
-!TJH if (inf_flavor(PRIOR)     /= NO_INFLATION .and. &
-!TJH     inf_flavor(PRIOR)     /= OBS_INFLATION)  do_prior_inflate     = .true.
-!TJH if (inf_flavor(POSTERIOR) /= NO_INFLATION .and. &
-!TJH     inf_flavor(POSTERIOR) /= OBS_INFLATION)  do_posterior_inflate = .true.
-
 ! Check to see if state space inflation is turned on
-<<<<<<< HEAD
-if (inf_flavor(PRIOR)     > OBS_INFLATION)  do_prior_inflate     = .true.
-if (inf_flavor(POSTERIOR) > OBS_INFLATION)  do_posterior_inflate = .true.
-
-if (do_prior_inflate .or. do_posterior_inflate) output_inflation  = .true.
-=======
-if (inf_flavor(1) > 1) do_prior_inflate     = .true.
-if (inf_flavor(2) > 1) do_posterior_inflate = .true.
+if (inf_flavor(PRIOR)     /= NO_INFLATION .and. &
+    inf_flavor(PRIOR)     /= OBS_INFLATION)  do_prior_inflate     = .true.
+if (inf_flavor(POSTERIOR) /= NO_INFLATION .and. &
+    inf_flavor(POSTERIOR) /= OBS_INFLATION)  do_posterior_inflate = .true.
+
+! Check to see if state space inflation is turned on
+! if (inf_flavor(PRIOR)     > OBS_INFLATION)  do_prior_inflate     = .true.
+! if (inf_flavor(POSTERIOR) > OBS_INFLATION)  do_posterior_inflate = .true.
+
 if (do_prior_inflate .or. do_posterior_inflate) output_inflation = .true.
->>>>>>> 91b3a44e
 
 ! Observation space inflation not currently supported
-if(inf_flavor(1) == 1 .or. inf_flavor(2) == 1) &
+if(inf_flavor(PRIOR) == OBS_INFLATION .or. inf_flavor(POSTERIOR) == OBS_INFLATION) &
    call error_handler(E_ERR, 'validate_inflate_options', &
    'observation space inflation (type 1) not currently supported', source, &
    text2='contact DART developers if you are interested in using it.')
 
 ! Relaxation-to-prior-spread (RTPS) is only an option for posterior inflation
-if(inf_flavor(1) == 4) &
+if(inf_flavor(PRIOR) == RELAXATION_TO_PRIOR_SPREAD) &
    call error_handler(E_ERR, 'validate_inflate_options', &
    'RTPS inflation (type 4) only supported for Posterior inflation', source)
 
 ! Cannot select posterior options if not computing posterior
-<<<<<<< HEAD
 if(.not. compute_posterior .and. inf_flavor(POSTERIOR) /= NO_INFLATION) then
-=======
-if(.not. compute_posterior .and. inf_flavor(2) > 0) then
->>>>>>> 91b3a44e
    write(string1, *) 'cannot enable posterior inflation if not computing posterior values'
    call error_handler(E_ERR,'validate_inflate_options', string1, source, &
                              text2='"compute_posterior" is false; posterior inflation flavor must be 0')
@@ -463,29 +476,29 @@
 ! RTPS needs a single parameter from namelist: inf_initial(2).  
 ! Do not read in any files.  Also, no damping.  but warn the user if they try to set different
 ! values in the namelist.
-if (inf_flavor(2) == 4) then
-   if (inf_initial_from_restart(2) .or. inf_sd_initial_from_restart(2)) &
+if (inf_flavor(POSTERIOR) == RELAXATION_TO_PRIOR_SPREAD) then
+   if (inf_initial_from_restart(POSTERIOR) .or. inf_sd_initial_from_restart(POSTERIOR)) &
       call error_handler(E_MSG, 'validate_inflate_options:', &
          'RTPS inflation (type 4) overrides posterior inflation restart file with value in namelist', &
          text2='posterior inflation standard deviation value not used in RTPS')
-   inf_initial_from_restart(2) = .false.    ! Get parameter from namelist inf_initial(2), not from file
-   inf_sd_initial_from_restart(2) = .false. ! inf_sd not used in this algorithm
-
-   if (.not. inf_deterministic(2)) &
+   inf_initial_from_restart(POSTERIOR) = .false.    ! Get parameter from namelist inf_initial(2), not from file
+   inf_sd_initial_from_restart(POSTERIOR) = .false. ! inf_sd not used in this algorithm
+
+   if (.not. inf_deterministic(POSTERIOR)) &
       call error_handler(E_MSG, 'validate_inflate_options:', &
                         'RTPS inflation (type 4) overrides posterior inf_deterministic with .true.')
-   inf_deterministic(2) = .true.  ! this algorithm is deterministic
-
-   if (inf_damping(2) /= 1.0_r8) &
+   inf_deterministic(POSTERIOR) = .true.  ! this algorithm is deterministic
+
+   if (inf_damping(POSTERIOR) /= 1.0_r8) &
       call error_handler(E_MSG, 'validate_inflate_options:', &
                         'RTPS inflation (type 4) disables posterior inf_damping')
-   inf_damping(2) = 1.0_r8  ! no damping
+   inf_damping(POSTERIOR) = 1.0_r8  ! no damping
 endif
 
 ! enhanced inflation checks - this is before we set the subflavor in the structure.
-if (inf_flavor(1) == 5 .or. inf_flavor(2) == 5) then
+if (inf_flavor(PRIOR) == ENHANCED_SS_INFLATION .or. inf_flavor(POSTERIOR) == ENHANCED_SS_INFLATION) then
    ! check inf_sd_max_change() for valid range
-   do i=1, 2
+   do i=PRIOR, POSTERIOR
       if (inf_sd_max_change(i) < 1.0_r8 .or. inf_sd_max_change(i) > 2.0_r8) then
          write(string1, *) 'inf_sd_max_change=', inf_sd_max_change(i), ' Must be 1.0 <= X <= 2.0'
          call error_handler(E_ERR,'validate_inflate_options', string1, source, &
@@ -902,10 +915,10 @@
 ! If you have an unresolved external for the gamma function, you should
 ! either try a newer compiler or code your own gamma function here.
 ! We know pg compiler versions before pgf90 15.1 do not contain the
-! gamma function. If you are never going to use inflation flavor 5,
+! gamma function. If you are never going to use ENHANCED_SS_INFLATION
 ! you could also just comment out the computation for enh_compute_new_density
 ! and uncomment the following code block. This will ensure that if you ever
-! did try to use inflation 5, it would appropriately fail.
+! did try to use ENHANCED_SS_INFLATION, it would appropriately fail.
 
 ! write(string1,*)'gamma function not available'
 ! write(string2,*)'when available uncomment block below and recompile'
@@ -1141,7 +1154,7 @@
 if (mype /= 0) return
 
 ! if inflation is off, say so and return now
-if (inflation_handle%inflation_flavor <= 0) then
+if (inflation_handle%inflation_flavor <= NO_INFLATION) then
    call error_handler(E_MSG, trim(label) // ' inflation:', 'None', source)
    return
 endif
@@ -1153,36 +1166,36 @@
 else
   det = 'random-noise,'
 endif
-if (inflation_handle%minmax_sd(2) > inflation_handle%sd_lower_bound) then
+if (inflation_handle%minmax_sd(POSTERIOR) > inflation_handle%sd_lower_bound) then
    det = trim(det) // ' variance adaptive,'
 endif
 if (inflation_handle%inf_lower_bound < 1.0_r8) then
    det = trim(det) // ' deflation permitted,'
 endif
-if (inflation_handle%minmax_sd(2) > 0.0_r8) then
+if (inflation_handle%minmax_sd(POSTERIOR) > 0.0_r8) then
   tadapt = ' time-adaptive,'
-   if (inflation_handle%sd_lower_bound < inflation_handle%minmax_sd(2) .or. &
-       inflation_handle%inflation_sub_flavor == 5) then
+   if (inflation_handle%sd_lower_bound < inflation_handle%minmax_sd(POSTERIOR) .or. &
+       inflation_handle%inflation_sub_flavor == ENHANCED_SS_INFLATION) then
       tadapt = trim(tadapt) // ' time-rate adaptive,'
    endif
 else
   tadapt = ' time-constant,'
 endif
-if (inflation_handle%inflation_sub_flavor == 5) then
+if (inflation_handle%inflation_sub_flavor == ENHANCED_SS_INFLATION) then
   tadapt = ' enhanced' //trim(tadapt)
 endif
 
 select case(inflation_handle%inflation_flavor)
-   case (1)
+   case (OBS_INFLATION)
       sadapt = ' (deprecated),'
       akind = ' observation-space'
-   case (2)
+   case (VARYING_SS_INFLATION)
       sadapt = ' spatially-varying,'
       akind = ' state-space '
-   case (3)
+   case (SINGLE_SS_INFLATION)
       sadapt = ' spatially-constant,'
       akind = ' state-space'
-   case (4)
+   case (RELAXATION_TO_PRIOR_SPREAD)
       tadapt = ' time-adaptive,'    ! IS THIS TRUE??
       sadapt = ' spatially-varying relaxation-to-prior-spread,'
       akind = ' state-space'
@@ -1222,7 +1235,7 @@
 endif
 call error_handler(E_MSG, trim(label) // ' inflation:', string1,  source)
 
-if (inflation_handle%inflation_sub_flavor == 5) then
+if (inflation_handle%inflation_sub_flavor == ENHANCED_SS_INFLATION) then
    write(string1, '(A, F8.3)') &
             'inf stddev max change: ', inflation_handle%sd_max_change
    call error_handler(E_MSG, trim(label) // ' inflation:', string1, source)
@@ -1260,8 +1273,8 @@
 character(len=*),            intent(in) :: from_string
 integer :: nvalues_to_log
 
-if ((inflation_handle%inflation_flavor == 3) .or. &
-    (inflation_handle%inflation_flavor == 2 .and. from_string == 'from namelist')) then
+if ((inflation_handle%inflation_flavor == SINGLE_SS_INFLATION) .or. &
+    (inflation_handle%inflation_flavor == VARYING_SS_INFLATION .and. from_string == 'from namelist')) then
    nvalues_to_log = 1
 else
    nvalues_to_log = 2
@@ -1310,7 +1323,7 @@
 real(r8) :: minmax_mean(2), minmax_sd(2), global_val(2)
 
 ! if not using inflation, return now
-if (inflation_handle%inflation_flavor <= 0) return
+if (inflation_handle%inflation_flavor <= NO_INFLATION) return
 
 if (inflation_handle%mean_from_restart) then
 
