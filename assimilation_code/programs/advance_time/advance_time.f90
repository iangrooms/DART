! DART software - Copyright UCAR. This open source software is provided
! by UCAR, "as is", without charge, subject to all terms of use at
! http://www.image.ucar.edu/DAReS/DART/DART_download
!
! $Id$

<<<<<<< HEAD
!> @mainpage
!> @{
!> @brief Compute with time quantities
=======
!> Compute with time quantities
>>>>>>> 54fa0833
!>
!> The advance_time program computes the resulting time when either
!> adding or subtracting time intervals.  The increments can be
!> expressed in days, hours, minutes or seconds.  The output can be
!> formatted as native WRF, CESM, Julian or Gregorian format.
!>
!> Reads input from standard input to be more portable, since older
!> versions of iargc() weren't standardized.
!> 
!> Based on the WRF da_advance_cymdh utility.
!>
!> All time computations call DART time manager.
!>
!>   - has accuracy down to second,
!>   - can use day/hour/minute/second (with/without +/- sign) to advance time,
!>   - can digest various input date format if it still has the right order (ie. cc yy mm dd hh nn ss)
!>   - can digest flexible time increment 
!>   - can output in wrf date format (ccyy-mm-dd_hh:nn:ss)
!>   - can specify output date format
!>   - can output Julian day
!>   - can output Gregorian days and seconds (since year 1601)
!>   - can output in CESM time format (ccyy-mm-dd-fffff where fffff is seconds of day)
!>
!> Examples
!>
!> - advance 12 h
!>
!>    echo 20070730      12         | advance_time
!>
!> - go back 1 day 2 hours 30 minutes and 30 seconds
!>
!>    echo 2007073012   -1d2h30m30s | advance_time
!>
!> - go back 3 hours 30 minutes less 1 second
!>
!>    echo 2007073012    1s-3h30m   | advance_time
!>
!> - advance 2 days and 1 second, output in wrf date format (three ways)
!>
!>    echo 200707301200        2d1s -w | advance_time
!>
!>    echo 2007-07-30_12:00:00 2d1s -w | advance_time
!>
!>    echo 200707301200        2d1s -f ccyy-mm-dd_hh:nn:ss | advance_time
!>
!> - advance 120 h, and print year and Julian day
!>
!>    echo 2007073006    120 -j     | advance_time
!>
!> - advance 120 h, print year, Julian day, hour, minute and second
!>
!>    echo 2007073006    120 -J     | advance_time
!>
!> - print Gregorian day and second (since year 1601)
!>
!>    echo 2007073006    0 -g       | advance_time
!>
!> - print CESM format time (ccyy-mm-dd-fffff where fffff is sec of day)
!>
!>    echo 2007073006    0 -c       | advance_time
!>
!> @todo if run with no inputs ... it just hangs. Can we make it fail straight away?
<<<<<<< HEAD
!> @}
=======
>>>>>>> 54fa0833

program advance_time

use time_manager_mod, only : time_type, set_calendar_type, GREGORIAN, &
                             increment_time, decrement_time, get_time, &
                             set_date, get_date, julian_day
use    utilities_mod, only : initialize_utilities, E_ERR, error_handler, &
                             finalize_utilities
use   parse_args_mod, only : get_args_from_string

implicit none

! version controlled file description for error handling, do not edit
character(len=256), parameter :: source   = &
   "$URL$"
character(len=32 ), parameter :: revision = "$Revision$"
character(len=128), parameter :: revdate  = "$Date$"

integer :: ccyy, mm, dd, hh, nn, ss, dday, dh, dn, ds, gday, gsec
integer :: nargum, i
character(len=80), dimension(10) :: argum
character(len=14) :: ccyymmddhhnnss
character(len=80) :: out_date_format, dtime
character(len=256) :: in_string
integer :: datelen
integer, parameter :: stdout=6
type(time_type) :: base_time

character(len=512) :: string1, string2

! Initialize modules used that require it, and be silent about it
call initialize_utilities('advance_time', output_flag = .false.)

call set_calendar_type(GREGORIAN)

! this routine reads a line from standard input and parses it up 
! into blank-separated words.
read(*, '(A)') in_string
call get_args_from_string(in_string, nargum, argum)

if ( nargum < 2 ) then
   write(unit=stdout, fmt='(a)') &
   'Usage:   echo ccyymmddhh[nnss] [+|-]dt[d|h|m|s] [-w|-W|-wrf|-WRF] [-f|-F date_format] [-j|-J] [-g|-G] [-c|-C] | advance_time'
   write(unit=stdout, fmt='(a)') &
      'Option:  -w|-W|-wrf|-WRF  output in wrf date format as ccyy-mm-dd_hh:nn:ss'
   write(unit=stdout, fmt='(a)') &
      '         -f|-F  specify output date format, such as ccyy-mm-dd_hh:nn:ss, or ''ccyy/mm/dd  hh:nn:ss'''
   write(unit=stdout, fmt='(a)') &
      '         -j|-J  print Julian day'
   write(unit=stdout, fmt='(a)') &
      '         -g|-G  print Gregorian days and seconds (since year 1601)'
   write(unit=stdout, fmt='(a)') &
      'Example: echo 20070730      12         | advance_time   # advance 12 h'
   write(unit=stdout, fmt='(a)') &
      '         echo 2007073012   -1d2h30m30s | advance_time   # back 1 day 2 hours 30 min and 30 sec'
   write(unit=stdout, fmt='(a)') &
      '         echo 2007073012    1s-3h30m   | advance_time   # back 3 hours 30 minutes less 1 second'
   write(unit=stdout, fmt='(a)') &
      '         echo 200707301200  1d1s -w    | advance_time   # advance 1 day 1 sec, output in wrf date format'
   write(unit=stdout, fmt='(a)') &
      '         echo 2007-07-30_12:00:00 2d1s -w | advance_time              # same as previous example'
   write(unit=stdout, fmt='(a)') &
      '         echo 200707301200  2d1s -f ccyy-mm-dd_hh:nn:ss | advance_time # same as previous' 
   write(unit=stdout, fmt='(a)') &
      '         echo 2007073006    120 -j     | advance_time    # advance 120 h, and print year and Julian day'
   write(unit=stdout, fmt='(a)') &
      '         echo 2007073006    120 -J     | advance_time    # advance 120 h, print year, Julian day, hour, minute and second'
   write(unit=stdout, fmt='(a)') &
      '         echo 2007073006    0 -g       | advance_time    # print Gregorian day and second (since year 1601)'
   write(unit=stdout, fmt='(a)') &
      '         echo 2007073006    0 -c       | advance_time    # print CESM format time (ccyy-mm-dd-fffff where fffff is sec of day)'
   write(unit=stdout, fmt='(a)') ''

   call error_handler(E_ERR,'advance_time','Invalid Usage', source, revision, revdate)
end if

ccyymmddhhnnss = parsedate(argum(1))
datelen = len_trim(ccyymmddhhnnss)

if (datelen == 8) then
   read(ccyymmddhhnnss(1:10), fmt='(i4, 2i2)')  ccyy, mm, dd
   hh = 0
   nn = 0
   ss = 0
else if (datelen == 10) then
   read(ccyymmddhhnnss(1:10), fmt='(i4, 3i2)')  ccyy, mm, dd, hh
   nn = 0
   ss = 0
else if (datelen == 12) then
   read(ccyymmddhhnnss(1:12), fmt='(i4, 4i2)')  ccyy, mm, dd, hh, nn
   ss = 0
else if (datelen == 14) then
   read(ccyymmddhhnnss(1:14), fmt='(i4, 5i2)')  ccyy, mm, dd, hh, nn, ss
elseif (datelen == 13) then
   read(ccyymmddhhnnss(1:13), fmt='(i4, 2i2, i5)')  ccyy, mm, dd, ss
   if (ss >= 86400) then
      write(string1,*)'seconds-of-day is ',ss,' as parsed from ',trim(ccyymmddhhnnss)
      write(string2,*)'seconds-of-day  must be less than 86400'
      call error_handler(E_ERR,'advance_time',string1, source, revision, revdate, text2=string2)
   endif
   hh = ss / 3600
   ss = ss - hh * 3600
   nn = ss / 60
   ss = ss - nn * 60
else
   write(string1,*)'unsupported format for ',trim(argum(1))
   call error_handler(E_ERR,'advance_time',string1, source, revision, revdate)
endif

base_time = set_date(ccyy, mm, dd, hh, nn, ss)


dtime = trim(argum(2))
call parsedt(dtime,dday,dh,dn,ds)


!print*, 'delta t: ', dday, dh, dn, ds

! each part can be positive or negative, or 0. 
if (dday > 0) then
   base_time = increment_time(base_time, 0, dday)
else if (dday < 0) then
   base_time = decrement_time(base_time, 0, -dday)
endif
   
if (dh > 0) then
   base_time = increment_time(base_time, dh*3600)
else if (dh < 0) then
   base_time = decrement_time(base_time, -dh*3600)
endif
   
if (dn > 0) then
   base_time = increment_time(base_time, dn*60)
else if (dn < 0) then
   base_time = decrement_time(base_time, -dn*60)
endif
   
if (ds > 0) then
   base_time = increment_time(base_time, ds)
else if (ds < 0) then
   base_time = decrement_time(base_time, -ds)
endif
   

call get_date(base_time, ccyy, mm, dd, hh, nn, ss)


write(ccyymmddhhnnss(1:14), fmt='(i4, 5i2.2)')  ccyy, mm, dd, hh, nn, ss
if ( nargum == 2 ) then
   if (datelen == 13) datelen=10
   if (datelen < 14) then
      if(nn /= 0) datelen=12
      if(ss /= 0) datelen=14
   endif
   write(unit=stdout, fmt='(a)') ccyymmddhhnnss(1:datelen)
else if ( nargum > 2 ) then
   i = 3
   do while (i <= nargum)
     select case ( trim(argum(i)) )
        case ('-w', '-W', '-wrf','-WRF')
           out_date_format = 'ccyy-mm-dd_hh:nn:ss'
           write(unit=stdout, fmt='(a)') trim(formatdate(ccyymmddhhnnss, out_date_format))
           i = i+1
        case ('-f', '-F')
           out_date_format = trim(argum(i+1))
           write(unit=stdout, fmt='(a)') trim(formatdate(ccyymmddhhnnss, out_date_format))
           i = i+2
        case ('-j')
           write(unit=stdout, fmt='(I4,I4)') ccyy, julian_day(ccyy,mm,dd)
           i = i+1
        case ('-J')
           write(unit=stdout, fmt='(I4,I4,I3,I3,I3)') ccyy, julian_day(ccyy,mm,dd),hh,nn,ss
           i = i+1
        case ('-g','-G')
           call get_time(base_time, gsec, gday)
           write(unit=stdout, fmt='(I8,I8)') gday, gsec
           i = i+1
        case ('-c','-C')
           out_date_format = 'ccyy-mm-dd-fffff'
           write(unit=stdout, fmt='(a)') trim(formatCESMdate(ccyy,mm,dd,hh,nn,ss))
           i = i+1
        case default
           i = i+1
     end select
   end do
end if

call finalize_utilities()

contains

!-----------------------------------------------------------------------
!> removes non-numeric characters from a date string
!>
!> @param[in] datein character string containing the date. May include
!>               dashes, colons, etc.
!> @return character string with only numeric characters

function parsedate(datein)
character(len=*), intent(in) :: datein

character(len=14) :: parsedate
character(len=1 ) :: ch
integer :: n, i

parsedate = '00000000000000'

i=0
do n = 1, len_trim(datein)
   ch = datein(n:n)
   if (ch >= '0' .and. ch <= '9') then
      i=i+1
      parsedate(i:i)=ch
   end if
end do

if (i == 13) then
   parsedate(14:14) = ''
   return  ! CESM format
else if (parsedate(11:14) == '0000') then
   parsedate(11:14) = ''
else if(parsedate(13:14) == '00') then
   parsedate(13:14) = ''
end if

end function parsedate

!-----------------------------------------------------------------------
!> extracts the day,hour,minutes and seconds from the second input argument
!>
!> @param[in] dt character string with the temporal offset (the second input argument).
!> @param[out] dday the day
!> @param[out] dh the hour
!> @param[out] dn the minute
!> @param[out] ds the second

subroutine parsedt(dt,dday,dh,dn,ds)
character(len=*), intent(in)  :: dt
integer,          intent(out) :: dday
integer,          intent(out) :: dh
integer,          intent(out) :: dn
integer,          intent(out) :: ds

character(len=1 ) :: ch
integer :: n,i,d,s,nounit

! initialize time and sign
nounit=1
dday=0
dh=0
dn=0
ds=0
d=0
s=1

do n = 1, len_trim(dt)
   ch = dt(n:n)
   select case (ch)
      case ('0':'9')
        read(ch,fmt='(i1)') i
        d=d*10+i
      case ('-')
        s=-1
      case ('+')
        s=1
      case ('d')
        nounit=0
        dday=dday+d*s
        d=0
      case ('h')
        nounit=0
        dh=dh+d*s
        d=0
      case ('n','m')
        nounit=0
        dn=dn+d*s
        d=0
      case ('s')
        nounit=0
        ds=ds+d*s
        d=0
      case default
        continue
   end select
end do

if (nounit==1) dh=d*s

end subroutine parsedt


!-----------------------------------------------------------------------
!>
!> @param[in] datein date in the known character string of length 14
!> @param[in] dateform character string containing desired date format
!> @return character string containing desired date format

function formatdate(datein,dateform)
character(len=*), intent(in) :: datein
character(len=*), intent(in) :: dateform

character(len=80) :: formatdate
integer :: ic,iy,im,id,ih,in,is

ic=index(dateform,'cc')
iy=index(dateform,'yy')
im=index(dateform,'mm')
id=index(dateform,'dd')
ih=index(dateform,'hh')
in=index(dateform,'nn')
is=index(dateform,'ss')

formatdate=trim(dateform)

if (ic /= 0) formatdate(ic:ic+1) = datein(1:2)
if (iy /= 0) formatdate(iy:iy+1) = datein(3:4)
if (im /= 0) formatdate(im:im+1) = datein(5:6)
if (id /= 0) formatdate(id:id+1) = datein(7:8)
if (ih /= 0) formatdate(ih:ih+1) = datein(9:10)
if (in /= 0) formatdate(in:in+1) = datein(11:12)
if (is /= 0) formatdate(is:is+1) = datein(13:14)

end function formatdate

!-----------------------------------------------------------------------
!>
!> @param[in] ccyy the century and year
!> @param[in] mm the month
!> @param[in] dd the day
!> @param[in] hh the hour
!> @param[in] nn the minute
!> @param[in] ss the second
!> @return character string of date in CESM format YYYY-MM-DD-SSSSS
<<<<<<< HEAD

function formatCESMdate(ccyy,mm,dd,hh,nn,ss)
integer, intent(in) :: ccyy
integer, intent(in) :: mm
integer, intent(in) :: dd
integer, intent(in) :: hh
integer, intent(in) :: nn
integer, intent(in) :: ss
character(len=80) :: formatCESMdate

integer :: fffff

fffff = hh*3600 + nn*60 + ss
write(formatCESMdate, '(i4.4,1a,2(i2.2,1a),i5.5)') ccyy, '-', mm, '-', dd, '-', fffff

end function formatCESMdate

=======
>>>>>>> 54fa0833

function formatCESMdate(ccyy,mm,dd,hh,nn,ss)
integer, intent(in) :: ccyy
integer, intent(in) :: mm
integer, intent(in) :: dd
integer, intent(in) :: hh
integer, intent(in) :: nn
integer, intent(in) :: ss
character(len=80) :: formatCESMdate

integer :: fffff

fffff = hh*3600 + nn*60 + ss
write(formatCESMdate, '(i4.4,1a,2(i2.2,1a),i5.5)') ccyy, '-', mm, '-', dd, '-', fffff

end function formatCESMdate


end program advance_time
<|MERGE_RESOLUTION|>--- conflicted
+++ resolved
@@ -4,13 +4,7 @@
 !
 ! $Id$
 
-<<<<<<< HEAD
-!> @mainpage
-!> @{
-!> @brief Compute with time quantities
-=======
 !> Compute with time quantities
->>>>>>> 54fa0833
 !>
 !> The advance_time program computes the resulting time when either
 !> adding or subtracting time intervals.  The increments can be
@@ -73,10 +67,6 @@
 !>    echo 2007073006    0 -c       | advance_time
 !>
 !> @todo if run with no inputs ... it just hangs. Can we make it fail straight away?
-<<<<<<< HEAD
-!> @}
-=======
->>>>>>> 54fa0833
 
 program advance_time
 
@@ -410,7 +400,6 @@
 !> @param[in] nn the minute
 !> @param[in] ss the second
 !> @return character string of date in CESM format YYYY-MM-DD-SSSSS
-<<<<<<< HEAD
 
 function formatCESMdate(ccyy,mm,dd,hh,nn,ss)
 integer, intent(in) :: ccyy
@@ -428,24 +417,5 @@
 
 end function formatCESMdate
 
-=======
->>>>>>> 54fa0833
-
-function formatCESMdate(ccyy,mm,dd,hh,nn,ss)
-integer, intent(in) :: ccyy
-integer, intent(in) :: mm
-integer, intent(in) :: dd
-integer, intent(in) :: hh
-integer, intent(in) :: nn
-integer, intent(in) :: ss
-character(len=80) :: formatCESMdate
-
-integer :: fffff
-
-fffff = hh*3600 + nn*60 + ss
-write(formatCESMdate, '(i4.4,1a,2(i2.2,1a),i5.5)') ccyy, '-', mm, '-', dd, '-', fffff
-
-end function formatCESMdate
-
 
 end program advance_time
