---
layout: default
title: About Us
---

# NCAR's Data Assimilation Research Section - DAReS

The NCAR Data Assimilation Initiative was founded to create and to then
lead a research community for data assimilation where individuals benefit
from sharing ideas, methodologies, and software tools as well as access to
a data assimilation testbed. NCAR has a large number of researchers for
whom data assimilation is an essential part of their ongoing or planned
research. New developments in theoretical data assimilation and in software
engineering are making collaborations between data assimilation experts,
modelers, observational specialists and statisticians easier and more
productive than was possible in the past.
The maturation of the Initiative resulted in the 
**Data Assimilation Research Section (DAReS)**.
The primary goal of DAReS is to continue to advance the theory and
practice of ensemble data assimilation.
Also, DAReS accelerates the progress of many other NCAR
projects by providing a centralized data assimilation expertise which can
be coordinated with existing observational and modeling expertise. 

[<img src="../images/DAReS_circa_2017.jpg" width="400">](../images/DAReS_circa_2017.jpg)

from left to right: [Kevin Raeder](http://staff.ucar.edu/users/raeder),
[Glen Romine](http://staff.ucar.edu/users/romine),
[Jeff Anderson](http://staff.ucar.edu/users/jla),
[Nancy Collins](http://staff.ucar.edu/users/nancy),
[Tim Hoar](http://staff.ucar.edu/users/thoar),
[Jonathan Hendricks](http://staff.ucar.edu/browse/people/28028), and
[Moha El Gharamti](http://staff.ucar.edu/users/gharamti).
<span id="contact" class="anchor"></span>

Our small group is comprised of experts in software design,
algorithm development, large-model implementation and execution,
observations and observation operators, and hardware/software portability.
We have given many presentations on DART - our software facility for 
ensemble data assimilation, and have held several workshops for young 
researchers interested in DA.

<!-- FIXME advertise the AMS 2020 workshop --> 

Our central email address is **dart@ucar.edu**, which will hit
'everyone' and find its way to the best person.
The categories that follow are not set in stone, everyone has some
expertise in all areas.
<span id="regularstaff" class="anchor"></span>

DAReS Staff (alphabetically)                                                          
 - [Jeff Anderson](http://staff.ucar.edu/users/jla), Scientist, algorithms
 - [Nancy Collins](http://staff.ucar.edu/users/nancy), Software Engineer, platforms/mpi
 - [Moha El Gharamti](http://staff.ucar.edu/users/gharamti), Scientist, algorithms
 - [Tim Hoar](http://staff.ucar.edu/users/thoar), Associate Scientist, diagnostics, documentation
 - [Ben Johnson](http://staff.ucar.edu/users/johnsonb), Associate Scientist
 - [Kevin Raeder](http://staff.ucar.edu/users/raeder), Associate Scientist, CAM
 - [Glen Romine](http://staff.ucar.edu/users/romine), Project Scientist, WRF
<span id="supportstaff" class="anchor"></span>

DAReS Support (alphabetically)
 - [Elizabeth Chapin](http://staff.ucar.edu/users/echapin), Senior Business Analyst
 - [Lisa Larson](http://staff.ucar.edu/users/larsonl), Administrative Assistant
 - [Taysia Peterson](http://staff.ucar.edu/users/taysiana), Administrative Assistant
 - [Mary Pronk](http://staff.ucar.edu/users/pronk), Administrator
<span id="shipping" class="anchor"></span>

### Shipping information:

| postal address           | "overnight" deliveries   | electronic methods   |
| :----------------------- | :----------------------- | :------------------- |
| Lisa Larson              | Lisa Larson              | larsonl @ ucar . edu |
| NCAR                     | NCAR                     | 303 497 185          |
| P.O. Box 3000            | 1850 Table Mesa Dr.      | 303 497 2483 (FAX)   |
| Boulder, CO 80307-3000   | Boulder, CO 80305        |                      |
      
---
<span id="DART" class="anchor"></span>


# The Data Assimilation Research Testbed Facility : DART

<img width=80% alt="animation demonstrating the assimilation schematic"
     src="../images/science_nuggets/AssimAnim.gif"/>

The [Data Assimilation Research Testbed](https://ncar.github.io/DART/) **DART**, 
is a software environment for making it easy to match a variety of data
assimiliation methods to different numerical models and different kinds of
observations. DART has been through the crucible of many compilers and platforms.
It is ready for friendly use and has been used in several field programs
requiring real-time forecasting.
The DART source code and documentation may be downloaded from
[https://github.com/NCAR/DART](https://github.com/NCAR/DART).

The "Manhattan" version of DART was released on 15 March 2017.
<img src="../images_dart2/DART_Manhattan_Announcement_tight.jpg" alt="DART Manhattan advertisement"/>

If you want an idea of what it takes to build DART and run experiments 
before downloading, look at the
<<<<<<< HEAD
<A HREF="DART2_Starting.md">Getting Started</A> page.  

---

|     |     |
|The National Center for Atmospheric Research is sponsored by the National Science Foundation.  Any opinions, findings and conclusions or recommendations expressed in this material do not necessarily reflect the views of the National Science Foundation. | ![National Science Foundation logo](images/nsf.png") |
=======
<A HREF="DART2_Starting.md">Getting Started</A> page.

---

|     |    |
|The National Center for Atmospheric Research is sponsored by the National Science Foundation.  Any opinions, findings and conclusions or recommendations expressed in this material do not necessarily reflect the views of the National Science Foundation. | <img alt="logo of the National Science Foundation" height=36px src="images/nsf.png"> |
>>>>>>> 8edfb9e0
<|MERGE_RESOLUTION|>--- conflicted
+++ resolved
@@ -97,18 +97,9 @@
 
 If you want an idea of what it takes to build DART and run experiments 
 before downloading, look at the
-<<<<<<< HEAD
 <A HREF="DART2_Starting.md">Getting Started</A> page.  
 
 ---
-
+  
 |     |     |
-|The National Center for Atmospheric Research is sponsored by the National Science Foundation.  Any opinions, findings and conclusions or recommendations expressed in this material do not necessarily reflect the views of the National Science Foundation. | ![National Science Foundation logo](images/nsf.png") |
-=======
-<A HREF="DART2_Starting.md">Getting Started</A> page.
-
----
-
-|     |    |
-|The National Center for Atmospheric Research is sponsored by the National Science Foundation.  Any opinions, findings and conclusions or recommendations expressed in this material do not necessarily reflect the views of the National Science Foundation. | <img alt="logo of the National Science Foundation" height=36px src="images/nsf.png"> |
->>>>>>> 8edfb9e0
+|The National Center for Atmospheric Research is sponsored by the National Science Foundation.  Any opinions, findings and conclusions or recommendations expressed in this material do not necessarily reflect the views of the National Science Foundation. | ![National Science Foundation logo](images/nsf.png") |