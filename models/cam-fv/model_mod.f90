! DART software - Copyright UCAR. This open source software is provided
! by ucar, "as is", without charge, subject to all terms of use at
! http://www.image.ucar.edu/dares/dart/dart_download
!
! $Id$
!----------------------------------------------------------------
!>
!> this is the interface between the cam-fv atmosphere model and dart.
!> the required public interfaces and arguments cannot be changed.
!>
!----------------------------------------------------------------

module model_mod

use             types_mod,  only : MISSING_R8, MISSING_I, i8, r8, vtablenamelength, &
                                   gravity, DEG2RAD
use      time_manager_mod,  only : set_time, time_type, set_date, &
                                   set_calendar_type, get_date
use          location_mod,  only : location_type, set_vertical, set_location, &
                                   get_location, write_location, is_vertical, &
                                   VERTISUNDEF, VERTISSURFACE, VERTISLEVEL, &
                                   VERTISPRESSURE, VERTISHEIGHT, &
                                   VERTISSCALEHEIGHT, query_location, &
                                   set_vertical_localization_coord, get_dist, &
                                   loc_get_close_obs => get_close_obs, &
                                   loc_get_close_state => get_close_state, &
                                   vertical_localization_on, get_close_type, get_maxdist
use         utilities_mod,  only : find_namelist_in_file, check_namelist_read, &
                                   string_to_logical, string_to_real,& 
                                   nmlfileunit, do_nml_file, do_nml_term, &
                                   register_module, error_handler, &
                                   file_exist, to_upper, E_ERR, E_MSG, array_dump, &
                                   find_enclosing_indices
use          obs_kind_mod,  only : QTY_SURFACE_ELEVATION, QTY_PRESSURE, &
                                   QTY_GEOMETRIC_HEIGHT, QTY_VERTLEVEL, &
                                   QTY_SURFACE_PRESSURE, &
                                   QTY_TEMPERATURE, QTY_SPECIFIC_HUMIDITY, &
                                   QTY_MOLEC_OXYGEN_MIXING_RATIO, &
                                   QTY_ION_O_MIXING_RATIO, QTY_ATOMIC_H_MIXING_RATIO, &
                                   QTY_ATOMIC_OXYGEN_MIXING_RATIO, QTY_NITROGEN, &
                                   get_index_for_quantity, get_num_quantities, &
                                   get_name_for_quantity, get_quantity_for_type_of_obs

! examples of additional quantities that cam-chem might need defined from the obs_kind_mod
!                                   ! GASES
!                                   QTY_CO, QTY_SFCO, QTY_SFCO01, QTY_SFCO02, QTY_SFCO03, &
!                                   QTY_O3, QTY_OH, QTY_NO, QTY_NO2, QTY_NO3, QTY_CH2O, &
!                                  ! AEROSOLS
!                                   QTY_AOD, QTY_NUM_A1, QTY_NUM_A2, QTY_NUM_A3, QTY_NUM_A4, & ! AOD and Numbers
!                                   QTY_SFNUM_A1, QTY_SFNUM_A2, QTY_SFNUM_A3, QTY_SFNUM_A4, & ! SF / Numbers
!                                   QTY_POM_A1, QTY_POM_A4, QTY_BC_A1, QTY_BC_A4, &
!                                   QTY_SFPOM_A4, QTY_SFBC_A4, & ! Carbon
!                                   QTY_SO4_A1, QTY_SO4_A2, QTY_SO4_A3, QTY_SFSO4_A1, QTY_SFSO4_A2, & ! Sulfates
!                                   QTY_DST_A1, QTY_DST_A2, QTY_DST_A3, QTY_NCL_A1, QTY_NCL_A2, QTY_NCL_A3, &
!                                   QTY_SOA1_A1, QTY_SOA1_A2, QTY_SOA2_A1, QTY_SOA2_A2, QTY_SOA3_A1, QTY_SOA3_A2, & ! SOA
!                                   QTY_SOA4_A1, QTY_SOA4_A2, QTY_SOA5_A1, QTY_SOA5_A2, & ! SOA

use     mpi_utilities_mod,  only : my_task_id
use        random_seq_mod,  only : random_seq_type, init_random_seq, random_gaussian
use  ensemble_manager_mod,  only : ensemble_type, get_my_num_vars, get_my_vars
use distributed_state_mod,  only : get_state
use   state_structure_mod,  only : add_domain, get_dart_vector_index, get_domain_size, &
                                   get_dim_name, get_kind_index, get_num_dims, &
                                   get_num_variables, get_varid_from_kind, &
                                   get_model_variable_indices, state_structure_info
use  netcdf_utilities_mod,  only : nc_get_variable, nc_get_variable_size, &
                                   nc_add_attribute_to_variable, &
                                   nc_define_integer_variable, &
                                   nc_define_real_variable, &
                                   nc_define_real_scalar, &
                                   nc_add_global_creation_time, &
                                   nc_add_global_attribute, &
                                   nc_define_dimension, nc_put_variable, &
                                   nc_synchronize_file, nc_end_define_mode, &
                                   nc_begin_define_mode, nc_open_file_readonly, &
                                   nc_close_file, nc_variable_exists
use        chem_tables_mod, only : init_chem_tables, finalize_chem_tables, &
                                   get_molar_mass, get_volume_mixing_ratio
use        quad_utils_mod,  only : quad_interp_handle, init_quad_interp, &
                                   set_quad_coords, finalize_quad_interp, &
                                   quad_lon_lat_locate, quad_lon_lat_evaluate, &
                                   GRID_QUAD_IRREG_SPACED_REGULAR,  &
                                   QUAD_LOCATED_CELL_CENTERS
use     default_model_mod,  only : adv_1step, nc_write_model_vars, &
                                   init_time => fail_init_time,    &
                                   init_conditions => fail_init_conditions

implicit none
private

! these routines must be public and you cannot change
! the arguments - they will be called *from* the dart code.

! routines in this list have code in this module
public :: static_init_model,                   &
          get_model_size,                      &
          get_state_meta_data,                 &
          model_interpolate,                   & 
          shortest_time_between_assimilations, &
          nc_write_model_atts,                 &
          write_model_time,                    & 
          read_model_time,                     &
          end_model,                           &
          pert_model_copies,                   & 
          convert_vertical_obs,                & 
          convert_vertical_state,              & 
          get_close_obs,                       &
          get_close_state

! code for these routines are in other modules
public :: nc_write_model_vars,           &
          adv_1step,                     &
          init_time,                     &
          init_conditions

! version controlled file description for error handling, do not edit
character(len=256), parameter :: source   = "$URL$"
character(len=32 ), parameter :: revision = "$Revision$"
character(len=128), parameter :: revdate  = "$Date$"

! maximum number of fields you can list to be perturbed
! to generate an ensemble if starting from a single state.
integer, parameter :: MAX_PERT = 100

! model_nml namelist variables and default values
character(len=256) :: cam_template_filename           = 'caminput.nc'
character(len=256) :: cam_phis_filename               = 'cam_phis.nc'
character(len=32)  :: vertical_localization_coord     = 'PRESSURE'
logical            :: use_log_vertical_scale          = .false.
integer            :: assimilation_period_days        = 0
integer            :: assimilation_period_seconds     = 21600
! proposed changes:
integer            :: no_obs_assim_above_level       = -1      ! model levels
integer            :: model_damping_ends_at_level    = -1      ! model levels
! end proposed changes
integer            :: debug_level                     = 0
logical            :: suppress_grid_info_in_output    = .false.
logical            :: custom_routine_to_generate_ensemble = .true.
character(len=32)  :: fields_to_perturb(MAX_PERT)     = ""
real(r8)           :: perturbation_amplitude(MAX_PERT)= 0.0_r8
logical            :: using_chemistry                 = .false.
logical            :: use_variable_mean_mass          = .false.

! in converting to scale height for the vertical: 
!  set this to .true. to compute the log of the pressure.  
!  set this to .false. to additionally normalize by the surface
!    pressure at this location.  this option is backwards-compatible 
!    with previous versions of this code.
logical :: no_normalization_of_scale_heights = .true.

! state_variables defines the contents of the state vector.
! each line of this input should have the form:
!
!    netcdf_variable_name, dart_quantity, clamp_min, clamp_max, update_variable
!
! all items must be strings (even if numerical values).
! for no clamping, use the string 'NA'
! to have the assimilation change the variable use 'UPDATE', else 'NO_UPDATE'

integer, parameter :: MAX_STATE_VARIABLES = 100
integer, parameter :: num_state_table_columns = 5
character(len=vtablenamelength) :: state_variables(MAX_STATE_VARIABLES * &
                                                   num_state_table_columns ) = ' '

namelist /model_nml/  &
   cam_template_filename,               &
   cam_phis_filename,                   &
   vertical_localization_coord,         &
   state_variables,                     &
   assimilation_period_days,            &
   assimilation_period_seconds,         &
   use_log_vertical_scale,              &
   no_obs_assim_above_level,            & 
   model_damping_ends_at_level,         &
   suppress_grid_info_in_output,        &
   custom_routine_to_generate_ensemble, &
   fields_to_perturb,                   &
   perturbation_amplitude,              &
   no_normalization_of_scale_heights,   &
   use_variable_mean_mass,              &
   using_chemistry,                     &
   debug_level

! global variables
character(len=512) :: string1, string2, string3
logical, save      :: module_initialized = .false.

! this id allows us access to all of the state structure
! info and is required for getting state variables.
integer :: domain_id

!> Metadata from the template netCDF file that describes 
!> where the variable data is located and what size it is.

type cam_1d_array
   integer  :: nsize
   real(r8), allocatable :: vals(:)
end type

type cam_grid
   type(cam_1d_array) :: lon
   type(cam_1d_array) :: lat
   type(cam_1d_array) :: slon
   type(cam_1d_array) :: slat
   type(cam_1d_array) :: lev
   type(cam_1d_array) :: ilev
   type(cam_1d_array) :: gw
   type(cam_1d_array) :: hyai
   type(cam_1d_array) :: hybi
   type(cam_1d_array) :: hyam
   type(cam_1d_array) :: hybm
   type(cam_1d_array) :: P0
end type

type(cam_grid) :: grid_data


integer, parameter :: STAGGER_NONE = -1
integer, parameter :: STAGGER_U    =  1
integer, parameter :: STAGGER_V    =  2
integer, parameter :: STAGGER_W    =  3 
integer, parameter :: STAGGER_UV   =  4

type cam_stagger
   integer, allocatable :: qty_stagger(:)
end type

type(cam_stagger) :: grid_stagger

! Surface potential; used for calculation of geometric heights.
real(r8), allocatable :: phis(:, :)

! default to localizing in pressure.  override with namelist
integer :: vertical_localization_type = VERTISPRESSURE

! flag used to know if the vertical unit system has numbers
! that get larger as you move away from the earth's surface
! (e.g. height) or smaller (e.g. pressure)
logical :: higher_is_smaller

! commonly used numbers that we'll set in static_init_model
real(r8) :: ref_model_top_pressure
real(r8) :: ref_surface_pressure
integer  :: ref_nlevels

!>@todo FIXME ask kevin if this threshold value is small enough
! to distinguish cam from waccm configurations?

! an arbitrary value to test the model top against to see
! if we're running cam vs waccm or waccm-x.  it changes the
! standard atmosphere table we use to convert pressure to height, 
! and changes the formatting of numbers in dart_log output.
real(r8), parameter :: high_top_threshold = 0.3_r8  ! pascals

! things related to damping at the model top
logical  :: are_damping = .false.
real(r8) :: ramp_end         ! fixed top of ramp; the start (bottom) varies
logical  :: discarding_high_obs = .false.
real(r8) :: no_assim_above_height    = -1.0_r8 
real(r8) :: no_assim_above_level     = -1.0_r8 
real(r8) :: no_assim_above_pressure  = -1.0_r8 

!> build a pressure/height conversion column based on a
!> standard atmosphere.  this can only be used when we
!> don't have a real ensemble to use, or we don't care
!> about absolute accuracy.

interface single_pressure_value
 module procedure single_pressure_value_int
 module procedure single_pressure_value_real
end interface

! Precompute pressure <-> height map once based on either a low-top or
! high-top table depending on what the model top is.
! Used only to discard obs on heights above the user-defined top threshold.
integer, parameter :: HIGH_TOP_TABLE = 1
integer, parameter ::  LOW_TOP_TABLE = 2
integer :: std_atm_table_len
real(r8), allocatable :: std_atm_hgt_col(:)
real(r8), allocatable :: std_atm_pres_col(:)

! Horizontal interpolation code.  Need a handle for nonstaggered, U and V.
type(quad_interp_handle) :: interp_nonstaggered, &
                            interp_u_staggered, &
                            interp_v_staggered


contains


!-----------------------------------------------------------------------
! All the required interfaces are first.
!-----------------------------------------------------------------------


!-----------------------------------------------------------------------
!> Called to do one time initialization of the model.
!> In this case, it reads in the grid information, the namelist
!> containing the variables of interest, where to get them, their size,
!> their associated DART Quantity, etc.
!>
!> In addition to harvesting the model metadata (grid,
!> desired model advance step, etc.), it also fills a structure
!> containing information about what variables are where in the DART
!> framework.

subroutine static_init_model()

integer :: iunit, io
integer :: nfields

character(len=*), parameter :: routine = 'static_init_model'

if ( module_initialized ) return

! Record version info
call register_module(source, revision, revdate)

module_initialized = .true.

! Read the DART namelist for this model
call find_namelist_in_file('input.nml', 'model_nml', iunit)
read(iunit, nml = model_nml, iostat = io)
call check_namelist_read(iunit, io, 'model_nml')

! Record the namelist values used for the run
if (do_nml_file()) write(nmlfileunit, nml=model_nml)
if (do_nml_term()) write(     *     , nml=model_nml)

call set_calendar_type('GREGORIAN')

call read_grid_info(cam_template_filename, grid_data)

! initialize global values that are used frequently
call init_globals()

! read the namelist &model_nml :: state_variables
! to set up what will be read into the cam state vector
call set_cam_variable_info(state_variables, nfields)

! convert from string in namelist to integer (e.g. VERTISxxx)
! and tell the dart code which vertical type we want to localize in.
call set_vert_localization(vertical_localization_coord)

! if you have chemistry variables in the model state, set
! this namelist variable so we can initialize the proper tables
if (using_chemistry) call init_chem_tables()

! set top limit where obs impacts are diminished to 0.
! only allowed if doing vertical localization.  error if
! computing horizontal distances only (odd case, intentionally
! choosing not to support this.)
if (model_damping_ends_at_level > 0) then
   if (vertical_localization_on()) then
      call init_damping_ramp_info()
      are_damping = .true.
   else
      string1='cannot support model top damping unless also using vertical localization'
      string2='set "model_damping_ends_at_level = -1" in &model_nml, OR' 
      string3='set "horiz_dist_only = .false." in &location_nml'
      call error_handler(E_ERR, routine, string1, source, revision, revdate, &
                         text2=string2, text3=string3)
   endif
endif

! set top limit where obs are discarded.  -1 to disable.
if (no_obs_assim_above_level > 0) then
   call init_discard_high_obs()
   discarding_high_obs = .true.
endif

! set a flag based on the vertical localization coordinate selected
call init_sign_of_vert_units()

end subroutine static_init_model


!-----------------------------------------------------------------------
!> Returns the size of the DART state vector (i.e. model) as an integer.
!>

function get_model_size()

integer(i8) :: get_model_size

if ( .not. module_initialized ) call static_init_model

get_model_size = get_domain_size(domain_id)

end function get_model_size



!-----------------------------------------------------------------------
!> Given an integer index into the state vector structure, returns the
!> associated location. A second intent(out) optional argument quantity
!> can be returned if the model has more than one type of field (for
!> instance temperature and zonal wind component). This interface is
!> required for all filter applications as it is required for computing
!> the distance between observations and state variables.
!>
!> @param index_in the index into the DART state vector
!> @param location the location at that index
!> @param var_type the DART Quantity at that index
!>

subroutine get_state_meta_data(index_in, location, var_type)

integer(i8),         intent(in)  :: index_in
type(location_type), intent(out) :: location
integer, optional,   intent(out) :: var_type

! Local variables

integer  :: iloc, vloc, jloc
integer  :: myvarid, myqty, nd

if ( .not. module_initialized ) call static_init_model

call get_model_variable_indices(index_in, iloc, jloc, vloc, var_id=myvarid, kind_index=myqty)

nd = get_num_dims(domain_id, myvarid)

location = get_location_from_index(iloc, jloc, vloc, myqty, nd)

! return state quantity for this index if requested
if (present(var_type)) var_type = myqty

end subroutine get_state_meta_data

!-----------------------------------------------------------------------
!> given the (i,j,k) indices into a field in the state vector,
!> and the quantity, and the dimensionality of the field (2d, 3d),
!> compute the location of that item.  

function get_location_from_index(i, j, k, q, nd)
integer, intent(in) :: i
integer, intent(in) :: j
integer, intent(in) :: k
integer, intent(in) :: q
integer, intent(in) :: nd
type(location_type) :: get_location_from_index

character(len=*), parameter :: routine = 'get_location_from_index'
real(r8) :: slon_val
real(r8) :: use_vert_val
integer  :: use_vert_type

! full 3d fields are returned with lon/lat/level.
! 2d fields are either surface fields, or if they
! are column integrated values then they are 'undefined'
! in the vertical.

if (nd == 3) then
   use_vert_type = VERTISLEVEL
   use_vert_val  = real(k,r8)
<<<<<<< HEAD
else
=======
else if (nd == 2) then
   ! add any 2d surface fields to this function
>>>>>>> c2bbc48a
   if (is_surface_field(q)) then
      use_vert_type = VERTISSURFACE
      use_vert_val  = MISSING_R8  
      ! setting the vertical value to missing matches what the previous
      ! version of this code did.  other models choose to set the vertical
      ! value to the model surface elevation at this location:
      !   use_vert_val  = phis(lon_index, lat_index) / gravity
   else
      ! any 2d field not listed as a surface field (in is_surface_field() function) 
      ! is assumed to be an integrated quantity with a vert type of VERTISUNDEF.
      use_vert_type = VERTISUNDEF
      use_vert_val  = MISSING_R8
   endif
else
   write(string1, *) 'state vector field not 2D or 3D and no code to handle other dimensionity'
   write(string2, *) 'dimensionality = ', nd, ' quantity type = ', trim(get_name_for_quantity(q))
   call error_handler(E_ERR,routine,string1,source,revision,revdate,text2=string2)
endif

! the horizontal location depends on whether this quantity is on the
! mass point grid or staggered in either lat or lon.  

select case (grid_stagger%qty_stagger(q))
  case (STAGGER_U)
   get_location_from_index = set_location(grid_data%lon%vals(i), &
                                          grid_data%slat%vals(j), &
                                          use_vert_val, use_vert_type)

  case (STAGGER_V)
   ! the first staggered longitude is negative.  dart requires lons
   ! be between 0 and 360.
   slon_val = grid_data%slon%vals(i)
   if (slon_val < 0) slon_val = slon_val + 360.0_r8
   get_location_from_index = set_location(slon_val, &
                                          grid_data%lat%vals(j), &
                                          use_vert_val, use_vert_type)
   
  !>@todo not sure what to do yet. ? +-1/2 ?
  case (STAGGER_W)
   get_location_from_index = set_location(grid_data%lon%vals(i), &
                                          grid_data%lat%vals(j), &
                                          use_vert_val - 0.5_r8, use_vert_type)
  ! no stagger - cell centers
  case default
   get_location_from_index = set_location(grid_data%lon%vals(i), &
                                          grid_data%lat%vals(j), &
                                          use_vert_val, use_vert_type)

end select

end function get_location_from_index

!-----------------------------------------------------------------------
!> this routine should be called to compute a value that comes from an
!> unstaggered grid but needs to correspond to a staggered grid.
!> e.g. you need the surface pressure under a V wind point.

subroutine get_staggered_values_from_qty(ens_handle, ens_size, qty, lon_index, lat_index, &
                                         lev_index, stagger_qty, vals, my_status)
type(ensemble_type), intent(in) :: ens_handle
integer,             intent(in) :: ens_size
integer,             intent(in) :: qty
integer,             intent(in) :: lon_index
integer,             intent(in) :: lat_index
integer,             intent(in) :: lev_index
integer,             intent(in) :: stagger_qty
real(r8),            intent(out) :: vals(ens_size)
integer,             intent(out) :: my_status

integer :: next_lat, prev_lon, stagger
real(r8) :: vals1(ens_size), vals2(ens_size)

vals(:) = MISSING_R8
stagger = grid_stagger%qty_stagger(stagger_qty)

!> latitudes:  staggered value N is between N and (N + 1) on the unstaggered grid
!> longitudes: staggered value N is between N and (N - 1) on the unstaggered grid

select case (stagger)
  case (STAGGER_U)
   call quad_index_neighbors(lon_index, lat_index, prev_lon, next_lat)

   call get_values_from_single_level(ens_handle, ens_size, qty, lon_index, lat_index, lev_index, &
                                     vals1, my_status)
   if (my_status /= 0) return
   call get_values_from_single_level(ens_handle, ens_size, qty, lon_index, next_lat,  lev_index, &
                                     vals2, my_status)
   if (my_status /= 0) return

   vals = (vals1 + vals2) * 0.5_r8

  case (STAGGER_V)
   call quad_index_neighbors(lon_index, lat_index, prev_lon, next_lat)

   call get_values_from_single_level(ens_handle, ens_size, qty, lon_index, lat_index, lev_index, &
                                     vals1, my_status)
   if (my_status /= 0) return
   call get_values_from_single_level(ens_handle, ens_size, qty, prev_lon,  lat_index, lev_index, &
                                     vals2, my_status)
   if (my_status /= 0) return

   vals = (vals1 + vals2) * 0.5_r8

  ! no stagger - cell centers, or W stagger
  case default
   call get_values_from_single_level(ens_handle, ens_size, qty, lon_index, lat_index, lev_index, &
                                     vals, my_status)
   if (my_status /= 0) return

end select

! when you reach here, my_status has been to 0 by the last call
! to get_values_from_single_level().  if it was anything else
! it would have already returned.

end subroutine get_staggered_values_from_qty


!-----------------------------------------------------------------------
!> this routine converts the 3 index values and a quantity into a state vector
!> offset and gets the ensemble of state values for that offset.  this only
!> gets a single vertical location - if you need to get values which might 
!> have different vertical locations in different ensemble members
!> see get_values_from_varid() below.

subroutine get_values_from_single_level(ens_handle, ens_size, qty, lon_index, lat_index, lev_index, &
                                        vals, my_status)
type(ensemble_type), intent(in) :: ens_handle
integer,             intent(in) :: ens_size
integer,             intent(in) :: qty
integer,             intent(in) :: lon_index
integer,             intent(in) :: lat_index
integer,             intent(in) :: lev_index
real(r8),            intent(out) :: vals(ens_size)
integer,             intent(out) :: my_status

character(len=*), parameter :: routine = 'get_values_from_single_level:'

integer :: varid
integer(i8) :: state_indx

varid = get_varid_from_kind(domain_id, qty)
if (varid < 0) then
   vals(:) = MISSING_R8
   my_status = 12
   return
endif

state_indx = get_dart_vector_index(lon_index, lat_index, lev_index, domain_id, varid)
if (state_indx < 1 .or. state_indx > get_domain_size(domain_id)) then
   write(string1, *) 'state_index out of range: ', state_indx, ' not between ', 1, get_domain_size(domain_id)
   call error_handler(E_ERR,routine,string1,source,revision,revdate,text2=string2,text3='should not happen')
endif
vals(:) = get_state(state_indx, ens_handle)

my_status = 0

end subroutine get_values_from_single_level


!-----------------------------------------------------------------------
!> this routine takes care of getting the actual state values.  get_state()
!> communicates with other MPI tasks and can be expensive.
!>
!> all ensemble members have the same horizontal location, but different 
!> ensemble members could have different vertical locations and
!> so be between different vertical layers.  this code tries to do the fewest
!> calls to get_state by only calling it for levels that are actually needed
!> and setting all members with those same levels in a single pass.
!> 

subroutine get_values_from_varid(ens_handle, ens_size, lon_index, lat_index, lev_index, varid, &
                                 vals, my_status)
type(ensemble_type), intent(in)  :: ens_handle
integer,  intent(in)  :: ens_size
integer,  intent(in)  :: lon_index
integer,  intent(in)  :: lat_index
integer,  intent(in)  :: lev_index(ens_size)
integer,  intent(in)  :: varid
real(r8), intent(out) :: vals(ens_size)
integer,  intent(out) :: my_status(ens_size)

integer(i8) :: state_indx
integer  :: i, j
real(r8) :: temp_vals(ens_size) 
logical  :: member_done(ens_size)

character(len=*), parameter :: routine = 'get_values_from_varid:'

! as we get the values for each ensemble member, we set the 'done' flag
! and a good return code. 
my_status(:) = 12
member_done(:) = .false.

! start with lev_index(1).  get the vals into a temp var.  
! run through 2-N. any other member that has the same level 
! set the outgoing values.  keep a separate flag for which 
! member(s) have been done.  skip to the next undone member 
! and get the state for that level.  repeat until all levels done.

do i=1, ens_size

   if (member_done(i)) cycle

   state_indx = get_dart_vector_index(lon_index, lat_index, lev_index(i), domain_id, varid)

   if (state_indx < 0) then
      write(string1,*) 'Should not happen: could not find dart state index from '
      write(string2,*) 'lon, lat, and lev index :', lon_index, lat_index, lev_index
      call error_handler(E_ERR,routine,string1,source,revision,revdate,text2=string2)
      return
   endif

   temp_vals(:) = get_state(state_indx, ens_handle)    ! all the ensemble members for level (i)

   ! start at i, because my ensemble member is clearly at this level.
   ! then continue on to see if any other members are also at this level.
   do j=i, ens_size
      if (member_done(j)) cycle

      if (lev_index(j) == lev_index(i)) then
         vals(j) = temp_vals(j)
         member_done(j) = .true.
         my_status(j) = 0
      endif
         
   enddo
enddo

end subroutine get_values_from_varid

!-----------------------------------------------------------------------
!> this is just for 3d fields

subroutine get_values_from_nonstate_fields(ens_handle, ens_size, lon_index, lat_index, &
                                           lev_index, obs_quantity, vals, my_status)
type(ensemble_type),  intent(in)  :: ens_handle
integer,              intent(in)  :: ens_size
integer,              intent(in)  :: lon_index
integer,              intent(in)  :: lat_index
integer,              intent(in)  :: lev_index(ens_size)
integer,              intent(in)  :: obs_quantity
real(r8),             intent(out) :: vals(ens_size)
integer,              intent(out) :: my_status(ens_size)

integer  :: imember
real(r8) :: vals_array(ref_nlevels,ens_size)

character(len=*), parameter :: routine = 'get_values_from_nonstate_fields:'

vals(:) = MISSING_R8
my_status(:) = 99

select case (obs_quantity) 
   case (QTY_PRESSURE)
      call cam_pressure_levels(ens_handle, ens_size, &
                               lon_index, lat_index, ref_nlevels, &
                               obs_quantity, vals_array, my_status)
      if (any(my_status /= 0)) return

      do imember=1,ens_size
         vals(imember) = vals_array(lev_index(imember), imember)
      enddo

   case (QTY_VERTLEVEL)
      vals(:)      = lev_index(:)
      my_status(:) = 0

   case default
      write(string1,*)'contact dart support. unexpected error for quantity ', obs_quantity
      call error_handler(E_MSG,routine,string1,source,revision,revdate)

end select

end subroutine get_values_from_nonstate_fields

!-----------------------------------------------------------------------
!>
!> Model interpolate will interpolate any DART state variable
!> to the given location.
!>
!> @param state_handle DART ensemble handle
!> @param ens_size DART ensemble size
!> @param location the location of interest
!> @param obs_qty the DART Quantity of interest
!> @param interp_vals the estimated value of the DART state at the location
!>          of interest (the interpolated value).
!> @param istatus interpolation status ... 0 == success, /=0 is a failure
!>
!> istatus = 2    asked to interpolate an unknown/unsupported quantity
!> istatus = 3    cannot locate horizontal quad
!> istatus = 4    cannot locate enclosing vertical levels
!> istatus = 5    cannot retrieve state vector values
!> istatus = 6    cannot get values at quad corners
!> istatus = 7    unused (error code available)
!> istatus = 8    cannot interpolate in the quad to get the values
!> istatus = 9    unused (error code available)
!> istatus = 10   cannot get vertical levels for an obs on pressure levels
!> istatus = 11   cannot get vertical levels for an obs on height levels
!> istatus = 12   cannot get values from obs quantity
!> istatus = 13   can not interpolate values of this quantity
!> istatus = 14   obs above user-defined assimilation top pressure
!> istatus = 15   can not get indices from given state vector index
!> istatus = 16   cannot do vertical interpolation for bottom layer
!> istatus = 17   cannot do vertical interpolation for top layer
!> istatus = 98   unknown error - shouldn't happen
!> istatus = 99   unknown error - shouldn't happen
!>

subroutine model_interpolate(state_handle, ens_size, location, obs_qty, interp_vals, istatus)

type(ensemble_type), intent(in) :: state_handle
integer,             intent(in) :: ens_size
type(location_type), intent(in) :: location
integer,             intent(in) :: obs_qty
real(r8),           intent(out) :: interp_vals(ens_size) !< array of interpolated values
integer,            intent(out) :: istatus(ens_size)

character(len=*), parameter :: routine = 'model_interpolate:'

integer  :: varid, which_vert, status1
integer  :: four_lons(4), four_lats(4)
integer  :: status_array(ens_size)
real(r8) :: lon_fract, lat_fract
real(r8) :: lon_lat_vert(3)
real(r8) :: quad_vals(4, ens_size)
type(quad_interp_handle) :: interp_handle   ! should this be a pointer?? 
                                            ! is it replicating the internal arrays on assignment?

if ( .not. module_initialized ) call static_init_model


! Successful istatus is 0
interp_vals(:) = MISSING_R8
istatus(:)     = 99

! do we know how to interpolate this quantity?
call ok_to_interpolate(obs_qty, varid, status1)

if (status1 /= 0) then  
   if(debug_level > 12) then
      write(string1,*)'did not find observation quantity ', obs_qty, ' in the state vector'
      call error_handler(E_MSG,routine,string1,source,revision,revdate)
   endif
   istatus(:) = status1   ! this quantity not in the state vector
   return
endif

! get the grid handle for the right staggered grid
interp_handle = get_interp_handle(obs_qty)

! unpack the location type into lon, lat, vert, vert_type
lon_lat_vert = get_location(location)
which_vert   = nint(query_location(location)) 

! get the indices for the 4 corners of the quad in the horizontal, plus
! the fraction across the quad for the obs location
call quad_lon_lat_locate(interp_handle, lon_lat_vert(1), lon_lat_vert(2), &
                         four_lons, four_lats, lon_fract, lat_fract, status1)
if (status1 /= 0) then
   istatus(:) = 3  ! cannot locate enclosing horizontal quad
   return
endif

! if we are avoiding assimilating obs above a given pressure, test here and return.
if (discarding_high_obs) then
   call obs_too_high(lon_lat_vert(3), which_vert, status1)
   if (status1 /= 0) then
      istatus(:) = status1
      return
   endif
endif

call get_quad_vals(state_handle, ens_size, varid, obs_qty, four_lons, four_lats, &
                   lon_lat_vert, which_vert, quad_vals, status_array)

!>@todo FIXME : Here we are failing if any ensemble member fails. Instead
!>              we should be using track status...
if (any(status_array /= 0)) then
   istatus(:) = maxval(status_array)   ! cannot get the state values at the corners
   return
endif

! do the horizontal interpolation for each ensemble member
call quad_lon_lat_evaluate(interp_handle, lon_fract, lat_fract, ens_size, &
                           quad_vals, interp_vals, status_array)

if (any(status_array /= 0)) then
   istatus(:) = 8   ! cannot evaluate in the quad
   return
endif

if (using_chemistry) &
   interp_vals = interp_vals * get_volume_mixing_ratio(obs_qty)

! all interp values should be set by now.  set istatus
istatus(:) = 0

end subroutine model_interpolate

!-----------------------------------------------------------------------
!> internal only version of model interpolate. 
!> does not check for locations too high - return all actual values.

subroutine interpolate_values(state_handle, ens_size, location, obs_qty, varid, &
                              interp_vals, istatus)

type(ensemble_type), intent(in) :: state_handle
integer,             intent(in) :: ens_size
type(location_type), intent(in) :: location
integer,             intent(in) :: obs_qty
integer,             intent(in) :: varid
real(r8),           intent(out) :: interp_vals(ens_size) 
integer,            intent(out) :: istatus(ens_size)

character(len=*), parameter :: routine = 'interpolate_values:'

integer  :: which_vert, four_lons(4), four_lats(4)
real(r8) :: lon_fract, lat_fract
real(r8) :: lon_lat_vert(3), quad_vals(4, ens_size)
type(quad_interp_handle) :: interp_handle

interp_vals(:) = MISSING_R8
istatus(:)     = 99

interp_handle = get_interp_handle(obs_qty)
lon_lat_vert  = get_location(location)
which_vert    = nint(query_location(location)) 

call quad_lon_lat_locate(interp_handle, lon_lat_vert(1), lon_lat_vert(2), &
                         four_lons, four_lats, lon_fract, lat_fract, istatus(1))
if (istatus(1) /= 0) then
   istatus(:) = 3  ! cannot locate enclosing horizontal quad
   return
endif

call get_quad_vals(state_handle, ens_size, varid, obs_qty, four_lons, four_lats, &
                   lon_lat_vert, which_vert, quad_vals, istatus)
if (any(istatus /= 0)) return

call quad_lon_lat_evaluate(interp_handle, lon_fract, lat_fract, ens_size, &
                           quad_vals, interp_vals, istatus)
if (any(istatus /= 0)) then
   istatus(:) = 8   ! cannot evaluate in the quad
   return
endif

end subroutine interpolate_values

!-----------------------------------------------------------------------
!> return my_status /= 0 if obs is above a user-defined threshold.
!> intended to be quick (low-cost) and not exact. 
!> This intentionally does NOT have a case for vert type of
!> SCALEHEIGHT - because this routine is only used to look at
!> observation locations.  we have not yet encountered obs
!> with that vertical type.

subroutine obs_too_high(vert_value, which_vert, my_status)
real(r8), intent(in) :: vert_value
integer,  intent(in) :: which_vert
integer, intent(out) :: my_status

! assume ok to begin with
my_status = 0

if (which_vert == VERTISPRESSURE) then
   ! lower pressures are higher; watch the less than/greater than tests
   if (vert_value < no_assim_above_pressure) my_status = 14
   return
endif

! these are always ok
if (which_vert == VERTISSURFACE .or. which_vert == VERTISUNDEF) return

if (which_vert == VERTISHEIGHT) then
   if (vert_value > no_assim_above_height) my_status = 14
   return
endif

if (which_vert == VERTISLEVEL) then
   ! level 1 is top; watch less than/greater than in tests
   if (vert_value < no_assim_above_level) my_status = 14
   return
endif

! for now we haven't run into observations where the vertical coordinate
! (of the OBS) is in scale height - but if we do it will fall into here.

write(string2, *) 'vertical type: ', which_vert
call error_handler(E_ERR, 'obs_too_high', 'unrecognized vertical type', &
                   source, revision, revdate, text2=string2)

end subroutine obs_too_high

!-----------------------------------------------------------------------
!>

subroutine get_quad_vals(state_handle, ens_size, varid, obs_qty, four_lons, four_lats, &
                         lon_lat_vert, which_vert, quad_vals, my_status)
type(ensemble_type), intent(in) :: state_handle
integer,             intent(in) :: ens_size
integer,             intent(in) :: varid
integer,             intent(in) :: obs_qty
integer,             intent(in) :: four_lons(4)
integer,             intent(in) :: four_lats(4)
real(r8),            intent(in) :: lon_lat_vert(3)
integer,             intent(in) :: which_vert
real(r8),           intent(out) :: quad_vals(4, ens_size) !< array of interpolated values
integer,            intent(out) :: my_status(ens_size)

integer  :: icorner, numdims
integer  :: level_one_array(ens_size)
integer  :: four_levs1(4, ens_size), four_levs2(4, ens_size)
real(r8) :: four_vert_fracts(4, ens_size)

character(len=*), parameter :: routine = 'get_quad_vals:'

quad_vals(:,:) = MISSING_R8
my_status(:) = 99

! need to consider the case for 2d vs 3d variables
numdims = get_dims_from_qty(obs_qty, varid)

! now here potentially we have different results for different
! ensemble members.  the things that can vary are dimensioned by ens_size.

if (numdims == 3) then

   ! build 4 columns to find vertical level numbers
   do icorner=1, 4
      call find_vertical_levels(state_handle, ens_size, &
                                four_lons(icorner), four_lats(icorner), lon_lat_vert(3), &
                                which_vert, obs_qty, varid, &
                                four_levs1(icorner, :), four_levs2(icorner, :), & 
                                four_vert_fracts(icorner, :), my_status)
      if (any(my_status /= 0)) return
  
   enddo
   
   ! we have all the indices and fractions we could ever want.
   ! now get the data values at the bottom levels, the top levels, 
   ! and do vertical interpolation to get the 4 values in the columns.
   ! the final horizontal interpolation will happen later.
      
   if (varid > 0) then

      call get_four_state_values(state_handle, ens_size, four_lons, four_lats, &
                                four_levs1, four_levs2, four_vert_fracts, &   
                                varid, quad_vals, my_status)

   else ! get 3d special variables in another ways ( like QTY_PRESSURE )
      call get_four_nonstate_values(state_handle, ens_size, four_lons, four_lats, &
                                   four_levs1, four_levs2, four_vert_fracts, & 
                                   obs_qty, quad_vals, my_status)

   endif

   if (any(my_status /= 0)) return

else if (numdims == 2) then

   if (varid > 0) then
      level_one_array(:) = 1
      do icorner=1, 4
         call get_values_from_varid(state_handle,  ens_size, & 
                                    four_lons(icorner), four_lats(icorner), &
                                    level_one_array, varid, quad_vals(icorner,:),my_status)
         if (any(my_status /= 0)) return

      enddo

   else ! special 2d case
      do icorner=1, 4
         call get_quad_values(ens_size, four_lons(icorner), four_lats(icorner), &
                               obs_qty, obs_qty, quad_vals(icorner,:))
      enddo
      ! apparently this can't fail
      my_status(:) = 0
      
   endif

else
   write(string1, *) trim(get_name_for_quantity(obs_qty)), ' has dimension ', numdims
   call error_handler(E_ERR, routine, 'only supports 2D or 3D fields', &
                      source, revision, revdate, text2=string1)
endif

! when you get here, my_status() was set either by passing it to a
! subroutine, or setting it explicitly here.  if this routine returns
! the default value of 99 something went wrong in this logic.

end subroutine get_quad_vals

!-----------------------------------------------------------------------
!>

subroutine get_four_state_values(state_handle, ens_size, four_lons, four_lats, &
                                 four_levs1, four_levs2, four_vert_fracts, &
                                 varid, quad_vals, my_status)

type(ensemble_type), intent(in) :: state_handle
integer,             intent(in) :: ens_size
integer,             intent(in) :: four_lons(4), four_lats(4)
integer,             intent(in) :: four_levs1(4, ens_size), four_levs2(4, ens_size)
real(r8),            intent(in) :: four_vert_fracts(4, ens_size)
integer,             intent(in) :: varid
real(r8),           intent(out) :: quad_vals(4, ens_size) !< array of interpolated values
integer,            intent(out) :: my_status(ens_size)

integer  :: icorner
real(r8) :: vals1(ens_size), vals2(ens_size)

character(len=*), parameter :: routine = 'get_four_state_values:'

do icorner=1, 4
   call get_values_from_varid(state_handle,  ens_size, &
                              four_lons(icorner), four_lats(icorner), &
                              four_levs1(icorner, :), varid, vals1, &
                              my_status)

   if (any(my_status /= 0)) then
      my_status(:) = 16   ! cannot retrieve vals1 values
      return
   endif

   call get_values_from_varid(state_handle,  ens_size, &
                              four_lons(icorner), four_lats(icorner), &
                              four_levs2(icorner, :), varid, vals2, my_status)
   if (any(my_status /= 0)) then
      my_status(:) = 17   ! cannot retrieve top values
      return
   endif

   call vert_interp(ens_size, vals1, vals2, four_vert_fracts(icorner, :), & 
                    quad_vals(icorner, :))

enddo


end subroutine get_four_state_values

!-----------------------------------------------------------------------
!>

subroutine get_four_nonstate_values(state_handle, ens_size, four_lons, four_lats, &
                                 four_levs1, four_levs2, four_vert_fracts, &
                                 obs_qty, quad_vals, my_status)

type(ensemble_type), intent(in) :: state_handle
integer,             intent(in) :: ens_size
integer,             intent(in) :: four_lons(4), four_lats(4)
integer,             intent(in) :: four_levs1(4, ens_size), four_levs2(4, ens_size)
real(r8),            intent(in) :: four_vert_fracts(4, ens_size)
integer,             intent(in) :: obs_qty
real(r8),           intent(out) :: quad_vals(4, ens_size) !< array of interpolated values
integer,            intent(out) :: my_status(ens_size)

integer  :: icorner
real(r8) :: vals1(ens_size), vals2(ens_size)

character(len=*), parameter :: routine = 'get_four_nonstate_values:'

do icorner=1, 4
   call get_values_from_nonstate_fields(state_handle,  ens_size, &
                              four_lons(icorner), four_lats(icorner), &
                              four_levs1(icorner, :), obs_qty, vals1, my_status)
   if (any(my_status /= 0)) then
      my_status(:) = 16   ! cannot retrieve vals1 values
      return
   endif

   call get_values_from_nonstate_fields(state_handle,  ens_size, &
                              four_lons(icorner), four_lats(icorner), &
                              four_levs2(icorner, :), obs_qty, vals2, my_status)
   if (any(my_status /= 0)) then
      my_status(:) = 17   ! cannot retrieve top values
      return
   endif

   call vert_interp(ens_size, vals1, vals2, four_vert_fracts(icorner, :), &
                    quad_vals(icorner, :))

enddo

end subroutine get_four_nonstate_values

!-----------------------------------------------------------------------
!> figure out whether this is a 2d or 3d field based on the quantity.
!> if this field is in the state vector, use the state routines.
!> if it's not, there are cases for known other quantities we can
!> interpolate and return.  add any new non-state fields here.

function get_dims_from_qty(obs_quantity, var_id)
integer, intent(in) :: obs_quantity
integer, intent(in) :: var_id
integer :: get_dims_from_qty

character(len=*), parameter :: routine = 'get_dims_from_qty:'

if (var_id > 0) then
   get_dims_from_qty = get_num_dims(domain_id,var_id)
else
   select case (obs_quantity)
      case (QTY_SURFACE_ELEVATION)
         get_dims_from_qty = 2
      case (QTY_PRESSURE, QTY_GEOMETRIC_HEIGHT)
         get_dims_from_qty = 3
      case default 
         write(string1, *) 'we can not interpolate qty "', get_name_for_quantity(obs_quantity), &
                           '" if the dimension is not known'
         call error_handler(E_ERR,routine, string1,source,revision,revdate)
    end select
endif

end function get_dims_from_qty

!-----------------------------------------------------------------------
!> return 0 (ok) if we know how to interpolate this quantity.
!> if it is a field in the state, return the variable id from
!> the state structure.  if not in the state, varid will return -1

subroutine ok_to_interpolate(obs_qty, varid, my_status)
integer, intent(in)  :: obs_qty
integer, intent(out) :: varid
integer, intent(out) :: my_status

! See if the state contains the obs quantity 
varid = get_varid_from_kind(domain_id, obs_qty)

! in the state vector
if (varid > 0) then
   my_status = 0
   return
endif
   

! add any quantities that can be interpolated to this list if they
! are not in the state vector.
select case (obs_qty)
   case (QTY_SURFACE_ELEVATION, &
         QTY_PRESSURE,          &
         QTY_GEOMETRIC_HEIGHT,  &
         QTY_VERTLEVEL) 
      my_status = 0
   case default
      my_status = 2
end select


end subroutine ok_to_interpolate


!-----------------------------------------------------------------------
!>
!>  This is for 2d special observations quantities not in the state

subroutine get_quad_values(ens_size, lon_index, lat_index, obs_quantity, stagger_qty, vals)
integer,  intent(in) :: ens_size
integer,  intent(in) :: lon_index
integer,  intent(in) :: lat_index
integer,  intent(in) :: obs_quantity
integer,  intent(in) :: stagger_qty
real(r8), intent(out) :: vals(ens_size) 

character(len=*), parameter :: routine = 'get_quad_values'

integer :: stagger, prev_lon, next_lat
real(r8) :: vals1(ens_size), vals2(ens_size)

stagger = grid_stagger%qty_stagger(stagger_qty)

select case (obs_quantity)
   case (QTY_SURFACE_ELEVATION)

     select case (stagger)
       case (STAGGER_U)
          call quad_index_neighbors(lon_index, lat_index, prev_lon, next_lat)
          vals1(:) = phis(lon_index, lat_index) 
          vals2(:) = phis(lon_index, next_lat) 
     
        vals = (vals1 + vals2) * 0.5_r8 
     
       case (STAGGER_V)
          call quad_index_neighbors(lon_index, lat_index, prev_lon, next_lat)
          vals1(:) = phis(lon_index, lat_index) 
          vals2(:) = phis(prev_lon,  lat_index) 
     
        vals = (vals1 + vals2) * 0.5_r8
     
       ! no stagger - cell centers, or W stagger
       case default
  
        vals = phis(lon_index, lat_index)
  
     end select
    
     !>@todo FIXME:
     ! should this be using gravity at the given latitude? 
     vals = vals / gravity

   case default 
      write(string1, *) 'we can not interpolate qty', obs_quantity
      call error_handler(E_ERR,routine,string1,source,revision,revdate)

end select

end subroutine get_quad_values


!-----------------------------------------------------------------------
!> interpolate in the vertical between 2 arrays of items.
!>
!> vert_fracts: 0 is 100% of the first level and 
!>              1 is 100% of the second level

subroutine vert_interp(nitems, levs1, levs2, vert_fracts, out_vals)
integer,  intent(in)  :: nitems
real(r8), intent(in)  :: levs1(nitems)
real(r8), intent(in)  :: levs2(nitems)
real(r8), intent(in)  :: vert_fracts(nitems)
real(r8), intent(out) :: out_vals(nitems)

out_vals(:) = (levs1(:) * (1.0_r8-vert_fracts(:))) + &
              (levs2(:) *         vert_fracts(:))

end subroutine vert_interp

!-----------------------------------------------------------------------
!> given lon/lat indices, add one to lat and subtract one from lon
!> check for wraparound in lon, and north pole at lat.
!> intent is that you give the indices into the staggered grid
!> and the return values are the indices in the original unstaggered
!> grid that you need to compute the midpoints for the staggers.
!>@todo FIXME this needs a picture or ascii art

subroutine quad_index_neighbors(lon_index, lat_index, prev_lon, next_lat)
integer, intent(in)  :: lon_index
integer, intent(in)  :: lat_index
integer, intent(out) :: prev_lon
integer, intent(out) :: next_lat

next_lat = lat_index+1
if (next_lat > grid_data%lat%nsize) next_lat = grid_data%lat%nsize

prev_lon = lon_index-1
if (prev_lon < 1) prev_lon = grid_data%lon%nsize

end subroutine quad_index_neighbors


!-----------------------------------------------------------------------
!> given a lon/lat index number, a quantity and a vertical value and type,
!> return which two levels these are between and the fraction across.
!> 

subroutine find_vertical_levels(ens_handle, ens_size, lon_index, lat_index, vert_val, &
                                which_vert, obs_qty, var_id, levs1, levs2, vert_fracts, my_status)
type(ensemble_type), intent(in)  :: ens_handle
integer,             intent(in)  :: ens_size
integer,             intent(in)  :: lon_index 
integer,             intent(in)  :: lat_index
real(r8),            intent(in)  :: vert_val
integer,             intent(in)  :: which_vert
integer,             intent(in)  :: obs_qty
integer,             intent(in)  :: var_id
integer,             intent(out) :: levs1(ens_size)
integer,             intent(out) :: levs2(ens_size)
real(r8),            intent(out) :: vert_fracts(ens_size)
integer,             intent(out) :: my_status(ens_size)

character(len=*), parameter :: routine = 'find_vertical_levels:'

integer  :: l1, l2, imember, level_one, status1, k
real(r8) :: fract1
real(r8) :: surf_pressure (  ens_size )
real(r8) :: pressure_array( ref_nlevels, ens_size )
real(r8) :: height_array  ( ref_nlevels, ens_size )

! assume the worst
levs1(:)    = MISSING_I
levs2(:)    = MISSING_I
vert_fracts(:) = MISSING_R8
my_status(:)   = 98

! ref_nlevels is the number of vertical levels (midlayer points)

level_one = 1

select case (which_vert)

   case(VERTISPRESSURE)
      ! construct a pressure column here and find the model levels
      ! that enclose this value
      call get_staggered_values_from_qty(ens_handle, ens_size, QTY_SURFACE_PRESSURE, &
                                         lon_index, lat_index, level_one, obs_qty, &
                                         surf_pressure, status1)
      if (status1 /= 0) then
         my_status(:) = status1
         return
      endif

      call build_cam_pressure_columns(ens_size, surf_pressure, ref_nlevels, pressure_array)

      do imember=1, ens_size
         call pressure_to_level(ref_nlevels, pressure_array(:, imember), vert_val, & 
                                levs1(imember), levs2(imember), &
                                vert_fracts(imember), my_status(imember))

      enddo

      if (debug_level > 100) then
         do k = 1,ens_size
            print*, 'ISPRESSURE levs1(k), levs2(k), vert_fracts(k), vert_val', &
                     levs1(k), levs2(k), vert_fracts(k), vert_val
          enddo
      endif

   case(VERTISHEIGHT)
      ! construct a height column here and find the model levels
      ! that enclose this value
      call cam_height_levels(ens_handle, ens_size, lon_index, lat_index, ref_nlevels, obs_qty, &
                             height_array, my_status)

      !>@todo FIXME let successful members continue?
      if (any(my_status /= 0)) return

      if (debug_level > 400) then
         do k = 1,ref_nlevels
            print*, 'ISHEIGHT: ', k, height_array(k,1)
         enddo
      endif

      do imember=1, ens_size
         call height_to_level(ref_nlevels, height_array(:, imember), vert_val, & 
                             levs1(imember), levs2(imember), vert_fracts(imember), &
                             my_status(imember))
      enddo

      !>@todo FIXME let successful members continue?
      if (any(my_status /= 0)) return

      if (debug_level > 100) then
         do k = 1,ens_size
            print*, 'ISHEIGHT ens#, levs1(#), levs2(#), vert_fracts(#), top/bot height(#)', &
                     k, levs1(k), levs2(k), vert_fracts(k), height_array(levs2(k),k), height_array(levs1(k), k)
         enddo
      endif
      
   case(VERTISLEVEL)
      ! this routine returns false if the level number is out of range.
      if (.not. check_good_levels(vert_val, ref_nlevels, l1, l2, fract1)) then
         my_status(:) = 8
         return
      endif

      ! because we're given a model level as input, all the ensemble
      ! members have the same outgoing values.
      levs1(:) = l1
      levs2(:) = l2
      vert_fracts(:) = fract1
      my_status(:) = 0

      if (debug_level > 100) then
         do k = 1,ens_size
            print*, 'ISLEVEL levs1(k), levs2(k), vert_fracts(k), vert_val', &
                     levs1(k), levs2(k), vert_fracts(k), vert_val
         enddo
      endif

   ! 2d fields
   case(VERTISUNDEF, VERTISSURFACE)
      if (get_dims_from_qty(obs_qty, var_id) == 2) then
         levs1(:) = ref_nlevels - 1
         levs2(:) = ref_nlevels
         vert_fracts(:) = 1.0_r8
         my_status(:) = 0
      else
         my_status(:) = 4 ! can not get vertical levels
      endif

   case default
      write(string1, *) 'unsupported vertical type: ', which_vert
      call error_handler(E_ERR,routine,string1,source,revision,revdate)
      
end select

! by this time someone has already set my_status(), good or bad.

end subroutine find_vertical_levels

!-----------------------------------------------------------------------
!> Compute the heights at pressure midpoints
!>
!> this version does all ensemble members at once.

subroutine cam_height_levels(ens_handle, ens_size, lon_index, lat_index, nlevels, qty, height_array, my_status) 
type(ensemble_type), intent(in)  :: ens_handle
integer,             intent(in)  :: ens_size
integer,             intent(in)  :: lon_index
integer,             intent(in)  :: lat_index
integer,             intent(in)  :: nlevels
integer,             intent(in)  :: qty
real(r8),            intent(out) :: height_array(nlevels, ens_size)
integer,             intent(out) :: my_status(ens_size)

integer  :: k, level_one, imember, status1
real(r8) :: surface_elevation(1)
real(r8) :: surface_pressure(ens_size), mbar(nlevels, ens_size)
real(r8) :: tv(nlevels, ens_size)  ! Virtual temperature, top to bottom

! this is for surface obs
level_one = 1

! get the surface pressure from the ens_handle
call get_staggered_values_from_qty(ens_handle, ens_size, QTY_SURFACE_PRESSURE, &
                                   lon_index, lat_index, level_one, qty, surface_pressure, status1)

! get the surface elevation from the phis, including stagger if needed
call get_quad_values(1, lon_index, lat_index, QTY_SURFACE_ELEVATION, qty, surface_elevation)

call compute_virtual_temperature(ens_handle, ens_size, lon_index, lat_index, nlevels, qty, tv, status1)

if (status1 /= 0) then
   my_status = status1
   return
endif

if (use_variable_mean_mass) then
   call compute_mean_mass(ens_handle, ens_size, lon_index, lat_index, nlevels, qty, mbar, status1)

   if (status1 /= 0) then
      my_status = status1
      return
   endif

   ! compute the height columns for each ensemble member - passing mbar() array in.
   do imember = 1, ens_size
      call build_heights(nlevels, surface_pressure(imember), surface_elevation(1), &
                         tv(:, imember), height_array(:, imember), mbar=mbar(:, imember))
   enddo

else
   ! compute the height columns for each ensemble member - no mbar() argument here.
   ! (you cannot just pass 1.0 in for the mbar() array; it uses a different gas constant
   ! in the variable mean mass case.)
   do imember = 1, ens_size
      call build_heights(nlevels, surface_pressure(imember), surface_elevation(1), &
                         tv(:, imember), height_array(:, imember))
   enddo
endif


if (debug_level > 100) then
 do imember = 1, ens_size
  print *, ''
  print *, 'geopotential, member: ', imember
  do k = 1, nlevels
    print*, 'tv(level)    ', k, tv(k, imember)
  enddo
  do k = 1, nlevels
    print*, 'height(level)', k, height_array(k, imember)
  enddo
 enddo
endif

! convert entire array to geometric height (from potential height)
call gph2gmh(height_array, grid_data%lat%vals(lat_index))

if (debug_level > 100) then
 do imember = 1, ens_size
  print *, ''
  print *, 'geometric, member: ', imember
  do k = 1, nlevels
    print*, 'height(level)', k, height_array(k, imember)
  enddo
 enddo
endif

my_status(:) = 0

end subroutine cam_height_levels

!-----------------------------------------------------------------------
!> Compute the pressures at the layer midpoints for multiple columns

subroutine build_cam_pressure_columns(ens_size, surface_pressure, n_levels, pressure_array)

integer,            intent(in)  :: ens_size
real(r8),           intent(in)  :: surface_pressure(:)   ! in pascals
integer,            intent(in)  :: n_levels
real(r8),           intent(out) :: pressure_array(:,:)

integer :: j, k

! Set midpoint pressures.  This array mirrors the order of the
! cam model levels: 1 is the model top, N is the bottom.

do j=1, ens_size
   do k=1,n_levels
      pressure_array(k, j) = ref_surface_pressure    * grid_data%hyam%vals(k) + &
                                 surface_pressure(j) * grid_data%hybm%vals(k) 
   enddo
enddo

end subroutine build_cam_pressure_columns


!-----------------------------------------------------------------------
!> Compute column of pressures at the layer midpoints for the given 
!> surface pressure.  
!>
!> to get pressure on layer interfaces, the computation would be identical
!> but use hyai, hybi.  (also have n_levels+1)

subroutine single_pressure_column(surface_pressure, n_levels, pressure_array)

real(r8),           intent(in)  :: surface_pressure   ! in pascals
integer,            intent(in)  :: n_levels
real(r8),           intent(out) :: pressure_array(n_levels)

integer :: k

! Set midpoint pressures.  This array mirrors the order of the
! cam model levels: 1 is the model top, N is the bottom.

do k=1, n_levels
   pressure_array(k) = ref_surface_pressure * grid_data%hyam%vals(k) + &
                           surface_pressure * grid_data%hybm%vals(k)
enddo

end subroutine single_pressure_column

!-----------------------------------------------------------------------
!> Compute pressure at one level given the surface pressure
!> cam model levels: 1 is the model top, N is the bottom.
!> in this version of the routine level is integer/whole value

function single_pressure_value_int(surface_pressure, level)

real(r8), intent(in)  :: surface_pressure   ! in pascals
integer,  intent(in)  :: level
real(r8) :: single_pressure_value_int

! cam model levels: 1 is the model top, N is the bottom.

single_pressure_value_int = ref_surface_pressure * grid_data%hyam%vals(level) + &
                                surface_pressure * grid_data%hybm%vals(level)

end function single_pressure_value_int

!-----------------------------------------------------------------------
!> Compute pressure at one level given the surface pressure
!> cam model levels: 1 is the model top, N is the bottom.
!> fraction = 0 is full level 1, fraction = 1 is full level 2
!> level is real/fractional value


function single_pressure_value_real(surface_pressure, level)

real(r8), intent(in)  :: surface_pressure   ! in pascals
real(r8), intent(in)  :: level
real(r8) :: single_pressure_value_real

integer :: k
real(r8) :: fract, pres1, pres2

k = int(level)
fract = level - int(level)

if (k /= ref_nlevels) then
   pres1 = single_pressure_value_int(surface_pressure, k)
   pres2 = single_pressure_value_int(surface_pressure, k+1)
else
   pres1 = single_pressure_value_int(surface_pressure, k-1)
   pres2 = single_pressure_value_int(surface_pressure, k)
   fract = 1.0_r8
endif

single_pressure_value_real = (pres1 * (1.0_r8 - fract)) + &
                              pres2 * (fract)

end function single_pressure_value_real

!-----------------------------------------------------------------------
!> return the level indices and fraction across the level.
!> level 1 is model top, level N is model bottom. 
!> pressure is smallest at the top, so the values are not inverted
!> in the array.
!> fract = 0 means full lev1 value,
!> fract = 1 means full lev2 value. 
!> return non-zero if value outside valid range.

subroutine pressure_to_level(nlevels, pressures, p_val, &
                              lev1, lev2, fract, my_status)

integer,  intent(in)  :: nlevels
real(r8), intent(in)  :: pressures(:)
real(r8), intent(in)  :: p_val
integer,  intent(out) :: lev1
integer,  intent(out) :: lev2
real(r8), intent(out) :: fract  
integer,  intent(out) :: my_status

call find_enclosing_indices(nlevels, pressures, p_val, lev1, lev2, fract, my_status, & 
                            inverted = .false., log_scale = use_log_vertical_scale)

if (my_status /= 0) my_status = 10

end subroutine pressure_to_level

!-----------------------------------------------------------------------
!> return the level indices and fraction across the level.
!> level 1 is model top, level N is model bottom. 
!> height is largest at the top, so the values *are* inverted
!> in the array.
!> fract = 0 means full lev1 value,
!> fract = 1 means full lev2 value. 
!> return non-zero if value outside valid range.

subroutine height_to_level(nlevels, heights, h_val, &
                            lev1, lev2, fract, my_status)

integer,  intent(in)  :: nlevels
real(r8), intent(in)  :: heights(:)
real(r8), intent(in)  :: h_val
integer,  intent(out) :: lev1
integer,  intent(out) :: lev2
real(r8), intent(out) :: fract  
integer,  intent(out) :: my_status

character(len=*), parameter :: routine = 'height_to_level:'

call find_enclosing_indices(nlevels, heights, h_val, lev1, lev2, fract, my_status, &
                            inverted = .true., log_scale = .false.)

if (my_status /= 0) my_status = 11

end subroutine height_to_level

!-----------------------------------------------------------------------
!> in cam level 1 is at the model top, level N is the lowest level
!> our convention in this code is:  between levels a fraction of 0
!> is 100% level 1, and fraction of 1 is 100% level 2.

function check_good_levels(vert_value, valid_range, l1, l2, fract)
real(r8), intent(in)  :: vert_value
integer,  intent(in)  :: valid_range
integer,  intent(out) :: l1
integer,  intent(out) :: l2
real(r8), intent(out) :: fract
logical               :: check_good_levels

integer :: integer_level
real(r8) :: fract_level

! be a pessimist, then you're never disappointed
check_good_levels = .false.
l1 = MISSING_I
l2 = MISSING_I
fract = MISSING_R8

! out of range checks
if (vert_value < 1.0_r8 .or. vert_value > valid_range) return

integer_level = floor(vert_value) 
fract_level = vert_value - integer_level 

! cam levels start at the top so level 1 is
! the highest level and increases on the way down.

!>might want to allow extrapolation - which means
!>allowing out of range values here and handling
!>them correctly in the calling and vert_interp() code.

if (vert_value /= valid_range) then
   l1 = integer_level
   l2 = integer_level + 1
   fract = fract_level
else   
   ! equal to the largest level number
   l1 = integer_level - 1
   l2 = integer_level
   fract = 1.0_r8
endif

check_good_levels = .true.

end function check_good_levels


!-----------------------------------------------------------------------
!> based on the stagger that corresponds to the given quantity,
!> return the handle to the interpolation grid


function get_interp_handle(obs_quantity)
integer, intent(in)      :: obs_quantity
type(quad_interp_handle) :: get_interp_handle

character(len=*), parameter :: routine = 'get_interp_handle:'

select case (grid_stagger%qty_stagger(obs_quantity))
   case ( STAGGER_U ) 
      get_interp_handle = interp_u_staggered
   case ( STAGGER_V ) 
      get_interp_handle = interp_v_staggered
   case ( STAGGER_NONE )
      get_interp_handle = interp_nonstaggered
   case ( STAGGER_W ) 
      write(string1,*) 'w stagger -- not supported yet'
      call error_handler(E_ERR,routine,string1,source,revision,revdate)
   case ( STAGGER_UV ) 
      write(string1,*) 'uv stagger -- not supported yet'
      call error_handler(E_ERR,routine,string1,source,revision,revdate)
   case default
      write(string1,*) 'unknown stagger -- this should never happen'
      call error_handler(E_ERR,routine,string1,source,revision,revdate)
end select
                      
end function get_interp_handle

!-----------------------------------------------------------------------
!>
!> Set the desired minimum model advance time. This is generally NOT the
!> dynamical timestep of the model, but rather the shortest forecast length
!> you are willing to make. This impacts how frequently the observations
!> may be assimilated.
!>
!>

function shortest_time_between_assimilations()

character(len=*), parameter :: routine = 'shortest_time_between_assimilations:'

type(time_type) :: shortest_time_between_assimilations

if ( .not. module_initialized ) call static_init_model

shortest_time_between_assimilations = set_time(assimilation_period_seconds, &
                                               assimilation_period_days)

write(string1,*)'assimilation period is ',assimilation_period_days,   ' days ', &
                                          assimilation_period_seconds,' seconds'
call error_handler(E_MSG,routine,string1,source,revision,revdate)

end function shortest_time_between_assimilations




!-----------------------------------------------------------------------
!>
!> Does any shutdown and clean-up needed for model.
!>

subroutine end_model()

! deallocate arrays from grid and anything else

call free_cam_grid(grid_data)

call free_std_atm_tables()

call finalize_quad_interp(interp_nonstaggered)
call finalize_quad_interp(interp_u_staggered)
call finalize_quad_interp(interp_v_staggered)

if (using_chemistry) call finalize_chem_tables()

end subroutine end_model


!-----------------------------------------------------------------------
!>
!> Writes the model-specific attributes to a DART 'diagnostic' netCDF file.
!> This includes coordinate variables and some metadata, but NOT the
!> actual DART state.
!>
!> @param ncid    the netCDF handle of the DART diagnostic file opened by
!>                assim_model_mod:init_diag_output

subroutine nc_write_model_atts(ncid, dom_id)

integer, intent(in) :: ncid      ! netCDF file identifier
integer, intent(in) :: dom_id    ! not used since there is only one domain

!----------------------------------------------------------------------
! local variables 
!----------------------------------------------------------------------

character(len=*), parameter :: routine = 'nc_write_model_atts'

if ( .not. module_initialized ) call static_init_model

!-------------------------------------------------------------------------------
! Write Global Attributes 
!-------------------------------------------------------------------------------

call nc_begin_define_mode(ncid, routine)

call nc_add_global_creation_time(ncid, routine)

call nc_add_global_attribute(ncid, "model_source", source, routine)
call nc_add_global_attribute(ncid, "model_revision", revision, routine)
call nc_add_global_attribute(ncid, "model_revdate", revdate, routine)

call nc_add_global_attribute(ncid, "model", "CAM", routine)

! this option is for users who want the smallest output
! or diagnostic files - only the state vector data will
! be written.   otherwise, if you want to plot this data
! the rest of this routine writes out enough grid info
! to make the output file look like the input.
if (suppress_grid_info_in_output) then
   call nc_end_define_mode(ncid, routine)
   return
endif

!----------------------------------------------------------------------------
! Output the grid variables.
!----------------------------------------------------------------------------
! Define the new dimensions IDs
!----------------------------------------------------------------------------

call nc_define_dimension(ncid, 'lon',  grid_data%lon%nsize,  routine)
call nc_define_dimension(ncid, 'lat',  grid_data%lat%nsize,  routine)
call nc_define_dimension(ncid, 'slon', grid_data%slon%nsize, routine)
call nc_define_dimension(ncid, 'slat', grid_data%slat%nsize, routine)
call nc_define_dimension(ncid, 'lev',  grid_data%lev%nsize,  routine)
call nc_define_dimension(ncid, 'ilev', grid_data%ilev%nsize, routine)
call nc_define_dimension(ncid, 'gw',   grid_data%gw%nsize,   routine)
call nc_define_dimension(ncid, 'hyam', grid_data%hyam%nsize, routine)
call nc_define_dimension(ncid, 'hybm', grid_data%hybm%nsize, routine)
call nc_define_dimension(ncid, 'hyai', grid_data%hyai%nsize, routine)
call nc_define_dimension(ncid, 'hybi', grid_data%hybi%nsize, routine)

!----------------------------------------------------------------------------
! Create the Coordinate Variables and the Attributes
! The contents will be written in a later block of code.
!----------------------------------------------------------------------------

! U,V Grid Longitudes
call nc_define_real_variable(     ncid, 'lon', (/ 'lon' /),                 routine)
call nc_add_attribute_to_variable(ncid, 'lon', 'long_name', 'longitude',    routine)
call nc_add_attribute_to_variable(ncid, 'lon', 'units',     'degrees_east', routine)


call nc_define_real_variable(     ncid, 'slon', (/ 'slon' /),                       routine)
call nc_add_attribute_to_variable(ncid, 'slon', 'long_name', 'staggered longitude', routine)
call nc_add_attribute_to_variable(ncid, 'slon', 'units',     'degrees_east',        routine)

! U,V Grid Latitudes
call nc_define_real_variable(     ncid, 'lat', (/ 'lat' /),                  routine)
call nc_add_attribute_to_variable(ncid, 'lat', 'long_name', 'latitude',      routine)
call nc_add_attribute_to_variable(ncid, 'lat', 'units',     'degrees_north', routine)


call nc_define_real_variable(     ncid, 'slat', (/ 'slat' /),                      routine)
call nc_add_attribute_to_variable(ncid, 'slat', 'long_name', 'staggered latitude', routine)
call nc_add_attribute_to_variable(ncid, 'slat', 'units',     'degrees_north',      routine)

! Vertical Grid Latitudes
call nc_define_real_variable(     ncid, 'lev', (/ 'lev' /),                                                     routine)
call nc_add_attribute_to_variable(ncid, 'lev', 'long_name',      'hybrid level at midpoints (1000*(A+B))',      routine)
call nc_add_attribute_to_variable(ncid, 'lev', 'units',          'hPa',                                         routine)
call nc_add_attribute_to_variable(ncid, 'lev', 'positive',       'down',                                        routine)
call nc_add_attribute_to_variable(ncid, 'lev', 'standard_name',  'atmosphere_hybrid_sigma_pressure_coordinate', routine)
call nc_add_attribute_to_variable(ncid, 'lev', 'formula_terms',  'a: hyam b: hybm p0: P0 ps: PS',               routine)


call nc_define_real_variable(     ncid, 'ilev', (/ 'ilev' /),                                                    routine)
call nc_add_attribute_to_variable(ncid, 'ilev', 'long_name',      'hybrid level at interfaces (1000*(A+B))',     routine)
call nc_add_attribute_to_variable(ncid, 'ilev', 'units',          'hPa',                                         routine)
call nc_add_attribute_to_variable(ncid, 'ilev', 'positive',       'down',                                        routine)
call nc_add_attribute_to_variable(ncid, 'ilev', 'standard_name',  'atmosphere_hybrid_sigma_pressure_coordinate', routine)
call nc_add_attribute_to_variable(ncid, 'ilev', 'formula_terms',  'a: hyai b: hybi p0: P0 ps: PS',               routine)

! Hybrid Coefficients
call nc_define_real_variable(     ncid, 'hyam', (/ 'lev' /),                                            routine)
call nc_add_attribute_to_variable(ncid, 'hyam', 'long_name', 'hybrid A coefficient at layer midpoints', routine)

call nc_define_real_variable(     ncid, 'hybm', (/ 'lev' /),                                            routine)
call nc_add_attribute_to_variable(ncid, 'hybm', 'long_name', 'hybrid B coefficient at layer midpoints', routine)


call nc_define_real_variable(     ncid, 'hyai', (/ 'ilev' /),                                            routine)
call nc_add_attribute_to_variable(ncid, 'hyai', 'long_name', 'hybrid A coefficient at layer interfaces', routine)


call nc_define_real_variable(     ncid, 'hybi', (/ 'ilev' /),                                            routine)
call nc_add_attribute_to_variable(ncid, 'hybi', 'long_name', 'hybrid B coefficient at layer interfaces', routine)

! Gaussian Weights
call nc_define_real_variable(     ncid, 'gw', (/ 'lat' /),                  routine)
call nc_add_attribute_to_variable(ncid, 'gw', 'long_name', 'gauss weights', routine)

call nc_define_real_scalar(       ncid, 'P0', routine)
call nc_add_attribute_to_variable(ncid, 'P0', 'long_name', 'reference pressure', routine)
call nc_add_attribute_to_variable(ncid, 'P0', 'units',     'Pa',                 routine)

! Finished with dimension/variable definitions, must end 'define' mode to fill.

call nc_end_define_mode(ncid, routine)

!----------------------------------------------------------------------------
! Fill the coordinate variables
!----------------------------------------------------------------------------

call nc_put_variable(ncid, 'lon',  grid_data%lon%vals,  routine)
call nc_put_variable(ncid, 'lat',  grid_data%lat%vals,  routine)
call nc_put_variable(ncid, 'slon', grid_data%slon%vals, routine)
call nc_put_variable(ncid, 'slat', grid_data%slat%vals, routine)
call nc_put_variable(ncid, 'lev',  grid_data%lev%vals,  routine)
call nc_put_variable(ncid, 'ilev', grid_data%ilev%vals, routine)
call nc_put_variable(ncid, 'gw',   grid_data%gw%vals,   routine)
call nc_put_variable(ncid, 'hyam', grid_data%hyam%vals, routine)
call nc_put_variable(ncid, 'hybm', grid_data%hybm%vals, routine)
call nc_put_variable(ncid, 'hyai', grid_data%hyai%vals, routine)
call nc_put_variable(ncid, 'hybi', grid_data%hybi%vals, routine)
call nc_put_variable(ncid, 'P0',   grid_data%P0%vals,   routine)

! flush any pending i/o to disk
call nc_synchronize_file(ncid, routine)

end subroutine nc_write_model_atts

!-----------------------------------------------------------------------
!> writes CAM's model date and time of day into file.  CAM uses
!> integer date values and interger time of day measured in seconds
!>
!> @param ncid         name of the file
!> @param model_time   the current time of the model state
!>

subroutine write_model_time(ncid, model_time)
integer,         intent(in) :: ncid
type(time_type), intent(in) :: model_time

integer :: iyear, imonth, iday, ihour, iminute, isecond
integer :: cam_date(1), cam_tod(1)

character(len=*), parameter :: routine = 'write_model_time'

if ( .not. module_initialized ) call static_init_model

call get_date(model_time, iyear, imonth, iday, ihour, iminute, isecond)

cam_date = iyear*10000 + imonth*100 + iday
cam_tod  = ihour*3600  + iminute*60 + isecond

! if the file doesn't already have a "date" variable make one
if (.not. nc_variable_exists(ncid, "date")) then
   call nc_begin_define_mode(ncid, routine)
   call nc_define_integer_variable(ncid, 'date', (/ 'time' /), routine)
   call nc_end_define_mode(ncid, routine)
   call nc_put_variable(ncid, 'date', cam_date, routine)
endif

! if the file doesn't already have a "datesec" variable make one
if (.not. nc_variable_exists(ncid, "datesec")) then
   call nc_begin_define_mode(ncid, routine)
   call nc_define_integer_variable(ncid, 'datesec', (/ 'time' /), routine)
   call nc_end_define_mode(ncid, routine)
   call nc_put_variable(ncid, 'datesec', cam_tod,  routine)
endif

end subroutine write_model_time

!--------------------------------------------------------------------
!>
!> Read the time from the input file
!>
!> @param filename name of file that contains the time
!>

function read_model_time(filename)

character(len=*), intent(in) :: filename
type(time_type)              :: read_model_time

integer :: ncid
integer :: cam_date, cam_tod
integer :: iyear, imonth, iday, ihour, imin, isec, rem

character(len=*), parameter :: routine = 'read_model_time'

if ( .not. module_initialized ) call static_init_model

if ( .not. file_exist(filename) ) then
   write(string1,*) trim(filename), ' does not exist.'
   call error_handler(E_ERR,routine,string1,source,revision,revdate)
endif

ncid = nc_open_file_readonly(filename, routine)

! CAM initial files have two variables of length 
! 'time' (the unlimited dimension): date, datesec

call nc_get_variable(ncid, 'date',    cam_date, routine)
call nc_get_variable(ncid, 'datesec', cam_tod,  routine)

! 'date' is YYYYMMDD 
! 'cam_tod' is seconds of current day
iyear  = cam_date / 10000
rem    = cam_date - iyear*10000
imonth = rem / 100
iday   = rem - imonth*100

ihour  = cam_tod / 3600
rem    = cam_tod - ihour*3600
imin   = rem / 60
isec   = rem - imin*60

! some cam files are from before the start of the gregorian calendar.
! since these are 'arbitrary' years, just change the offset.
if (iyear < 1601) then
   write(string1,*)' '
   write(string2,*)'WARNING - ',trim(filename),' changing year from ', &
                   iyear,'to',iyear+1601

   call error_handler(E_MSG, routine, string1, source, revision, &
                      revdate, text2=string2,text3='to make it a valid Gregorian date.')

   write(string1,*)' '
   call error_handler(E_MSG, routine, string1, source, revision)
   iyear = iyear + 1601
endif

read_model_time = set_date(iyear,imonth,iday,ihour,imin,isec)

call nc_close_file(ncid, routine)

end function read_model_time

!--------------------------------------------------------------------
!> if the namelist is set to not use this custom routine, the default
!> dart routine will add 'pert_amp' of noise to every field in the state
!> to generate an ensemble from a single member.  if it is set to true
!> this routine will be called.  the pert_amp will be ignored, and the
!> given list of quantities will be perturbed by the given amplitude
!> (which can be different for each field) to generate an ensemble.

subroutine pert_model_copies(state_ens_handle, ens_size, pert_amp, interf_provided)
type(ensemble_type), intent(inout) :: state_ens_handle 
integer,             intent(in)    :: ens_size
real(r8),            intent(in)    :: pert_amp   ! ignored in this version
logical,             intent(out)   :: interf_provided

type(random_seq_type) :: seq

integer :: iloc, jloc, vloc, myqty
integer :: max_qtys, j

integer(i8) :: i, state_items
integer(i8), allocatable :: my_vars(:)

logical,  allocatable :: do_these_qtys(:)
real(r8), allocatable :: perturb_by(:)

character(len=*), parameter :: routine = 'pert_model_copies:'

! set by namelist to select using the default routine in filter
! (adds the same noise to all parts of the state vector)
! or the code here that lets you specify which fields get perturbed.
if (custom_routine_to_generate_ensemble) then
   interf_provided = .true.
else
   interf_provided = .false.
   return
endif

! make sure each task is using a different random sequence
call init_random_seq(seq, my_task_id())

max_qtys = get_num_quantities()
allocate(do_these_qtys(0:max_qtys), perturb_by(0:max_qtys))

do_these_qtys(:) = .false.
perturb_by(:)    = 0.0_r8

! this loop is over the number of field names/perturb values
! in the namelist.  it quits when it finds a blank field name.
do i=1, MAX_PERT
   if (fields_to_perturb(i) == '') exit
 
   myqty = get_index_for_quantity(fields_to_perturb(i))
   if (myqty < 0) then
      string1 = 'unrecognized quantity name in "fields_to_perturb" list: ' // &
                trim(fields_to_perturb(i))
      call error_handler(E_ERR,routine,string1,source,revision,revdate)
   endif

   do_these_qtys(myqty) = .true.
   perturb_by(myqty)    = perturbation_amplitude(i)
enddo

! get the global index numbers of the part of the state that 
! we have in this task.  here is an example of how to work with
! just the part of the state that is on the current task.
state_items = get_my_num_vars(state_ens_handle)
allocate(my_vars(state_items))
call get_my_vars(state_ens_handle, my_vars)

! this loop is over all the subset of the state items 
! that are on this MPI task.
do i=1, state_items

   ! for each global index number in the state vector find
   ! what quantity it is. (iloc,jloc,vloc are unused here)
   call get_model_variable_indices(my_vars(i), iloc, jloc, vloc, kind_index=myqty)

   ! if myqty is in the namelist, perturb it.  otherwise cycle
   if (.not. do_these_qtys(myqty)) cycle
  
   ! this loop is over the number of ensembles
   do j=1, ens_size
      state_ens_handle%copies(j, i) = random_gaussian(seq, state_ens_handle%copies(j, i), perturb_by(myqty))
   enddo

enddo

deallocate(my_vars)
deallocate(do_these_qtys, perturb_by)

end subroutine pert_model_copies


!-----------------------------------------------------------------------
! The remaining (private) interfaces come last.
! None of the private interfaces need to call static_init_model()
!-----------------------------------------------------------------------

!-----------------------------------------------------------------------
!>
!> Fill the array of requested variables, dart kinds, possible min/max
!> values and whether or not to update the field in the output file.
!> Then calls 'add_domain()' to tell the DART code which variables to
!> read into the state vector after this code returns.
!>
!>@param variable_array  the list of variables and kinds from model_mod_nml
!>@param nfields         the number of variable/Quantity pairs specified

subroutine set_cam_variable_info( variable_array, nfields )

character(len=*), intent(in)  :: variable_array(:)
integer,          intent(out) :: nfields

character(len=*), parameter :: routine = 'set_cam_variable_info:'

integer :: i
integer, parameter :: MAX_STRING_LEN = 128

character(len=MAX_STRING_LEN) :: varname    ! column 1, NetCDF variable name
character(len=MAX_STRING_LEN) :: dartstr    ! column 2, DART Quantity
character(len=MAX_STRING_LEN) :: minvalstr  ! column 3, Clamp min val
character(len=MAX_STRING_LEN) :: maxvalstr  ! column 4, Clamp max val
character(len=MAX_STRING_LEN) :: updatestr  ! column 5, Update output or not

character(len=vtablenamelength) :: var_names(MAX_STATE_VARIABLES) = ' '
logical  :: update_list(MAX_STATE_VARIABLES)   = .FALSE.
integer  ::   kind_list(MAX_STATE_VARIABLES)   = MISSING_I
real(r8) ::  clamp_vals(MAX_STATE_VARIABLES,2) = MISSING_R8


nfields = 0
ParseVariables : do i = 1, MAX_STATE_VARIABLES

   varname   = variable_array(num_state_table_columns*i-4)
   dartstr   = variable_array(num_state_table_columns*i-3)
   minvalstr = variable_array(num_state_table_columns*i-2)
   maxvalstr = variable_array(num_state_table_columns*i-1)
   updatestr = variable_array(num_state_table_columns*i  )

   if ( varname == ' ' .and. dartstr == ' ' ) exit ParseVariables ! Found end of list.

   if ( varname == ' ' .or.  dartstr == ' ' ) then
      string1 = 'model_nml:model "state_variables" not fully specified'
      call error_handler(E_ERR,routine,string1,source,revision,revdate)
   endif

   ! Make sure DART kind is valid

   if( get_index_for_quantity(dartstr) < 0 ) then
      write(string1,'(3A)') 'there is no obs_kind "', trim(dartstr), '" in obs_kind_mod.f90'
      call error_handler(E_ERR,routine,string1,source,revision,revdate)
   endif

   call to_upper(minvalstr)
   call to_upper(maxvalstr)
   call to_upper(updatestr)

   var_names(   i) = varname
   kind_list(   i) = get_index_for_quantity(dartstr)
   clamp_vals(i,1) = string_to_real(minvalstr)
   clamp_vals(i,2) = string_to_real(maxvalstr)
   update_list( i) = string_to_logical(updatestr, 'UPDATE')

   nfields = nfields + 1

enddo ParseVariables

if (nfields == MAX_STATE_VARIABLES) then
   write(string1,'(2A)') 'WARNING: There is a possibility you need to increase ', &
                         'MAX_STATE_VARIABLES in the global variables in model_mod.f90'

   write(string2,'(A,i4,A)') 'WARNING: you have specified at least ', nfields, &
                             ' perhaps more'

   call error_handler(E_MSG,routine,string1,source,revision,revdate,text2=string2)
endif

! CAM only has a single domain (only a single grid, no nests or multiple grids)

domain_id = add_domain(cam_template_filename, nfields, var_names, kind_list, &
                       clamp_vals, update_list)

call fill_cam_stagger_info(grid_stagger)

if (debug_level > 100) call state_structure_info(domain_id)

end subroutine set_cam_variable_info


!-----------------------------------------------------------------------
!>
!> Fill the qty_stagger array to tell what type of stagger each variable 
!> has. This will be useful for interpolating observations.
!> This currently doesn't support both slon/slat stagger - but cam-fv 
!> doesn't have any fields like that.
!>

subroutine fill_cam_stagger_info(stagger)
type(cam_stagger), intent(inout) :: stagger

integer :: ivar, jdim, qty_index

allocate(stagger%qty_stagger(0:get_num_quantities()))

stagger%qty_stagger = STAGGER_NONE

do ivar = 1, get_num_variables(domain_id)
   do jdim = 1, get_num_dims(domain_id, ivar)

      if (get_dim_name(domain_id, ivar, jdim) == 'slat') then
         qty_index = get_kind_index(domain_id, ivar) 
         stagger%qty_stagger(qty_index) = STAGGER_U
      endif

      if (get_dim_name(domain_id, ivar, jdim) == 'slon') then
         qty_index = get_kind_index(domain_id, ivar)
         stagger%qty_stagger(qty_index) = STAGGER_V
      endif

      if (get_dim_name(domain_id, ivar, jdim) == 'ilev') then
         qty_index = get_kind_index(domain_id, ivar)
         stagger%qty_stagger(qty_index) = STAGGER_W
      endif

   enddo
enddo

end subroutine fill_cam_stagger_info


!-----------------------------------------------------------------------
!> Read in the grid information from the given CAM restart file.
!> Note that none of the data will be used from this file; just the
!> grid size and locations.  Also read in the elevation information
!> from the "PHIS' file.

subroutine read_grid_info(grid_file, grid)
character(len=*), intent(in)  :: grid_file
type(cam_grid),   intent(out) :: grid

! Get the grid info plus additional non-state arrays
call get_cam_grid(grid_file, grid)

! This non-state variable is used to compute surface elevation.
call read_cam_phis_array(cam_phis_filename)

! Set up the interpolation structures for later 
call setup_interpolation(grid)

end subroutine read_grid_info


!-----------------------------------------------------------------------
!> Read the data from the various cam grid arrays 
!>
!>@todo FIXME not all of these are used.  can we either
!> not read them in, or make them optional?  this does affect
!> what we can write out in the diagnostic file.  if we have
!> to have them in the diag files then we have to read them all
!> even if we never use them.  both ilev and gw currently fall
!> into this category.
!> 

subroutine get_cam_grid(grid_file, grid)
character(len=*), intent(in)  :: grid_file
type(cam_grid), intent(out) :: grid

character(len=*), parameter :: routine = 'get_cam_grid:'

integer :: ncid

! put this in a subroutine that deals with the grid
ncid = nc_open_file_readonly(grid_file, routine)

call fill_cam_1d_array(ncid, 'lon',  grid%lon)
call fill_cam_1d_array(ncid, 'lat',  grid%lat)
call fill_cam_1d_array(ncid, 'lev',  grid%lev)
call fill_cam_1d_array(ncid, 'ilev', grid%ilev) ! for staggered vertical grid
call fill_cam_1d_array(ncid, 'slon', grid%slon)
call fill_cam_1d_array(ncid, 'slat', grid%slat)
call fill_cam_1d_array(ncid, 'gw',   grid%gw)   ! gauss weights
call fill_cam_1d_array(ncid, 'hyai', grid%hyai)
call fill_cam_1d_array(ncid, 'hybi', grid%hybi)
call fill_cam_1d_array(ncid, 'hyam', grid%hyam)
call fill_cam_1d_array(ncid, 'hybm', grid%hybm)

! P0 is a scalar with no dimensionality
call fill_cam_0d_array(ncid, 'P0',   grid%P0) 

call nc_close_file(ncid, routine)

end subroutine get_cam_grid


!-----------------------------------------------------------------------
!>
!> allocate space for a scalar variable and read values into the grid_array
!>   


subroutine fill_cam_1d_array(ncid, varname, grid_array)
integer,            intent(in)    :: ncid
character(len=*),   intent(in)    :: varname
type(cam_1d_array), intent(inout) :: grid_array

character(len=*), parameter :: routine = 'fill_cam_1d_array'

!>@todo do we need to check that this exists?  if all cam input
!> files will have all the arrays we are asking for, then no.

call nc_get_variable_size(ncid, varname, grid_array%nsize)
allocate(grid_array%vals(grid_array%nsize))

call nc_get_variable(ncid, varname, grid_array%vals, routine)

if (debug_level > 80) call array_dump(grid_array%vals, label=varname)

end subroutine fill_cam_1d_array


!-----------------------------------------------------------------------
!>
!> allocate space for a scalar variable and read values into the grid_array
!>   


subroutine fill_cam_0d_array(ncid, varname, grid_array)
integer,            intent(in)    :: ncid
character(len=*),   intent(in)    :: varname
type(cam_1d_array), intent(inout) :: grid_array

character(len=*), parameter :: routine = 'fill_cam_0d_array'

grid_array%nsize = 1
allocate(grid_array%vals(grid_array%nsize))

call nc_get_variable(ncid, varname, grid_array%vals, routine)

if (debug_level > 80) print*, 'variable name ', trim(varname), grid_array%vals

end subroutine fill_cam_0d_array

!-----------------------------------------------------------------------
!>
!> free space in the various grid arrays
!> 

subroutine free_cam_grid(grid)

type(cam_grid), intent(inout) :: grid

call free_cam_1d_array(grid%lon)
call free_cam_1d_array(grid%lat)
call free_cam_1d_array(grid%lev)
call free_cam_1d_array(grid%ilev) 
call free_cam_1d_array(grid%slon)
call free_cam_1d_array(grid%slat)
call free_cam_1d_array(grid%gw)
call free_cam_1d_array(grid%hyai)
call free_cam_1d_array(grid%hybi)
call free_cam_1d_array(grid%hyam)
call free_cam_1d_array(grid%hybm)

call free_cam_1d_array(grid%P0) 

deallocate(phis)

end subroutine free_cam_grid


!-----------------------------------------------------------------------
!>
!> 
!>   

subroutine free_cam_1d_array(grid_array)
type(cam_1d_array), intent(inout) :: grid_array

deallocate(grid_array%vals)
grid_array%nsize = -1

end subroutine free_cam_1d_array

!-----------------------------------------------------------------------
!> convert from string to integer, and set in the dart code the
!> vertical type we are going to want to localize in.
!> 

subroutine set_vert_localization(typename)
character(len=*), intent(in)  :: typename

character(len=*), parameter :: routine = 'set_vert_localization'

character(len=32) :: ucasename
integer :: vcoord

ucasename = typename
call to_upper(ucasename)

select case (ucasename)
  case ("PRESSURE")
     vcoord = VERTISPRESSURE
  case ("HEIGHT")
     vcoord = VERTISHEIGHT
  case ("SCALEHEIGHT", "SCALE_HEIGHT", "SCALE HEIGHT")
     vcoord = VERTISSCALEHEIGHT
  case ("LEVEL", "MODEL_LEVEL", "MODEL LEVEL")
     vcoord = VERTISLEVEL
  case default
     write(string1,*)'unrecognized vertical localization coordinate type: '//trim(typename)
     write(string2,*)'valid values are: PRESSURE, HEIGHT, SCALEHEIGHT, LEVEL'
     call error_handler(E_ERR,routine,string1,source,revision,revdate,text2=string2)
end select
 
! during assimilation, when get_close() is called to compute the separation distance
! between items, convert all state and obs to use this vertical type if vertical localization 
! is enabled (usually true for cam).

call set_vertical_localization_coord(vcoord)

! save in module global for later use.
vertical_localization_type = vcoord

end subroutine set_vert_localization

!-----------------------------------------------------------------------
!>
!> 
!>   

subroutine setup_interpolation(grid)
type(cam_grid), intent(in) :: grid

!>@todo FIXME the cam fv grid is really evenly spaced in lat and lon,
!>even though they provide full lon() and lat() arrays.  providing the deltas
!>between each pair would be slightly faster inside the interp code.

!print *, 'setting up interpolation: lon/lat sizes = ', grid%lon%nsize, grid%lat%nsize,  &
!                                                       grid%slon%nsize, grid%slat%nsize

! mass points at cell centers
call init_quad_interp(GRID_QUAD_IRREG_SPACED_REGULAR, grid%lon%nsize, grid%lat%nsize, &
                      QUAD_LOCATED_CELL_CENTERS, &
                      global=.true., spans_lon_zero=.true., pole_wrap=.true., &
                      interp_handle=interp_nonstaggered)
call set_quad_coords(interp_nonstaggered, grid%lon%vals, grid%lat%vals)

! U stagger
call init_quad_interp(GRID_QUAD_IRREG_SPACED_REGULAR, grid%lon%nsize, grid%slat%nsize, &
                      QUAD_LOCATED_CELL_CENTERS, &
                      global=.true., spans_lon_zero=.true., pole_wrap=.true., &
                      interp_handle=interp_u_staggered)
call set_quad_coords(interp_u_staggered, grid%lon%vals, grid%slat%vals)

! V stagger
call init_quad_interp(GRID_QUAD_IRREG_SPACED_REGULAR, grid%slon%nsize, grid%lat%nsize, &
                      QUAD_LOCATED_CELL_CENTERS, &
                      global=.true., spans_lon_zero=.true., pole_wrap=.true., &
                      interp_handle=interp_v_staggered)
call set_quad_coords(interp_v_staggered, grid%slon%vals, grid%lat%vals)

end subroutine setup_interpolation

!-----------------------------------------------------------------------
!>
!> 

subroutine read_cam_phis_array(phis_filename)
character(len=*),   intent(in)    :: phis_filename

character(len=*), parameter :: routine = 'read_cam_phis_array'

integer :: ncid, nsize(3)   ! lon, lat, time

ncid = nc_open_file_readonly(phis_filename, routine)

call nc_get_variable_size(ncid, 'PHIS', nsize(:), routine)
allocate( phis(nsize(1), nsize(2)) )

call nc_get_variable(ncid, 'PHIS', phis, routine)

call nc_close_file(ncid, routine)

end subroutine read_cam_phis_array


!-----------------------------------------------------------------------
!> Compute the virtual temperature at the midpoints
!>
!> this version does all ensemble members at once.
!>

subroutine compute_virtual_temperature(ens_handle, ens_size, lon_index, lat_index, nlevels, qty, tv, istatus)

type(ensemble_type), intent(in)   :: ens_handle
integer,             intent(in)   :: ens_size
integer,             intent(in)   :: lon_index
integer,             intent(in)   :: lat_index
integer,             intent(in)   :: nlevels
integer,             intent(in)   :: qty
real(r8),            intent(out)  :: tv(nlevels, ens_size)
integer,             intent(out)  :: istatus

integer :: k
real(r8) :: temperature(ens_size), specific_humidity(ens_size)

!>@todo this should come from a model specific constant module.
!> the forward operators and model_mod should use it.
real(r8), parameter :: rd = 287.05_r8 ! dry air gas constant
real(r8), parameter :: rv = 461.51_r8 ! wet air gas constant
real(r8), parameter :: rr_factor = (rv/rd) - 1.0_r8


! construct a virtual temperature column, one for each ensemble member
do k = 1, nlevels
   ! temperature
   call get_staggered_values_from_qty(ens_handle, ens_size, QTY_TEMPERATURE, &
                                     lon_index, lat_index, k, qty, temperature, istatus)

   if (istatus < 0) return

   ! specific humidity
   call get_staggered_values_from_qty(ens_handle, ens_size, QTY_SPECIFIC_HUMIDITY, &
                                     lon_index, lat_index, k, qty, specific_humidity, istatus)
   if (istatus < 0) return

   !>tv == virtual temperature.
   tv(k,:) = temperature(:)*(1.0_r8 + rr_factor*specific_humidity(:))
   !print*, 'tv(levels)', k,tv(k,1), temperature(1), specific_humidity(1)
enddo


end subroutine compute_virtual_temperature


!-----------------------------------------------------------------------
!> loop through all levels to get the mean mass.
!>

subroutine compute_mean_mass(ens_handle, ens_size, lon_index, lat_index, nlevels, qty, mbar, istatus)
type(ensemble_type), intent(in)  :: ens_handle
integer,             intent(in)  :: ens_size
integer,             intent(in)  :: lon_index
integer,             intent(in)  :: lat_index
integer,             intent(in)  :: nlevels
integer,             intent(in)  :: qty
real(r8),            intent(out) :: mbar(nlevels, ens_size)
integer,             intent(out) :: istatus

integer :: k, this_qty
real(r8) :: mmr_o1(ens_size, nlevels), &
            mmr_o2(ens_size, nlevels), &
            mmr_h1(ens_size, nlevels), &
            mmr_n2(ens_size, nlevels)
real(r8) :: O_molar_mass, O2_molar_mass, H_molar_mass, N2_molar_mass 

! do this outside the subroutine?  it never changes throughout the
! run of the program
O_molar_mass  = get_molar_mass(QTY_ATOMIC_OXYGEN_MIXING_RATIO)
O2_molar_mass = get_molar_mass(QTY_MOLEC_OXYGEN_MIXING_RATIO)
H_molar_mass  = get_molar_mass(QTY_ATOMIC_H_MIXING_RATIO)
N2_molar_mass = get_molar_mass(QTY_NITROGEN)
   


! High topped models (WACCM-X) need to account for the changing composition 
! of the atmosphere with height.  This requires several variables from the
! initial file, which may not be available from low topped models.
do k = 1, nlevels

   this_qty = QTY_ATOMIC_OXYGEN_MIXING_RATIO
   call get_staggered_values_from_qty(ens_handle, ens_size, this_qty, &
                                      lon_index, lat_index, k, qty, mmr_o1(:, k), istatus)
   if (istatus /= 0) return
   !print *, 'mmr: ', trim(get_name_for_quantity(this_qty)), mmr_o1(1, k)
   
   this_qty = QTY_MOLEC_OXYGEN_MIXING_RATIO
   call get_staggered_values_from_qty(ens_handle, ens_size, this_qty, & 
                                      lon_index, lat_index, k, qty, mmr_o2(:, k), istatus)
   if (istatus /= 0) return
   !print *, 'mmr: ', trim(get_name_for_quantity(this_qty)), mmr_o2(1, k)
   
   this_qty = QTY_ATOMIC_H_MIXING_RATIO
   call get_staggered_values_from_qty(ens_handle, ens_size, this_qty, &
                                      lon_index, lat_index, k, qty, mmr_h1(:, k), istatus)
   if (istatus /= 0) return
   !print *, 'mmr: ', trim(get_name_for_quantity(this_qty)), mmr_h1(1, k)
   
   mmr_n2(:,k) = 1.0_r8 - (mmr_o1(:,k) + mmr_o2(:,k) + mmr_h1(:,k))
   mbar(k,:) = 1.0_r8/( mmr_o1(:,k)/O_molar_mass  &
                      + mmr_o2(:,k)/O2_molar_mass &
                      + mmr_h1(:,k)/H_molar_mass  &
                      + mmr_n2(:,k)/N2_molar_mass)
enddo

end subroutine compute_mean_mass

!-----------------------------------------------------------------------
!> This code is using a finite difference method to evaluate an 
!> integral to solve the hydrostatic equation. 
!>
!> The details are in the reference given below.
!> Don't change this code until you have read the paper and
!> understand what they're doing.  The paper uses a matrix
!> while this code gets away with ignoring 'l' and evaluating
!> the 'k' vector directly. 
!>
!> Equation references are to "Hybrid Coordinates for CCM1"
!>    https://opensky.ucar.edu/islandora/object/technotes%3A149/datastream/PDF/view
!>
!> Here is a comment from the NCL function that does the
!> same thing for them.
!>
!> Purpose:
!>   To compute geopotential height using the CCM2 hybrid coordinate
!>   vertical slice.  Since the vertical integration matrix is a
!>   function of latitude and longitude, it is not explicitly
!>   computed as for sigma coordinates.  The integration algorithm
!>   is derived from Boville's mods in the ibm file hybrid 1mods
!>   (6/17/88).  All vertical slice arrays are oriented top to
!>   bottom as in CCM2.  This field is on full model levels (aka
!>   "midpoints") not half levels.
!>
!> careful - if the calling code passes in the mbar() parameter a different gas
!>           constant is used instead.  an mbar() array of 1.0 is not the same 
!>           as no parameter specified.

subroutine build_heights(nlevels,p_surf,h_surf,virtual_temp,height_midpts,height_interf,mbar)

integer,  intent(in)  :: nlevels                            ! Number of vertical levels
real(r8), intent(in)  :: p_surf                             ! Surface pressure (pascals)
real(r8), intent(in)  :: h_surf                             ! Surface height (m)
real(r8), intent(in)  :: virtual_temp( nlevels)             ! Virtual Temperature
real(r8), intent(out) :: height_midpts(nlevels)             ! Geopotential height at midpoints, top to bottom
real(r8), intent(out), optional :: height_interf(nlevels+1) ! Geopotential height at interfaces, top to bottom
real(r8), intent(in),  optional :: mbar(nlevels)            ! Factor to support for variable gas constant

! Local variables
!>@todo FIXME can we use the types_mod values here?  or have a model constants module?
real(r8), parameter :: const_r = 287.04_r8    ! Different than model_heights (dry air gas constant)
real(r8), parameter :: universal_gas_constant = 8314.0_r8 ! [J/K/kmol]
real(r8), parameter :: g0 = 9.80616_r8        ! Different than model_heights (gph2gmh:G) !

integer  :: k,l

! an array now: real(r8), parameter :: rbyg=r/g0
real(r8) :: pterm(nlevels)   ! vertical scratch space, to improve computational efficiency
real(r8) :: r_g0_tv(nlevels) ! rbyg=r/g0 * tv
real(r8) :: pm_ln(nlevels+1) ! logs of midpoint pressures plus surface interface pressure

! cam uses a uniform gas constant value, but high top
! models like waccm change the gas constant with height.
! allow for the calling code to pass in an array of r.

! if mbar() array is present notice that the units are different
! for the gas constants, so an mbar() array of 1.0s will NOT give
! the same results as if it isn't present.

if (present(mbar)) then
   r_g0_tv(:) = (universal_gas_constant / (mbar(:)*g0)) * virtual_temp(:)
else
   r_g0_tv(:) = (const_r / g0) * virtual_temp(:)
endif

! calculate the log of the pressure column midpoints.
! items 1:nlevels are the midpoints, but NOTICE THAT
! the pressure at nlevels+1 is the pressure of the 
! actual surface interface, not a midpoint!!

call single_pressure_column(p_surf, nlevels, pm_ln)
   
pm_ln(nlevels+1) = p_surf * grid_data%hybi%vals(nlevels+1)   ! surface interface
   
where (pm_ln >  0.0_r8) 
   pm_ln = log(pm_ln) 
else where (pm_ln <= 0.0_r8)
   pm_ln = 0
end where

!debug
!200 format (I3, 6(1X, F24.16))
!201 format (A, 1X, I3, 6(1X, F24.16))
!202 format (A, 6(1X, F24.16))
!203 format (6(1X, F24.16))
!
!print *, 'pm_ln: '
!do i=1, nlevels+1
!  write(*, 200) i, pm_ln(i)
!enddo
!end debug

!        height_midpts(1)=top  ->  height_midpts(nlevels)=bottom
! 
! level
! 1/2    ---------------------------------------------------------------
! 1      - - - - - - - - - - - - - - - - - - - - - - - - - - - - - - - - top
! 3/2    ---------------------------------------------------------------
!
!                 ---------------------------------------------
!        --------/                                             \--------
!                - - - - - - - - - - - - - - - - - - - - - - - - 
! NL     - - - /                                                 \ - - - bottom
!              ---------------------------------------------------
! NL+1/2 -----/|||||||||||||||||||||||||||||||||||||||||||||||||||\-----


! now the finite differences.
! Eq 3.a.109 has 5 piecewise (PW) terms.  The numbers below refer to each of these terms
! in the order they're listed in the paper.

!
! See 2nd PW term here: Eq 3.a.109  where l=K,k<K  h(k,l) = 1/2 * ln [  p(k+1) / p(k) ]
!

do k = 1,nlevels - 1
   height_midpts(k) = h_surf + r_g0_tv(k) * 0.5_r8 * (pm_ln(k+1)-pm_ln(k))
enddo
height_midpts(nlevels) = h_surf + r_g0_tv(nlevels) * (pm_ln(nlevels+1)-pm_ln(nlevels))

!
! See 4th PW term here: Eq 3.a.109  where l=K,k<K  h(k,l) = 1/2*ln[pi*pi/(p(k-1)*p(k))
!

do k = 1,nlevels - 1
    height_midpts(k) = height_midpts(k) + r_g0_tv(nlevels) * &
                       (pm_ln(nlevels+1) - 0.5_r8*(pm_ln(nlevels-1)+pm_ln(nlevels)))
enddo

!
! See 3rd PW term here:  Eqs 1.14 & 3.a.109 where l>K, k<K
!                                h(k,l) = 1/2 * ln [ p(l+1)/p(l-1) ]

! don't recompute the same values multiple times;
! compute once and put into a temporary array.
! (see the double nested loops below with k and l)

! this is really a matrix multiply with a upper triangular
! matrix so it simplifies to a doubly nested loop.

! pterm(1) and (nlevels) are never used, but to prevent
! confusion when debugging set them to 0 so they don't
! look like uninitialized variables.
pterm(1)       = 0.0_r8
do k = 2,nlevels - 1
   pterm(k) = r_g0_tv(k) * 0.5_r8 * (pm_ln(k+1)-pm_ln(k-1))
enddo
pterm(nlevels) = 0.0_r8

do k = 1,nlevels - 2
   do l = k+1, nlevels-1
      height_midpts(k) = height_midpts(k) + pterm(l)
   enddo
enddo

!write(*, 202) 'psurf, hsurf: ', p_surf, h_surf
!do k = 1,nlevels
!   write(*, 201) 'k, height: ', k, height_midpts(k)
!enddo

! not implemented yet.
if (present(height_interf)) then
   height_interf(:) = MISSING_R8
endif

end subroutine build_heights

!-----------------------------------------------------------------------
!>  Convert a 2d array of geopotential altitudes to mean sea level altitudes.
!>  To avoid overflow with very high model tops, convert to km first, compute,
!>  then convert back.  bof.

subroutine gph2gmh(h, lat)
real(r8), intent(inout) :: h(:,:)    ! geopotential altitude in m
real(r8), intent(in)    :: lat       ! latitude in degrees.

real(r8), parameter ::  be = 6356.7516_r8        ! min earth radius, km
real(r8), parameter ::  ae = 6378.1363_r8        ! max earth radius, km
real(r8), parameter ::  G = 0.00980665_r8 ! WMO reference g value, km/s**2, at 45.542N(S)

real(r8) :: g0
real(r8) :: r0
real(r8) :: latr

integer :: i, j

latr = lat * DEG2RAD  ! convert to radians
call compute_surface_gravity(latr, g0)

! compute local earth's radius using ellipse equation

r0 = sqrt( ae**2 * cos(latr)**2 + be**2 * sin(latr)**2)  

! Compute altitude above sea level
do j=1, size(h, 2)
   do i=1, size(h, 1)
      h(i,j) = h(i,j) / 1000.0_r8   ! m to km
      if ( ((g0*r0)/G) - h(i,j) > 0) &
         h(i,j) = (r0 * h(i,j)) / (((g0*r0)/G) - h(i,j))
      h(i,j) = h(i,j) * 1000.0_r8   ! km to m
   enddo
enddo

end subroutine gph2gmh

!-----------------------------------------------------------------------
!> This subroutine computes the Earth's gravity at any latitude.
!> The model assumes the Earth is an oblate spheriod rotating at 
!> the Earth's spin rate.  The model was taken from 
!> "Geophysical Geodesy, Kurt Lambeck, 1988".
!>
!>  input:    xlat, latitude in radians
!>  output:   galt, gravity at the given lat, km/sec**2
!>
!> taken from code from author Bill Schreiner, 5/95
!>
!>

subroutine compute_surface_gravity(xlat, galt)
real(r8), intent(in)  :: xlat
real(r8), intent(out) :: galt

real(r8),parameter :: xmu = 398600.4415_r8         ! km^3/s^2
real(r8),parameter :: ae  = 6378.1363_r8           ! km
real(r8),parameter :: f   = 1.0_r8/298.2564_r8
real(r8),parameter :: xm  = 0.003468_r8            !
real(r8),parameter :: f2  = 5.3481622134089e-03_r8 ! f2 = -f + 5.0* 0.50*xm - 17.0/14.0*f*xm + 15.0/4.0*xm**2
real(r8),parameter :: f4  = 2.3448248012911e-05_r8 ! f4 = -f**2* 0.50 + 5.0* 0.50*f*xm

real(r8) :: g
!real(r8) :: alt = 0.0_r8

! gravity at the equator, km/s2
real(r8), parameter :: ge = xmu/ae**2/(1.0_r8 - f + 1.5_r8*xm - 15.0_r8/14.0_r8*xm*f)


! compute gravity at any latitude, km/s2
g = ge*(1.0_r8 + f2*(sin(xlat))**2 - 1.0_r8/4.0_r8*f4*(sin(2.0_r8*xlat))**2)

! at a fixed altitude of 0.0, g and galt are the same
galt = g

! FIXME: if alt is hardcoded to 0.0, none of this code is needed.
!
! keep it for now in case we want gravity to vary with height.
!
!! compute gravity at any latitude and at any height, km/s2
!galt = g - 2.0_r8*ge*alt/ae*(1.0_r8 + f + xm + (-3.0_r8*f + 5.0_r8* 0.50_r8*xm)*  &
!                          (sin(xlat))**2) + 3.0_r8*ge*alt**2/ae**2
!
!if (g /= galt) print *, 'g, galt: ', g, galt
!
!!! compute gravity at any latitude, km/s2
!!galt = ge*(1.0_r8 + f2*(sin(xlat))**2 - 1.0_r8/4.0_r8*f4*(sin(2.0_r8*xlat))**2)
!
!! convert to meters/s2
!!galt = galt*1000.0_r8

end subroutine compute_surface_gravity

!-----------------------------------------------------------------------
!> This subroutine computes converts vertical state
!>
!>  in:    ens_handle  - mean ensemble handle
!>  in:    num         - number of locations
!>  inout: locs(:)     - locations
!>  in:    loc_qtys(:) - location quantities
!>  in:    loc_indx(:) - location index
!>  in:    which_vert  - vertical location to convert
!>  out:   istatus     - return status 0 is a successful conversion
!>

subroutine convert_vertical_state(ens_handle, num, locs, loc_qtys, loc_indx, &
                                  which_vert, istatus)
type(ensemble_type), intent(in)    :: ens_handle
integer,             intent(in)    :: num
type(location_type), intent(inout) :: locs(:)
integer,             intent(in)    :: loc_qtys(:)
integer(i8),         intent(in)    :: loc_indx(:)
integer,             intent(in)    :: which_vert
integer,             intent(out)   :: istatus

character(len=*), parameter :: routine = 'convert_vertical_state'

integer :: current_vert_type, ens_size, i

ens_size = 1

do i=1,num
   current_vert_type = nint(query_location(locs(i)))

   if ( current_vert_type == which_vert ) cycle
   if ( current_vert_type == VERTISUNDEF) cycle

   select case (which_vert)
      case (VERTISPRESSURE)
         call state_vertical_to_pressure(    ens_handle, ens_size, locs(i), loc_indx(i), loc_qtys(i) )
      case (VERTISHEIGHT)
         call state_vertical_to_height(      ens_handle, ens_size, locs(i), loc_indx(i), loc_qtys(i) )
      case (VERTISLEVEL)
         call state_vertical_to_level(                   ens_size, locs(i), loc_indx(i), loc_qtys(i) )
      case (VERTISSCALEHEIGHT)
         call state_vertical_to_scaleheight( ens_handle, ens_size, locs(i), loc_indx(i), loc_qtys(i) )
      case default
         write(string1,*)'unable to convert vertical state "', which_vert, '"'
         call error_handler(E_MSG,routine,string1,source,revision,revdate)
   end select
enddo

istatus = 0

end subroutine convert_vertical_state

!--------------------------------------------------------------------

subroutine state_vertical_to_pressure(ens_handle, ens_size, location, location_indx, qty)
type(ensemble_type), intent(in)    :: ens_handle
integer,             intent(in)    :: ens_size
type(location_type), intent(inout) :: location
integer(i8),         intent(in)    :: location_indx
integer,             intent(in)    :: qty

integer  :: iloc, jloc, vloc, myqty, level_one, status1
integer  :: my_status(ens_size)
real(r8) :: pressure_array(ref_nlevels), surface_pressure(ens_size)


call get_model_variable_indices(location_indx, iloc, jloc, vloc, kind_index=myqty)

if (is_surface_field(myqty)) then
   
   level_one = 1
   call get_values_from_single_level(ens_handle, ens_size, QTY_SURFACE_PRESSURE, &
                                     iloc, jloc, level_one, surface_pressure, status1)

   if (status1 /= 0) then
      return
   endif
   call set_vertical(location, surface_pressure(1), VERTISPRESSURE)
else
   call cam_pressure_levels(ens_handle, ens_size, iloc, jloc, ref_nlevels, &
                            qty, pressure_array, my_status)

   call set_vertical(location, pressure_array(vloc), VERTISPRESSURE)
endif

end subroutine state_vertical_to_pressure

!--------------------------------------------------------------------

subroutine state_vertical_to_height(ens_handle, ens_size, location, location_indx, qty)
type(ensemble_type), intent(in)    :: ens_handle
integer,             intent(in)    :: ens_size
type(location_type), intent(inout) :: location
integer(i8),         intent(in)    :: location_indx
integer,             intent(in)    :: qty

integer  :: iloc, jloc, vloc, my_status(ens_size)
real(r8) :: height_array(ref_nlevels, ens_size)

! build a height column and a pressure column and find the levels
call get_model_variable_indices(location_indx, iloc, jloc, vloc)

call cam_height_levels(ens_handle, ens_size, iloc, jloc, ref_nlevels, &
                       qty, height_array, my_status) 

!>@todo FIXME this can only be used if ensemble size is 1
call set_vertical(location, height_array(vloc,1), VERTISHEIGHT)

end subroutine state_vertical_to_height

!--------------------------------------------------------------------

subroutine state_vertical_to_scaleheight(ens_handle, ens_size, location, location_indx, qty)
type(ensemble_type), intent(in)    :: ens_handle
integer,             intent(in)    :: ens_size
type(location_type), intent(inout) :: location
integer(i8),         intent(in)    :: location_indx
integer,             intent(in)    :: qty

integer  :: iloc, jloc, vloc, level_one, status1, my_status(ens_size)
real(r8) :: pressure_array(ref_nlevels)
real(r8) :: surface_pressure(1), scaleheight_val

!> this is currently only called with an ensemble size of 1 for
!> vertical conversion.  since it is working only on state variables
!> we don't expect it to ever fail.

level_one = 1
scaleheight_val = MISSING_R8

if (no_normalization_of_scale_heights) then


   if (query_location(location) == VERTISSURFACE) then

      ! get the surface pressure from the ens_handle
      call get_model_variable_indices(location_indx, iloc, jloc, vloc)

      call get_values_from_single_level(ens_handle, ens_size, QTY_SURFACE_PRESSURE, &
                                        iloc, jloc, level_one, surface_pressure, status1)
      if (status1 /= 0) goto 200

      scaleheight_val = log(surface_pressure(1))

   else

      ! build a pressure column and and find the levels
      call get_model_variable_indices(location_indx, iloc, jloc, vloc)

      call cam_pressure_levels(ens_handle, ens_size, iloc, jloc, ref_nlevels, &
                               qty, pressure_array, my_status)
      if (any(my_status /= 0)) goto 200
   
      scaleheight_val = log(pressure_array(vloc))

   endif

else

   ! handle surface obs separately here.
   if (query_location(location) == VERTISSURFACE) then

      scaleheight_val = 0.0_r8   ! log(1.0)

   else

      ! build a pressure column and and find the levels
      call get_model_variable_indices(location_indx, iloc, jloc, vloc)

      call cam_pressure_levels(ens_handle, ens_size, iloc, jloc, ref_nlevels, &
                               qty, pressure_array, my_status)
      if (any(my_status /= 0)) goto 200

      ! get the surface pressure from the ens_handle
      call get_values_from_single_level(ens_handle, ens_size, QTY_SURFACE_PRESSURE, &
                                        iloc, jloc, level_one, surface_pressure, status1)
      if (status1 /= 0) goto 200
   
      scaleheight_val = scale_height(pressure_array(vloc), surface_pressure(1), no_normalization_of_scale_heights)

   endif

endif
   
200 continue   ! done

call set_vertical(location, scaleheight_val, VERTISSCALEHEIGHT)

end subroutine state_vertical_to_scaleheight

!--------------------------------------------------------------------

subroutine state_vertical_to_level(ens_size, location, location_indx, qty)
integer,             intent(in)    :: ens_size
type(location_type), intent(inout) :: location
integer(i8),         intent(in)    :: location_indx
integer,             intent(in)    :: qty

integer  :: iloc, jloc, vloc

!>@todo FIXME qty is currently unused.  if we need it, its here.
!>if we really don't need it, we can remove it.  all the other
!>corresponding routines like this use it.  (not clear what to
!>return if field is W or something else with a vertical stagger.)

call get_model_variable_indices(location_indx, iloc, jloc, vloc)

call set_vertical(location, real(vloc,r8), VERTISLEVEL)

end subroutine state_vertical_to_level

!--------------------------------------------------------------------
!> using a standard atmosphere pressure column, convert a height directly to pressure

function generic_height_to_pressure(height, status)
real(r8), intent(in)  :: height
integer,  intent(out) :: status
real(r8) :: generic_height_to_pressure

integer :: lev1, lev2
real(r8) :: fract

generic_height_to_pressure = MISSING_R8

call height_to_level(std_atm_table_len, std_atm_hgt_col, height, & 
                     lev1, lev2, fract, status)
if (status /= 0) return

generic_height_to_pressure = std_atm_pres_col(lev1) * (1.0_r8-fract) + &
                             std_atm_pres_col(lev2) * (fract)

end function generic_height_to_pressure

!--------------------------------------------------------------------
!> using a standard atmosphere pressure column, convert a pressure directly to height

function generic_pressure_to_height(pressure, status)
real(r8), intent(in)  :: pressure
integer,  intent(out) :: status
real(r8) :: generic_pressure_to_height

integer :: lev1, lev2
real(r8) :: fract

generic_pressure_to_height = MISSING_R8

call pressure_to_level(std_atm_table_len, std_atm_pres_col, pressure, &
                       lev1, lev2, fract, status)
if (status /= 0) return

generic_pressure_to_height = std_atm_hgt_col(lev1) * (1.0_r8 - fract) + &
                             std_atm_hgt_col(lev2) * (fract)

end function generic_pressure_to_height

!--------------------------------------------------------------------
!> using the cam eta arrays, convert a pressure directly to model level
!> use P0 as surface, ignore elevation.

function generic_cam_pressure_to_cam_level(pressure, status)
real(r8), intent(in)  :: pressure
integer,  intent(out) :: status
real(r8) :: generic_cam_pressure_to_cam_level

integer :: lev1, lev2
real(r8) :: fract
real(r8) :: pressure_array(ref_nlevels)

generic_cam_pressure_to_cam_level = MISSING_R8

call single_pressure_column(ref_surface_pressure, ref_nlevels, pressure_array)

call pressure_to_level(ref_nlevels, pressure_array, pressure, &
                       lev1, lev2, fract, status)
if (status /= 0) return

generic_cam_pressure_to_cam_level = lev1 + fract

end function generic_cam_pressure_to_cam_level

!-----------------------------------------------------------------------
!> Compute the pressure values at midpoint levels
!>
!> this version does all ensemble members at once.

subroutine cam_pressure_levels(ens_handle, ens_size, lon_index, lat_index, nlevels, qty, &
                               pressure_array, my_status) 
type(ensemble_type), intent(in)  :: ens_handle
integer,             intent(in)  :: ens_size
integer,             intent(in)  :: lon_index
integer,             intent(in)  :: lat_index
integer,             intent(in)  :: nlevels
integer,             intent(in)  :: qty
real(r8),            intent(out) :: pressure_array(nlevels, ens_size)
integer,             intent(out) :: my_status(ens_size)

integer     :: level_one, status1
real(r8)    :: surface_pressure(ens_size)

! this is for surface obs
level_one = 1

! get the surface pressure from the ens_handle
call get_staggered_values_from_qty(ens_handle, ens_size, QTY_SURFACE_PRESSURE, &
        lon_index, lat_index, level_one, qty, surface_pressure, status1)

if (status1 /= 0) then
   my_status(:) = status1
   return
endif

call build_cam_pressure_columns(ens_size, surface_pressure, ref_nlevels, &
                               pressure_array)
my_status(:) = 0

end subroutine cam_pressure_levels

!--------------------------------------------------------------------

subroutine convert_vertical_obs(ens_handle, num, locs, loc_qtys, loc_types, &
                                which_vert, my_status)

type(ensemble_type), intent(in)    :: ens_handle
integer,             intent(in)    :: num
type(location_type), intent(inout) :: locs(:)
integer,             intent(in)    :: loc_qtys(:)
integer,             intent(in)    :: loc_types(:)
integer,             intent(in)    :: which_vert
integer,             intent(out)   :: my_status(:)

character(len=*), parameter :: routine = 'convert_vertical_obs'

integer :: current_vert_type, i

do i=1,num
   current_vert_type = nint(query_location(locs(i)))

   if (( current_vert_type == which_vert ) .or. &
       ( current_vert_type == VERTISUNDEF)) then
      my_status(i) = 0
      cycle
   endif

   select case (which_vert)
      case (VERTISPRESSURE)
         call obs_vertical_to_pressure(   ens_handle, locs(i), my_status(i))
      case (VERTISHEIGHT)
         call obs_vertical_to_height(     ens_handle, locs(i), my_status(i))
      case (VERTISLEVEL)
         call obs_vertical_to_level(      ens_handle, locs(i), my_status(i))
      case (VERTISSCALEHEIGHT)
         call obs_vertical_to_scaleheight(ens_handle, locs(i), my_status(i))
      case default
         write(string1,*)'unable to convert vertical obs "', which_vert, '"'
         call error_handler(E_ERR,routine,string1,source,revision,revdate)
   end select
enddo

end subroutine convert_vertical_obs

!--------------------------------------------------------------------

subroutine obs_vertical_to_pressure(ens_handle, location, my_status)

type(ensemble_type), intent(in)    :: ens_handle
type(location_type), intent(inout) :: location
integer,             intent(out)   :: my_status

integer  :: varid, ens_size, status(1), qty
real(r8) :: pressure_array(ref_nlevels)

character(len=*), parameter :: routine = 'obs_vertical_to_pressure'

ens_size = 1

qty = QTY_PRESSURE
if (query_location(location) == VERTISSURFACE) then
   qty = QTY_SURFACE_PRESSURE
endif

call ok_to_interpolate(qty, varid, my_status)
if (my_status /= 0) return

call interpolate_values(ens_handle, ens_size, location, &
                        qty, varid, pressure_array(:), status(:))


if (status(1) /= 0) then
   my_status = status(1)
   return
endif

call set_vertical(location, pressure_array(1), VERTISPRESSURE)

my_status = 0

end subroutine obs_vertical_to_pressure

!--------------------------------------------------------------------

subroutine obs_vertical_to_height(ens_handle, location, my_status)
type(ensemble_type), intent(in)    :: ens_handle
type(location_type), intent(inout) :: location
integer,             intent(out)   :: my_status

integer  :: varid, ens_size, status(1)
real(r8) :: height_array(1)

character(len=*), parameter :: routine = 'obs_vertical_to_height'

ens_size = 1

call ok_to_interpolate(QTY_GEOMETRIC_HEIGHT, varid, my_status)
if (my_status /= 0) return

call interpolate_values(ens_handle, ens_size, location, &
                        QTY_GEOMETRIC_HEIGHT, varid, height_array(:), status(:))
if (status(1) /= 0) then
   my_status = status(1)
   return
endif

call set_vertical(location, height_array(1), VERTISHEIGHT)

my_status = 0

end subroutine obs_vertical_to_height

!--------------------------------------------------------------------

subroutine obs_vertical_to_level(ens_handle, location, my_status)
type(ensemble_type), intent(in)    :: ens_handle
type(location_type), intent(inout) :: location
integer,             intent(out)   :: my_status

integer  :: varid, ens_size, status(1)
real(r8) :: level_array(1)

ens_size = 1
varid = -1

call interpolate_values(ens_handle, ens_size, location, &
                        QTY_VERTLEVEL, varid, level_array(:), status(:))
if (status(1) /= 0) then
   my_status = status(1)
   return
endif

call set_vertical(location, level_array(1), VERTISLEVEL)

my_status = 0

end subroutine obs_vertical_to_level

!--------------------------------------------------------------------

subroutine obs_vertical_to_scaleheight(ens_handle, location, my_status)
type(ensemble_type), intent(in)    :: ens_handle
type(location_type), intent(inout) :: location
integer,             intent(out)   :: my_status

integer  :: varid1, varid2, ens_size, status(1), ptype
real(r8) :: pressure_array(1), surface_pressure_array(1)
real(r8) :: scaleheight_val

character(len=*), parameter :: routine = 'obs_vertical_to_scaleheight'

ens_size = 1

! there are 4 cases here.

if (no_normalization_of_scale_heights) then

   ! take log of pressure, either surface pressure or regular pressure
   
   if (query_location(location) == VERTISSURFACE) then
      ptype = QTY_SURFACE_PRESSURE
   else
      ptype = QTY_PRESSURE
   endif

   call ok_to_interpolate(ptype, varid1, my_status)
   if (my_status /= 0) return
      
   !>@todo FIXME IFF the obs location is already pressure, we can take it at
   !> face value here and not interpolate it.  however it won't fail if the
   !> pressure here is less than the ensemble mean pressure at this point.
   !> is that ok?
   
   if (ptype == QTY_PRESSURE .and. is_vertical(location, "PRESSURE")) then
      pressure_array(:) = query_location(location, "VLOC")
      my_status = 0
   else
      call interpolate_values(ens_handle, ens_size, location, ptype, varid1, &
                              pressure_array(:), status(:))
      if (status(1) /= 0) then
         my_status = status(1)
         return
      endif
   endif
   
   scaleheight_val = log(pressure_array(1))

else

   ! handle surface obs separately here.
   if (query_location(location) == VERTISSURFACE) then

      scaleheight_val = 0.0_r8  ! -log(1.0)

   else

      call ok_to_interpolate(QTY_PRESSURE, varid1, my_status)
      if (my_status /= 0) return
   
      !>@todo FIXME IFF the obs location is already pressure, we can take it at
      !> face value here and not interpolate it.  however, it can result in negative
      !> scale height values if the pressure is larger than the surface pressure at
      !> that location.  that's what the original cam model_mod did.  is that ok?
   
      if (ptype == QTY_PRESSURE .and. is_vertical(location, "PRESSURE")) then
         pressure_array(:) = query_location(location, "VLOC")
         my_status = 0
      else
         call interpolate_values(ens_handle, ens_size, location, QTY_PRESSURE, varid1, &
                                    pressure_array(:), status(:))
         if (status(1) /= 0) then
            my_status = status(1)
            return
         endif
      endif
                                 
      call ok_to_interpolate(QTY_SURFACE_PRESSURE, varid2, my_status)
      if (my_status /= 0) return
      
      call interpolate_values(ens_handle, ens_size, location, QTY_SURFACE_PRESSURE, varid2, &
                                    surface_pressure_array(:), status(:))
      if (status(1) /= 0) then
         my_status = status(1)
         return
      endif
      
      scaleheight_val = scale_height(pressure_array(1),surface_pressure_array(1), no_normalization_of_scale_heights)

   endif

endif

call set_vertical(location, scaleheight_val, VERTISSCALEHEIGHT)

my_status = 0

end subroutine obs_vertical_to_scaleheight

!--------------------------------------------------------------------

subroutine convert_vert_one_obs(ens_handle, loc, otype, vert_type, status1)
type(ensemble_type), intent(in)    :: ens_handle
type(location_type), intent(inout) :: loc
integer,             intent(in)    :: otype
integer,             intent(in)    :: vert_type
integer,             intent(out)   :: status1

type(location_type) :: bl(1)
integer :: bq(1), bt(1), status(1)

! these need to be arrays.  kinda a pain.
bl(1) = loc
bt(1) = otype
bq(1) = get_quantity_for_type_of_obs(otype)

call convert_vertical_obs(ens_handle, 1, bl, bq, bt, &
                             vert_type, status)

status1 = status(1)

if (status1 /= 0) return

loc = bl(1)

end subroutine convert_vert_one_obs

!--------------------------------------------------------------------

subroutine init_discard_high_obs()

! compute a conversion table between height and pressure based on
! a surface pressure of 1010 mb.  this is a fixed table and does not
! vary with temperature, humidity or surface elevation. 
! use only for quick conversions when absolute accuracy 
! isn't a primary concern.

character(len=*), parameter :: routine = 'init_discard_high_obs'
integer :: my_status

integer :: table_type
character(len=16) :: out_fmt, out_fmt1, pres_fmt
real(r8) :: no_assim_above_scaleh

! pick the better table: 
!  one is more accurate for the lower atmosphere, 
!  and the other has a very high top.
table_type = store_std_atm_tables(ref_model_top_pressure)

! set formatting which is easiest to read in the log.
! the very high top table has very small numbers that need
! exponential notation.
out_fmt  = '(A,F12.5,A)'
out_fmt1 = '(A,I5)'
pres_fmt = out_fmt
if (table_type == HIGH_TOP_TABLE) pres_fmt = '(A,E12.5,A)'

! levels can be fractional but the namelist only allows integer, so simplify the formatting
write(string1, out_fmt1) &
   'Discarding observations higher than model level ', no_obs_assim_above_level
call error_handler(E_MSG, 'init_discard_high_obs', string1, source, revision, revdate)

no_assim_above_pressure = single_pressure_value(ref_surface_pressure, no_obs_assim_above_level)
write(string1, pres_fmt) &
   ' ... which is equivalent to pressure level ', no_assim_above_pressure, ' Pascals' 
call error_handler(E_MSG, 'init_discard_high_obs', string1, source, revision, revdate)

no_assim_above_height = generic_pressure_to_height(no_assim_above_pressure, my_status)
if (my_status /= 0) then
   call error_handler(E_ERR, routine, 'error converting pressure to height', &
                      source, revision, revdate, text2='"no_assim_above_pressure" invalid value')
endif
 
write(string1, out_fmt) &
   ' ... which is equivalent to height         ', no_assim_above_height, ' meters' 
call error_handler(E_MSG, 'init_discard_high_obs', string1, source, revision, revdate)

! print this out, but don't save the value unless we encounter
! incoming observations which have vertical units of scale height.
! so far we have localized in scale height but never had obs
! which had an incoming vertical unit of scale height.
no_assim_above_scaleh = scale_height(no_assim_above_pressure, ref_surface_pressure, .false.)
write(string1, out_fmt) &
   ' ... which is equivalent to scale height   ', no_assim_above_scaleh
call error_handler(E_MSG, 'init_discard_high_obs', string1, source, revision, revdate)

end subroutine init_discard_high_obs

!--------------------------------------------------------------------
! initialize what we can here.  the highest end of the ramp is fixed;
! the start depends on the cutoff distance which can be observation
! type dependent.  at the time the ramping adjustment is applied all
! vertical coordinates will have already been converted to the
! vertical localization type.

subroutine init_damping_ramp_info()

real(r8) :: model_top

character(len=*), parameter :: routine = 'init_damping_ramp_info'

integer :: table_type
character(len=16) :: out_fmt

! pick the better table: 
!  one is more accurate for the lower atmosphere, 
!  and the other has a very high top.
table_type = store_std_atm_tables(ref_model_top_pressure)

! set formatting which is easiest to read in the log.
! the very high top table has very small numbers that need
! exponential notation.
out_fmt = '(A,F12.5,A)'
if (table_type == HIGH_TOP_TABLE .and. &
    vertical_localization_type == VERTISPRESSURE) out_fmt = '(A,E12.5,A)'

! convert to vertical localization units
call convert_vertical_level_generic(real(model_damping_ends_at_level, r8), &
                                         vertical_localization_type, ramp_end, string3, no_norm=.false.)

! check for conversion errors
if (ramp_end == MISSING_R8) then
   write(string1, *) 'error converting ramp_end to vertical localization units'
   call error_handler(E_MSG, routine, 'unexpected error', &
                      source, revision, revdate, text2=string1)
endif

! this value only used for print statement, unused otherwise
call convert_vertical_level_generic(1.0_r8, vertical_localization_type, &
                                    model_top, string3, no_norm=.false.)

! check for conversion errors
if (model_top == MISSING_R8) then
   write(string1, *) 'error converting model_top to vertical localization units'
   call error_handler(E_MSG, routine, 'unexpected error', &
                      source, revision, revdate, text2=string1)
endif

! at this point, ramp_end and model_top are in the localization units

! let the log know what we're doing
write(string1, '(A,I5)') 'Increments will go to 0.0 at model level ', model_damping_ends_at_level
write(string2, out_fmt) 'which is ', ramp_end, ' '//trim(string3)
call error_handler(E_MSG, routine, &
   'Decreasing increments in region damped in the model', &
   string1, source, revision, revdate, text2=string1, text3=string2)

write(string1, out_fmt) 'For reference, model top is ', model_top, ' '//trim(string3)
call error_handler(E_MSG, routine, string1, source, revision, revdate)

end subroutine init_damping_ramp_info

!--------------------------------------------------------------------
!> pressure gets smaller as you go up, everything else gets larger.
!> return true if this value is above the start of the ramp.
!> test_value and ramp_end need to already be in vert localization units

! FIXME: test this new code section carefully.
!
! right now the calling code is expecting extra_dist to be added
! to the original get_dist() value, so any scaling or modifications
! should happen in this routine.
!
! do we need the 2 locations here to compute the horizontal distance?
! or is having the total dist and the vertical separation enough?

function above_ramp_start(test_value, gc, obs_type, ramp_end, total_dist, extra_dist)
real(r8),             intent(in)  :: test_value
type(get_close_type), intent(in)  :: gc
integer,              intent(in)  :: obs_type
real(r8),             intent(in)  :: ramp_end
real(r8),             intent(in)  :: total_dist
real(r8),             intent(out) :: extra_dist
logical :: above_ramp_start

real(r8) :: vert_localize_dist, ramp_start, norm, vert_norm, vert_only_dist
real(r8) :: horiz_dist, ramp_dist, ramp_width
type(location_type) :: this_loc, ramp_start_loc, loc1, loc2
logical, save :: onetime = .true.


! do the easy cases first - either above the ramp end
! or below the ramp start.  leave the middle ground for
! last because we have to then compute a damping factor.

! FIXME: test this!!!
! is it above the ramp end? set damp dist to something
! large enough to turn off all impacts.  is vert_localize_dist enough?
vert_localize_dist = get_maxdist(gc, obs_type)
if (.false. .and. onetime) then
   print *, 'vert_localize_dist = ', vert_localize_dist
   onetime = .false.
endif

if (v_above(test_value, ramp_end)) then
   extra_dist = vert_localize_dist
   above_ramp_start = .true.
   return
endif

! compute ramp start and see if we're lower than that.

! vert norm for this obs type
loc1 = set_location(0.0_r8, 0.0_r8, 0.0_r8, vertical_localization_type)
loc2 = set_location(0.0_r8, 0.0_r8, 1.0_r8, vertical_localization_type)
norm = get_dist(loc1, loc2, obs_type)   ! units: rad/loc units
vert_norm = 1.0_r8 / norm               ! units now: loc units/rad

ramp_start = v_down(ramp_end, vert_norm * vert_localize_dist)

!print *, 'computing ramp start: ramp_end, vert_norm, vert_localize_dist', &
!                    ramp_start, ramp_end, vert_norm, vert_localize_dist

if (.not. v_above(test_value, ramp_start)) then
   extra_dist = 0.0_r8
   above_ramp_start = .false.
   return
endif


! ok, we're somewhere inbetween.  compute horiz and vert distances
! and see what the ramping factor needs to be.

!print *, 'test value within ramp range: ', ramp_start, test_value, ramp_end
above_ramp_start = .true.

! see what the vertical separation is from obs to start of ramp
this_loc       = set_location(0.0_r8, 0.0_r8, test_value, vertical_localization_type)
ramp_start_loc = set_location(0.0_r8, 0.0_r8, ramp_start, vertical_localization_type)

! do we need this?  i think so.   radians
vert_only_dist = get_dist(ramp_start_loc, this_loc, obs_type)

! we need this to compute what?
if (vert_only_dist > total_dist) then
   !print *, 'unexpected, vert larger than total:  ', vert_only_dist, total_dist
   !print *, 'obs_type, vert_norm = ', obs_type, vert_norm
   horiz_dist = 0.0_r8
else
   horiz_dist = sqrt(total_dist**2 - vert_only_dist**2)
endif

ramp_dist  = v_difference(test_value, ramp_start)
ramp_width = v_difference(ramp_end,   ramp_start)
extra_dist = (ramp_dist / ramp_width) * vert_localize_dist

! DEBUG - disable for now
if (.false. .and. above_ramp_start) then
   print *, 'ramp s/v/e: ', ramp_start, test_value, ramp_end
   print *, 'v, h:       ', vert_only_dist, horiz_dist
   print *, 'rampd, tot: ', ramp_dist, ramp_width
   print *, 'ed, return: ', extra_dist, above_ramp_start
endif

end function above_ramp_start

!--------------------------------------------------------------------
! vertical functions - these deal with the fact that pressure,
! scale height, and model levels all get larger as you go from 
! higher in the atmosphere to lower in the atmosphere, but height 
! is the opposite.  these all depend on the global setting of the
! vertical localization type.


!--------------------------------------------------------------------
!> for pressure, level, and one flavor of scale height
!> smaller numbers are further away from the surface.
!> for height and the other flavor of scale height 
!> the opposite is true.  set this once at init time.

subroutine init_sign_of_vert_units()

if (vertical_localization_type == VERTISHEIGHT) then 
   higher_is_smaller = .false.

else if (vertical_localization_type == VERTISSCALEHEIGHT) then 
   ! FIXME: note from nick on scale height:
   !  If no_normalization_of_scale_heights is true, then SH=log(pressure), 
   !  and scale height will decrease with increasing height. 
   !  However, if it is false then SH= -1*log(pressure/surface_pressure) 
   !  and it will increase with increasing height. 

   if (no_normalization_of_scale_heights) then 
      higher_is_smaller = .true.
   else
      higher_is_smaller = .false.
   endif

else
   higher_is_smaller = .true.

endif

end subroutine init_sign_of_vert_units

!--------------------------------------------------------------------
! returns true if a is above b (higher in the atmosphere, 
! further from the surface of the earth).  

pure function v_above(a, b)
real(r8), intent(in) :: a, b
logical :: v_above

if (higher_is_smaller) then
   v_above = (a < b)
else
   v_above = (a > b)
endif

end function v_above

!--------------------------------------------------------------------
! returns new value of moving b distance down in the atmosphere
! starting at a.  for height, this results in a smaller value
! (also one flavor of scale height), but for other vertical types 
! this results in a larger value.

pure function v_down(a, b)
real(r8), intent(in) :: a, b
real(r8) :: v_down

if (higher_is_smaller) then
   v_down = (a + b)
else
   v_down = (a - b)
endif

end function v_down

!--------------------------------------------------------------------
! returns difference of a and b
! (doesn't depend on the vertical_localization_type)

pure function v_difference(a, b)
real(r8), intent(in) :: a, b
real(r8) :: v_difference

v_difference = abs(a - b)

end function v_difference

!--------------------------------------------------------------------
!> this should only be used for converting vertical values which
!> are the same for all ensemble members at all locations. 
!> it uses generic values to do a vertical conversion.

subroutine convert_vertical_level_generic(level_value, want_vert_type, out_value, out_label, no_norm)
real(r8),         intent(in)            :: level_value
integer,          intent(in)            :: want_vert_type
real(r8),         intent(out)           :: out_value
character(len=*), intent(out), optional :: out_label
logical,          intent(in),  optional :: no_norm

character(len=*), parameter :: routine = 'convert_vertical_level_generic'

integer  :: status
real(r8) :: tmp_val
logical  :: no_norm_flag

if (present(no_norm)) then
   no_norm_flag = no_norm
else
   no_norm_flag = no_normalization_of_scale_heights
endif

if (want_vert_type == VERTISLEVEL) then
    out_value = level_value
    if (present(out_label)) out_label = 'levels'
else
   ! convert to the requested units.  start by going to pressure
   tmp_val = single_pressure_value(ref_surface_pressure, level_value)

   select case (want_vert_type)
     case (VERTISPRESSURE)
       out_value = tmp_val
       if (present(out_label)) out_label = 'pascals'
   
     case (VERTISSCALEHEIGHT)
       out_value = scale_height(tmp_val, ref_surface_pressure, no_norm_flag)
       if (present(out_label)) out_label = 'scale heights'
   
     case (VERTISHEIGHT)
       out_value = generic_pressure_to_height(tmp_val, status)
       if (status /= 0) out_value = MISSING_R8
       if (present(out_label)) out_label = 'meters'
   
     case default
       write(string1, *) 'unknown requested vertical type ', want_vert_type
       call error_handler(E_MSG, routine, 'unexpected error', &
                          source, revision, revdate, text2=string1)
   end select
endif

end subroutine convert_vertical_level_generic

!--------------------------------------------------------------------

subroutine get_close_obs(gc, base_loc, base_type, locs, loc_qtys, loc_types, &
                         num_close, close_ind, dist, ens_handle)

! The specific type of the base observation, plus the generic kinds list
! for either the state or obs lists are available if a more sophisticated
! distance computation is needed.

type(get_close_type),          intent(in)  :: gc
type(location_type),           intent(inout) :: base_loc, locs(:)
integer,                       intent(in)  :: base_type, loc_qtys(:), loc_types(:)
integer,                       intent(out) :: num_close, close_ind(:)
real(r8),            optional, intent(out) :: dist(:)
type(ensemble_type), optional, intent(in)  :: ens_handle

character(len=*), parameter :: routine = 'get_close_obs'

integer :: i, status(1), this, vert_type
real(r8) :: vert_value, extra_damping_dist
real(r8), parameter :: LARGE_DIST = 999999.0  ! positive and large

! if absolute distances aren't needed, or vertical localization isn't on,
! the default version works fine since no conversion will be needed and
! there won't be any damping since there are no vert distances.
if (.not. present(dist) .or. .not. vertical_localization_on()) then
   call loc_get_close_obs(gc, base_loc, base_type, locs, loc_qtys, loc_types, &
                          num_close, close_ind, dist, ens_handle)
   return
endif

if (.not. present(ens_handle)) then
   call error_handler(E_ERR, routine,  &
           'unexpected error: cannot convert distances without an ensemble handle', &
           source, revision, revdate)
endif

! does the base obs need conversion first?
vert_type = query_location(base_loc)

if (vert_type /= vertical_localization_type) then
   call convert_vert_one_obs(ens_handle, base_loc, base_type, &
                             vertical_localization_type, status(1))
   if (status(1) /= 0) then
      num_close = 0
      return
   endif
endif

! FIXME: is here where we need to compute start of ramp for this
! obs type?  should we cache these?  start with doing the computation
! each time, then make an array indexed by obs types with the
! start of the ramp and fill it in on demand.  have to call for
! maxdist(obs_type) and do the math, but just once per type.

! ok, distance is needed and we are localizing in the vertical.
! call default get close to get potentically close locations
! but call without distance so it doesn't do extra work.
call loc_get_close_obs(gc, base_loc, base_type, locs, loc_qtys, loc_types, &
                       num_close, close_ind)

! compute distances, converting vertical first if need be.
do i=1, num_close
   this = close_ind(i)

   vert_type = query_location(locs(this))
!print *, 'close_o, vval, vtype = ', i, query_location(locs(this), 'VLOC'), vert_type

   if (vert_type /= vertical_localization_type) then
      call convert_vertical_obs(ens_handle, 1, locs(this:this), &
                                loc_qtys(this:this), loc_types(this:this), &
                                vertical_localization_type, status)
      if (status(1) /= 0) then
         dist(i) = LARGE_DIST
         cycle
      endif

   endif

   dist(i) = get_dist(base_loc, locs(this))

   ! do not try to damp impacts when obs has "vert is undefined".  
   ! the impact will go all the way to the model top.  
   ! this is the agreed-on functionality.
   if (.not. are_damping .or. vert_type == VERTISUNDEF) cycle

   vert_value = query_location(locs(this), 'VLOC')
   if (above_ramp_start(vert_value, gc, base_type, ramp_end, dist(i), extra_damping_dist)) then
      dist(i) = dist(i) + extra_damping_dist
   endif
enddo

end subroutine get_close_obs

!----------------------------------------------------------------------------

subroutine get_close_state(gc, base_loc, base_type, locs, loc_qtys, loc_indx, &
                           num_close, close_ind, dist, ens_handle)

! The specific type of the base observation, plus the generic kinds list
! for either the state or obs lists are available if a more sophisticated
! distance computation is needed.

type(get_close_type),          intent(in)  :: gc
type(location_type),           intent(inout)  :: base_loc, locs(:)
integer,                       intent(in)  :: base_type, loc_qtys(:)
integer(i8),                   intent(in)  :: loc_indx(:)
integer,                       intent(out) :: num_close, close_ind(:)
real(r8),            optional, intent(out) :: dist(:)
type(ensemble_type), optional, intent(in)  :: ens_handle

character(len=*), parameter :: routine = 'get_close_state'

integer :: i, status, this, vert_type
real(r8) :: vert_value, extra_damping_dist
real(r8), parameter :: LARGE_DIST = 999999.0  ! positive and large

! if absolute distances aren't needed, or vertical localization isn't on,
! the default version works fine since no conversion will be needed and
! there won't be any damping since there are no vert distances.
if (.not. present(dist) .or. .not. vertical_localization_on()) then
   call loc_get_close_state(gc, base_loc, base_type, locs, loc_qtys, loc_indx, &
                            num_close, close_ind, dist, ens_handle)
   return
endif

if (.not. present(ens_handle)) then
   call error_handler(E_ERR, routine,  &
           'unexpected error: cannot convert distances without an ensemble handle', &
           source, revision, revdate)
endif

! does the base obs need conversion first?
vert_type = query_location(base_loc)

if (vert_type /= vertical_localization_type) then
   call convert_vert_one_obs(ens_handle, base_loc, base_type, &
                             vertical_localization_type, status)
   if (status /= 0) then
      num_close = 0
      return
   endif
endif

! ok, distance is needed and we are localizing in the vertical.
! call default get close to get potentically close locations
! but call without distance so it doesn't do extra work.
call loc_get_close_state(gc, base_loc, base_type, locs, loc_qtys, loc_indx, &
                         num_close, close_ind)

! compute distances, converting vertical first if need be.
do i=1, num_close
   this = close_ind(i)

   vert_type = query_location(locs(this))
!print *, 'close_s, vval, vtype = ', i, query_location(locs(this), 'VLOC'), vert_type

   if (vert_type /= vertical_localization_type) then
      call convert_vertical_state(ens_handle, 1, locs(this:this), &
                                 loc_qtys(this:this), loc_indx(this:this), &
                                 vertical_localization_type, status)
      if (status /= 0) then
         dist(i) = LARGE_DIST
         cycle
      endif

   endif

   dist(i) = get_dist(base_loc, locs(this))

   ! do not try to damp impacts when obs has "vert is undefined".  
   ! the impact will go all the way to the model top.  
   ! this is the agreed-on functionality.
   if (.not. are_damping .or. vert_type == VERTISUNDEF) cycle

   vert_value = query_location(locs(this), 'VLOC')
   if (above_ramp_start(vert_value, gc, base_type, ramp_end, dist(i), extra_damping_dist)) then
      dist(i) = dist(i) + extra_damping_dist
   endif
enddo


end subroutine get_close_state

!--------------------------------------------------------------------
!> set values that are used by many routines here and which do not
!> change during the execution of filter.

subroutine init_globals()

ref_surface_pressure = grid_data%P0%vals(1)
ref_model_top_pressure = grid_data%hyai%vals(1) * ref_surface_pressure
ref_nlevels = grid_data%lev%nsize

end subroutine init_globals

!--------------------------------------------------------------------
! Function to calculate scale height given a pressure and optionally
! a surface pressure.  (See the namelist item which controls whether to
! normalize the pressure value aloft with the surface pressure or not.
! We currently only use scale height for computing distances between
! two locations, so the surface pressure terms cancel out - exactly if
! the two locations are co-located horizontally, almost if they are not.
! Normalizing by the surface pressure means in areas of high orography
! the surface differences propagate all the way to the model top.  
! To be backwards-compatible, do this normalization; the current thinking 
! is we shouldn't do it both for scientific reasons and because it 
! doubles the work if it's expensive to find the correct horizontal 
! location, i.e. mpas irregular grids. In this model we always have
! the surface pressure at a location so it's not a performance issue.)
!
! Watch out for unusual cases that could crash the log() function
! We pass in the surface pressure here even if it isn't going to be
! used because in all the cases above we seem to have it (or the standard
! reference pressure) everywhere we are going to compute this value.
! The "skip_norm" parameter controls whether this code uses the 
! surface pressure or not. 

function scale_height(p_above, p_surface, skip_norm)
real(r8), intent(in) :: p_above
real(r8), intent(in) :: p_surface
logical,  intent(in) :: skip_norm
real(r8)             :: scale_height

real(r8), parameter :: tiny = epsilon(1.0_r8)
real(r8) :: diff

if (skip_norm) then
   scale_height = log(p_above)
   return
endif

diff = p_surface - p_above  ! should be positive

if (abs(diff) < tiny) then
   ! surface obs will have (almost) identical values
   scale_height = 0.0_r8   ! -log(1.0_r8)

else if (diff <= tiny .or. p_above <= 0.0_r8) then
   ! weed out bad cases
   scale_height = MISSING_R8

else
   ! normal computation - should be safe now
   scale_height = -log(p_above / p_surface )

endif

end function scale_height

!--------------------------------------------------------------------

! add any 2d fields here that are surface quantities

function is_surface_field(qty)
integer, intent(in) :: qty
logical :: is_surface_field

select case (qty)
 case (QTY_SURFACE_PRESSURE, QTY_SURFACE_ELEVATION)
   is_surface_field = .true.

! example:
! case (QTY_SFNUM_A1, QTY_SFNUM_A2, QTY_SFNUM_A3, QTY_SFNUM_A4, QTY_SFPOM_A4, QTY_SFBC_A4, &
!       QTY_SFSO4_A1, QTY_SFSO4_A2, QTY_SFCO,     QTY_SFCO01,   QTY_SFCO02 ) 
!   is_surface_field = .true.

 case default
   is_surface_field = .false.

end select
   
end function is_surface_field

!-----------------------------------------------------------------------
!> Store a table of pressures and heights. based on a std atmosphere.
!>  not precise - use only when rough numbers are good enough.
!>  return which table was used.
!>
!> table from: http://www.pdas.com/atmos.html
!> and also see:  http://www.pdas.com/upatmos.html
!> for a good explanation of why you can't use the standard
!> equations at high altitudes.   the low tables came from
!> tables.c, and the high one came from bigtables.out.
!> (all found in the atmos.zip file from that web site.)


function store_std_atm_tables(this_model_top)
real(r8), intent(in) :: this_model_top
integer :: store_std_atm_tables

logical, save :: table_initialized = .false.

if (this_model_top < high_top_threshold) then
   if (.not. table_initialized) call load_high_top_table()
   store_std_atm_tables = HIGH_TOP_TABLE
else
   if (.not. table_initialized) call load_low_top_table()
   store_std_atm_tables = LOW_TOP_TABLE
endif

table_initialized = .true.

end function store_std_atm_tables

!-----------------------------------------------------------------------
!> Free arrays associated with generic tables

subroutine free_std_atm_tables()

if (allocated(std_atm_hgt_col))  deallocate(std_atm_hgt_col)
if (allocated(std_atm_pres_col)) deallocate(std_atm_pres_col)

end subroutine free_std_atm_tables

!--------------------------------------------------------------------

subroutine load_low_top_table()
	
std_atm_table_len = 45
allocate(std_atm_hgt_col(std_atm_table_len), std_atm_pres_col(std_atm_table_len))
	
std_atm_hgt_col(1)  = 86.0_r8 ; std_atm_pres_col(1)  = 3.732E-01_r8
std_atm_hgt_col(2)  = 84.0_r8 ; std_atm_pres_col(2)  = 5.308E-01_r8
std_atm_hgt_col(3)  = 82.0_r8 ; std_atm_pres_col(3)  = 7.498E-01_r8
std_atm_hgt_col(4)  = 80.0_r8 ; std_atm_pres_col(4)  = 1.052E+00_r8
std_atm_hgt_col(5)  = 78.0_r8 ; std_atm_pres_col(5)  = 1.467E+00_r8
std_atm_hgt_col(6)  = 76.0_r8 ; std_atm_pres_col(6)  = 2.033E+00_r8
std_atm_hgt_col(7)  = 74.0_r8 ; std_atm_pres_col(7)  = 2.800E+00_r8
std_atm_hgt_col(8)  = 72.0_r8 ; std_atm_pres_col(8)  = 3.835E+00_r8
std_atm_hgt_col(9)  = 70.0_r8 ; std_atm_pres_col(9)  = 5.220E+00_r8
std_atm_hgt_col(10) = 68.0_r8 ; std_atm_pres_col(10) = 7.051E+00_r8
std_atm_hgt_col(11) = 66.0_r8 ; std_atm_pres_col(11) = 9.459E+00_r8
std_atm_hgt_col(12) = 64.0_r8 ; std_atm_pres_col(12) = 1.260E+01_r8
std_atm_hgt_col(13) = 62.0_r8 ; std_atm_pres_col(13) = 1.669E+01_r8
std_atm_hgt_col(14) = 60.0_r8 ; std_atm_pres_col(14) = 2.196E+01_r8
std_atm_hgt_col(15) = 58.0_r8 ; std_atm_pres_col(15) = 2.872E+01_r8
std_atm_hgt_col(16) = 56.0_r8 ; std_atm_pres_col(16) = 3.736E+01_r8
std_atm_hgt_col(17) = 54.0_r8 ; std_atm_pres_col(17) = 4.833E+01_r8
std_atm_hgt_col(18) = 52.0_r8 ; std_atm_pres_col(18) = 6.221E+01_r8
std_atm_hgt_col(19) = 50.0_r8 ; std_atm_pres_col(19) = 7.977E+01_r8
std_atm_hgt_col(20) = 48.0_r8 ; std_atm_pres_col(20) = 1.023E+02_r8
std_atm_hgt_col(21) = 46.0_r8 ; std_atm_pres_col(21) = 1.313E+02_r8
std_atm_hgt_col(22) = 44.0_r8 ; std_atm_pres_col(22) = 1.695E+02_r8
std_atm_hgt_col(23) = 42.0_r8 ; std_atm_pres_col(23) = 2.200E+02_r8
std_atm_hgt_col(24) = 40.0_r8 ; std_atm_pres_col(24) = 2.871E+02_r8
std_atm_hgt_col(25) = 38.0_r8 ; std_atm_pres_col(25) = 3.771E+02_r8
std_atm_hgt_col(26) = 36.0_r8 ; std_atm_pres_col(26) = 4.985E+02_r8
std_atm_hgt_col(27) = 34.0_r8 ; std_atm_pres_col(27) = 6.634E+02_r8
std_atm_hgt_col(28) = 32.0_r8 ; std_atm_pres_col(28) = 8.890E+02_r8
std_atm_hgt_col(29) = 30.0_r8 ; std_atm_pres_col(29) = 1.197E+03_r8
std_atm_hgt_col(30) = 28.0_r8 ; std_atm_pres_col(30) = 1.616E+03_r8
std_atm_hgt_col(31) = 26.0_r8 ; std_atm_pres_col(31) = 2.188E+03_r8
std_atm_hgt_col(32) = 24.0_r8 ; std_atm_pres_col(32) = 2.972E+03_r8
std_atm_hgt_col(33) = 22.0_r8 ; std_atm_pres_col(33) = 4.047E+03_r8
std_atm_hgt_col(34) = 20.0_r8 ; std_atm_pres_col(34) = 5.529E+03_r8
std_atm_hgt_col(35) = 18.0_r8 ; std_atm_pres_col(35) = 7.565E+03_r8
std_atm_hgt_col(36) = 16.0_r8 ; std_atm_pres_col(36) = 1.035E+04_r8
std_atm_hgt_col(37) = 14.0_r8 ; std_atm_pres_col(37) = 1.417E+04_r8
std_atm_hgt_col(38) = 12.0_r8 ; std_atm_pres_col(38) = 1.940E+04_r8
std_atm_hgt_col(39) = 10.0_r8 ; std_atm_pres_col(39) = 2.650E+04_r8
std_atm_hgt_col(40) =  8.0_r8 ; std_atm_pres_col(40) = 3.565E+04_r8
std_atm_hgt_col(41) =  6.0_r8 ; std_atm_pres_col(41) = 4.722E+04_r8
std_atm_hgt_col(42) =  4.0_r8 ; std_atm_pres_col(42) = 6.166E+04_r8
std_atm_hgt_col(43) =  2.0_r8 ; std_atm_pres_col(43) = 7.950E+04_r8
std_atm_hgt_col(44) =  0.0_r8 ; std_atm_pres_col(44) = 1.013E+05_r8
std_atm_hgt_col(45) = -2.0_r8 ; std_atm_pres_col(45) = 1.278E+05_r8

! convert km to m
std_atm_hgt_col(:) = std_atm_hgt_col(:) * 1000.0_r8
	
end subroutine load_low_top_table

!--------------------------------------------------------------------

subroutine load_high_top_table()

std_atm_table_len = 201
allocate(std_atm_hgt_col(std_atm_table_len), std_atm_pres_col(std_atm_table_len))

std_atm_hgt_col(1)   = 1000.0_r8  ;  std_atm_pres_col(1)   = 7.518E-09_r8
std_atm_hgt_col(2)   =  995.0_r8  ;  std_atm_pres_col(2)   = 7.651E-09_r8
std_atm_hgt_col(3)   =  990.0_r8  ;  std_atm_pres_col(3)   = 7.790E-09_r8
std_atm_hgt_col(4)   =  985.0_r8  ;  std_atm_pres_col(4)   = 7.931E-09_r8
std_atm_hgt_col(5)   =  980.0_r8  ;  std_atm_pres_col(5)   = 8.075E-09_r8
std_atm_hgt_col(6)   =  975.0_r8  ;  std_atm_pres_col(6)   = 8.222E-09_r8
std_atm_hgt_col(7)   =  970.0_r8  ;  std_atm_pres_col(7)   = 8.371E-09_r8
std_atm_hgt_col(8)   =  965.0_r8  ;  std_atm_pres_col(8)   = 8.524E-09_r8
std_atm_hgt_col(9)   =  960.0_r8  ;  std_atm_pres_col(9)   = 8.680E-09_r8
std_atm_hgt_col(10)  =  955.0_r8  ;  std_atm_pres_col(10)  = 8.839E-09_r8
std_atm_hgt_col(11)  =  950.0_r8  ;  std_atm_pres_col(11)  = 9.001E-09_r8
std_atm_hgt_col(12)  =  945.0_r8  ;  std_atm_pres_col(12)  = 9.168E-09_r8
std_atm_hgt_col(13)  =  940.0_r8  ;  std_atm_pres_col(13)  = 9.338E-09_r8
std_atm_hgt_col(14)  =  935.0_r8  ;  std_atm_pres_col(14)  = 9.513E-09_r8
std_atm_hgt_col(15)  =  930.0_r8  ;  std_atm_pres_col(15)  = 9.692E-09_r8
std_atm_hgt_col(16)  =  925.0_r8  ;  std_atm_pres_col(16)  = 9.875E-09_r8
std_atm_hgt_col(17)  =  920.0_r8  ;  std_atm_pres_col(17)  = 1.006E-08_r8
std_atm_hgt_col(18)  =  915.0_r8  ;  std_atm_pres_col(18)  = 1.026E-08_r8
std_atm_hgt_col(19)  =  910.0_r8  ;  std_atm_pres_col(19)  = 1.046E-08_r8
std_atm_hgt_col(20)  =  905.0_r8  ;  std_atm_pres_col(20)  = 1.066E-08_r8
std_atm_hgt_col(21)  =  900.0_r8  ;  std_atm_pres_col(21)  = 1.087E-08_r8
std_atm_hgt_col(22)  =  895.0_r8  ;  std_atm_pres_col(22)  = 1.109E-08_r8
std_atm_hgt_col(23)  =  890.0_r8  ;  std_atm_pres_col(23)  = 1.132E-08_r8
std_atm_hgt_col(24)  =  885.0_r8  ;  std_atm_pres_col(24)  = 1.155E-08_r8
std_atm_hgt_col(25)  =  880.0_r8  ;  std_atm_pres_col(25)  = 1.179E-08_r8
std_atm_hgt_col(26)  =  875.0_r8  ;  std_atm_pres_col(26)  = 1.203E-08_r8
std_atm_hgt_col(27)  =  870.0_r8  ;  std_atm_pres_col(27)  = 1.229E-08_r8
std_atm_hgt_col(28)  =  865.0_r8  ;  std_atm_pres_col(28)  = 1.255E-08_r8
std_atm_hgt_col(29)  =  860.0_r8  ;  std_atm_pres_col(29)  = 1.283E-08_r8
std_atm_hgt_col(30)  =  855.0_r8  ;  std_atm_pres_col(30)  = 1.311E-08_r8
std_atm_hgt_col(31)  =  850.0_r8  ;  std_atm_pres_col(31)  = 1.340E-08_r8
std_atm_hgt_col(32)  =  845.0_r8  ;  std_atm_pres_col(32)  = 1.371E-08_r8
std_atm_hgt_col(33)  =  840.0_r8  ;  std_atm_pres_col(33)  = 1.402E-08_r8
std_atm_hgt_col(34)  =  835.0_r8  ;  std_atm_pres_col(34)  = 1.435E-08_r8
std_atm_hgt_col(35)  =  830.0_r8  ;  std_atm_pres_col(35)  = 1.469E-08_r8
std_atm_hgt_col(36)  =  825.0_r8  ;  std_atm_pres_col(36)  = 1.504E-08_r8
std_atm_hgt_col(37)  =  820.0_r8  ;  std_atm_pres_col(37)  = 1.541E-08_r8
std_atm_hgt_col(38)  =  815.0_r8  ;  std_atm_pres_col(38)  = 1.579E-08_r8
std_atm_hgt_col(39)  =  810.0_r8  ;  std_atm_pres_col(39)  = 1.619E-08_r8
std_atm_hgt_col(40)  =  805.0_r8  ;  std_atm_pres_col(40)  = 1.660E-08_r8
std_atm_hgt_col(41)  =  800.0_r8  ;  std_atm_pres_col(41)  = 1.704E-08_r8
std_atm_hgt_col(42)  =  795.0_r8  ;  std_atm_pres_col(42)  = 1.749E-08_r8
std_atm_hgt_col(43)  =  790.0_r8  ;  std_atm_pres_col(43)  = 1.795E-08_r8
std_atm_hgt_col(44)  =  785.0_r8  ;  std_atm_pres_col(44)  = 1.844E-08_r8
std_atm_hgt_col(45)  =  780.0_r8  ;  std_atm_pres_col(45)  = 1.896E-08_r8
std_atm_hgt_col(46)  =  775.0_r8  ;  std_atm_pres_col(46)  = 1.949E-08_r8
std_atm_hgt_col(47)  =  770.0_r8  ;  std_atm_pres_col(47)  = 2.006E-08_r8
std_atm_hgt_col(48)  =  765.0_r8  ;  std_atm_pres_col(48)  = 2.064E-08_r8
std_atm_hgt_col(49)  =  760.0_r8  ;  std_atm_pres_col(49)  = 2.126E-08_r8
std_atm_hgt_col(50)  =  755.0_r8  ;  std_atm_pres_col(50)  = 2.191E-08_r8
std_atm_hgt_col(51)  =  750.0_r8  ;  std_atm_pres_col(51)  = 2.260E-08_r8
std_atm_hgt_col(52)  =  745.0_r8  ;  std_atm_pres_col(52)  = 2.331E-08_r8
std_atm_hgt_col(53)  =  740.0_r8  ;  std_atm_pres_col(53)  = 2.407E-08_r8
std_atm_hgt_col(54)  =  735.0_r8  ;  std_atm_pres_col(54)  = 2.487E-08_r8
std_atm_hgt_col(55)  =  730.0_r8  ;  std_atm_pres_col(55)  = 2.571E-08_r8
std_atm_hgt_col(56)  =  725.0_r8  ;  std_atm_pres_col(56)  = 2.660E-08_r8
std_atm_hgt_col(57)  =  720.0_r8  ;  std_atm_pres_col(57)  = 2.755E-08_r8
std_atm_hgt_col(58)  =  715.0_r8  ;  std_atm_pres_col(58)  = 2.854E-08_r8
std_atm_hgt_col(59)  =  710.0_r8  ;  std_atm_pres_col(59)  = 2.960E-08_r8
std_atm_hgt_col(60)  =  705.0_r8  ;  std_atm_pres_col(60)  = 3.072E-08_r8
std_atm_hgt_col(61)  =  700.0_r8  ;  std_atm_pres_col(61)  = 3.191E-08_r8
std_atm_hgt_col(62)  =  695.0_r8  ;  std_atm_pres_col(62)  = 3.317E-08_r8
std_atm_hgt_col(63)  =  690.0_r8  ;  std_atm_pres_col(63)  = 3.451E-08_r8
std_atm_hgt_col(64)  =  685.0_r8  ;  std_atm_pres_col(64)  = 3.594E-08_r8
std_atm_hgt_col(65)  =  680.0_r8  ;  std_atm_pres_col(65)  = 3.746E-08_r8
std_atm_hgt_col(66)  =  675.0_r8  ;  std_atm_pres_col(66)  = 3.908E-08_r8
std_atm_hgt_col(67)  =  670.0_r8  ;  std_atm_pres_col(67)  = 4.080E-08_r8
std_atm_hgt_col(68)  =  665.0_r8  ;  std_atm_pres_col(68)  = 4.264E-08_r8
std_atm_hgt_col(69)  =  660.0_r8  ;  std_atm_pres_col(69)  = 4.459E-08_r8
std_atm_hgt_col(70)  =  655.0_r8  ;  std_atm_pres_col(70)  = 4.668E-08_r8
std_atm_hgt_col(71)  =  650.0_r8  ;  std_atm_pres_col(71)  = 4.892E-08_r8
std_atm_hgt_col(72)  =  645.0_r8  ;  std_atm_pres_col(72)  = 5.130E-08_r8
std_atm_hgt_col(73)  =  640.0_r8  ;  std_atm_pres_col(73)  = 5.385E-08_r8
std_atm_hgt_col(74)  =  635.0_r8  ;  std_atm_pres_col(74)  = 5.659E-08_r8
std_atm_hgt_col(75)  =  630.0_r8  ;  std_atm_pres_col(75)  = 5.951E-08_r8
std_atm_hgt_col(76)  =  625.0_r8  ;  std_atm_pres_col(76)  = 6.264E-08_r8
std_atm_hgt_col(77)  =  620.0_r8  ;  std_atm_pres_col(77)  = 6.600E-08_r8
std_atm_hgt_col(78)  =  615.0_r8  ;  std_atm_pres_col(78)  = 6.961E-08_r8
std_atm_hgt_col(79)  =  610.0_r8  ;  std_atm_pres_col(79)  = 7.349E-08_r8
std_atm_hgt_col(80)  =  605.0_r8  ;  std_atm_pres_col(80)  = 7.765E-08_r8
std_atm_hgt_col(81)  =  600.0_r8  ;  std_atm_pres_col(81)  = 8.213E-08_r8
std_atm_hgt_col(82)  =  595.0_r8  ;  std_atm_pres_col(82)  = 8.695E-08_r8
std_atm_hgt_col(83)  =  590.0_r8  ;  std_atm_pres_col(83)  = 9.214E-08_r8
std_atm_hgt_col(84)  =  585.0_r8  ;  std_atm_pres_col(84)  = 9.774E-08_r8
std_atm_hgt_col(85)  =  580.0_r8  ;  std_atm_pres_col(85)  = 1.038E-07_r8
std_atm_hgt_col(86)  =  575.0_r8  ;  std_atm_pres_col(86)  = 1.103E-07_r8
std_atm_hgt_col(87)  =  570.0_r8  ;  std_atm_pres_col(87)  = 1.173E-07_r8
std_atm_hgt_col(88)  =  565.0_r8  ;  std_atm_pres_col(88)  = 1.249E-07_r8
std_atm_hgt_col(89)  =  560.0_r8  ;  std_atm_pres_col(89)  = 1.330E-07_r8
std_atm_hgt_col(90)  =  555.0_r8  ;  std_atm_pres_col(90)  = 1.418E-07_r8
std_atm_hgt_col(91)  =  550.0_r8  ;  std_atm_pres_col(91)  = 1.514E-07_r8
std_atm_hgt_col(92)  =  545.0_r8  ;  std_atm_pres_col(92)  = 1.617E-07_r8
std_atm_hgt_col(93)  =  540.0_r8  ;  std_atm_pres_col(93)  = 1.728E-07_r8
std_atm_hgt_col(94)  =  535.0_r8  ;  std_atm_pres_col(94)  = 1.849E-07_r8
std_atm_hgt_col(95)  =  530.0_r8  ;  std_atm_pres_col(95)  = 1.979E-07_r8
std_atm_hgt_col(96)  =  525.0_r8  ;  std_atm_pres_col(96)  = 2.120E-07_r8
std_atm_hgt_col(97)  =  520.0_r8  ;  std_atm_pres_col(97)  = 2.273E-07_r8
std_atm_hgt_col(98)  =  515.0_r8  ;  std_atm_pres_col(98)  = 2.439E-07_r8
std_atm_hgt_col(99)  =  510.0_r8  ;  std_atm_pres_col(99)  = 2.618E-07_r8
std_atm_hgt_col(100) =  505.0_r8  ;  std_atm_pres_col(100) = 2.813E-07_r8
std_atm_hgt_col(101) =  500.0_r8  ;  std_atm_pres_col(101) = 3.024E-07_r8
std_atm_hgt_col(102) =  495.0_r8  ;  std_atm_pres_col(102) = 3.252E-07_r8
std_atm_hgt_col(103) =  490.0_r8  ;  std_atm_pres_col(103) = 3.501E-07_r8
std_atm_hgt_col(104) =  485.0_r8  ;  std_atm_pres_col(104) = 3.770E-07_r8
std_atm_hgt_col(105) =  480.0_r8  ;  std_atm_pres_col(105) = 4.063E-07_r8
std_atm_hgt_col(106) =  475.0_r8  ;  std_atm_pres_col(106) = 4.382E-07_r8
std_atm_hgt_col(107) =  470.0_r8  ;  std_atm_pres_col(107) = 4.728E-07_r8
std_atm_hgt_col(108) =  465.0_r8  ;  std_atm_pres_col(108) = 5.104E-07_r8
std_atm_hgt_col(109) =  460.0_r8  ;  std_atm_pres_col(109) = 5.514E-07_r8
std_atm_hgt_col(110) =  455.0_r8  ;  std_atm_pres_col(110) = 5.960E-07_r8
std_atm_hgt_col(111) =  450.0_r8  ;  std_atm_pres_col(111) = 6.445E-07_r8
std_atm_hgt_col(112) =  445.0_r8  ;  std_atm_pres_col(112) = 6.974E-07_r8
std_atm_hgt_col(113) =  440.0_r8  ;  std_atm_pres_col(113) = 7.550E-07_r8
std_atm_hgt_col(114) =  435.0_r8  ;  std_atm_pres_col(114) = 8.179E-07_r8
std_atm_hgt_col(115) =  430.0_r8  ;  std_atm_pres_col(115) = 8.864E-07_r8
std_atm_hgt_col(116) =  425.0_r8  ;  std_atm_pres_col(116) = 9.612E-07_r8
std_atm_hgt_col(117) =  420.0_r8  ;  std_atm_pres_col(117) = 1.043E-06_r8
std_atm_hgt_col(118) =  415.0_r8  ;  std_atm_pres_col(118) = 1.132E-06_r8
std_atm_hgt_col(119) =  410.0_r8  ;  std_atm_pres_col(119) = 1.229E-06_r8
std_atm_hgt_col(120) =  405.0_r8  ;  std_atm_pres_col(120) = 1.336E-06_r8
std_atm_hgt_col(121) =  400.0_r8  ;  std_atm_pres_col(121) = 1.452E-06_r8
std_atm_hgt_col(122) =  395.0_r8  ;  std_atm_pres_col(122) = 1.579E-06_r8
std_atm_hgt_col(123) =  390.0_r8  ;  std_atm_pres_col(123) = 1.718E-06_r8
std_atm_hgt_col(124) =  385.0_r8  ;  std_atm_pres_col(124) = 1.870E-06_r8
std_atm_hgt_col(125) =  380.0_r8  ;  std_atm_pres_col(125) = 2.037E-06_r8
std_atm_hgt_col(126) =  375.0_r8  ;  std_atm_pres_col(126) = 2.220E-06_r8
std_atm_hgt_col(127) =  370.0_r8  ;  std_atm_pres_col(127) = 2.421E-06_r8
std_atm_hgt_col(128) =  365.0_r8  ;  std_atm_pres_col(128) = 2.641E-06_r8
std_atm_hgt_col(129) =  360.0_r8  ;  std_atm_pres_col(129) = 2.884E-06_r8
std_atm_hgt_col(130) =  355.0_r8  ;  std_atm_pres_col(130) = 3.151E-06_r8
std_atm_hgt_col(131) =  350.0_r8  ;  std_atm_pres_col(131) = 3.445E-06_r8
std_atm_hgt_col(132) =  345.0_r8  ;  std_atm_pres_col(132) = 3.769E-06_r8
std_atm_hgt_col(133) =  340.0_r8  ;  std_atm_pres_col(133) = 4.126E-06_r8
std_atm_hgt_col(134) =  335.0_r8  ;  std_atm_pres_col(134) = 4.521E-06_r8
std_atm_hgt_col(135) =  330.0_r8  ;  std_atm_pres_col(135) = 4.957E-06_r8
std_atm_hgt_col(136) =  325.0_r8  ;  std_atm_pres_col(136) = 5.440E-06_r8
std_atm_hgt_col(137) =  320.0_r8  ;  std_atm_pres_col(137) = 5.975E-06_r8
std_atm_hgt_col(138) =  315.0_r8  ;  std_atm_pres_col(138) = 6.568E-06_r8
std_atm_hgt_col(139) =  310.0_r8  ;  std_atm_pres_col(139) = 7.226E-06_r8
std_atm_hgt_col(140) =  305.0_r8  ;  std_atm_pres_col(140) = 7.957E-06_r8
std_atm_hgt_col(141) =  300.0_r8  ;  std_atm_pres_col(141) = 8.770E-06_r8
std_atm_hgt_col(142) =  295.0_r8  ;  std_atm_pres_col(142) = 9.676E-06_r8
std_atm_hgt_col(143) =  290.0_r8  ;  std_atm_pres_col(143) = 1.069E-05_r8
std_atm_hgt_col(144) =  285.0_r8  ;  std_atm_pres_col(144) = 1.181E-05_r8
std_atm_hgt_col(145) =  280.0_r8  ;  std_atm_pres_col(145) = 1.308E-05_r8
std_atm_hgt_col(146) =  275.0_r8  ;  std_atm_pres_col(146) = 1.449E-05_r8
std_atm_hgt_col(147) =  270.0_r8  ;  std_atm_pres_col(147) = 1.608E-05_r8
std_atm_hgt_col(148) =  265.0_r8  ;  std_atm_pres_col(148) = 1.787E-05_r8
std_atm_hgt_col(149) =  260.0_r8  ;  std_atm_pres_col(149) = 1.989E-05_r8
std_atm_hgt_col(150) =  255.0_r8  ;  std_atm_pres_col(150) = 2.218E-05_r8
std_atm_hgt_col(151) =  250.0_r8  ;  std_atm_pres_col(151) = 2.476E-05_r8
std_atm_hgt_col(152) =  245.0_r8  ;  std_atm_pres_col(152) = 2.770E-05_r8
std_atm_hgt_col(153) =  240.0_r8  ;  std_atm_pres_col(153) = 3.105E-05_r8
std_atm_hgt_col(154) =  235.0_r8  ;  std_atm_pres_col(154) = 3.488E-05_r8
std_atm_hgt_col(155) =  230.0_r8  ;  std_atm_pres_col(155) = 3.927E-05_r8
std_atm_hgt_col(156) =  225.0_r8  ;  std_atm_pres_col(156) = 4.432E-05_r8
std_atm_hgt_col(157) =  220.0_r8  ;  std_atm_pres_col(157) = 5.015E-05_r8
std_atm_hgt_col(158) =  215.0_r8  ;  std_atm_pres_col(158) = 5.690E-05_r8
std_atm_hgt_col(159) =  210.0_r8  ;  std_atm_pres_col(159) = 6.476E-05_r8
std_atm_hgt_col(160) =  205.0_r8  ;  std_atm_pres_col(160) = 7.394E-05_r8
std_atm_hgt_col(161) =  200.0_r8  ;  std_atm_pres_col(161) = 8.474E-05_r8
std_atm_hgt_col(162) =  195.0_r8  ;  std_atm_pres_col(162) = 9.749E-05_r8
std_atm_hgt_col(163) =  190.0_r8  ;  std_atm_pres_col(163) = 1.127E-04_r8
std_atm_hgt_col(164) =  185.0_r8  ;  std_atm_pres_col(164) = 1.308E-04_r8
std_atm_hgt_col(165) =  180.0_r8  ;  std_atm_pres_col(165) = 1.527E-04_r8
std_atm_hgt_col(166) =  175.0_r8  ;  std_atm_pres_col(166) = 1.794E-04_r8
std_atm_hgt_col(167) =  170.0_r8  ;  std_atm_pres_col(167) = 2.121E-04_r8
std_atm_hgt_col(168) =  165.0_r8  ;  std_atm_pres_col(168) = 2.528E-04_r8
std_atm_hgt_col(169) =  160.0_r8  ;  std_atm_pres_col(169) = 3.039E-04_r8
std_atm_hgt_col(170) =  155.0_r8  ;  std_atm_pres_col(170) = 3.693E-04_r8
std_atm_hgt_col(171) =  150.0_r8  ;  std_atm_pres_col(171) = 4.542E-04_r8
std_atm_hgt_col(172) =  145.0_r8  ;  std_atm_pres_col(172) = 5.669E-04_r8
std_atm_hgt_col(173) =  140.0_r8  ;  std_atm_pres_col(173) = 7.203E-04_r8
std_atm_hgt_col(174) =  135.0_r8  ;  std_atm_pres_col(174) = 9.357E-04_r8
std_atm_hgt_col(175) =  130.0_r8  ;  std_atm_pres_col(175) = 1.250E-03_r8
std_atm_hgt_col(176) =  125.0_r8  ;  std_atm_pres_col(176) = 1.736E-03_r8
std_atm_hgt_col(177) =  120.0_r8  ;  std_atm_pres_col(177) = 2.537E-03_r8
std_atm_hgt_col(178) =  115.0_r8  ;  std_atm_pres_col(178) = 4.004E-03_r8
std_atm_hgt_col(179) =  110.0_r8  ;  std_atm_pres_col(179) = 7.149E-03_r8
std_atm_hgt_col(180) =  105.0_r8  ;  std_atm_pres_col(180) = 1.442E-02_r8
std_atm_hgt_col(181) =  100.0_r8  ;  std_atm_pres_col(181) = 3.201E-02_r8
std_atm_hgt_col(182) =   95.0_r8  ;  std_atm_pres_col(182) = 7.577E-02_r8
std_atm_hgt_col(183) =   90.0_r8  ;  std_atm_pres_col(183) = 1.844E-01_r8
std_atm_hgt_col(184) =   85.0_r8  ;  std_atm_pres_col(184) = 4.457E-01_r8
std_atm_hgt_col(185) =   80.0_r8  ;  std_atm_pres_col(185) = 1.052E+00_r8
std_atm_hgt_col(186) =   75.0_r8  ;  std_atm_pres_col(186) = 2.388E+00_r8
std_atm_hgt_col(187) =   70.0_r8  ;  std_atm_pres_col(187) = 5.221E+00_r8
std_atm_hgt_col(188) =   65.0_r8  ;  std_atm_pres_col(188) = 1.093E+01_r8
std_atm_hgt_col(189) =   60.0_r8  ;  std_atm_pres_col(189) = 2.196E+01_r8
std_atm_hgt_col(190) =   55.0_r8  ;  std_atm_pres_col(190) = 4.253E+01_r8
std_atm_hgt_col(191) =   50.0_r8  ;  std_atm_pres_col(191) = 7.978E+01_r8
std_atm_hgt_col(192) =   45.0_r8  ;  std_atm_pres_col(192) = 1.491E+02_r8
std_atm_hgt_col(193) =   40.0_r8  ;  std_atm_pres_col(193) = 2.871E+02_r8
std_atm_hgt_col(194) =   35.0_r8  ;  std_atm_pres_col(194) = 5.746E+02_r8
std_atm_hgt_col(195) =   30.0_r8  ;  std_atm_pres_col(195) = 1.197E+03_r8
std_atm_hgt_col(196) =   25.0_r8  ;  std_atm_pres_col(196) = 2.549E+03_r8
std_atm_hgt_col(197) =   20.0_r8  ;  std_atm_pres_col(197) = 5.529E+03_r8
std_atm_hgt_col(198) =   15.0_r8  ;  std_atm_pres_col(198) = 1.211E+04_r8
std_atm_hgt_col(199) =   10.0_r8  ;  std_atm_pres_col(199) = 2.650E+04_r8
std_atm_hgt_col(200) =    5.0_r8  ;  std_atm_pres_col(200) = 5.405E+04_r8
std_atm_hgt_col(201) =    0.0_r8  ;  std_atm_pres_col(201) = 1.013E+05_r8

! convert km to m
std_atm_hgt_col(:) = std_atm_hgt_col(:) * 1000.0_r8

end subroutine load_high_top_table
	
!===================================================================
! End of model_mod
!===================================================================

end module model_mod

! <next few lines under version control, do not edit>
! $URL$
! $Id$
! $Revision$
! $Date$<|MERGE_RESOLUTION|>--- conflicted
+++ resolved
@@ -454,12 +454,8 @@
 if (nd == 3) then
    use_vert_type = VERTISLEVEL
    use_vert_val  = real(k,r8)
-<<<<<<< HEAD
-else
-=======
 else if (nd == 2) then
    ! add any 2d surface fields to this function
->>>>>>> c2bbc48a
    if (is_surface_field(q)) then
       use_vert_type = VERTISSURFACE
       use_vert_val  = MISSING_R8  
