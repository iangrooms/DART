--- conflicted
+++ resolved
@@ -159,15 +159,9 @@
          # if we miss any programs which need input and we don't have a .in file, have it
          # read from /dev/null so it errors out and doesn't just sit there waiting for input
          if ( -f ../work/${PROG}.in ) then
-<<<<<<< HEAD
-           ( ./$PROG < ../work/${PROG}.in >> ${LOGDIR}/runlog.${project}.out ) || set FAILURE = 1
-         else
-           ( ./$PROG < /dev/null >> ${LOGDIR}/runlog.${project}.out ) || set FAILURE = 1
-=======
            ( ./$PROG < ../work/${PROG}.in > ${LOGDIR}/runlog.${project}.${PROG}.out ) || set FAILURE = 1
          else
            ( ./$PROG < /dev/null > ${LOGDIR}/runlog.${project}.${PROG}.out ) || set FAILURE = 1
->>>>>>> 4dc4f4ad
          endif
          if ( $FAILURE ) then
             echo "ERROR - unsuccessful run of $PROG at "`date`
