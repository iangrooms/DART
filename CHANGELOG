--- conflicted
+++ resolved
@@ -866,11 +866,6 @@
 - Better error and informational messages in various routines.
 
 ++++++++++++++++++++++++++++++++++++++++++++++++++++++++++++++++++++++++++++++
-<<<<<<< HEAD
-+ MMM DD YYYY :: summary of changes in next Manhattan update $Revision$
-++++++++++++++++++++++++++++++++++++++++++++++++++++++++++++++++++++++++++++++
-
-=======
 + MMM DD YYYY :: summary of changes in next Manhattan update    hash: NNNNNNN
 ++++++++++++++++++++++++++++++++++++++++++++++++++++++++++++++++++++++++++++++
 
@@ -893,5 +888,3 @@
 
 - added an example of how to use a namelist to the text_to_obs.f90 observation
   converter program.
->>>>>>> 54fa0833
-
