! DART software - Copyright UCAR. This open source software is provided
! by UCAR, "as is", without charge, subject to all terms of use at
! http://www.image.ucar.edu/DAReS/DART/DART_download
!
! $Id$

<<<<<<< HEAD
!----------------------------------------------------------------------
!> purpose: test model_mod routines.  this version works for models
!> with any location type.  depends on a location-specific module
!> for test_interpolate_single and test_interpolate_range.
!----------------------------------------------------------------------

program model_mod_check

use             types_mod, only : r8, i8, missing_r8, metadatalength

use         utilities_mod, only : register_module, error_handler, E_MSG, E_ERR, &
                                  find_namelist_in_file, check_namelist_read,   &
                                  E_MSG, open_file, close_file, do_output

use     mpi_utilities_mod, only : initialize_mpi_utilities, finalize_mpi_utilities

use          location_mod, only : location_type, write_location

use          obs_kind_mod, only : get_name_for_quantity

use      obs_sequence_mod, only : static_init_obs_sequence

use       assim_model_mod, only : static_init_assim_model

use      time_manager_mod, only : time_type, print_time, print_date, operator(-), &
                                  get_calendar_type, NO_CALENDAR

use  ensemble_manager_mod, only : init_ensemble_manager, ensemble_type

use   state_vector_io_mod, only : state_vector_io_init, read_state, write_state

use   state_structure_mod, only : get_num_domains, get_model_variable_indices, &
                                  state_structure_info

=======
!> Tests model_mod routines. Very useful when adding a new model.
!> This version works for models with any location type.
!> Depends on a location-specific module
!> for test_interpolate_single and test_interpolate_range.

program model_mod_check

use             types_mod, only : r8, i8, missing_r8, metadatalength

use         utilities_mod, only : register_module, error_handler, E_MSG, E_ERR, &
                                  find_namelist_in_file, check_namelist_read,   &
                                  E_MSG, open_file, close_file, do_output

use     mpi_utilities_mod, only : initialize_mpi_utilities, finalize_mpi_utilities

use          location_mod, only : location_type, write_location

use          obs_kind_mod, only : get_name_for_quantity

use      obs_sequence_mod, only : static_init_obs_sequence

use       assim_model_mod, only : static_init_assim_model

use      time_manager_mod, only : time_type, print_time, print_date, operator(-), &
                                  get_calendar_type, NO_CALENDAR

use  ensemble_manager_mod, only : init_ensemble_manager, ensemble_type

use   state_vector_io_mod, only : state_vector_io_init, read_state, write_state

use   state_structure_mod, only : get_num_domains, get_model_variable_indices, &
                                  state_structure_info

>>>>>>> 5850b2e7
use      io_filenames_mod, only : io_filenames_init, file_info_type,       &
                                  stage_metadata_type, get_stage_metadata, &
                                  get_restart_filename, set_file_metadata, &
                                  set_io_copy_flag, READ_COPY, WRITE_COPY

use distributed_state_mod, only : create_state_window, free_state_window

use             model_mod, only : get_model_size, get_state_meta_data

use  test_interpolate_mod, only : test_interpolate_single, &
                                  test_interpolate_range, &
                                  find_closest_gridpoint

implicit none

! version controlled file description for error handling, do not edit
character(len=256), parameter :: source   = &
   "$URL$"
character(len=32 ), parameter :: revision = "$Revision$"
character(len=128), parameter :: revdate  = "$Date$"

integer, parameter :: MAX_TESTS = 7

! this is max number of domains times number of ensemble members
! if you have more than one domain and your ensemble members are
! in separate files, the names should be listed in this order:
!  all filenames for ensemble members for domain 1
!  all filenames for ensemble members for domain 2, etc

integer, parameter :: MAX_FILES = 1000

!------------------------------------------------------------------
! The namelist variables
!------------------------------------------------------------------

logical                       :: single_file = .false.
integer                       :: num_ens = 1
character(len=256)            :: input_state_files(MAX_FILES)  = 'null'
character(len=256)            :: output_state_files(MAX_FILES) = 'null'
character(len=256)            :: all_metadata_file = 'metadata.txt'
integer(i8)                   :: x_ind   = -1
real(r8), dimension(3)        :: loc_of_interest = -1.0_r8
character(len=metadatalength) :: quantity_of_interest = 'NONE'
character(len=metadatalength) :: interp_test_vertcoord = 'VERTISHEIGHT'
logical                       :: verbose = .FALSE.
integer                       :: test1thru = MAX_TESTS
integer                       :: run_tests(MAX_TESTS) = -1
real(r8)               :: interp_test_dlat  = 10.0_r8
real(r8)               :: interp_test_dlon  = 10.0_r8
real(r8)               :: interp_test_dvert = 10.0_r8
real(r8), dimension(2) :: interp_test_latrange  = (/   0.0_r8,  120.0_r8 /)
real(r8), dimension(2) :: interp_test_lonrange  = (/   0.0_r8,  120.0_r8 /)
real(r8), dimension(2) :: interp_test_vertrange = (/   0.0_r8,  100.0_r8 /)
real(r8)               :: interp_test_dx = missing_r8
real(r8)               :: interp_test_dy = missing_r8
real(r8)               :: interp_test_dz = missing_r8
real(r8), dimension(2) :: interp_test_xrange = (/ missing_r8, missing_r8 /)
real(r8), dimension(2) :: interp_test_yrange = (/ missing_r8, missing_r8 /)
real(r8), dimension(2) :: interp_test_zrange = (/ missing_r8, missing_r8 /)

namelist /model_mod_check_nml/ x_ind, num_ens,                             &
                               loc_of_interest,    quantity_of_interest,   &
                               interp_test_dlat,   interp_test_lonrange,   &
                               interp_test_dlon,   interp_test_latrange,   &
                               interp_test_dvert,  interp_test_vertrange,  &
                               interp_test_dx,     interp_test_xrange,     &
                               interp_test_dy,     interp_test_yrange,     &
                               interp_test_dz,     interp_test_zrange,     &
                               verbose, test1thru, run_tests, interp_test_vertcoord,  &
                               single_file, input_state_files, output_state_files, &
                               all_metadata_file

! io variables
integer                   :: iunit, io
integer, allocatable      :: ios_out(:)
type(file_info_type)      :: file_info_input, file_info_output
type(stage_metadata_type) :: input_restart_files, output_restart_files
logical :: read_time_from_file = .true.
logical :: tests_to_run(MAX_TESTS) = .false.

! model state variables
type(ensemble_type)   :: ens_handle

type(time_type)       :: model_time
integer(i8)           :: model_size
real(r8), allocatable :: interp_vals(:)

! misc. variables
integer :: idom, imem, num_passed, num_failed, num_domains, idomain
logical :: cartesian = .false.

! message strings
character(len=512) :: my_base, my_desc
character(len=512) :: string1, string2, string3

character(len=256), allocatable :: file_array_input(:,:), file_array_output(:,:)

!======================================================================
! start of executable code
!======================================================================

call initialize_modules_used()
<<<<<<< HEAD

call find_namelist_in_file("input.nml", "model_mod_check_nml", iunit)
read(iunit, nml = model_mod_check_nml, iostat = io)
call check_namelist_read(iunit, io, "model_mod_check_nml")

call setup_run_array()
call setup_interp_grid()
=======

call find_namelist_in_file("input.nml", "model_mod_check_nml", iunit)
read(iunit, nml = model_mod_check_nml, iostat = io)
call check_namelist_read(iunit, io, "model_mod_check_nml")
>>>>>>> 5850b2e7

call setup_run_array()
call setup_interp_grid()

!----------------------------------------------------------------------
! Calling static_init_assim_model() is required for all tests.
! It also calls static_init_model(), so there is no need to explicitly call
! that. Furthermore, the low-order models have no check in them to prevent
! static_init_model() from being called twice, so it BOMBS if you call both.
!----------------------------------------------------------------------
<<<<<<< HEAD
! Calling static_init_assim_model() is required for all tests.
! It also calls static_init_model(), so there is no need to explicitly call
! that. Furthermore, the low-order models have no check in them to prevent
! static_init_model() from being called twice, so it BOMBS if you call both.
!----------------------------------------------------------------------

call print_test_message('TEST 0', &
         'Reading the model_mod namelist and implicitly running static_init_model', &
         starting=.true.)

=======

call print_test_message('TEST 0', &
         'Reading the model_mod namelist and implicitly running static_init_model', &
         starting=.true.)

>>>>>>> 5850b2e7
call static_init_assim_model()

num_domains = get_num_domains()

call print_test_message('TEST 0', ending=.true.)

!----------------------------------------------------------------------
! initialization code, model size
!----------------------------------------------------------------------

if (tests_to_run(1)) then

   call print_test_message('TEST 1', &
            'Verifying composition of the state and calling get_model_size()', &
            starting=.true.)

   if (verbose) then
      string1 = 'To suppress the detailed list of the variables that comprise the DART state'
      string2 = 'set "verbose = .FALSE." in the model_mod_check_nml namelist.'
      call print_info_message(string1, string2)
<<<<<<< HEAD

      do idomain = 1,num_domains
         call state_structure_info(idomain)
      enddo
   else
      string1 = 'To print a detailed list of the variables that comprise the DART state'
      string2 = 'set "verbose = .TRUE." in the model_mod_check_nml namelist.'
      call print_info_message(string1, string2)
   endif

   model_size = get_model_size()
   call left_just_i8(model_size, string3)

   write(string1, *) 'state vector has a length of ', trim(string3)
   call print_info_message(string1)

=======

      do idomain = 1,num_domains
         call state_structure_info(idomain)
      enddo
   else
      string1 = 'To print a detailed list of the variables that comprise the DART state'
      string2 = 'set "verbose = .TRUE." in the model_mod_check_nml namelist.'
      call print_info_message(string1, string2)
   endif

   model_size = get_model_size()
   call left_just_i8(model_size, string3)

   write(string1, *) 'state vector has a length of ', trim(string3)
   call print_info_message(string1)

>>>>>>> 5850b2e7
   call print_test_message('TEST 1', ending=.true.)

endif

!----------------------------------------------------------------------
! read/write restart files
!----------------------------------------------------------------------

if (tests_to_run(2)) then

   call print_test_message('TEST 2', &
                           'Read and write restart file', starting=.true.)

   ! Set up the ensemble storage and read in the restart file
   call init_ensemble_manager(ens_handle, num_ens, model_size)

   call do_read_test(ens_handle)
<<<<<<< HEAD

   call do_write_test(ens_handle)

   call print_model_time(model_time)

 
   call print_test_message('TEST 2', ending=.true.)

=======

   call do_write_test(ens_handle)

   call print_model_time(model_time)

 
   call print_test_message('TEST 2', ending=.true.)

>>>>>>> 5850b2e7
endif

!----------------------------------------------------------------------
! Check the metadata
!----------------------------------------------------------------------

if (tests_to_run(3)) then

   call print_test_message('TEST 3', &
                           'Testing get_state_meta_data()', &
                           starting=.true.)

   if ( x_ind >= 1 .and. x_ind <= model_size ) then
      call check_meta_data( x_ind )
   else
      call left_just_i8(x_ind, string2)
      call left_just_i8(model_size, string3)
      write(string1, *) 'namelist item "x_ind" = '//trim(string2)//" is not in valid range 1 - "//trim(string3)
      call print_info_message(string1)
   endif

   call print_test_message('TEST 3', ending=.true.)

endif

!----------------------------------------------------------------------
! Check the interpolation - interpolate a single point
!----------------------------------------------------------------------

if (tests_to_run(4)) then

   call print_test_message('TEST 4', &
                           'Testing model_interpolate with a single location', starting=.true.)

   call create_state_window(ens_handle)

   allocate(interp_vals(num_ens), ios_out(num_ens))

   call print_info_message('Interpolating '//trim(quantity_of_interest), &
                           ' at "loc_of_interest" location')

   num_passed = test_interpolate_single( ens_handle,            &
                                         num_ens,               &
                                         interp_test_vertcoord, &
                                         loc_of_interest(1),    &
                                         loc_of_interest(2),    &
                                         loc_of_interest(3),    &
                                         quantity_of_interest,  &
                                         interp_vals,           &
                                         ios_out )

   ! test_interpolate_single reports individual interpolation failures internally
   if (num_passed == num_ens) then
      call print_info_message('interpolation successful for all ensemble members.')
   endif

   call free_state_window(ens_handle)

   call print_test_message('TEST 4', ending=.true.)

   deallocate(interp_vals, ios_out)

endif

!----------------------------------------------------------------------
! Check the interpolation with a test grid
!----------------------------------------------------------------------

if (tests_to_run(5)) then

   call print_test_message('TEST 5', &
                           'Testing model_interpolate() with a grid of locations.', starting=.true.)
<<<<<<< HEAD

   call create_state_window(ens_handle)

   num_failed = test_interpolate_range( ens_handle,            &
                                        num_ens,               &
                                        interp_test_dlon,      &
                                        interp_test_dlat,      &
                                        interp_test_dvert,     &
                                        interp_test_vertcoord, &
                                        interp_test_lonrange,  &
                                        interp_test_latrange,  &
                                        interp_test_vertrange, &
                                        quantity_of_interest,  &
                                        verbose )

   ! test_interpolate_range internally reports interpolation metrics.
   write(string1, *)'output values on interpolation grid are in'
   write(string2, *)'check_me_interptest.nc (netcdf) and check_me_interptest.m (matlab)'
   call print_info_message(string1, string2)

   call free_state_window(ens_handle)

=======

   call create_state_window(ens_handle)

   num_failed = test_interpolate_range( ens_handle,            &
                                        num_ens,               &
                                        interp_test_dlon,      &
                                        interp_test_dlat,      &
                                        interp_test_dvert,     &
                                        interp_test_vertcoord, &
                                        interp_test_lonrange,  &
                                        interp_test_latrange,  &
                                        interp_test_vertrange, &
                                        quantity_of_interest,  &
                                        verbose )

   ! test_interpolate_range internally reports interpolation metrics.
   write(string1, *)'output values on interpolation grid are in'
   write(string2, *)'check_me_interptest.nc (netcdf) and check_me_interptest.m (matlab)'
   call print_info_message(string1, string2)

   call free_state_window(ens_handle)

>>>>>>> 5850b2e7
   call print_test_message('TEST 5', ending=.true.)

endif

!----------------------------------------------------------------------
! Exhaustive test - print the metadata for every element in the state. 
!----------------------------------------------------------------------

if (tests_to_run(6)) then

   call print_test_message('TEST 6', &
                           'Exhaustive test of get_state_meta_data()', &
                            starting=.true.)

   call left_just_i8(model_size, string3)
   write(string1,*)'There are '//trim(string3)//' items in the state vector.'
   write(string2,*)'This might take some time.'
   call print_info_message(string1, string2)
<<<<<<< HEAD

   call check_all_meta_data()

   call print_info_message('The table of metadata was written to file "'//trim(all_metadata_file)//'"')

=======

   call check_all_meta_data()

   call print_info_message('The table of metadata was written to file "'//trim(all_metadata_file)//'"')

>>>>>>> 5850b2e7
   call print_test_message('TEST 6', ending=.true.)

endif

!----------------------------------------------------------------------
! Find the state vector index closest to a location
!----------------------------------------------------------------------

if (tests_to_run(7)) then

   call print_test_message('TEST 7', &
                           'Finding the state vector index closest to a given location.', &
                            starting=.true.)

   call find_closest_gridpoint(loc_of_interest, &
                               interp_test_vertcoord, &
                               quantity_of_interest)

   call print_test_message('TEST 7', ending=.true.)

endif

!----------------------------------------------------------------------
! add more tests here
!----------------------------------------------------------------------

! whatever you want

!----------------------------------------------------------------------
! finalize model_mod_check
!----------------------------------------------------------------------

call print_info_message('model_mod_check Finished successfully')

call finalize_modules_used()

!======================================================================
contains
!======================================================================

!> initialize modules that need it

subroutine initialize_modules_used()

call initialize_mpi_utilities('model_mod_check')

call register_module(source,revision,revdate)

call static_init_obs_sequence()

call state_vector_io_init()

end subroutine initialize_modules_used
<<<<<<< HEAD

!----------------------------------------------------------------------
!> clean up before exiting

=======

!----------------------------------------------------------------------
!> clean up before exiting

>>>>>>> 5850b2e7
subroutine finalize_modules_used()

! this must be last, and you can't print/write anything
! after this is called.
call finalize_mpi_utilities()

end subroutine finalize_modules_used

!----------------------------------------------------------------------
!> print the results of get_state_meta_data() at a single location

subroutine check_meta_data( iloc )

integer(i8), intent(in) :: iloc

type(location_type) :: loc
integer             :: ix, iy, iz, dom_id, qty_index, var_type
character(len=256)  :: qty_string

call left_just_i8(iloc, string3)
write(string1, *) 'requesting meta data for state vector index '//trim(string3)
write(string2, *) 'set by namelist item "x_ind"'
call print_info_message(string1, string2)

call get_state_meta_data(iloc, loc, var_type)
call get_model_variable_indices(iloc, ix, iy, iz, &
                                   dom_id=dom_id, &
                                   kind_index=qty_index, &
                                   kind_string=qty_string)

write(string1,'("index ",i11," is i,j,k",3(1x,i4)," and is in domain ",i2)') &
                  iloc, ix, iy, iz, dom_id
write(string2,'("is quantity ", I4,", ",A)') var_type, trim(qty_string)//' at location'
call write_location(0,loc,charstring=string3)

call print_info_message(string1, string2, string3)

end subroutine check_meta_data

!----------------------------------------------------------------------
!> compute the points to be used when testing interpolation
<<<<<<< HEAD

subroutine setup_interp_grid()

if ( interp_test_dx  /= missing_r8 .or. &
     interp_test_dy  /= missing_r8 .or. &
     interp_test_dz  /= missing_r8 ) then

   ! if the user defines cartesian coordinates just
   ! overwrite values for the test_interpolation calls.

   interp_test_dlon  = interp_test_dx
   interp_test_dlat  = interp_test_dy
   interp_test_dvert = interp_test_dz

=======

subroutine setup_interp_grid()

if ( interp_test_dx  /= missing_r8 .or. &
     interp_test_dy  /= missing_r8 .or. &
     interp_test_dz  /= missing_r8 ) then

   ! if the user defines cartesian coordinates just
   ! overwrite values for the test_interpolation calls.

   interp_test_dlon  = interp_test_dx
   interp_test_dlat  = interp_test_dy
   interp_test_dvert = interp_test_dz

>>>>>>> 5850b2e7
   interp_test_lonrange  = interp_test_xrange
   interp_test_latrange  = interp_test_yrange
   interp_test_vertrange = interp_test_zrange

   cartesian = .true.
endif

end subroutine setup_interp_grid
<<<<<<< HEAD

!----------------------------------------------------------------------
!> configure the tests to run

!> if they used the existing 'test1thru', use that to select tests 1-N.
!> otherwise:
!> run_tests(:) is initialized to all -1.  if the user didn't set
!> test1thru and if run_tests() is still all -1, turn everything on.
!> otherwise if the first entry isn't -1, they did specify
!> something in that namelist entry and we turn on just those tests.

subroutine setup_run_array()

integer :: i

tests_to_run(:) = .false.

! be backwards compatible - set this to -1 to disable.

=======

!----------------------------------------------------------------------
!> configure the tests to run

!> if they used the existing 'test1thru', use that to select tests 1-N.
!> otherwise:
!> run_tests(:) is initialized to all -1.  if the user didn't set
!> test1thru and if run_tests() is still all -1, turn everything on.
!> otherwise if the first entry isn't -1, they did specify
!> something in that namelist entry and we turn on just those tests.

subroutine setup_run_array()

integer :: i

tests_to_run(:) = .false.

! be backwards compatible - set this to -1 to disable.

>>>>>>> 5850b2e7
if (test1thru > 0) then
   if (test1thru > MAX_TESTS) then
      write(string1, *) 'test1thru must be between 1 and ', MAX_TESTS, '; found value ', test1thru
      call error_handler(E_ERR, 'model_mod_check: setup_run_array', string1, &
                         source, revision, revdate)
   endif
<<<<<<< HEAD

   tests_to_run(1:test1thru) = .true.
   return
endif

! Enable specific tests.
! the first -1 ends the list.

do i=1, MAX_TESTS
   if (run_tests(i) <= 0) exit

=======

   tests_to_run(1:test1thru) = .true.
   return
endif

! Enable specific tests.
! the first -1 ends the list.

do i=1, MAX_TESTS
   if (run_tests(i) <= 0) exit

>>>>>>> 5850b2e7
   if (run_tests(i) > MAX_TESTS) then
      write(string1, *) 'test numbers must be between 1 and ', MAX_TESTS, '; found value ', run_tests(i)
      call error_handler(E_ERR, 'model_mod_check: setup_run_array', string1, &
                         source, revision, revdate)
   endif

   tests_to_run(run_tests(i)) = .true.
enddo

! Make sure they are running something

if (run_tests(1) == -1) then
      write(string1, *) 'No tests selected from the namelist.'
      write(string2, *) 'Either specify "test1thru" to be a positive number - or -'
      write(string3, *) 'specify a list of tests to run in "run_tests".'
      call error_handler(E_ERR, 'model_mod_check: setup_run_array', string1, &
                         source, revision, revdate, text2=string2, text3=string3)
<<<<<<< HEAD
endif

! enforce and report on unfulfilled dependencies

if ((tests_to_run(4) .or. tests_to_run(5)) .and. .not. tests_to_run(2)) then
   write(string1, *) 'The interpolation tests (Test 4, Test 5) need a model state,'
   write(string2, *) 'so Test 2 must be run.'
   call error_handler(E_MSG, 'model_mod_check: setup_run_array', string1, &
                         text2=string2)
   tests_to_run(2) = .true.
endif

=======
endif

! enforce and report on unfulfilled dependencies

if ((tests_to_run(4) .or. tests_to_run(5)) .and. .not. tests_to_run(2)) then
   write(string1, *) 'The interpolation tests (Test 4, Test 5) need a model state,'
   write(string2, *) 'so Test 2 must be run.'
   call error_handler(E_MSG, 'model_mod_check: setup_run_array', string1, &
                         text2=string2)
   tests_to_run(2) = .true.
endif

>>>>>>> 5850b2e7
end subroutine setup_run_array

!------------------------------------------------------------------
!> given a default value and an optional value,
!> if the optional value is present return that.
!> otherwise return the default value.

!>@todo this belongs in the utils module, yes?

function set_logical_flag(def_val, user_val)

logical, intent(in)           :: def_val
logical, intent(in), optional :: user_val
logical                       :: set_logical_flag

if (present(user_val)) then
   set_logical_flag = user_val
else
   set_logical_flag = def_val
endif

end function set_logical_flag

!------------------------------------------------------------------
!> report the metadata for every element in the state. This can be
!> very slow but is sometimes useful to determine the exact location
!> for specific indices and to confirm the packing order. 

subroutine check_all_meta_data()

integer(i8)         :: iloc
type(location_type) :: loc
integer             :: ix, iy, iz, dom_id, qty_index, var_type, fid
character(len=256)  :: qty_string, metadata_qty_string
<<<<<<< HEAD

fid = open_file(all_metadata_file)

do iloc = 1,model_size

   call get_model_variable_indices(iloc, ix, iy, iz, &
                                   dom_id=dom_id, &
                                   kind_index=qty_index, &
                                   kind_string=qty_string)

=======

fid = open_file(all_metadata_file)

do iloc = 1,model_size

   call get_model_variable_indices(iloc, ix, iy, iz, &
                                   dom_id=dom_id, &
                                   kind_index=qty_index, &
                                   kind_string=qty_string)

>>>>>>> 5850b2e7
   ! CLM has (potentially many) columns and needs i7 ish precision
   write(string1,'(i11,1x,''i,j,k'',3(1x,i7),'' domain '',i2)') &
                  iloc, ix, iy, iz, dom_id

   call get_state_meta_data(iloc, loc, var_type)
   metadata_qty_string = trim(get_name_for_quantity(var_type))

   if (trim(qty_string) /= trim(metadata_qty_string) ) then
      write(string2,*)' expected quantity of "'//trim(qty_string)//'"'
      write(string3,*)' got      quantity of "'//trim(metadata_qty_string)//'"'
      call error_handler(E_ERR, 'check_all_meta_data', string1, source, &
                         revision, revdate, text2=string2, text3=string3)
   endif

   call write_location(0,loc,charstring=string2)

   write(string3,'(A,1x,I4,1x,A33,1x,A)') &
         trim(string1), var_type, trim(qty_string), trim(string2)

   if ( do_output()                                    ) write(fid,'(A)') trim(string3)
   if ( do_output() .and. mod(iloc,int(100000,i8)) == 0) write( * ,'(A)') trim(string3)

enddo

call close_file(fid)

end subroutine check_all_meta_data

!------------------------------------------------------------------

subroutine do_read_test(ens_handle)

type(ensemble_type), intent(inout) :: ens_handle

! Allocate space for file arrays.  contains a matrix of files (num_ens x num_domains)
! If perturbing from a single instance the number of input files does not have to
! be ens_size but rather a single file (or multiple files if more than one domain)

allocate(file_array_input( num_ens, num_domains))
file_array_input  = RESHAPE(input_state_files,  (/num_ens,  num_domains/))

! Test the read portion.
call io_filenames_init(file_info_input,             &
                       ncopies      = num_ens,      &
                       cycling      = single_file,  &
                       single_file  = single_file,  &
                       restart_files = file_array_input)

do imem = 1, num_ens
   write(my_base,'(A,I2)') 'inens_',    imem
   write(my_desc,'(A,I2)') 'input ens', imem
   call set_file_metadata(file_info_input,                      &
                          cnum     = imem,                      &
                          fnames   = file_array_input(imem,:),  &
                          basename = my_base,                   &
                          desc     = my_desc)

   call set_io_copy_flag(file_info_input,    &
                         cnum    = imem,     &
                         io_flag = READ_COPY)
enddo

input_restart_files = get_stage_metadata(file_info_input)

do idom = 1, num_domains
   do imem = 1, num_ens
      write(string1, *) 'Reading File : ', trim(get_restart_filename(input_restart_files, imem, domain=idom))
      call print_info_message(string1)
   enddo
enddo

call read_state(ens_handle, file_info_input, read_time_from_file, model_time)

deallocate(file_array_input)

end subroutine do_read_test

!------------------------------------------------------------------

subroutine do_write_test(ens_handle)

type(ensemble_type), intent(inout) :: ens_handle

allocate(file_array_output(num_ens, num_domains))
file_array_output = RESHAPE(output_state_files, (/num_ens,  num_domains/))

! Test the write portion.
call io_filenames_init(file_info_output,           &
                       ncopies      = num_ens,     &
                       cycling      = single_file, &
                       single_file  = single_file, &
                       restart_files = file_array_output)

do imem = 1, num_ens
   write(my_base,'(A,I2)') 'outens_',    imem
   write(my_desc,'(A,I2)') 'output ens', imem
   call set_file_metadata(file_info_output,                      &
                          cnum     = imem,                       &
                          fnames   = file_array_output(imem,:),  &
                          basename = my_base,                    &
                          desc     = my_desc)

   call set_io_copy_flag(file_info_output,    &
                         cnum    = imem,      &
                         io_flag = WRITE_COPY)
enddo

output_restart_files = get_stage_metadata(file_info_output)

do idom = 1, num_domains
   do imem = 1, num_ens
      write(string1, *) 'Writing File : ', trim(get_restart_filename(output_restart_files, imem, domain=idom))
      call print_info_message(string1)
   enddo
enddo

call write_state(ens_handle, file_info_output)

deallocate(file_array_output)

end subroutine do_write_test

!------------------------------------------------------------------

subroutine print_model_time(mtime)

type(time_type), intent(in) :: mtime

! this can be an MPI program.  do this only from a single task or you
! get hash from multiple tasks writing over each other.

if (.not. do_output()) return

write(*,'(A)') ''
write(*,'(A)') '-------------------------------------------------------------'

! print date does not work when a model does not have a calendar
if (get_calendar_type() /= NO_CALENDAR) then
   write(*,'(A)') 'printing model date: '
   call print_date( mtime,' model_mod_check:model date')
<<<<<<< HEAD
endif
   
write(*,'(A)') 'printing model time: '
call print_time( mtime,' model_mod_check:model time')
write(*,'(A)') '-------------------------------------------------------------'
write(*,'(A)') ''

end subroutine print_model_time

!----------------------------------------------------------------------
!> print the labels between the starts of tests

subroutine print_test_message(test_label, msg1, msg2, msg3, starting, ending)

character(len=*), intent(in) :: test_label
character(len=*), intent(in), optional :: msg1
character(len=*), intent(in), optional :: msg2
character(len=*), intent(in), optional :: msg3
logical,          intent(in), optional :: starting
logical,          intent(in), optional :: ending

call print_message(.true., test_label, msg1, msg2, msg3, starting, ending)

end subroutine print_test_message

!----------------------------------------------------------------------
!> print an informational message

subroutine print_info_message(info_msg, msg1, msg2, msg3, starting, ending)

character(len=*), intent(in) :: info_msg
character(len=*), intent(in), optional :: msg1
character(len=*), intent(in), optional :: msg2
character(len=*), intent(in), optional :: msg3
logical,          intent(in), optional :: starting
logical,          intent(in), optional :: ending

call print_message(.false., info_msg, msg1, msg2, msg3, starting, ending)

end subroutine print_info_message

!----------------------------------------------------------------------
!> common code for printing

subroutine print_message(is_test_label, msg, msg1, msg2, msg3, starting, ending)

logical,          intent(in) :: is_test_label   ! true is test, false is info
character(len=*), intent(in) :: msg
character(len=*), intent(in), optional :: msg1
character(len=*), intent(in), optional :: msg2
character(len=*), intent(in), optional :: msg3
logical,          intent(in), optional :: starting
logical,          intent(in), optional :: ending

character(len=20) :: test_label
character(len=64) :: msg_label
character(len=64) :: msg_blank
character(len=64) :: msg_close
character(len=64) :: msg_sep1
character(len=64) :: msg_sep2
logical :: is_start, is_end

! if my task isn't writing output, return now.
if (.not. do_output()) return

! setup section - set defaults for optional arguments
! so we don't have to keep testing them.

is_start = set_logical_flag(.false., starting)
is_end   = set_logical_flag(.false., ending)

! is it documented anywhere that this can only be 20 chars long?
! i'm assuming this was set up so the separators would line up.

if (is_test_label) then
   if (is_start) then
      test_label = 'RUNNING    '//trim(msg)
   else if (is_end) then
      test_label = 'FINISHED   '//trim(msg)
   else
      test_label = msg
   endif
   write(msg_label, '(3A)') '***************** ', test_label,     ' ***********************'
endif

write(msg_close ,'(A)' ) '**************************************************************'
write(msg_sep1,  '(A)' ) 'xxxxxxxxxxxxxxxxxxxxxxxxxxxxxxxxxxxxxxxxxxxxxxxxxxxxxxxxxxxxxx'
write(msg_sep2,  '(A)' ) '--------------------------------------------------------------'
write(msg_blank, '(A)' ) ''

! ok, here's where the actual writing happens.
! if you want to change the formatting, fool around with
! the order and formatting of these lines and it will affect
! all the output from this program.

if (is_test_label) then
                      write(*,'(A)') trim(msg_blank)
                      write(*,'(A)') trim(msg_blank)

                      write(*,'(A)') trim(msg_label)
   if (present(msg1)) write(*,'(2A)') ' -- ', trim(msg1)
   if (present(msg2)) write(*,'(2A)') ' -- ', trim(msg2)
   if (present(msg3)) write(*,'(2A)') ' -- ', trim(msg3)
   if (present(msg1)) write(*,'(A)') trim(msg_close)

   if (is_end) then
                      write(*,'(A)') trim(msg_sep1)
                      write(*,'(A)') trim(msg_sep1)
   endif
else  ! info message
                      write(*,'(A)') trim(msg_sep2)
                      write(*,'(A)') trim(msg)
   if (present(msg1)) write(*,'(2A)') ' -- ', trim(msg1)
   if (present(msg2)) write(*,'(2A)') ' -- ', trim(msg2)
   if (present(msg3)) write(*,'(2A)') ' -- ', trim(msg3)
                      write(*,'(A)') trim(msg_sep2)
=======
>>>>>>> 5850b2e7
endif
   
write(*,'(A)') 'printing model time: '
call print_time( mtime,' model_mod_check:model time')
write(*,'(A)') '-------------------------------------------------------------'
write(*,'(A)') ''

<<<<<<< HEAD
end subroutine print_message

!------------------------------------------------------------------

subroutine left_just_i8(ivalue, ostring)
integer(i8),      intent(in)  :: ivalue
character(len=*), intent(out) :: ostring

write(ostring, *)  ivalue
ostring = adjustl(ostring)

end subroutine left_just_i8

!------------------------------------------------------------------
=======
end subroutine print_model_time

!----------------------------------------------------------------------
!> print the labels between the starts of tests

subroutine print_test_message(test_label, msg1, msg2, msg3, starting, ending)
>>>>>>> 5850b2e7

character(len=*), intent(in) :: test_label
character(len=*), intent(in), optional :: msg1
character(len=*), intent(in), optional :: msg2
character(len=*), intent(in), optional :: msg3
logical,          intent(in), optional :: starting
logical,          intent(in), optional :: ending

call print_message(.true., test_label, msg1, msg2, msg3, starting, ending)

end subroutine print_test_message

!----------------------------------------------------------------------
!> print an informational message

subroutine print_info_message(info_msg, msg1, msg2, msg3, starting, ending)

character(len=*), intent(in) :: info_msg
character(len=*), intent(in), optional :: msg1
character(len=*), intent(in), optional :: msg2
character(len=*), intent(in), optional :: msg3
logical,          intent(in), optional :: starting
logical,          intent(in), optional :: ending

call print_message(.false., info_msg, msg1, msg2, msg3, starting, ending)

end subroutine print_info_message

!----------------------------------------------------------------------
!> common code for printing

subroutine print_message(is_test_label, msg, msg1, msg2, msg3, starting, ending)

logical,          intent(in) :: is_test_label   ! true is test, false is info
character(len=*), intent(in) :: msg
character(len=*), intent(in), optional :: msg1
character(len=*), intent(in), optional :: msg2
character(len=*), intent(in), optional :: msg3
logical,          intent(in), optional :: starting
logical,          intent(in), optional :: ending

character(len=20) :: test_label
character(len=64) :: msg_label
character(len=64) :: msg_blank
character(len=64) :: msg_close
character(len=64) :: msg_sep1
character(len=64) :: msg_sep2
logical :: is_start, is_end

! if my task isn't writing output, return now.
if (.not. do_output()) return

! setup section - set defaults for optional arguments
! so we don't have to keep testing them.

is_start = set_logical_flag(.false., starting)
is_end   = set_logical_flag(.false., ending)

! is it documented anywhere that this can only be 20 chars long?
! i'm assuming this was set up so the separators would line up.

if (is_test_label) then
   if (is_start) then
      test_label = 'RUNNING    '//trim(msg)
   else if (is_end) then
      test_label = 'FINISHED   '//trim(msg)
   else
      test_label = msg
   endif
   write(msg_label, '(3A)') '***************** ', test_label,     ' ***********************'
endif

write(msg_close ,'(A)' ) '**************************************************************'
write(msg_sep1,  '(A)' ) 'xxxxxxxxxxxxxxxxxxxxxxxxxxxxxxxxxxxxxxxxxxxxxxxxxxxxxxxxxxxxxx'
write(msg_sep2,  '(A)' ) '--------------------------------------------------------------'
write(msg_blank, '(A)' ) ''

! ok, here's where the actual writing happens.
! if you want to change the formatting, fool around with
! the order and formatting of these lines and it will affect
! all the output from this program.

if (is_test_label) then
                      write(*,'(A)') trim(msg_blank)
                      write(*,'(A)') trim(msg_blank)

                      write(*,'(A)') trim(msg_label)
   if (present(msg1)) write(*,'(2A)') ' -- ', trim(msg1)
   if (present(msg2)) write(*,'(2A)') ' -- ', trim(msg2)
   if (present(msg3)) write(*,'(2A)') ' -- ', trim(msg3)
   if (present(msg1)) write(*,'(A)') trim(msg_close)

   if (is_end) then
                      write(*,'(A)') trim(msg_sep1)
                      write(*,'(A)') trim(msg_sep1)
   endif
else  ! info message
                      write(*,'(A)') trim(msg_sep2)
                      write(*,'(A)') trim(msg)
   if (present(msg1)) write(*,'(2A)') ' -- ', trim(msg1)
   if (present(msg2)) write(*,'(2A)') ' -- ', trim(msg2)
   if (present(msg3)) write(*,'(2A)') ' -- ', trim(msg3)
                      write(*,'(A)') trim(msg_sep2)
endif

end subroutine print_message

!------------------------------------------------------------------

subroutine left_just_i8(ivalue, ostring)
integer(i8),      intent(in)  :: ivalue
character(len=*), intent(out) :: ostring

write(ostring, *)  ivalue
ostring = adjustl(ostring)

end subroutine left_just_i8

!------------------------------------------------------------------

end program model_mod_check
<|MERGE_RESOLUTION|>--- conflicted
+++ resolved
@@ -4,42 +4,6 @@
 !
 ! $Id$
 
-<<<<<<< HEAD
-!----------------------------------------------------------------------
-!> purpose: test model_mod routines.  this version works for models
-!> with any location type.  depends on a location-specific module
-!> for test_interpolate_single and test_interpolate_range.
-!----------------------------------------------------------------------
-
-program model_mod_check
-
-use             types_mod, only : r8, i8, missing_r8, metadatalength
-
-use         utilities_mod, only : register_module, error_handler, E_MSG, E_ERR, &
-                                  find_namelist_in_file, check_namelist_read,   &
-                                  E_MSG, open_file, close_file, do_output
-
-use     mpi_utilities_mod, only : initialize_mpi_utilities, finalize_mpi_utilities
-
-use          location_mod, only : location_type, write_location
-
-use          obs_kind_mod, only : get_name_for_quantity
-
-use      obs_sequence_mod, only : static_init_obs_sequence
-
-use       assim_model_mod, only : static_init_assim_model
-
-use      time_manager_mod, only : time_type, print_time, print_date, operator(-), &
-                                  get_calendar_type, NO_CALENDAR
-
-use  ensemble_manager_mod, only : init_ensemble_manager, ensemble_type
-
-use   state_vector_io_mod, only : state_vector_io_init, read_state, write_state
-
-use   state_structure_mod, only : get_num_domains, get_model_variable_indices, &
-                                  state_structure_info
-
-=======
 !> Tests model_mod routines. Very useful when adding a new model.
 !> This version works for models with any location type.
 !> Depends on a location-specific module
@@ -73,7 +37,6 @@
 use   state_structure_mod, only : get_num_domains, get_model_variable_indices, &
                                   state_structure_info
 
->>>>>>> 5850b2e7
 use      io_filenames_mod, only : io_filenames_init, file_info_type,       &
                                   stage_metadata_type, get_stage_metadata, &
                                   get_restart_filename, set_file_metadata, &
@@ -176,20 +139,10 @@
 !======================================================================
 
 call initialize_modules_used()
-<<<<<<< HEAD
 
 call find_namelist_in_file("input.nml", "model_mod_check_nml", iunit)
 read(iunit, nml = model_mod_check_nml, iostat = io)
 call check_namelist_read(iunit, io, "model_mod_check_nml")
-
-call setup_run_array()
-call setup_interp_grid()
-=======
-
-call find_namelist_in_file("input.nml", "model_mod_check_nml", iunit)
-read(iunit, nml = model_mod_check_nml, iostat = io)
-call check_namelist_read(iunit, io, "model_mod_check_nml")
->>>>>>> 5850b2e7
 
 call setup_run_array()
 call setup_interp_grid()
@@ -200,24 +153,11 @@
 ! that. Furthermore, the low-order models have no check in them to prevent
 ! static_init_model() from being called twice, so it BOMBS if you call both.
 !----------------------------------------------------------------------
-<<<<<<< HEAD
-! Calling static_init_assim_model() is required for all tests.
-! It also calls static_init_model(), so there is no need to explicitly call
-! that. Furthermore, the low-order models have no check in them to prevent
-! static_init_model() from being called twice, so it BOMBS if you call both.
-!----------------------------------------------------------------------
 
 call print_test_message('TEST 0', &
          'Reading the model_mod namelist and implicitly running static_init_model', &
          starting=.true.)
 
-=======
-
-call print_test_message('TEST 0', &
-         'Reading the model_mod namelist and implicitly running static_init_model', &
-         starting=.true.)
-
->>>>>>> 5850b2e7
 call static_init_assim_model()
 
 num_domains = get_num_domains()
@@ -238,7 +178,6 @@
       string1 = 'To suppress the detailed list of the variables that comprise the DART state'
       string2 = 'set "verbose = .FALSE." in the model_mod_check_nml namelist.'
       call print_info_message(string1, string2)
-<<<<<<< HEAD
 
       do idomain = 1,num_domains
          call state_structure_info(idomain)
@@ -255,24 +194,6 @@
    write(string1, *) 'state vector has a length of ', trim(string3)
    call print_info_message(string1)
 
-=======
-
-      do idomain = 1,num_domains
-         call state_structure_info(idomain)
-      enddo
-   else
-      string1 = 'To print a detailed list of the variables that comprise the DART state'
-      string2 = 'set "verbose = .TRUE." in the model_mod_check_nml namelist.'
-      call print_info_message(string1, string2)
-   endif
-
-   model_size = get_model_size()
-   call left_just_i8(model_size, string3)
-
-   write(string1, *) 'state vector has a length of ', trim(string3)
-   call print_info_message(string1)
-
->>>>>>> 5850b2e7
    call print_test_message('TEST 1', ending=.true.)
 
 endif
@@ -290,7 +211,6 @@
    call init_ensemble_manager(ens_handle, num_ens, model_size)
 
    call do_read_test(ens_handle)
-<<<<<<< HEAD
 
    call do_write_test(ens_handle)
 
@@ -299,16 +219,6 @@
  
    call print_test_message('TEST 2', ending=.true.)
 
-=======
-
-   call do_write_test(ens_handle)
-
-   call print_model_time(model_time)
-
- 
-   call print_test_message('TEST 2', ending=.true.)
-
->>>>>>> 5850b2e7
 endif
 
 !----------------------------------------------------------------------
@@ -381,7 +291,6 @@
 
    call print_test_message('TEST 5', &
                            'Testing model_interpolate() with a grid of locations.', starting=.true.)
-<<<<<<< HEAD
 
    call create_state_window(ens_handle)
 
@@ -404,30 +313,6 @@
 
    call free_state_window(ens_handle)
 
-=======
-
-   call create_state_window(ens_handle)
-
-   num_failed = test_interpolate_range( ens_handle,            &
-                                        num_ens,               &
-                                        interp_test_dlon,      &
-                                        interp_test_dlat,      &
-                                        interp_test_dvert,     &
-                                        interp_test_vertcoord, &
-                                        interp_test_lonrange,  &
-                                        interp_test_latrange,  &
-                                        interp_test_vertrange, &
-                                        quantity_of_interest,  &
-                                        verbose )
-
-   ! test_interpolate_range internally reports interpolation metrics.
-   write(string1, *)'output values on interpolation grid are in'
-   write(string2, *)'check_me_interptest.nc (netcdf) and check_me_interptest.m (matlab)'
-   call print_info_message(string1, string2)
-
-   call free_state_window(ens_handle)
-
->>>>>>> 5850b2e7
    call print_test_message('TEST 5', ending=.true.)
 
 endif
@@ -446,19 +331,11 @@
    write(string1,*)'There are '//trim(string3)//' items in the state vector.'
    write(string2,*)'This might take some time.'
    call print_info_message(string1, string2)
-<<<<<<< HEAD
 
    call check_all_meta_data()
 
    call print_info_message('The table of metadata was written to file "'//trim(all_metadata_file)//'"')
 
-=======
-
-   call check_all_meta_data()
-
-   call print_info_message('The table of metadata was written to file "'//trim(all_metadata_file)//'"')
-
->>>>>>> 5850b2e7
    call print_test_message('TEST 6', ending=.true.)
 
 endif
@@ -512,17 +389,10 @@
 call state_vector_io_init()
 
 end subroutine initialize_modules_used
-<<<<<<< HEAD
 
 !----------------------------------------------------------------------
 !> clean up before exiting
 
-=======
-
-!----------------------------------------------------------------------
-!> clean up before exiting
-
->>>>>>> 5850b2e7
 subroutine finalize_modules_used()
 
 ! this must be last, and you can't print/write anything
@@ -564,7 +434,6 @@
 
 !----------------------------------------------------------------------
 !> compute the points to be used when testing interpolation
-<<<<<<< HEAD
 
 subroutine setup_interp_grid()
 
@@ -579,22 +448,6 @@
    interp_test_dlat  = interp_test_dy
    interp_test_dvert = interp_test_dz
 
-=======
-
-subroutine setup_interp_grid()
-
-if ( interp_test_dx  /= missing_r8 .or. &
-     interp_test_dy  /= missing_r8 .or. &
-     interp_test_dz  /= missing_r8 ) then
-
-   ! if the user defines cartesian coordinates just
-   ! overwrite values for the test_interpolation calls.
-
-   interp_test_dlon  = interp_test_dx
-   interp_test_dlat  = interp_test_dy
-   interp_test_dvert = interp_test_dz
-
->>>>>>> 5850b2e7
    interp_test_lonrange  = interp_test_xrange
    interp_test_latrange  = interp_test_yrange
    interp_test_vertrange = interp_test_zrange
@@ -603,7 +456,6 @@
 endif
 
 end subroutine setup_interp_grid
-<<<<<<< HEAD
 
 !----------------------------------------------------------------------
 !> configure the tests to run
@@ -623,34 +475,12 @@
 
 ! be backwards compatible - set this to -1 to disable.
 
-=======
-
-!----------------------------------------------------------------------
-!> configure the tests to run
-
-!> if they used the existing 'test1thru', use that to select tests 1-N.
-!> otherwise:
-!> run_tests(:) is initialized to all -1.  if the user didn't set
-!> test1thru and if run_tests() is still all -1, turn everything on.
-!> otherwise if the first entry isn't -1, they did specify
-!> something in that namelist entry and we turn on just those tests.
-
-subroutine setup_run_array()
-
-integer :: i
-
-tests_to_run(:) = .false.
-
-! be backwards compatible - set this to -1 to disable.
-
->>>>>>> 5850b2e7
 if (test1thru > 0) then
    if (test1thru > MAX_TESTS) then
       write(string1, *) 'test1thru must be between 1 and ', MAX_TESTS, '; found value ', test1thru
       call error_handler(E_ERR, 'model_mod_check: setup_run_array', string1, &
                          source, revision, revdate)
    endif
-<<<<<<< HEAD
 
    tests_to_run(1:test1thru) = .true.
    return
@@ -662,19 +492,6 @@
 do i=1, MAX_TESTS
    if (run_tests(i) <= 0) exit
 
-=======
-
-   tests_to_run(1:test1thru) = .true.
-   return
-endif
-
-! Enable specific tests.
-! the first -1 ends the list.
-
-do i=1, MAX_TESTS
-   if (run_tests(i) <= 0) exit
-
->>>>>>> 5850b2e7
    if (run_tests(i) > MAX_TESTS) then
       write(string1, *) 'test numbers must be between 1 and ', MAX_TESTS, '; found value ', run_tests(i)
       call error_handler(E_ERR, 'model_mod_check: setup_run_array', string1, &
@@ -692,7 +509,6 @@
       write(string3, *) 'specify a list of tests to run in "run_tests".'
       call error_handler(E_ERR, 'model_mod_check: setup_run_array', string1, &
                          source, revision, revdate, text2=string2, text3=string3)
-<<<<<<< HEAD
 endif
 
 ! enforce and report on unfulfilled dependencies
@@ -705,20 +521,6 @@
    tests_to_run(2) = .true.
 endif
 
-=======
-endif
-
-! enforce and report on unfulfilled dependencies
-
-if ((tests_to_run(4) .or. tests_to_run(5)) .and. .not. tests_to_run(2)) then
-   write(string1, *) 'The interpolation tests (Test 4, Test 5) need a model state,'
-   write(string2, *) 'so Test 2 must be run.'
-   call error_handler(E_MSG, 'model_mod_check: setup_run_array', string1, &
-                         text2=string2)
-   tests_to_run(2) = .true.
-endif
-
->>>>>>> 5850b2e7
 end subroutine setup_run_array
 
 !------------------------------------------------------------------
@@ -753,7 +555,6 @@
 type(location_type) :: loc
 integer             :: ix, iy, iz, dom_id, qty_index, var_type, fid
 character(len=256)  :: qty_string, metadata_qty_string
-<<<<<<< HEAD
 
 fid = open_file(all_metadata_file)
 
@@ -764,18 +565,6 @@
                                    kind_index=qty_index, &
                                    kind_string=qty_string)
 
-=======
-
-fid = open_file(all_metadata_file)
-
-do iloc = 1,model_size
-
-   call get_model_variable_indices(iloc, ix, iy, iz, &
-                                   dom_id=dom_id, &
-                                   kind_index=qty_index, &
-                                   kind_string=qty_string)
-
->>>>>>> 5850b2e7
    ! CLM has (potentially many) columns and needs i7 ish precision
    write(string1,'(i11,1x,''i,j,k'',3(1x,i7),'' domain '',i2)') &
                   iloc, ix, iy, iz, dom_id
@@ -916,7 +705,6 @@
 if (get_calendar_type() /= NO_CALENDAR) then
    write(*,'(A)') 'printing model date: '
    call print_date( mtime,' model_mod_check:model date')
-<<<<<<< HEAD
 endif
    
 write(*,'(A)') 'printing model time: '
@@ -1033,16 +821,8 @@
    if (present(msg2)) write(*,'(2A)') ' -- ', trim(msg2)
    if (present(msg3)) write(*,'(2A)') ' -- ', trim(msg3)
                       write(*,'(A)') trim(msg_sep2)
-=======
->>>>>>> 5850b2e7
-endif
-   
-write(*,'(A)') 'printing model time: '
-call print_time( mtime,' model_mod_check:model time')
-write(*,'(A)') '-------------------------------------------------------------'
-write(*,'(A)') ''
-
-<<<<<<< HEAD
+endif
+
 end subroutine print_message
 
 !------------------------------------------------------------------
@@ -1057,132 +837,5 @@
 end subroutine left_just_i8
 
 !------------------------------------------------------------------
-=======
-end subroutine print_model_time
-
-!----------------------------------------------------------------------
-!> print the labels between the starts of tests
-
-subroutine print_test_message(test_label, msg1, msg2, msg3, starting, ending)
->>>>>>> 5850b2e7
-
-character(len=*), intent(in) :: test_label
-character(len=*), intent(in), optional :: msg1
-character(len=*), intent(in), optional :: msg2
-character(len=*), intent(in), optional :: msg3
-logical,          intent(in), optional :: starting
-logical,          intent(in), optional :: ending
-
-call print_message(.true., test_label, msg1, msg2, msg3, starting, ending)
-
-end subroutine print_test_message
-
-!----------------------------------------------------------------------
-!> print an informational message
-
-subroutine print_info_message(info_msg, msg1, msg2, msg3, starting, ending)
-
-character(len=*), intent(in) :: info_msg
-character(len=*), intent(in), optional :: msg1
-character(len=*), intent(in), optional :: msg2
-character(len=*), intent(in), optional :: msg3
-logical,          intent(in), optional :: starting
-logical,          intent(in), optional :: ending
-
-call print_message(.false., info_msg, msg1, msg2, msg3, starting, ending)
-
-end subroutine print_info_message
-
-!----------------------------------------------------------------------
-!> common code for printing
-
-subroutine print_message(is_test_label, msg, msg1, msg2, msg3, starting, ending)
-
-logical,          intent(in) :: is_test_label   ! true is test, false is info
-character(len=*), intent(in) :: msg
-character(len=*), intent(in), optional :: msg1
-character(len=*), intent(in), optional :: msg2
-character(len=*), intent(in), optional :: msg3
-logical,          intent(in), optional :: starting
-logical,          intent(in), optional :: ending
-
-character(len=20) :: test_label
-character(len=64) :: msg_label
-character(len=64) :: msg_blank
-character(len=64) :: msg_close
-character(len=64) :: msg_sep1
-character(len=64) :: msg_sep2
-logical :: is_start, is_end
-
-! if my task isn't writing output, return now.
-if (.not. do_output()) return
-
-! setup section - set defaults for optional arguments
-! so we don't have to keep testing them.
-
-is_start = set_logical_flag(.false., starting)
-is_end   = set_logical_flag(.false., ending)
-
-! is it documented anywhere that this can only be 20 chars long?
-! i'm assuming this was set up so the separators would line up.
-
-if (is_test_label) then
-   if (is_start) then
-      test_label = 'RUNNING    '//trim(msg)
-   else if (is_end) then
-      test_label = 'FINISHED   '//trim(msg)
-   else
-      test_label = msg
-   endif
-   write(msg_label, '(3A)') '***************** ', test_label,     ' ***********************'
-endif
-
-write(msg_close ,'(A)' ) '**************************************************************'
-write(msg_sep1,  '(A)' ) 'xxxxxxxxxxxxxxxxxxxxxxxxxxxxxxxxxxxxxxxxxxxxxxxxxxxxxxxxxxxxxx'
-write(msg_sep2,  '(A)' ) '--------------------------------------------------------------'
-write(msg_blank, '(A)' ) ''
-
-! ok, here's where the actual writing happens.
-! if you want to change the formatting, fool around with
-! the order and formatting of these lines and it will affect
-! all the output from this program.
-
-if (is_test_label) then
-                      write(*,'(A)') trim(msg_blank)
-                      write(*,'(A)') trim(msg_blank)
-
-                      write(*,'(A)') trim(msg_label)
-   if (present(msg1)) write(*,'(2A)') ' -- ', trim(msg1)
-   if (present(msg2)) write(*,'(2A)') ' -- ', trim(msg2)
-   if (present(msg3)) write(*,'(2A)') ' -- ', trim(msg3)
-   if (present(msg1)) write(*,'(A)') trim(msg_close)
-
-   if (is_end) then
-                      write(*,'(A)') trim(msg_sep1)
-                      write(*,'(A)') trim(msg_sep1)
-   endif
-else  ! info message
-                      write(*,'(A)') trim(msg_sep2)
-                      write(*,'(A)') trim(msg)
-   if (present(msg1)) write(*,'(2A)') ' -- ', trim(msg1)
-   if (present(msg2)) write(*,'(2A)') ' -- ', trim(msg2)
-   if (present(msg3)) write(*,'(2A)') ' -- ', trim(msg3)
-                      write(*,'(A)') trim(msg_sep2)
-endif
-
-end subroutine print_message
-
-!------------------------------------------------------------------
-
-subroutine left_just_i8(ivalue, ostring)
-integer(i8),      intent(in)  :: ivalue
-character(len=*), intent(out) :: ostring
-
-write(ostring, *)  ivalue
-ostring = adjustl(ostring)
-
-end subroutine left_just_i8
-
-!------------------------------------------------------------------
 
 end program model_mod_check
