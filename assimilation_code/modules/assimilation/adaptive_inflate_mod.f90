! DART software - Copyright UCAR. This open source software is provided
! by UCAR, "as is", without charge, subject to all terms of use at
! http://www.image.ucar.edu/DAReS/DART/DART_download
!
! $Id$ 

!> Operations and storage required for various adaptive inflation algorithms

module adaptive_inflate_mod

!> \defgroup adaptive_inflate adaptive_inflate_mod
!> @{

use types_mod,            only : r8, PI, missing_r8
use time_manager_mod,     only : time_type, get_time
use utilities_mod,        only : register_module, open_file, close_file, &
                                 error_handler, E_ERR, E_MSG
use random_seq_mod,       only : random_seq_type, random_gaussian, init_random_seq
use ensemble_manager_mod, only : ensemble_type, map_pe_to_task
use mpi_utilities_mod,    only : my_task_id, send_to, receive_from, send_minmax_to

implicit none
private

public :: update_inflation,                                 do_obs_inflate,     &
          do_varying_ss_inflate,    do_single_ss_inflate,   inflate_ens,        &
          adaptive_inflate_init,    adaptive_inflate_type,                      &
                                    deterministic_inflate,  solve_quadratic,    &
          log_inflation_info,       get_minmax_task_zero,   mean_from_restart,  &
          sd_from_restart,                                                      &
          output_inf_restart,       get_inflate_mean,       get_inflate_sd,     &
          get_is_prior,             get_is_posterior,       do_ss_inflate,      &
          set_inflation_mean_copy,  set_inflation_sd_copy,  get_inflation_mean_copy, &
          get_inflation_sd_copy,    do_rtps_inflate,        validate_inflate_options, &
          print_inflation_restart_filename


! version controlled file description for error handling, do not edit
character(len=256), parameter :: source   = &
   "$URL$"
character(len=32 ), parameter :: revision = "$Revision$"
character(len=128), parameter :: revdate  = "$Date$"

! Manages both observation space and state space inflation
! Handles initial values and restarts, diagnostic output, and computations
! Algorithm options at present include a single fixed observation space,
! a single fixed state space adaptive inflation,
! and a spatially-varying state space inflation that carries
! a mean and variance for the state space inflation at each point. 

!>@todo the 'flavor' should be a string in the namelist and an integer
!>parameter with a more descriptive name instead of an arbitrary integer.
!>Same with 1 and 2 corresponding to Prior and Posterior inflation.
!> eventually these namelist options should move from filter into
!> this module and then possibly become two different namelists so
!> we don't have these arrays of length (2).

! Type to keep track of information for inflation
type adaptive_inflate_type
   private
   ! Flavor can be 0:none, 1:obs_inflate, 2:varying_ss_inflate, 3:single_ss_inflate
   !  4 = RTPS, 5 = enhanced ss, modification of 2
   ! 1:obs_inflate is currently deprecated.
   integer               :: inflation_flavor
   integer               :: inflation_sub_flavor
   logical               :: output_restart = .false.
   logical               :: deterministic
   real(r8)              :: inflate, sd, sd_lower_bound, inf_lower_bound, inf_upper_bound
   real(r8)              :: sd_max_change
   ! Include a random sequence type in case non-deterministic inflation is used
   type(random_seq_type) :: ran_seq
   logical               :: allow_missing_in_clm
   real(r8)              :: minmax_mean(2), minmax_sd(2)
   logical               :: mean_from_restart
   logical               :: sd_from_restart
   logical               :: prior = .false.
   logical               :: posterior = .false.
   integer               :: input_mean_copy = -1 !!todo NO_COPY_PRESENT
   integer               :: input_sd_copy   = -1
end type adaptive_inflate_type

! types for updating the inflation
integer, parameter :: GHA2017 = 1
integer, parameter :: AND2009 = 2

! Module storage for writing error messages
<<<<<<< HEAD
character(len=512) :: string1, string2, string3
=======
character(len=512) :: string1, string2
>>>>>>> 37bb9b7e

! Flag indicating whether module has been initialized
logical :: initialized = .false.

!============================================================================

contains

!------------------------------------------------------------------
!> Accessor functions for adaptive inflate type

function mean_from_restart(inflation)

type(adaptive_inflate_type) :: inflation
logical :: mean_from_restart

mean_from_restart = inflation%mean_from_restart

end function mean_from_restart

!------------------------------------------------------------------

function sd_from_restart(inflation)

type(adaptive_inflate_type) :: inflation
logical :: sd_from_restart

sd_from_restart = inflation%sd_from_restart

end function sd_from_restart

!------------------------------------------------------------------

function output_inf_restart(inflation)

type(adaptive_inflate_type) :: inflation
logical :: output_inf_restart

output_inf_restart = inflation%output_restart

end function

!------------------------------------------------------------------
function get_inflate_mean(inflation)

type(adaptive_inflate_type) :: inflation
real(r8)  :: get_inflate_mean

get_inflate_mean = inflation%inflate

end function

!------------------------------------------------------------------
function get_inflate_sd(inflation)

type(adaptive_inflate_type) :: inflation
real(r8)  :: get_inflate_sd

get_inflate_sd = inflation%sd

end function

!------------------------------------------------------------------
function get_is_prior(inflation)

type(adaptive_inflate_type) :: inflation
logical :: get_is_prior

get_is_prior = inflation%prior

end function get_is_prior

!------------------------------------------------------------------
function get_is_posterior(inflation)

type(adaptive_inflate_type) :: inflation
logical :: get_is_posterior

get_is_posterior = inflation%posterior

end function get_is_posterior

!------------------------------------------------------------------

function do_ss_inflate(inflation)

type(adaptive_inflate_type), intent(in) :: inflation
logical :: do_ss_inflate

if (do_single_ss_inflate(inflation) .or. &
    do_varying_ss_inflate(inflation) .or. &
    do_rtps_inflate(inflation)) then
   do_ss_inflate = .true.
else
   do_ss_inflate = .false.
endif

end function do_ss_inflate
!------------------------------------------------------------------
!> Initializes an adaptive_inflate_type 

subroutine adaptive_inflate_init(inflate_handle, inf_flavor, mean_from_restart, &
   sd_from_restart, output_inflation, deterministic, & 
   inf_initial, sd_initial, inf_lower_bound, inf_upper_bound, &
   sd_lower_bound, sd_max_change, ens_handle, missing_ok, label)

type(adaptive_inflate_type), intent(inout) :: inflate_handle
integer,                     intent(in)    :: inf_flavor
logical,                     intent(in)    :: mean_from_restart
logical,                     intent(in)    :: sd_from_restart
logical,                     intent(in)    :: output_inflation
logical,                     intent(in)    :: deterministic
real(r8),                    intent(in)    :: inf_initial, sd_initial
real(r8),                    intent(in)    :: inf_lower_bound, inf_upper_bound
real(r8),                    intent(in)    :: sd_lower_bound
real(r8),                    intent(in)    :: sd_max_change
type(ensemble_type),         intent(inout) :: ens_handle
logical,                     intent(in)    :: missing_ok
character(len = *),          intent(in)    :: label

! random value
integer, save :: salt = 139

! Record the module version if this is first initialize call
if(.not. initialized) then
   initialized = .true.
   call register_module(source, revision, revdate)
endif

! If non-deterministic inflation is being done, need to initialize random sequence.
! use the task id number (plus 1 since they start at 0) to set the initial seed.
! NOTE: non-deterministic inflation does NOT reproduce as process count is varied!
!> this used to set the same seed for prior & posterior - add a constant value
!> in case it's called a second time.
if(.not. deterministic) then
   call init_random_seq(inflate_handle%ran_seq, my_task_id()+1 + salt)
   salt = salt + 1000 
endif

! Load up the structure first to keep track of all details of this inflation type
inflate_handle%inflation_flavor   = inf_flavor
inflate_handle%inflation_sub_flavor = inf_flavor    ! see code below
inflate_handle%output_restart     = output_inflation
inflate_handle%deterministic      = deterministic
inflate_handle%inflate            = inf_initial
inflate_handle%sd                 = sd_initial
inflate_handle%inf_lower_bound    = inf_lower_bound
inflate_handle%inf_upper_bound    = inf_upper_bound
inflate_handle%sd_lower_bound     = sd_lower_bound
inflate_handle%sd_max_change      = sd_max_change
inflate_handle%allow_missing_in_clm = missing_ok
inflate_handle%mean_from_restart  = mean_from_restart
inflate_handle%sd_from_restart    = sd_from_restart

! Prior and posterior are intialized to false
if (trim(label)=='Prior') inflate_handle%prior = .true.
if (trim(label)=='Posterior') inflate_handle%posterior = .true.

! inf type 5 is a subset of type 2. modify the main type here.
if (inf_flavor == 5) then
   inflate_handle%inflation_flavor = 2
endif

! Cannot support non-determistic inflation and an inf_lower_bound < 1
if(.not. deterministic .and. inf_lower_bound < 1.0_r8) then
   write(string1, *) 'Cannot have non-deterministic inflation and inf_lower_bound < 1'
   call error_handler(E_ERR, 'adaptive_inflate_init', string1, source, revision, revdate)
endif

! give these distinctive values; if inflation is being used
! (e.g. inf_flavor > 0) then they should be set in all cases.
inflate_handle%minmax_mean(:) = missing_r8
inflate_handle%minmax_sd(:)   = missing_r8

! State space inflation is read in the IO routine read_state.

! Read type 1 (observation space inflation)
if(inf_flavor == 1) then

   write(string1,  *) 'No longer supporting observation space inflation ', &
                        '(i.e. inf_flavor = 1).'
   write(string2, *) 'Please contact dart@ucar.edu if you would like to use ', &
                        'observation space inflation'
   call error_handler(E_ERR, 'adaptive_inflate_init', &
      string1, source, revision, revdate, text2=string2)

endif

end subroutine adaptive_inflate_init

!------------------------------------------------------------------
!> Returns true if this inflation type indicates observation space inflation

function do_obs_inflate(inflate_handle)

logical                                 :: do_obs_inflate
type(adaptive_inflate_type), intent(in) :: inflate_handle

do_obs_inflate = (inflate_handle%inflation_flavor == 1)

if (do_obs_inflate) then
  write(string1,  *) 'observation space inflation not suppported (i.e. inf_flavor = 1)'
  write(string2, *) 'please contact dart if you would like to use this functionality'
  call error_handler(E_ERR, 'do_obs_inflate', &
     string1, source, revision, revdate, text2=string2)
endif

end function do_obs_inflate

!------------------------------------------------------------------
!> Returns true if this inflation type indicates varying state space inflation

function do_varying_ss_inflate(inflate_handle)

logical                                 :: do_varying_ss_inflate
type(adaptive_inflate_type), intent(in) :: inflate_handle

do_varying_ss_inflate = (inflate_handle%inflation_flavor == 2)

end function do_varying_ss_inflate

!------------------------------------------------------------------
!> Returns true if this inflation type indicates fixed state space inflation

function do_single_ss_inflate(inflate_handle)

logical                                 :: do_single_ss_inflate
type(adaptive_inflate_type), intent(in) :: inflate_handle

do_single_ss_inflate = (inflate_handle%inflation_flavor == 3)

end function do_single_ss_inflate

!------------------------------------------------------------------
!> Returns true if this inflation type indicates posterior relaxion-to-prior-spread
!> (whitaker & Hamill, 2012)

function do_rtps_inflate(inflate_handle)

logical                                 :: do_rtps_inflate
type(adaptive_inflate_type), intent(in) :: inflate_handle

do_rtps_inflate = (inflate_handle%inflation_flavor == 4)

end function do_rtps_inflate

!------------------------------------------------------------------
!> *private* accessor routine for the subtype
!>
!> Returns true if this inflation sub type indicates enhanced state space inflation
!> Moha Gharamti, 2017

function do_enhanced_ss_inflate(inflate_handle)

logical                                 :: do_enhanced_ss_inflate
type(adaptive_inflate_type), intent(in) :: inflate_handle

do_enhanced_ss_inflate = ((inflate_handle%inflation_flavor == 2) .and. &
                          (inflate_handle%inflation_sub_flavor == 5))

end function do_enhanced_ss_inflate

!------------------------------------------------------------------
!> Returns true if deterministic inflation is indicated

function deterministic_inflate(inflate_handle)

logical :: deterministic_inflate
type(adaptive_inflate_type), intent(in) :: inflate_handle

deterministic_inflate = inflate_handle%deterministic

end function deterministic_inflate

!------------------------------------------------------------------
!> Make sure the combination of inflation options are legal

subroutine validate_inflate_options(inf_flavor, inf_damping, inf_initial_from_restart, &
                                    inf_sd_initial_from_restart, inf_deterministic, inf_sd_max_change,  &
                                    do_prior_inflate, do_posterior_inflate, output_inflation, &
                                    compute_posterior)

integer,  intent(in)    :: inf_flavor(2)
real(r8), intent(inout) :: inf_damping(2)
logical,  intent(inout) :: inf_initial_from_restart(2)
logical,  intent(inout) :: inf_sd_initial_from_restart(2)
logical,  intent(inout) :: inf_deterministic(2)
real(r8), intent(in)    :: inf_sd_max_change(2)
logical,  intent(out)   :: do_prior_inflate
logical,  intent(out)   :: do_posterior_inflate
logical,  intent(out)   :: output_inflation 
logical,  intent(in)    :: compute_posterior

integer :: i
character(len=32) :: string(2)

! for error messages
string(1) = 'Prior'
string(2) = 'Posterior'

do i = 1, 2
   if(inf_flavor(i) < 0 .or. inf_flavor(i) > 5) then
      write(string1, *) 'inf_flavor=', inf_flavor(i), ' Must be 0, 1, 2, 3, 4, or 5 '
      call error_handler(E_ERR,'validate_inflate_options', string1, source, revision, revdate, &
                                text2='Inflation type for '//string(i))
   endif

   if(inf_damping(i) < 0.0_r8 .or. inf_damping(i) > 1.0_r8) then
      write(string1, *) 'inf_damping=', inf_damping(i), ' Must be 0.0 <= d <= 1.0'
      call error_handler(E_ERR,'validate_inflate_options', string1, source, revision, revdate, &
                                text2='Inflation damping for '//string(i))
   endif
end do

! Check to see if state space inflation is turned on
if (inf_flavor(1) > 1) do_prior_inflate     = .true.
if (inf_flavor(2) > 1) do_posterior_inflate = .true.
if (do_prior_inflate .or. do_posterior_inflate) output_inflation = .true.

! Observation space inflation not currently supported
if(inf_flavor(1) == 1 .or. inf_flavor(2) == 1) call error_handler(E_ERR, 'validate_inflate_options', &
   'observation space inflation (type 1) not currently supported', source, revision, revdate, &
   text2='contact DART developers if you are interested in using it.')

! Relaxation-to-prior-spread (RTPS) is only an option for posterior inflation
if(inf_flavor(1) == 4) call error_handler(E_ERR, 'validate_inflate_options', &
   'RTPS inflation (type 4) only supported for Posterior inflation', source, revision, revdate)

! Cannot select posterior options if not computing posterior
if(.not. compute_posterior .and. inf_flavor(2) > 0) then
   write(string1, *) 'cannot enable posterior inflation if not computing posterior values'
   call error_handler(E_ERR,'validate_inflate_options', string1, source, revision, revdate, &
                             text2='"compute_posterior" is false; posterior inflation flavor must be 0')
endif

! RTPS needs a single parameter from namelist: inf_initial(2).  
! Do not read in any files.  Also, no damping.  but warn the user if they try to set different
! values in the namelist.
if (inf_flavor(2) == 4) then
   if (inf_initial_from_restart(2) .or. inf_sd_initial_from_restart(2)) &
      call error_handler(E_MSG, 'validate_inflate_options:', &
         'RTPS inflation (type 4) overrides posterior inflation restart file with value in namelist', &
         text2='posterior inflation standard deviation value not used in RTPS')
   inf_initial_from_restart(2) = .false.    ! Get parameter from namelist inf_initial(2), not from file
   inf_sd_initial_from_restart(2) = .false. ! inf_sd not used in this algorithm

   if (.not. inf_deterministic(2)) &
      call error_handler(E_MSG, 'validate_inflate_options:', &
                        'RTPS inflation (type 4) overrides posterior inf_deterministic with .true.')
   inf_deterministic(2) = .true.  ! this algorithm is deterministic

   if (inf_damping(2) /= 1.0_r8) &
      call error_handler(E_MSG, 'validate_inflate_options:', &
                        'RTPS inflation (type 4) disables posterior inf_damping')
   inf_damping(2) = 1.0_r8  ! no damping
endif

! enhanced inflation checks - this is before we set the subflavor in the structure.
if (inf_flavor(1) == 5 .or. inf_flavor(2) == 5) then
   ! check inf_sd_max_change() for valid range
   do i=1, 2
      if (inf_sd_max_change(i) < 1.0_r8 .or. inf_sd_max_change(i) > 2.0_r8) then
         write(string1, *) 'inf_sd_max_change=', inf_sd_max_change(i), ' Must be 1.0 <= X <= 2.0'
         call error_handler(E_ERR,'validate_inflate_options', string1, source, revision, revdate, &
                                   text2='Inflation stddev max change for '//string(i))
      endif
   enddo
endif

end subroutine validate_inflate_options

!------------------------------------------------------------------
!> Inflates subset of ensemble members given mean and inflate
!> Selects between deterministic and stochastic inflation

subroutine inflate_ens(inflate_handle, ens, mean, inflate, var_in, fsprd, asprd)

type(adaptive_inflate_type), intent(inout) :: inflate_handle
real(r8),                    intent(inout) :: ens(:)
real(r8),                    intent(in)    :: mean, inflate
real(r8), optional,          intent(in)    :: var_in
real(r8), optional,          intent(in)    :: fsprd, asprd

integer  :: i, ens_size
real(r8) :: rand_sd, var, sd_inflate

! it's possible to have MISSING_R8s in the state vector now.  
! so we need to be able to avoid changing MISSING_R8 values by inflation here.
if (inflate_handle%allow_missing_in_clm) then
   if (any(ens == MISSING_R8)) return
endif

if(inflate_handle%deterministic) then

   if ( do_rtps_inflate(inflate_handle)) then
      if ( .not. present(fsprd) .or. .not. present(asprd)) then 
         write(string1, *) 'missing arguments for RTPS inflation, should not happen'
         call error_handler(E_ERR,'inflate_ens',string1,source,revision,revdate) 
      endif 
      ! only inflate if spreads are > 0
      if ( asprd .gt. 0.0_r8 .and. fsprd .gt. 0.0_r8) &
          ens = mean + (ens-mean) * ( inflate*((fsprd-asprd)/asprd) + 1.0_r8 )
   else 

      ! Spread the ensemble out linearly for deterministic
      ! Following line can lead to inflation of 1.0 changing ens on some compilers
      !!! ens = (ens - mean) * sqrt(inflate) + mean
      ! Following gives 1.0 inflation having no impact on known compilers
      sd_inflate = sqrt(inflate) 
      ens = ens * sd_inflate + mean * (1.0_r8 - sd_inflate)

   endif

else
   ! Use a stochastic algorithm to spread out.
   ens_size = size(ens)

   ! If var is not present, go ahead and compute it here.
   if(.not. present(var_in)) then
      var = sum((ens - mean)**2) / (ens_size - 1)
   else
      var = var_in
   endif
   
   ! To increase the variance of the prior ensemble to the appropriate level
   ! probably want to keep the mean fixed by shifting AND do a sort
   ! on the final prior/posterior increment pairs to avoid large regression
   ! error as per stochastic filter algorithms. This might help to avoid
   ! problems with generating gravity waves in the Bgrid model, for instance.

   ! The following code does not do the sort.
   
   ! Figure out required sd for random noise being added
   ! Don't allow covariance deflation in this version
   if(inflate > 1.0_r8) then
      rand_sd = sqrt(inflate*var - var)
      ! Add random sample from this noise into the ensemble
      do i = 1, ens_size
         ens(i) = random_gaussian(inflate_handle%ran_seq, ens(i), rand_sd)
      end do
      ! Adjust the mean back to the original value
      ens = ens - (sum(ens) / ens_size - mean)
   endif
endif

end subroutine inflate_ens

!------------------------------------------------------------------
!> This routine is given information from an inflate type, scalar values for inflate 
!> and inflate_sd, the ensemble prior_mean and prior_var for an observation, the
!> ensemble (or group) size, the observed value, observational error variance, 
!> and gamma_corr (see below for description).  It computes updated values for the 
!> inflate and inflate_sd items using algorithms described in filter.html (including
!> references to papers).
!>
!> The gamma_corr parameter gives the localized prior correlation times the localization
!> which is computed in the assim_tools routine filter_assim. For single state
!> space inflation it is 1.0.

subroutine update_inflation(inflate_handle, inflate, inflate_sd, prior_mean, prior_var, &
   ens_size, obs, obs_var, gamma_corr)

type(adaptive_inflate_type), intent(in)    :: inflate_handle
real(r8),                    intent(inout) :: inflate, inflate_sd
real(r8),                    intent(in)    :: prior_mean, prior_var
integer,                     intent(in)    :: ens_size
real(r8),                    intent(in)    :: obs, obs_var, gamma_corr

real(r8) :: new_inflate, new_inflate_sd
integer :: inf_type

! If the inflate_sd not positive, keep everything the same
if(inflate_sd <= 0.0_r8) return

! A lower bound on the updated inflation sd and an upper bound
! on the inflation itself are provided in the inflate_handle. 

! select which method to update with
if (do_enhanced_ss_inflate(inflate_handle)) then
   inf_type = GHA2017
else
   inf_type = AND2009
endif

! Use bayes theorem to update
call bayes_cov_inflate(ens_size, inf_type, prior_mean, prior_var, obs, obs_var, inflate, &
   inflate_sd, gamma_corr, inflate_handle%sd_lower_bound, inflate_handle%sd_max_change, &
   new_inflate, new_inflate_sd)

! Make sure inflate satisfies constraints
inflate = new_inflate
if(inflate < inflate_handle%inf_lower_bound) inflate = inflate_handle%inf_lower_bound
if(inflate > inflate_handle%inf_upper_bound) inflate = inflate_handle%inf_upper_bound

! Make sure sd satisfies constraints
inflate_sd = new_inflate_sd
if(inflate_sd < inflate_handle%sd_lower_bound) inflate_sd = inflate_handle%sd_lower_bound

end subroutine update_inflation

!------------------------------------------------------------------
!> Uses one of 2 algorithms in references on DART web site to update the 
!> distribution of inflation:  Anderson 2007, 2009 or Gharamti 2017

subroutine bayes_cov_inflate(ens_size, inf_type, x_p, sigma_p_2, y_o, sigma_o_2, lambda_mean, lambda_sd, &
   gamma_corr, sd_lower_bound_in, sd_max_change_in, new_cov_inflate, new_cov_inflate_sd)

integer , intent(in)  :: ens_size, inf_type
real(r8), intent(in)  :: x_p, sigma_p_2, y_o, sigma_o_2, lambda_mean, lambda_sd
real(r8), intent(in)  :: gamma_corr, sd_lower_bound_in, sd_max_change_in
real(r8), intent(out) :: new_cov_inflate, new_cov_inflate_sd

real(r8) :: dist_2, rate, shape_old, shape_new, rate_new
real(r8) :: lambda_sd_2, density_1, density_2, omega, ratio
real(r8) :: new_1_sd, new_max

! If gamma is 0, nothing changes
if(gamma_corr <= 0.0_r8) then
   new_cov_inflate = lambda_mean
   new_cov_inflate_sd = lambda_sd
   return
endif

! Inflation variance
lambda_sd_2 = lambda_sd**2

! Squared Innovation
dist_2 = (y_o - x_p)**2
   
! this block of code no longer being used.  it's here for historical purposes.

!integer  :: i, mlambda_index(1)
!real(r8) :: b, c, d, Q, R, disc, alpha, beta, cube_root_alpha, cube_root_beta, x
!real(r8) :: rrr, cube_root_rrr, angle, mx(3), sep(3), mlambda(3)

!   ! Use ONLY the linear approximation, cubic solution below can be numerically
!   ! unstable for extreme cases. Should look at this later.
!   if(gamma_corr > 0.99_r8) then
!   
!   ! The solution of the cubic below only works if gamma is 1.0
!   ! Can analytically find the maximum of the product: d/dlambda is a
!   ! cubic polynomial in lambda**2; solve using cubic formula for real root
!   ! Can write so that coefficient of x**3 is 1, other coefficients are:
!      b = -1.0_r8 * (sigma_o_2 + sigma_p_2 * lambda_mean)
!      c = lambda_sd_2 * sigma_p_2**2 / 2.0_r8
!      d = -1.0_r8 * (lambda_sd_2 * sigma_p_2**2 * dist_2) / 2.0_r8
!   
!      Q = c - b**2 / 3
!      R = d + (2 * b**3) / 27 - (b * c) / 3
!   
!      ! Compute discriminant, if this is negative have 3 real roots, else 1 real root
!      disc = R**2 / 4 + Q**3 / 27
!   
!      if(disc < 0.0_r8) then
!         rrr = sqrt(-1.0 * Q**3 / 27)
!         ! Note that rrr is positive so no problem for cube root
!         cube_root_rrr = rrr ** (1.0 / 3.0)
!         angle = acos(-0.5 * R / rrr)
!         do i = 0, 2
!            mx(i+1) = 2.0_r8 * cube_root_rrr * cos((angle + i * 2.0_r8 * PI) / 3.0_r8) - b / 3.0_r8
!            mlambda(i + 1) = (mx(i + 1) - sigma_o_2) / sigma_p_2
!            sep(i+1) = abs(mlambda(i + 1) - lambda_mean)
!         end do
!         ! Root closest to initial peak is appropriate
!         mlambda_index = minloc(sep)
!         new_cov_inflate = mlambda(mlambda_index(1))
!   
!      else
!         ! Only one real root here, find it.
!   
!         ! Compute the two primary terms
!         alpha = -R/2 + sqrt(disc)
!         beta = R/2 + sqrt(disc)
!   
!         cube_root_alpha = abs(alpha) ** (1.0 / 3.0) * abs(alpha) / alpha
!         cube_root_beta = abs(beta) ** (1.0 / 3.0) * abs(beta) / beta
!   
!         x = cube_root_alpha - cube_root_beta - b / 3.0
!   
!         ! This root is the value of x = theta**2
!         new_cov_inflate = (x - sigma_o_2) / sigma_p_2
!   
!      endif
!   
!      ! Put in code to approximate the mode (new_cov_inflate)
!      !write(*, *) 'old, orig mode is ', lambda_mean, new_cov_inflate
!   endif

if (inf_type == AND2009) then

   ! Approximate with Taylor series for likelihood term
   call linear_bayes(dist_2, sigma_p_2, sigma_o_2, lambda_mean, lambda_sd_2, gamma_corr, &
      new_cov_inflate)

   ! Bail out to save cost when lower bound is reached on lambda standard deviation
   ! The original test to see if lambda_sd was less than the lower bound
   ! would sometimes return false because of roundoff error and the computation
   ! would go through the expensive part of the code when the minimum was
   ! really reached.  (sd_lower_bound comes from a namelist and precision
   ! errors may be because of the conversion between ascii, single precision
   ! and double precision.)  In any case, the test was changed to return if
   ! the value is within TINY of the limit.
   if(abs(lambda_sd - sd_lower_bound_in) <= TINY(0.0_r8)) then
      new_cov_inflate_sd = lambda_sd
      return
   else
      ! Compute by forcing a Gaussian fit at one positive SD
      ! First compute the new_max value for normalization purposes
      new_max = compute_new_density(dist_2, sigma_p_2, sigma_o_2, lambda_mean, lambda_sd, &
                                       gamma_corr, new_cov_inflate)
   
      ! Find value at a point one OLD sd above new mean value
      new_1_sd = compute_new_density(dist_2, sigma_p_2, sigma_o_2, lambda_mean, lambda_sd, gamma_corr, &
                                     new_cov_inflate + lambda_sd)
   
      ! If either the numerator or denominator of the following computation 
      ! of 'ratio' is going to be zero (or almost so), return the original incoming
      ! inflation value.  The computation would have resulted in either Inf or NaN.
      if (abs(new_max) <= TINY(0.0_r8) .or. abs(new_1_sd) <= TINY(0.0_r8)) then
         new_cov_inflate_sd = lambda_sd
         return
      endif
   
      ratio = new_1_sd / new_max 
   
      ! Another error for numerical issues; if ratio is larger than 0.99, bail out
      if(ratio > 0.99) then
         new_cov_inflate_sd = lambda_sd
         return
      endif
   
      ! Can now compute the standard deviation consistent with this as
      ! sigma = sqrt(-x^2 / (2 ln(r))  where r is ratio and x is lambda_sd (distance from mean)
      new_cov_inflate_sd = sqrt( -1.0_r8 * lambda_sd_2 / (2.0_r8 * log(ratio)))
   
      ! Prevent an increase in the sd of lambda???
      ! For now, this is mostly countering numerical errors in this computation
      if(new_cov_inflate_sd > lambda_sd) then
         new_cov_inflate_sd = lambda_sd
         return
      endif
   
   endif

else if (inf_type == GHA2017) then

   ! Transform Gaussian prior to Inverse Gamma
   call change_GA_IG(lambda_mean, lambda_sd_2, rate)

   ! Approximate with Taylor series for likelihood term
   call enh_linear_bayes(dist_2, sigma_p_2, sigma_o_2,lambda_mean, &
                    gamma_corr, ens_size, rate, new_cov_inflate)

   ! Bail out to save cost when lower bound is reached on lambda standard deviation
   ! See comment in Anderson case for why we use abs and TINY for this comparison.
   if(abs(lambda_sd - sd_lower_bound_in) <= TINY(0.0_r8)) then
      new_cov_inflate_sd = lambda_sd
      return 
   else
      ! Compute the shape parameter of the prior IG
      ! This comes from the assumption that the mode of the IG is the mean/mode of the input Gaussian
      shape_old = rate / lambda_mean - 1.0_r8
      if (shape_old <= 2.0_r8) then
         new_cov_inflate_sd = lambda_sd
         return
      endif
   
      ! Evaluate the exact IG posterior at p1: \lambda_u+\sigma_{\lambda_b} & p2: \lambda_u
      density_1 = enh_compute_new_density(dist_2, ens_size, sigma_p_2, sigma_o_2, shape_old, &
                                          rate, gamma_corr, new_cov_inflate+lambda_sd)
      density_2 = enh_compute_new_density(dist_2, ens_size, sigma_p_2, sigma_o_2, shape_old, &
                                          rate, gamma_corr, new_cov_inflate)
   
      ! Computational errors check (small numbers + NaNs)
      if (abs(density_1) <= TINY(0.0_r8) .OR. &
          abs(density_2) <= TINY(0.0_r8) .OR. &
          density_1 /= density_1 .OR. density_1 /= density_1 .OR. &
          density_2 /= density_2 .OR. density_2 /= density_2) then
         new_cov_inflate_sd = lambda_sd
         return
      endif
   
      ! Now, compute omega and the new distribution parameters
      ratio     = density_1 / density_2
      omega     = log(new_cov_inflate          )/new_cov_inflate + 1.0_r8/new_cov_inflate - &
                  log(new_cov_inflate+lambda_sd)/new_cov_inflate - 1.0_r8/(new_cov_inflate+lambda_sd)
      rate_new  = log(ratio) / omega
      shape_new = rate_new / new_cov_inflate - 1.0_r8
   
      ! Finally, get the sd of the IG posterior
      if (shape_new <= 2.0_r8) then
         new_cov_inflate_sd = lambda_sd
         return
      endif
      new_cov_inflate_sd = sqrt(rate_new**2 / ( (shape_new-1.0_r8)**2 * (shape_new-2.0_r8) ))
   
      ! If the updated variance is more than xx% the prior variance, keep the prior unchanged 
      ! for stability reasons. Also, if the updated variance is NaN (not sure why this
      ! can happen; never did when developing this code), keep the prior variance unchanged. 
      if ( new_cov_inflate_sd > sd_max_change_in*lambda_sd .OR. &
           new_cov_inflate_sd /= new_cov_inflate_sd) then
         new_cov_inflate_sd = lambda_sd
         return
      endif
   endif
   
else
   write(string1, *) 'Internal error, should not happen.  Illegal value for bayes type.'
   call error_handler(E_ERR, 'bayes_cov_inflate', string1, source, revision, revdate)
endif

end subroutine bayes_cov_inflate

!------------------------------------------------------------------
!> Used to update density by taking approximate gaussian product
!> original routine.

function compute_new_density(dist_2, sigma_p_2, sigma_o_2, lambda_mean, lambda_sd, gamma, lambda)

real(r8), intent(in) :: dist_2, sigma_p_2, sigma_o_2, lambda_mean, lambda_sd, gamma, lambda
real(r8)             :: compute_new_density

real(r8) :: theta_2, theta
real(r8) :: exponent_prior, exponent_likelihood


! Compute probability of this lambda being correct
exponent_prior = (lambda - lambda_mean)**2 / (-2.0_r8 * lambda_sd**2)

! Compute probability that observation would have been observed given this lambda
theta_2 = (1.0_r8 + gamma * (sqrt(lambda) - 1.0_r8))**2 * sigma_p_2 + sigma_o_2
theta = sqrt(theta_2)

exponent_likelihood = dist_2 / ( -2.0_r8 * theta_2)

! Compute the updated probability density for lambda
! Have 1 / sqrt(2 PI) twice, so product is 1 / (2 PI)
compute_new_density = exp(exponent_likelihood + exponent_prior) / &
   (2.0_r8 * PI * lambda_sd * theta)

end function compute_new_density


!------------------------------------------------------------------
!> new version

function enh_compute_new_density(dist_2, ens_size, sigma_p_2, sigma_o_2, alpha, beta, gamma_corr, lambda)

! Used to update density by taking approximate gaussian product
real(r8), intent(in) :: dist_2
integer , intent(in) :: ens_size
real(r8), intent(in) :: sigma_p_2, sigma_o_2, gamma_corr, lambda
real(r8), intent(in) :: alpha, beta
real(r8)             :: enh_compute_new_density

real(r8) :: theta, fac1, fac2
real(r8) :: exp_prior, exp_like

! Compute probability of this lambda being correct
exp_prior = - beta / lambda

! Compute probability that observation would have been observed given this lambda
fac1 = (1.0_r8 + gamma_corr * (sqrt(lambda) - 1.0_r8))**2
fac2 = -1.0_r8 / ens_size
if ( fac1 < abs(fac2) ) fac2 = 0.0_r8

theta    = sqrt( (fac1+fac2) * sigma_p_2 + sigma_o_2 )
exp_like = - 0.5_r8 * dist_2 / theta**2

<<<<<<< HEAD
! write(string1,*)'pg compiler does not have required instrinsic "gamma"'
! write(string2,*)'pg compiler version > pgf90 12.4-0 required'
! write(string3,*)'when available uncomment block below and recompile'
! call error_handler(E_ERR, 'enh_compute_new_density', string1, &
!            source, revision, revdate, text2=string2, text3=string3)
=======
! Modern versions of compilers have intrinsic gamma functions.
! If you have an unresolved external for the gamma function, you should
! either try a newer compiler or code your own gamma function here.
! We know pg compiler versions before pgf90 15.1 do not contain the
! gamma function. If you are never going to use inflation flavor 5,
! you could also just comment out the computation for enh_compute_new_density
! and uncomment the following code block. This will ensure that if you ever
! did try to use inflation 5, it would appropriately fail.

! write(string1,*)'gamma function not available'
! write(string2,*)'when available uncomment block below and recompile'
! call error_handler(E_ERR, 'enh_compute_new_density', string1, &
!            source, revision, revdate, text2=string2)
>>>>>>> 37bb9b7e

! Compute the updated probability density for lambda
enh_compute_new_density = beta**alpha / gamma(alpha)  * &
                         lambda**(- alpha - 1.0_r8)  / &
                         (sqrt(2.0_r8 * PI) * theta) * &
                         exp(exp_like + exp_prior)

end function enh_compute_new_density


!---------------------------------------------------------------------
!> original linear_bayes routine

subroutine linear_bayes(dist_2, sigma_p_2, sigma_o_2, lambda_mean, lambda_sd_2, gamma, &
   new_cov_inflate)

real(r8), intent(in)    :: dist_2, sigma_p_2, sigma_o_2, lambda_mean, lambda_sd_2
real(r8), intent(in)    :: gamma
real(r8), intent(inout) :: new_cov_inflate

real(r8) :: theta_bar_2, u_bar, like_exp_bar, v_bar, like_bar, like_prime, theta_bar
real(r8) :: a, b, c, plus_root, minus_root, dtheta_dlambda
   
! Compute value of theta at current lambda_mean
theta_bar_2 = (1.0_r8 + gamma * (sqrt(lambda_mean) - 1.0_r8))**2 * sigma_p_2 + sigma_o_2
theta_bar = sqrt(theta_bar_2)
! Compute constant coefficient for likelihood at lambda_bar
u_bar = 1.0_r8 / (sqrt(2.0_r8 * PI) * theta_bar)
! Compute exponent of likelihood at lambda_bar
like_exp_bar = dist_2 / (-2.0_r8 * theta_bar_2)
! Compute exponential part of likelihood at lambda_bar
v_bar = exp(like_exp_bar)
! Compute value of likelihood at current lambda_bar value
like_bar = u_bar * v_bar

! If like_bar goes to 0, can't do anything, so just keep current values
if(like_bar <= 0.0_r8) then
   new_cov_inflate = lambda_mean
   return
endif

! Next compute derivative of likelihood at this point

! First compute d/dlambda of theta evaluated at lambda_mean
! Verified correct by finite difference, 1 January, 2006
dtheta_dlambda = 0.5_r8 * sigma_p_2 * gamma *(1.0_r8 - gamma + gamma*sqrt(lambda_mean)) / &
   (theta_bar * sqrt(lambda_mean))
like_prime = (u_bar * v_bar * dtheta_dlambda / theta_bar) * (dist_2 / theta_bar_2 - 1.0_r8)

! If like_prime goes to 0, can't do anything, so just keep current values
if(like_prime == 0.0_r8) then
   new_cov_inflate = lambda_mean
   return
endif

a = 1.0_r8
b = like_bar / like_prime - 2.0_r8 * lambda_mean
c = lambda_mean**2 -lambda_sd_2 - like_bar * lambda_mean / like_prime

! Use nice scaled quadratic solver to avoid precision issues
call solve_quadratic(a, b, c, plus_root, minus_root)

! Do a check to pick closest root
if(abs(minus_root - lambda_mean) < abs(plus_root - lambda_mean)) then
   new_cov_inflate = minus_root
else
   new_cov_inflate = plus_root
endif

end subroutine linear_bayes


!---------------------------------------------------------------------
!> enhanced linear bayes

subroutine enh_linear_bayes(dist_2, sigma_p_2, sigma_o_2, &
           lambda_mean, gamma_corr, ens_size, beta, new_cov_inflate)

real(r8), intent(in)    :: dist_2, sigma_p_2, sigma_o_2, lambda_mean
real(r8), intent(in)    :: gamma_corr, beta
real(r8), intent(inout) :: new_cov_inflate

integer  :: ens_size
real(r8) :: theta_bar_2, like_bar, like_prime, theta_bar
real(r8) :: a, b, c, plus_root, minus_root, deriv_theta
real(r8) :: fac1, fac2, like_ratio

! Scaling factors
fac1 = (1.0_r8 + gamma_corr * (sqrt(lambda_mean) - 1.0_r8))**2
fac2 = -1.0_r8 / ens_size

! Compute value of theta at current lambda_mean
if ( fac1 < abs(fac2) ) fac2 = 0.0_r8
theta_bar_2 = (fac1+fac2) * sigma_p_2 + sigma_o_2
theta_bar   = sqrt(theta_bar_2)

! Compute constant coefficient for likelihood at lambda_bar
like_bar = exp(- 0.5_r8 * dist_2 / theta_bar_2) / (sqrt(2.0_r8 * PI) * theta_bar)

! If like_bar goes to 0, can't do anything, so just keep current values
! Density at current inflation value must be positive
if(like_bar <= 0.0_r8) then
   new_cov_inflate = lambda_mean
   return
endif

! Next compute derivative of likelihood at this point
deriv_theta = 0.5_r8 * sigma_p_2 * gamma_corr * ( 1.0_r8 - gamma_corr + &
              gamma_corr * sqrt(lambda_mean) ) / ( theta_bar * sqrt(lambda_mean) )
like_prime  = like_bar * deriv_theta * (dist_2 / theta_bar_2 - 1.0_r8) / theta_bar

! If like_prime goes to 0, can't do anything, so just keep current values
! We're dividing by the derivative in the quadratic equation, so this
! term better non-zero!
if(like_prime == 0.0_r8 .OR. abs(like_bar) <= TINY(0.0_r8) .OR. abs(like_prime) <= TINY(0.0_r8) ) then
   new_cov_inflate = lambda_mean
   return
endif
like_ratio = like_bar / like_prime

a = 1.0_r8 - lambda_mean / beta
b = like_ratio - 2.0_r8 * lambda_mean
c = lambda_mean**2 - like_ratio * lambda_mean

! Use nice scaled quadratic solver to avoid precision issues
call solve_quadratic(a, b, c, plus_root, minus_root)

! Do a check to pick closest root
if(abs(minus_root - lambda_mean) < abs(plus_root - lambda_mean)) then
   new_cov_inflate = minus_root
else
   new_cov_inflate = plus_root
endif

! Do a final check on the sign of the updated factor
! Sometimes the factor can be very small (almost zero) 
! From the selection process above it can be negative
! if the positive root is far away from it. 
! As such, keep the current factor value
if(new_cov_inflate <= 0.0_r8 .OR. new_cov_inflate /= new_cov_inflate) new_cov_inflate = lambda_mean

end subroutine enh_linear_bayes

!------------------------------------------------------------------------

subroutine solve_quadratic(a, b, c, r1, r2)

real(r8), intent(in)  :: a, b, c
real(r8), intent(out) :: r1, r2

real(r8) :: scaling, as, bs, cs, disc

! Scale the coefficients to get better round-off tolerance
scaling = max(abs(a), abs(b), abs(c))
as = a / scaling
bs = b / scaling
cs = c / scaling

! Get discriminant of scaled equation
disc = sqrt(bs**2 - 4.0_r8 * as * cs)

if(bs > 0.0_r8) then
   r1 = (-bs - disc) / (2 * as)
else
   r1 = (-bs + disc) / (2 * as)
endif

! Compute the second root given the larger one
r2 = (cs / as) / r1

end subroutine solve_quadratic

!----------------------------------------------
!> Routine to change the Gaussian prior into an inverse gamma (IG).
!> The Gaussian prior is represented by a mode (:= mean) and a variance; var 
subroutine change_GA_IG(mode, var, beta)

real(r8), intent(in)  :: mode, var
real(r8), intent(out) :: beta

integer :: i
real(r8) :: var_p(3), mode_p(9)   ! var and mode to the Nth power
real(r8) :: AA, BB, CC, DD, EE

! Computation savers - powers are computationally expensive
var_p(1) = var
do i=2, 3
   var_p(i) = var_p(i-1)*var
enddo

mode_p(1) = mode
do i = 2, 9
  mode_p(i) = mode_p(i-1)*mode
enddo

! Calculate the rate parameter for IG distribution.
! It's a function of both the prior mean and variannce, 
! obtained as a "real" solution to a cubic polynomial.
AA = mode_p(4) * sqrt((var_p(2) + 47.0_r8*var*mode_p(2) + 3.0_r8*mode_p(4)) / var_p(3))
BB = 75.0_r8*var_p(2)*mode_p(5)
CC = 21.0_r8*var*mode_p(7)
DD = var_p(3)*mode_p(3)
EE = (CC + BB + DD + mode_p(9) + 6.0_r8*sqrt(3.0_r8)*AA*var_p(3)) / var_p(3)

beta = (7.0_r8*var*mode + mode_p(3))/(3.0_r8*var)                               + &
       EE**(1.0_r8/3.0_r8)/3.0_r8 + mode_p(2)*(var_p(2) + 14.0_r8*var*mode_p(2) + &
       mode_p(4)) / (3.0_r8*var_p(2)*EE**(1.0_r8/3.0_r8))

end subroutine change_GA_IG

!------------------------------------------------------------------------
!> Write to log file what kind of inflation is being used.  
subroutine log_inflation_info(inflation_handle, mype, label, single_file)

type(adaptive_inflate_type), intent(in) :: inflation_handle
integer,                     intent(in) :: mype
character(len = *),          intent(in) :: label
logical,                     intent(in) :: single_file

character(len = 128) :: det, tadapt, sadapt, akind, from

! nothing to do if not task 0
if (mype /= 0) return

! if inflation is off, say so and return now
if (inflation_handle%inflation_flavor <= 0) then
   call error_handler(E_MSG, trim(label) // ' inflation:', 'None', source, revision, revdate)
   return
endif

! construct english language version of our complicated combinations
! of inflation-related parameters.
if(inflation_handle%deterministic) then
  det = 'deterministic,'
else
  det = 'random-noise,'
endif
if (inflation_handle%minmax_sd(2) > inflation_handle%sd_lower_bound) then
   det = trim(det) // ' variance adaptive,'
endif
if (inflation_handle%inf_lower_bound < 1.0_r8) then
   det = trim(det) // ' deflation permitted,'
endif
if (inflation_handle%minmax_sd(2) > 0.0_r8) then
  tadapt = ' time-adaptive,'
   if (inflation_handle%sd_lower_bound < inflation_handle%minmax_sd(2) .or. &
       inflation_handle%inflation_sub_flavor == 5) then
      tadapt = trim(tadapt) // ' time-rate adaptive,'
   endif
else
  tadapt = ' time-constant,'
endif
if (inflation_handle%inflation_sub_flavor == 5) then
  tadapt = ' enhanced' //trim(tadapt)
endif

select case(inflation_handle%inflation_flavor)
   case (1)
      sadapt = ' (deprecated),'
      akind = ' observation-space'
   case (2)
      sadapt = ' spatially-varying,'
      akind = ' state-space '
   case (3)
      sadapt = ' spatially-constant,'
      akind = ' state-space'
   case (4)
      tadapt = ' time-adaptive,'    ! IS THIS TRUE??
      sadapt = ' spatially-varying relaxation-to-prior-spread,'
      akind = ' state-space'
   case default
      write(string1, *) 'Illegal inflation value for ', label
      call error_handler(E_ERR, 'adaptive_inflate_init', string1, source, revision, revdate)
end select

! say what basic kind of inflation was selected.
write(string1, '(4A)') trim(det), trim(tadapt), trim(sadapt), trim(akind)
call error_handler(E_MSG, trim(label) // ' inflation:', string1, source, revision, revdate)

! print out details about the type of inflation selected.
! inflation flavor 2 has min/max values if from restart,
! flavor 2 from namelist and flavor 3 only a single value

! do this twice - for mean and sd

! combination file, individual file or namelist
call set_from_string(inflation_handle%mean_from_restart, single_file, from)
if (nvalues_to_log(inflation_handle, from) == 1) then
   write(string1,  '(A, F8.3)') &
         'inf mean   '//trim(from)//', value: ', inflation_handle%minmax_mean(1)
else
   write(string1,  '(A, 2F8.3)') &
         'inf mean   '//trim(from)//', min/max values: ', inflation_handle%minmax_mean
endif
call error_handler(E_MSG, trim(label) // ' inflation:', string1,  source, revision, revdate)

call set_from_string(inflation_handle%sd_from_restart, single_file, from)
if (nvalues_to_log(inflation_handle, from) == 1) then
   write(string1,  '(A, F8.3)') &
         'inf stddev '//trim(from)//', value: ', inflation_handle%minmax_sd(1)
else
   write(string1,  '(A, 2F8.3)') &
         'inf stddev '//trim(from)//', min/max values: ', inflation_handle%minmax_sd
endif
call error_handler(E_MSG, trim(label) // ' inflation:', string1,  source, revision, revdate)

if (inflation_handle%inflation_sub_flavor == 5) then
   write(string1, '(A, F8.3)') &
            'inf stddev max change: ', inflation_handle%sd_max_change
   call error_handler(E_MSG, trim(label) // ' inflation:', string1, source, revision, revdate)
endif

end subroutine log_inflation_info

!-----------------------------------------------------------------------

subroutine set_from_string(from_restart, single_file, from_string)
logical,          intent(in)  :: from_restart
logical,          intent(in)  :: single_file
character(len=*), intent(out) :: from_string

if (from_restart) then
   if (single_file) then
      from_string = 'variable from input file'
   else
      from_string = 'restart file'
   endif
else
   from_string = 'from namelist'
endif

end subroutine set_from_string

!-----------------------------------------------------------------------

function nvalues_to_log(inflation_handle, from_string)
type(adaptive_inflate_type), intent(in) :: inflation_handle
character(len=*),            intent(in) :: from_string
integer :: nvalues_to_log

if ((inflation_handle%inflation_flavor == 3) .or. &
    (inflation_handle%inflation_flavor == 2 .and. from_string == 'from namelist')) then
   nvalues_to_log = 1
else
   nvalues_to_log = 2
endif

end function nvalues_to_log

!-----------------------------------------------------------------------

subroutine print_inflation_restart_filename(inflation_handle, fname, which)
type(adaptive_inflate_type), intent(in) :: inflation_handle
character(len=*), intent(in) :: fname
character(len=*), intent(in) :: which

character(len=32) :: label

if (inflation_handle%prior) then
   label = "Prior"
elseif (inflation_handle%posterior) then
   label = "Posterior"
else
   label = ""
endif

write(string1,*) trim(which)//' read from restart file: ' // trim(fname)
call error_handler(E_MSG, trim(label) // ' inflation:', trim(string1), &
                   source, revision, revdate)

end subroutine print_inflation_restart_filename

!-----------------------------------------------------------------------
! Collect the min and max of inflation on task 0
! this block handles communicating the min/max local values to PE 0
! if running with MPI, or just sets the min/max directly if reading
! from a namelist.
subroutine get_minmax_task_zero(inflation_handle, ens_handle, ss_inflate_index, ss_inflate_sd_index)

type(adaptive_inflate_type), intent(inout) :: inflation_handle
type(ensemble_type),         intent(in)    :: ens_handle
integer,                     intent(in)    :: ss_inflate_index
integer,                     intent(in)    :: ss_inflate_sd_index

real(r8) :: minmax_mean(2), minmax_sd(2), global_val(2)

! if not using inflation, return now
if (inflation_handle%inflation_flavor <= 0) return

if (inflation_handle%mean_from_restart) then

   ! find min and max on each processor
   minmax_mean(1) = minval(ens_handle%copies(ss_inflate_index, :))
   minmax_mean(2) = maxval(ens_handle%copies(ss_inflate_index, :))

   ! collect on pe 0
   call send_minmax_to(minmax_mean, map_pe_to_task(ens_handle, 0), global_val)
   if (ens_handle%my_pe == 0) inflation_handle%minmax_mean = global_val

else 
   inflation_handle%minmax_mean = inflation_handle%inflate
endif

if (inflation_handle%sd_from_restart) then

   ! find min and max on each processor
   minmax_sd(1) = minval(ens_handle%copies(ss_inflate_sd_index, :))
   minmax_sd(2) = maxval(ens_handle%copies(ss_inflate_sd_index, :))

   ! collect on pe 0
   call send_minmax_to(minmax_sd, map_pe_to_task(ens_handle, 0), global_val)
   if (ens_handle%my_pe == 0) inflation_handle%minmax_sd = global_val
else
   inflation_handle%minmax_sd = inflation_handle%sd 
endif

end subroutine get_minmax_task_zero

!-----------------------------------------------------------------------

subroutine set_inflation_mean_copy(inflation_handle, c)
type(adaptive_inflate_type), intent(inout) :: inflation_handle
integer,                     intent(in)    :: c

inflation_handle%input_mean_copy = c

end subroutine set_inflation_mean_copy

!-----------------------------------------------------------------------

subroutine set_inflation_sd_copy(inflation_handle, c)
type(adaptive_inflate_type), intent(inout) :: inflation_handle
integer,                     intent(in)    :: c

inflation_handle%input_sd_copy = c

end subroutine set_inflation_sd_copy

!-----------------------------------------------------------------------

function get_inflation_mean_copy(inflation_handle) result (c)
type(adaptive_inflate_type), intent(in) :: inflation_handle
integer :: c

c = inflation_handle%input_mean_copy

end function get_inflation_mean_copy

!-----------------------------------------------------------------------

function get_inflation_sd_copy(inflation_handle) result (c)
type(adaptive_inflate_type), intent(in) :: inflation_handle
integer :: c

c = inflation_handle%input_sd_copy

end function get_inflation_sd_copy


!========================================================================
! end module adaptive_inflate_mod
!========================================================================

!> @}

end module adaptive_inflate_mod

! <next few lines under version control, do not edit>
! $URL$ 
! $Id$ 
! $Revision$ 
! $Date$ <|MERGE_RESOLUTION|>--- conflicted
+++ resolved
@@ -84,11 +84,7 @@
 integer, parameter :: AND2009 = 2
 
 ! Module storage for writing error messages
-<<<<<<< HEAD
-character(len=512) :: string1, string2, string3
-=======
 character(len=512) :: string1, string2
->>>>>>> 37bb9b7e
 
 ! Flag indicating whether module has been initialized
 logical :: initialized = .false.
@@ -858,13 +854,6 @@
 theta    = sqrt( (fac1+fac2) * sigma_p_2 + sigma_o_2 )
 exp_like = - 0.5_r8 * dist_2 / theta**2
 
-<<<<<<< HEAD
-! write(string1,*)'pg compiler does not have required instrinsic "gamma"'
-! write(string2,*)'pg compiler version > pgf90 12.4-0 required'
-! write(string3,*)'when available uncomment block below and recompile'
-! call error_handler(E_ERR, 'enh_compute_new_density', string1, &
-!            source, revision, revdate, text2=string2, text3=string3)
-=======
 ! Modern versions of compilers have intrinsic gamma functions.
 ! If you have an unresolved external for the gamma function, you should
 ! either try a newer compiler or code your own gamma function here.
@@ -878,7 +867,6 @@
 ! write(string2,*)'when available uncomment block below and recompile'
 ! call error_handler(E_ERR, 'enh_compute_new_density', string1, &
 !            source, revision, revdate, text2=string2)
->>>>>>> 37bb9b7e
 
 ! Compute the updated probability density for lambda
 enh_compute_new_density = beta**alpha / gamma(alpha)  * &
