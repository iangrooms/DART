--- conflicted
+++ resolved
@@ -122,11 +122,7 @@
     echo
     if ( $FAILURE ) then
       echo "------------------------------------------------------------------"
-<<<<<<< HEAD
-      echo "ERROR - unsuccessful build in $TESTDIR"
-=======
       echo "ERROR - unsuccessful build in $TESTDIR at "`date`
->>>>>>> 5eb03b97
       echo "------------------------------------------------------------------"
       cd $TOPDIR
       continue
