&perfect_model_obs_nml
   use_algorithm_info_mod     = .true.,
   read_input_state_from_file = .false.,
   single_file_in             = .true.
   input_state_files          = "perfect_input.nc"

   write_output_state_to_file = .true.,
   single_file_out            = .true.
   output_state_files         = "perfect_output.nc"
   output_interval            = 1,

   async                      = 0,
   adv_ens_command            = "./advance_model.csh",

   obs_seq_in_file_name       = "obs_seq.in",
   obs_seq_out_file_name      = "obs_seq.out",
   init_time_days             = 0,
   init_time_seconds          = 0,
   first_obs_days             = -1,
   first_obs_seconds          = -1,
   last_obs_days              = -1,
   last_obs_seconds           = -1,

   trace_execution            = .false.,
   output_timestamps          = .false.,
   print_every_nth_obs        = -1,
   output_forward_op_errors   = .false.,
   silence                    = .false.,
   /

&filter_nml
   use_algorithm_info_mod       = .true.,
   single_file_in               = .true.,
   input_state_files            = 'perfect_input.nc'
   input_state_file_list        = ''

   stages_to_write  = 'preassim', 'analysis', 'output'

   single_file_out              = .true.,
   output_state_files           = 'filter_output.nc'
   output_state_file_list       = ''

   output_interval              = 1,
   output_members               = .true.
   num_output_state_members     = 80,
   output_mean                  = .true.
   output_sd                    = .true.

   ens_size                     = 80,
   num_groups                   = 1,
   perturb_from_single_instance = .true.,
   perturbation_amplitude       = 0.01,
   distributed_state            = .true.

   async                        = 0,
   adv_ens_command              = "./advance_model.csh",

   obs_sequence_in_name         = "obs_seq.out",
   obs_sequence_out_name        = "obs_seq.final",
   num_output_obs_members       = 80,
   init_time_days               = 0,
   init_time_seconds            = 0,
   first_obs_days               = -1,
   first_obs_seconds            = -1,
   last_obs_days                = -1,
   last_obs_seconds             = -1,

   inf_flavor                  = 5,                       0,
   inf_initial_from_restart    = .false.,                 .false.,
   inf_sd_initial_from_restart = .false.,                 .false.,
   inf_deterministic           = .true.,                  .true.,
   inf_initial                 = 1.0,                     1.0,
   inf_lower_bound             = 0.0,                     1.0,
   inf_upper_bound             = 1000.0,                     1.2,
   inf_damping                 = 0.9,                     1.0,
   inf_sd_initial              = 0.6,                     0.0,
   inf_sd_lower_bound          = 0.6,                     0.0,
   inf_sd_max_change           = 1.05,                    1.05,

   trace_execution              = .false.,
   output_timestamps            = .false.,
   output_forward_op_errors     = .false.,
   write_obs_every_cycle        = .false.,
   silence                      = .false.,
   /

<<<<<<< HEAD
&probit_transform_nml
   fix_bound_violations = .false.,
   use_logit_instead_of_probit = .false.
   do_inverse_check = .true.
   /

&smoother_nml
   num_lags              = 0,
   start_from_restart    = .false.,
   output_restart        = .false.,
   restart_in_file_name  = 'smoother_ics',
   restart_out_file_name = 'smoother_restart'
   /
=======
>>>>>>> 9729d784

&ensemble_manager_nml
   /

&assim_tools_nml
   use_algorithm_info_mod          = .true.,
   filter_kind                     = 1,
   cutoff                          = 1000000.0
   sort_obs_inc                    = .false.,
   spread_restoration              = .false.,
   sampling_error_correction       = .false.,
   adaptive_localization_threshold = -1,
   output_localization_diagnostics = .false.,
   localization_diagnostics_file   = 'localization_diagnostics',
   print_every_nth_obs             = 0,
   rectangular_quadrature          = .true.,
   gaussian_likelihood_tails       = .false.,
   /

&cov_cutoff_nml
   select_localization = 1,
   /

&reg_factor_nml
   select_regression    = 1,
   input_reg_file       = "time_mean_reg",
   save_reg_diagnostics = .false.,
   reg_diagnostics_file = "reg_diagnostics",
   /

&obs_sequence_nml
   write_binary_obs_sequence = .false.,
   read_binary_file_format   = 'native'
   /

&obs_kind_nml
   assimilate_these_obs_types = 'RAW_STATE_VARIABLE',
   'RAW_TRACER_CONCENTRATION' 
   evaluate_these_obs_types = 'RAW_TRACER_SOURCE'  
   /

&model_nml
   model_size               = 120,
   forcing                  = 8.0,
   delta_t                  = 0.05,
   mean_velocity            = 0.0,
   pert_velocity_multiplier = 5.0,
   diffusion_coef           = 0.0,
   e_folding                = 0.25,
   sink_rate                = 0.1,
   source_rate              = 100.0,
   point_tracer_source_rate = 5.0,
   positive_tracer          = .true.,
   bound_above_is_one       = .false.
   time_step_days           = 0,
   time_step_seconds        = 3600,
   /

&utilities_nml
   termlevel      = 1,
   module_details = .false.,
   logfilename    = 'dart_log.out',
   nmlfilename    = 'dart_log.nml',
   write_nml      = 'file',
   print_debug    = .false.,
   /

&mpi_utilities_nml
   /

&preprocess_nml
   overwrite_output        = .true.
   input_obs_def_mod_file  = '../../../observations/forward_operators/DEFAULT_obs_def_mod.F90'
   output_obs_def_mod_file = '../../../observations/forward_operators/obs_def_mod.f90'
   input_obs_qty_mod_file  = '../../../assimilation_code/modules/observations/DEFAULT_obs_kind_mod.F90'
   output_obs_qty_mod_file = '../../../assimilation_code/modules/observations/obs_kind_mod.f90'
   obs_type_files          = '../../../observations/forward_operators/obs_def_1d_state_mod.f90'
   quantity_files          = '../../../assimilation_code/modules/observations/oned_quantities_mod.f90'
   /

&obs_sequence_tool_nml
   filename_seq      = 'obs1.out', 'obs2.out',
   filename_seq_list = '',
   filename_out      = 'obs_seq.combined',
   first_obs_days    = -1,
   first_obs_seconds = -1,
   last_obs_days     = -1,
   last_obs_seconds  = -1,
   print_only        = .false.,
   gregorian_cal     = .false.,
   /

&obs_diag_nml
   obs_sequence_name     = 'obs_seq.final',
   bin_width_days        = -1,
   bin_width_seconds     = -1,
   init_skip_days        = 0,
   init_skip_seconds     = 0,
   Nregions              = 3,
   trusted_obs           = 'null',
   lonlim1               = 0.00, 0.00, 0.50
   lonlim2               = 1.01, 0.50, 1.01
   reg_names             = 'whole', 'lower', 'upper'
   create_rank_histogram = .true.,
   outliers_in_histogram = .true.,
   use_zero_error_obs    = .false.,
   verbose               = .false.
   /

&schedule_nml
   calendar        = 'Gregorian',
   first_bin_start =  1601,  1,  1,  0,  0,  0,
   first_bin_end   =  2999,  1,  1,  0,  0,  0,
   last_bin_end    =  2999,  1,  1,  0,  0,  0,
   bin_interval_days    = 1000000,
   bin_interval_seconds = 0,
   max_num_bins         = 1000,
   print_table          = .true.
   /

&obs_seq_to_netcdf_nml
   obs_sequence_name = 'obs_seq.final',
   obs_sequence_list = '',
   append_to_netcdf  = .false.,
   lonlim1    =    0.0,
   lonlim2    =    1.0,
   verbose    = .true.
   /

&state_vector_io_nml
   /

&quality_control_nml
   input_qc_threshold       =  3.0,
   outlier_threshold        = -1.0,
   /

&integrate_model_nml
   trace_execution = .true.
   ic_file_name    = 'temp_ic.nc'
   ud_file_name    = 'temp_uc.nc'
   /

&model_mod_check_nml
  input_state_files     = 'perfect_input.nc'
  output_state_files    = 'mmc_output.nc'
  num_ens               = 1
  single_file           = .false.
  test1thru             = 0
  run_tests             = 1,2,3,4,5,6,7
  x_ind                 = 2
  loc_of_interest       = 0.3
  quantity_of_interest  = 'QTY_STATE_VARIABLE'
  interp_test_dx        = 0.02
  interp_test_xrange    = 0.0, 1.0
  verbose               = .true.
  /<|MERGE_RESOLUTION|>--- conflicted
+++ resolved
@@ -84,22 +84,11 @@
    silence                      = .false.,
    /
 
-<<<<<<< HEAD
 &probit_transform_nml
    fix_bound_violations = .false.,
    use_logit_instead_of_probit = .false.
    do_inverse_check = .true.
    /
-
-&smoother_nml
-   num_lags              = 0,
-   start_from_restart    = .false.,
-   output_restart        = .false.,
-   restart_in_file_name  = 'smoother_ics',
-   restart_out_file_name = 'smoother_restart'
-   /
-=======
->>>>>>> 9729d784
 
 &ensemble_manager_nml
    /
