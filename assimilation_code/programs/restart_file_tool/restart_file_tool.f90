! DART software - Copyright UCAR. This open source software is provided
! by UCAR, "as is", without charge, subject to all terms of use at
! http://www.image.ucar.edu/DAReS/DART/DART_download
!
! $Id$

<<<<<<< HEAD
=======
!> This tool is no longer supported.

>>>>>>> 5850b2e7
program restart_file_tool

print *, 'This tool is no longer supported.  DART initial condition and restart files'
print *, 'are now in NetCDF format and any NetCDF tool can be used to manipulate them.'

end program restart_file_tool
<|MERGE_RESOLUTION|>--- conflicted
+++ resolved
@@ -4,11 +4,8 @@
 !
 ! $Id$
 
-<<<<<<< HEAD
-=======
 !> This tool is no longer supported.
 
->>>>>>> 5850b2e7
 program restart_file_tool
 
 print *, 'This tool is no longer supported.  DART initial condition and restart files'
