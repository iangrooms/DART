! DART software - Copyright UCAR. This open source software is provided
! by UCAR, "as is", without charge, subject to all terms of use at
! http://www.image.ucar.edu/DAReS/DART/DART_download
!
! $Id$

module real_obs_mod

use types_mod,        only : r8, rad2deg, PI

use time_manager_mod, only : time_type, operator(>), operator(<), operator(>=), &
                             operator(/=), set_date, set_calendar_type, get_time, &
                             set_time, GREGORIAN, increment_time

use    utilities_mod, only : get_unit, register_module, error_handler, &
                             E_ERR, E_MSG, timestamp, is_longitude_between, &
                             open_file, close_file

use     location_mod, only : VERTISPRESSURE, VERTISSURFACE

use obs_sequence_mod, only : init_obs_sequence, init_obs, obs_sequence_type, obs_type, &
                             set_copy_meta_data, set_qc_meta_data

use     obs_kind_mod, only : QTY_U_WIND_COMPONENT, QTY_V_WIND_COMPONENT, QTY_SURFACE_PRESSURE, &
                             QTY_TEMPERATURE, QTY_SPECIFIC_HUMIDITY, QTY_RELATIVE_HUMIDITY, &
                             QTY_DEWPOINT, QTY_PRESSURE, QTY_VERTICAL_VELOCITY, &
                             QTY_RAINWATER_MIXING_RATIO, QTY_DENSITY, QTY_VELOCITY, &
                             QTY_1D_INTEGRAL, QTY_RADAR_REFLECTIVITY, QTY_GEOPOTENTIAL_HEIGHT

use  obs_utilities_mod, only : add_obs_to_seq, create_3d_obs

use  obs_def_altimeter_mod, only: compute_altimeter

use obs_kind_mod, only : RADIOSONDE_U_WIND_COMPONENT
use obs_kind_mod, only : RADIOSONDE_V_WIND_COMPONENT
use obs_kind_mod, only : RADIOSONDE_GEOPOTENTIAL_HGT
use obs_kind_mod, only : RADIOSONDE_SURFACE_PRESSURE
use obs_kind_mod, only : RADIOSONDE_TEMPERATURE
use obs_kind_mod, only : RADIOSONDE_SPECIFIC_HUMIDITY
use obs_kind_mod, only : RADIOSONDE_RELATIVE_HUMIDITY
use obs_kind_mod, only : RADIOSONDE_DEWPOINT
use obs_kind_mod, only : AIRCRAFT_U_WIND_COMPONENT
use obs_kind_mod, only : AIRCRAFT_V_WIND_COMPONENT
use obs_kind_mod, only : AIRCRAFT_TEMPERATURE
use obs_kind_mod, only : AIRCRAFT_SPECIFIC_HUMIDITY
use obs_kind_mod, only : AIRCRAFT_RELATIVE_HUMIDITY
use obs_kind_mod, only : AIRCRAFT_DEWPOINT
use obs_kind_mod, only : ACARS_U_WIND_COMPONENT
use obs_kind_mod, only : ACARS_V_WIND_COMPONENT
use obs_kind_mod, only : ACARS_TEMPERATURE
use obs_kind_mod, only : ACARS_SPECIFIC_HUMIDITY
use obs_kind_mod, only : ACARS_RELATIVE_HUMIDITY
use obs_kind_mod, only : ACARS_DEWPOINT
use obs_kind_mod, only : MARINE_SFC_U_WIND_COMPONENT
use obs_kind_mod, only : MARINE_SFC_V_WIND_COMPONENT
use obs_kind_mod, only : MARINE_SFC_TEMPERATURE
use obs_kind_mod, only : MARINE_SFC_SPECIFIC_HUMIDITY
use obs_kind_mod, only : MARINE_SFC_RELATIVE_HUMIDITY
use obs_kind_mod, only : MARINE_SFC_DEWPOINT
use obs_kind_mod, only : MARINE_SFC_ALTIMETER
use obs_kind_mod, only : MARINE_SFC_PRESSURE 
use obs_kind_mod, only : LAND_SFC_U_WIND_COMPONENT
use obs_kind_mod, only : LAND_SFC_V_WIND_COMPONENT
use obs_kind_mod, only : LAND_SFC_TEMPERATURE
use obs_kind_mod, only : LAND_SFC_SPECIFIC_HUMIDITY
use obs_kind_mod, only : LAND_SFC_RELATIVE_HUMIDITY
use obs_kind_mod, only : LAND_SFC_DEWPOINT
use obs_kind_mod, only : LAND_SFC_ALTIMETER
use obs_kind_mod, only : LAND_SFC_PRESSURE 
use obs_kind_mod, only : RADIOSONDE_SURFACE_ALTIMETER
use obs_kind_mod, only : SAT_U_WIND_COMPONENT
use obs_kind_mod, only : SAT_V_WIND_COMPONENT
use obs_kind_mod, only : ATOV_TEMPERATURE


implicit none
private

public :: real_obs_sequence

! version controlled file description for error handling, do not edit
character(len=*), parameter :: source   = "$URL$"
character(len=*), parameter :: revision = "$Revision$"
character(len=*), parameter :: revdate  = "$Date$"


logical, save :: module_initialized = .false.
! set this to true if you want to print out the current time
! after each N observations are processed, for benchmarking.
logical :: print_timestamps = .false.
integer :: print_every_Nth  = 10000
logical :: debug            = .false.

character(len=512) :: msgstring1, msgstring2, msgstring3

!-------------------------------------------------

contains


function real_obs_sequence (year, month, day, hourt, max_num, select_obs, &
          ObsBase, ADDUPA, AIRCAR, AIRCFT, SATEMP, SFCSHP, ADPSFC, SATWND, &
          obs_U, obs_V, obs_T, obs_PS, obs_QV, obs_Z, inc_specific_humidity,&
          inc_relative_humidity, inc_dewpoint, inc_surface_pressure, &
          bin_beg, bin_end, lon1, lon2, lat1, lat2, obs_time)
!------------------------------------------------------------------------------
!  this function is to prepare NCEP decoded BUFR data to DART sequence format
!
integer,            intent(in) :: year, month, day, max_num, select_obs
character(len = *), intent(in) :: ObsBase, hourt
logical,            intent(in) :: ADDUPA, AIRCAR, AIRCFT, SATEMP, SFCSHP, ADPSFC, SATWND
logical,            intent(in) :: obs_U, obs_V, obs_T, obs_PS, obs_QV, obs_Z, obs_time
logical,            intent(in) :: inc_specific_humidity, inc_relative_humidity, &
                                  inc_dewpoint, inc_surface_pressure
real(r8),           intent(in) :: lon1, lon2, lat1, lat2

type(obs_sequence_type) :: real_obs_sequence


type(obs_type) :: obs, prev_obs
integer :: i, io, num_copies, num_qc
integer :: days, seconds
integer :: day0, sec0
integer :: hour, imin, sec
integer :: obs_num, calender_type, read_counter
type(time_type) :: current_day, time_obs, prev_time

integer, parameter :: num_fail_kinds = 8
integer :: iskip(num_fail_kinds)
integer, parameter :: fail_3Z        = 1
integer, parameter :: fail_timerange = 2
integer, parameter :: fail_badloc    = 3
integer, parameter :: fail_areabox   = 4
integer, parameter :: fail_badkind   = 5
integer, parameter :: fail_notwanted = 6
integer, parameter :: fail_badvert   = 7
integer, parameter :: fail_moisttype = 8
character(len=32) :: skip_reasons(num_fail_kinds) = (/ &
                     'time too early (exactly 03Z)    ', &
                     'time outside bin range          ', &
                     'bad observation location        ', &
                     'observation outside lat/lon box ', &
                     'unrecognized observation kind   ', &
                     'obs type not on select list     ', &
                     'bad vertical coordinate         ', &
                     'unwanted moisture type          ' /)


integer :: obs_unit
integer :: obs_file_len
integer :: obs_prof, obs_kind, obs_kind_gen, which_vert, iqc, obstype, pc
real (r8) :: obs_err, lon, lat, lev, zob, time, rcount, zob2
real (r8) :: vloc, obs_value, aqc

real (r8) :: bin_beg, bin_end

character(len = 8 ) :: obsdate
character(len = 256) :: obsfile, label
character(len = 6 ) :: subset
logical :: pass, first_obs

if ( .not. module_initialized ) call initialize_module

num_copies  = 1
num_qc      = 1

! Initialize an obs_sequence 

call init_obs_sequence(real_obs_sequence, num_copies, num_qc, max_num)

! set meta data of obs_seq

do i = 1, num_copies
   call set_copy_meta_data(real_obs_sequence, i, 'NCEP BUFR observation')
end do

do i = 1, num_qc
   call set_qc_meta_data(real_obs_sequence, i, 'NCEP QC index')
end do

! Initialize the obs variable

call init_obs(obs, num_copies, num_qc)
call init_obs(prev_obs, num_copies, num_qc)

! set observation time type
calender_type = GREGORIAN
call set_calendar_type(calender_type)

! get the time (seconds & days) for 00Z of current day (year,month,day)
hour = 0
imin = 0
sec  = 0
current_day = set_date(year, month, day, hour, imin, sec)
call get_time(current_day, sec0, day0)

!   output the day and sec.
write(msgstring1,*) 'processing data for day, sec= ', day0, sec0
call error_handler(E_MSG,'real_obs_sequence',msgstring1)

! open NCEP observation data file

write(obsdate, '(i4.4,i2.2,i2.2)') year, month, day

<<<<<<< HEAD
obs_file_len = len_trim(adjustl(ObsBase)) + len(obsdate) + len(hourt)

if (obs_file_len > len(obsfile)) then
   write(msgstring1,'(A,I8)') 'ObsBase string length too long: ', &
                              len_trim(adjustl(ObsBase))
   write(msgstring2,'(A,I8)') 'ObsBase string must be shorter than: ',&
                              len(obsfile) - len(obsdate) - len(hourt)
   call error_handler(E_ERR, 'real_obs_sequence', msgstring1, &
              source, revision, revdate, text2=msgstring2)
=======
obs_file_len = len(trim(adjustl(ObsBase))) + len(obsdate) + len(hourt)

if (obs_file_len > len(obsfile)) then
   write(msgstring1,'(A,I0)') 'ObsBase string length too long: ',obs_file_len
   call error_handler(E_ERR,'real_obs_sequence',msgstring1)
>>>>>>> 2ad8f1fb
endif

obsfile  = trim(adjustl(ObsBase))//obsdate//hourt
obs_unit = open_file(obsfile, form='formatted', action='read')
write(msgstring1,*) 'input file opened= "'//trim(obsfile)//'"'
call error_handler(E_MSG,'real_obs_sequence',msgstring1)
rewind (obs_unit)

!print*, 'ncep obsdates = ', obsdate

obs_num = 0
iskip(:) = 0
first_obs = .true.

!  loop over all observations within the file
!------------------------------------------------------------------------------

read_counter = 1

obsloop:  do

   read(obs_unit,880,end=200,iostat=io) obs_err, lon, lat, lev, zob, zob2, rcount, time, &
                              obstype, iqc, subset, pc
   if (io /= 0) then
      write(msgstring1,*)'read error was ',io,' for line ',read_counter
      call error_handler(E_ERR,'real_obs_sequence', msgstring1, source, revision, revdate)
   endif

 880 format(f5.2,2f9.4,e12.5,f7.2,f7.2,f9.0,f7.3,i4,i2,1x,a6,i2)

   read_counter = read_counter + 1

!   A 'day' is from 03:01Z of one day through 03Z of the next.
!   skip the observations at exact 03Z of the beginning of the day
!   (obs at 03Z the next day have a time of 27.)
!------------------------------------------------------------------------------
   if(time == 3.0_r8) then
      if (debug) then
         write(msgstring1,*) 'invalid time.  hours = ', time
         call error_handler(E_MSG,'real_obs_sequence',msgstring1)
      endif
      iskip(fail_3Z) = iskip(fail_3Z) + 1
      cycle obsloop 
   endif 

   !  select the obs for the time window
   if(time < bin_beg .or. time > bin_end) then
      if (debug) then
         write(msgstring1,*) 'invalid time.  hours = ', time
         write(msgstring2,*) 'desired range is ', bin_beg, ' to ', bin_end
         call error_handler(E_MSG,'real_obs_sequence',msgstring1, msgstring2)
      endif
      iskip(fail_timerange) = iskip(fail_timerange) + 1
      cycle obsloop
   endif

   ! verify the location is not outside valid limits
   if((lon > 360.0_r8) .or. (lon <   0.0_r8) .or.  &
      (lat >  90.0_r8) .or. (lat < -90.0_r8)) then
      if (debug) then
         write(msgstring1,*) 'invalid location: lon,lat = ', lon, lat
         call error_handler(E_MSG,'real_obs_sequence',msgstring1)
      endif
      iskip(fail_badloc) = iskip(fail_badloc) + 1
      cycle obsloop
   endif

   ! reject observations outside the bounding box
   if(lat < lat1 .or. lat > lat2 .or. & 
     .not. is_longitude_between(lon, lon1, lon2)) then
      if (debug) then
         write(msgstring1,*) 'not-in-domain location: lon,lat = ', lon, lat
         call error_handler(E_MSG,'real_obs_sequence',msgstring1)
      endif
      iskip(fail_areabox) = iskip(fail_areabox) + 1
      cycle obsloop
   endif

   ! it seems when a machine writes out a number and then reads it back in
   ! you should at least get consistent round-off errors.  perhaps it is more
   ! complex than it seems, but on the ibm xlf compiler, values of exactly
   ! 90.0 and -90.0 are written out as (binary) doubles and when they are
   ! read back in and compared to 90 and -90, they are not equal anymore.
   ! the difference is in a very small but apparently significant digit,
   ! so we error out in our 3d sphere locations module.  this hack is a try
   ! at adjusting the numbers by a small enough value that the location is
   ! still the pole but isn't going to round out of range.
   if      (lat >=  89.9999_r8) then
     lat = lat - 1.0e-12_r8
     if (debug) then
        write(msgstring1,*) 'lat adjusted down, now ', lat
        call error_handler(E_MSG,'real_obs_sequence',msgstring1)
     endif
   else if (lat <= -89.9999_r8) then
     lat = lat + 1.0e-12_r8
     if (debug) then
        write(msgstring1,*) 'lat adjusted   up, now ', lat
        call error_handler(E_MSG,'real_obs_sequence',msgstring1)
     endif
   endif

   obs_prof = rcount/1000000


!   assign each observation the correct observation type
!------------------------------------------------------------------------------

   ! make sure we do not fall through the code below without setting
   ! a valid obs kind (e.g. the obstype is one not listed)
   obs_kind = -1

   if(obs_prof == 1) then
     obs_kind_gen = QTY_TEMPERATURE
     if(obstype == 120 .or. obstype == 132) obs_kind = RADIOSONDE_TEMPERATURE
     if(obstype == 130 .or. obstype == 131) obs_kind = AIRCRAFT_TEMPERATURE
     if(obstype == 133                    ) obs_kind = ACARS_TEMPERATURE
     if(obstype == 161 .or. obstype == 163) obs_kind = ATOV_TEMPERATURE
     if(obstype == 171 .or. obstype == 173) obs_kind = ATOV_TEMPERATURE
     if(obstype == 180 .or. obstype == 182) obs_kind = MARINE_SFC_TEMPERATURE
     if(obstype == 181 .or. obstype == 183) obs_kind = LAND_SFC_TEMPERATURE
   endif

   if(obs_prof == 5) then
     if ( zob2 == 0.0_r8 .and. inc_specific_humidity ) then
       obs_kind_gen = QTY_SPECIFIC_HUMIDITY
       if(obstype == 120 .or. obstype == 132) obs_kind = RADIOSONDE_SPECIFIC_HUMIDITY
       if(obstype == 130 .or. obstype == 131) obs_kind = AIRCRAFT_SPECIFIC_HUMIDITY
       if(obstype == 133                    ) obs_kind = ACARS_SPECIFIC_HUMIDITY
       if(obstype == 180 .or. obstype == 182) obs_kind = MARINE_SFC_SPECIFIC_HUMIDITY
       if(obstype == 181 .or. obstype == 183) obs_kind = LAND_SFC_SPECIFIC_HUMIDITY
     else if ( zob2 == 1.0_r8 .and. inc_relative_humidity ) then
       obs_kind_gen = QTY_RELATIVE_HUMIDITY
       if(obstype == 120 .or. obstype == 132) obs_kind = RADIOSONDE_RELATIVE_HUMIDITY
       if(obstype == 130 .or. obstype == 131) obs_kind = AIRCRAFT_RELATIVE_HUMIDITY
       if(obstype == 133                    ) obs_kind = ACARS_RELATIVE_HUMIDITY
       if(obstype == 180 .or. obstype == 182) obs_kind = MARINE_SFC_RELATIVE_HUMIDITY
       if(obstype == 181 .or. obstype == 183) obs_kind = LAND_SFC_RELATIVE_HUMIDITY
     else if ( zob2 == 2.0_r8 .and. inc_dewpoint ) then
       obs_kind_gen = QTY_DEWPOINT
       if(obstype == 120 .or. obstype == 132) obs_kind = RADIOSONDE_DEWPOINT
       if(obstype == 130 .or. obstype == 131) obs_kind = AIRCRAFT_DEWPOINT
       if(obstype == 133                    ) obs_kind = ACARS_DEWPOINT
       if(obstype == 180 .or. obstype == 182) obs_kind = MARINE_SFC_DEWPOINT
       if(obstype == 181 .or. obstype == 183) obs_kind = LAND_SFC_DEWPOINT
     endif
   endif

   if(obs_prof == 3) then
     obs_kind_gen = QTY_SURFACE_PRESSURE
     if ( zob2 == 0.0_r8 .and. inc_surface_pressure ) then
       if(obstype == 120                    ) obs_kind = RADIOSONDE_SURFACE_PRESSURE 
       if(obstype == 180 .or. obstype == 182) obs_kind = MARINE_SFC_PRESSURE 
       if(obstype == 181                    ) obs_kind = LAND_SFC_PRESSURE 
     else
       if(obstype == 120                    ) obs_kind = RADIOSONDE_SURFACE_ALTIMETER
       if(obstype == 180 .or. obstype == 182) obs_kind = MARINE_SFC_ALTIMETER
       if(obstype == 181                    ) obs_kind = LAND_SFC_ALTIMETER
     endif
   endif

   if(obs_prof == 2) then
     obs_kind_gen = QTY_U_WIND_COMPONENT
     if(obstype == 220 .or. obstype == 232) obs_kind = RADIOSONDE_U_WIND_COMPONENT
     if(obstype == 221                    ) obs_kind = RADIOSONDE_U_WIND_COMPONENT
     if(obstype == 230 .or. obstype == 231) obs_kind = AIRCRAFT_U_WIND_COMPONENT
     if(obstype == 233                    ) obs_kind = ACARS_U_WIND_COMPONENT
     if(obstype == 242 .or. obstype == 243) obs_kind = SAT_U_WIND_COMPONENT
     if(obstype == 245 .or. obstype == 246) obs_kind = SAT_U_WIND_COMPONENT
     if(obstype == 252 .or. obstype == 253) obs_kind = SAT_U_WIND_COMPONENT
     if(obstype == 255                    ) obs_kind = SAT_U_WIND_COMPONENT
     if(obstype == 280 .or. obstype == 282) obs_kind = MARINE_SFC_U_WIND_COMPONENT
     if(obstype == 281 .or. obstype == 284) obs_kind = LAND_SFC_U_WIND_COMPONENT
   endif

   if(obs_prof == 9) then
     obs_kind_gen = QTY_V_WIND_COMPONENT
     if(obstype == 220 .or. obstype == 232) obs_kind = RADIOSONDE_V_WIND_COMPONENT
     if(obstype == 221                    ) obs_kind = RADIOSONDE_V_WIND_COMPONENT
     if(obstype == 230 .or. obstype == 231) obs_kind = AIRCRAFT_V_WIND_COMPONENT
     if(obstype == 233                    ) obs_kind = ACARS_V_WIND_COMPONENT
     if(obstype == 242 .or. obstype == 243) obs_kind = SAT_V_WIND_COMPONENT
     if(obstype == 245 .or. obstype == 246) obs_kind = SAT_V_WIND_COMPONENT
     if(obstype == 252 .or. obstype == 253) obs_kind = SAT_V_WIND_COMPONENT
     if(obstype == 255                    ) obs_kind = SAT_V_WIND_COMPONENT
     if(obstype == 280 .or. obstype == 282) obs_kind = MARINE_SFC_V_WIND_COMPONENT
     if(obstype == 281 .or. obstype == 284) obs_kind = LAND_SFC_V_WIND_COMPONENT
   endif

   if(obs_prof == 7) then
     obs_kind_gen = QTY_GEOPOTENTIAL_HEIGHT
     if(obstype == 120 .or. obstype == 220) obs_kind = RADIOSONDE_GEOPOTENTIAL_HGT
   endif

   if (obs_kind < 0) then
      ! the "real" fix if the record type is not found might actually be to
      ! accept all record types within valid ranges, and depend on the first
      ! preprocessing steps (in the prepbufr converter) to remove obs record
      ! types which are not desired.  for now, avoid giving them the wrong type
      ! and quietly loop.
      if (obs_prof == 5) then
         if (debug) then
            write(msgstring1,*) 'unwanted moisture obs_prof, skipping', obs_prof, obstype, zob2
            call error_handler(E_MSG,'real_obs_sequence',msgstring1)
         endif
         iskip(fail_moisttype) = iskip(fail_moisttype) + 1
      else
         if (debug) then
            write(msgstring1,*) 'unrecognized obs_prof or obstype, skipping', obs_prof, obstype
            call error_handler(E_MSG,'real_obs_sequence',msgstring1)
         endif
         iskip(fail_badkind) = iskip(fail_badkind) + 1
      endif
      cycle obsloop 
   endif

!   check to see if this observation is desired
!------------------------------------------------------------------------------

   ! if select_obs is 0, we are going to include all observations
   ! and we skip the selection code below.
   if(select_obs /= 0) then

      ! assume we are going to ignore this obs, unless it is
      ! specifically included by one of the selections below.
      pass = .true.

      ! select the specific NCEP obs types
      if( (ADDUPA .and. (subset =='ADPUPA')) .or. &
          (AIRCAR .and. (subset =='AIRCAR')) .or. &
          (AIRCFT .and. (subset =='AIRCFT')) .or. &
          (SATEMP .and. (subset =='SATEMP')) .or. &
          (SFCSHP .and. (subset =='SFCSHP')) .or. &
          (ADPSFC .and. (subset =='ADPSFC')) .or. &
          (SATWND .and. (subset =='SATWND'))       ) then

         ! then select the obs kind requested
         if( (obs_T                 .and. (obs_kind_gen == QTY_TEMPERATURE ))      .or. &
             (obs_U                 .and. (obs_kind_gen == QTY_U_WIND_COMPONENT )) .or. &
             (obs_V                 .and. (obs_kind_gen == QTY_V_WIND_COMPONENT )) .or. &
             (obs_PS                .and. (obs_kind_gen == QTY_SURFACE_PRESSURE))  .or. &
             (obs_QV                .and. (obs_kind_gen == QTY_SPECIFIC_HUMIDITY)) .or. &
             (obs_Z                 .and. (obs_kind_gen == QTY_GEOPOTENTIAL_HEIGHT)) .or. &
             (inc_relative_humidity .and. (obs_kind_gen == QTY_RELATIVE_HUMIDITY)) .or. &
             (inc_dewpoint          .and. (obs_kind_gen == QTY_DEWPOINT)) ) then
             pass = .false.
         endif

      endif

      ! if pass is still true, we want to ignore this obs.
      if(pass) then
         if (debug) then
            write(msgstring1,*) 'obs skipped because not on wanted list.  subset, obs_kind = ', subset, obs_kind_gen
            call error_handler(E_MSG,'real_obs_sequence',msgstring1)
         endif
         iskip(fail_notwanted) = iskip(fail_notwanted) + 1
         cycle obsloop 
      endif

   endif

!   process this observation
!------------------------------------------------------------------------------

   obs_num = obs_num + 1

   ! print a reassuring message after every Nth processed obs.
   ! if requested, print in the form of a timestamp.  
   ! the default is just a plain string with the current obs count.
   if(mod(obs_num, print_every_Nth) == 0) then
       write(label, *) 'obs count = ', obs_num
       if (print_timestamps) then
          call timestamp(string1=label, pos='')
       else
          write(*,*) trim(label)
       endif
   endif
   if(obs_num == max_num) then
      write(msgstring1,*)'limit for observation count (',max_num,') reached.'
      write(msgstring2,*)'Increase "max_num" in namelist and try again.'
      call error_handler(E_ERR, 'read_obs_sequence', msgstring1, &
                 source, revision, revdate, text2=msgstring2)
   endif

   ! set vertical coordinate for upper-air observations
   if (subset == 'AIRCAR' .or. subset == 'AIRCFT' .or. &
       subset == 'SATEMP' .or.                         &
       subset == 'SATWND' .or. subset == 'ADPUPA' ) then
       vloc = lev*100.0_r8          ! convert from mb to Pascal
       which_vert = VERTISPRESSURE
   endif

   ! set vertical coordinate for surface observations
   if (subset == 'ADPSFC' .or. subset == 'SFCSHP') then
     vloc = lev
     ! some obs have elevation of 1e12 - toss those.
     if ( subset == 'SFCSHP' .and. vloc > 4000.0_r8) then
        iskip(fail_badvert) = iskip(fail_badvert) + 1
        cycle obsloop
     endif
     which_vert = VERTISSURFACE
   endif

   ! set obs value and error if necessary
   if ( obs_kind == LAND_SFC_ALTIMETER .or. obs_kind == MARINE_SFC_ALTIMETER &
        .or. obs_kind == RADIOSONDE_SURFACE_ALTIMETER ) then
      vloc = lev                  ! station height, not used now for Ps obs
      which_vert = VERTISSURFACE
      obs_value  = compute_altimeter(zob, vloc)  !  altimeter is hPa
   elseif(obs_kind_gen == QTY_SURFACE_PRESSURE) then
      obs_value = zob * 100.0_r8  !  for Ps variable only in Pascal
      vloc = lev                  ! station height, not used now for Ps obs
      which_vert = VERTISSURFACE
   else if(obs_kind_gen == QTY_SPECIFIC_HUMIDITY) then
      obs_err = obs_err*1.0e-3_r8
      obs_value = zob*1.0e-3_r8     !  for Q variable to kg/kg
   else
      obs_value = zob               !  for T, U, V, RH, Tdew
   endif

   aqc = iqc
   days = day0

   if ( obs_time ) then

      seconds = time * 3600

   else

      if ( hourt == '' ) then
         call get_time(increment_time(set_date(year,month,day,0,0,0), &
                        nint(time / 6.0_r8) * 21600, 0), seconds, days)
      else
         read(hourt, fmt='(i2)') hour
         call get_time(increment_time(set_date(year,month,day,0,0,0), & 
                         hour*3600, 0), seconds, days)
      endif

   end if

   ! fill the time_obs variable to pass into add routine
   time_obs = set_time(seconds, days)

   !   create the obs_def for this observation, add to sequence
   !------------------------------------------------------------------------------

   call create_3d_obs(lat, lon, vloc, which_vert, obs_value, &
                      obs_kind, obs_err, days, seconds, aqc, obs)
   call add_obs_to_seq(real_obs_sequence, obs, time_obs, prev_obs, prev_time, first_obs)

end do obsloop

200 continue

call close_file(obs_unit)

write(msgstring1,*) 'Summary for '//trim(obsfile)
write(msgstring2,*) 'date ', obsdate
write(msgstring3,*) 'num obs used = ', obs_num, ' total obs skipped = ', sum(iskip)
call error_handler(E_MSG,'real_obs_sequence', msgstring1, &
           text2=msgstring2, text3=msgstring3)

do i=1, num_fail_kinds
  if (iskip(i) >  0) then
     write(msgstring1,*) iskip(i), 'skipped because ', skip_reasons(i)
     call error_handler(E_MSG,' ',msgstring1)
  endif
enddo

end function real_obs_sequence


subroutine initialize_module
!-------------------------------------------------
call register_module(source, revision, revdate)
module_initialized = .true.
end subroutine initialize_module


end module real_obs_mod
<|MERGE_RESOLUTION|>--- conflicted
+++ resolved
@@ -202,7 +202,6 @@
 
 write(obsdate, '(i4.4,i2.2,i2.2)') year, month, day
 
-<<<<<<< HEAD
 obs_file_len = len_trim(adjustl(ObsBase)) + len(obsdate) + len(hourt)
 
 if (obs_file_len > len(obsfile)) then
@@ -212,13 +211,7 @@
                               len(obsfile) - len(obsdate) - len(hourt)
    call error_handler(E_ERR, 'real_obs_sequence', msgstring1, &
               source, revision, revdate, text2=msgstring2)
-=======
-obs_file_len = len(trim(adjustl(ObsBase))) + len(obsdate) + len(hourt)
-
-if (obs_file_len > len(obsfile)) then
-   write(msgstring1,'(A,I0)') 'ObsBase string length too long: ',obs_file_len
-   call error_handler(E_ERR,'real_obs_sequence',msgstring1)
->>>>>>> 2ad8f1fb
+
 endif
 
 obsfile  = trim(adjustl(ObsBase))//obsdate//hourt
