! DART software - Copyright UCAR. This open source software is provided
! by UCAR, "as is", without charge, subject to all terms of use at
! http://www.image.ucar.edu/DAReS/DART/DART_download
!
! $Id$

module state_vector_io_mod

!> \defgroup state_vector_io_mod state_vector_io_mod
!> @{ \brief Routines for reading and writing the model state.
!>
!> Read_state() and write_state() are the major routines in this module.
!> write_restart_direct()
!> is used in diagnostic files writes (for certain diagnostic options).
!> They read/write state from an ensmeble_handle%copies array to files described in a file_info_type.
!> The inflation handles (prior and posterior) are optional arguments to read/write_state since
!> inflation is used in filter but not in perfect_model_obs.
!>
!> Only supporting netcdf reads and writes
!> 
!> netcdf files use \ref io_filenames_mod. See model_mod for construct_file_name_in() and
!> io_filenames_mod for construct_file_name_out(). See \ref io_filenames_mod for filenames 
!> for extra copies (mean, etc.)
!> Each domain is written to a separate file.
!>
!> Perturbation (creating an ensemble from a single instance) is done separately from the read.
!> perturb_from_single_copy is passed as an argument to read_state. When reading netcdf files
!> only the first ensemble member is read and transposed.  
!> create_ensemble_from_single_file()
!> is then called in filter to generate the ensemble.

use adaptive_inflate_mod, only : adaptive_inflate_type, mean_from_restart, sd_from_restart, &
                                 do_single_ss_inflate, &
                                 get_inflate_mean, get_inflate_sd, do_ss_inflate, &
                                 get_is_prior, get_is_posterior, get_inflation_mean_copy, &
                                 get_inflation_sd_copy, print_inflation_restart_filename

use direct_netcdf_mod,    only : read_transpose, transpose_write, write_single_file, &
                                 read_single_file, write_augmented_state, &
                                 initialize_single_file_io, finalize_single_file_io


use types_mod,            only : r8, i4, i8, MISSING_R8

use mpi_utilities_mod,    only : my_task_id, &
                                 broadcast_send, broadcast_recv

use ensemble_manager_mod, only : ensemble_type, map_pe_to_task, &
                                 map_task_to_pe, &
                                 get_allow_transpose, &
                                 all_copies_to_all_vars, all_vars_to_all_copies, &
                                 get_var_owner_index

use utilities_mod,        only : error_handler, check_namelist_read, &
                                 find_namelist_in_file, nmlfileunit, do_nml_file, &
                                 do_nml_term, register_module, to_upper,  E_MSG, E_ERR

use time_manager_mod,     only : time_type, get_time

use io_filenames_mod,     only : get_restart_filename, file_info_type, &
                                 get_single_file, get_cycling, get_stage_metadata, &
                                 assert_file_info_initialized, stage_metadata_type, &
                                 assert_restart_names_initialized, &
                                 single_file_initialized

!>@todo FIXME This should go through assim_model_mod
use model_mod,            only : read_model_time

use state_structure_mod,  only : get_num_domains


implicit none

! version controlled file description for error handling, do not edit
character(len=*), parameter :: source   = &
   "$URL$"
character(len=*), parameter :: revision = "$Revision$"
character(len=*), parameter :: revdate  = "$Date$"

private

! Initialize, read, write routines for filter and perfect_model_obs
public :: state_vector_io_init, &
          read_state, &
          write_state

! For diagnostic file writes.
public :: set_stage_to_write, &
          get_stage_to_write

! Module storage for writing error messages
character(len=512) :: msgstring

!>@todo FIXME  these should not be hardcoded this way.
!> the more general solution is to have a get_output_stage() function
!> that takes a string, and compares the string against a list of
!> valid strings.  the strings should be stored in an array and
!> the interpretation of what they mean should NOT be enforced here.
!> the calling code knows what they are for; it should be a black box
!> here.

integer, parameter :: MAX_STAGES = 6

type stages_to_write
   logical            :: write_stage(MAX_STAGES) = .false.
   character(len=32)  ::  stage_name(MAX_STAGES) = 'null'
   integer            :: my_num_stages = 0
end type stages_to_write

type(stages_to_write) :: global_stages_to_write

! Logical flag for initialization of module
logical :: module_initialized = .false.

! namelist variables with default values
! Aim: to have the regular transpose as the default
logical :: buffer_state_io         = .false. !< .false. puts the  entire model state 
                                             !< into a single array on a given node
                                             !< (desirable if possible).
logical :: single_precision_output = .false. !< .true. writes 32 bit netcdf variables
                                             !< even if filter uses 64 bit 

namelist /  state_vector_io_nml / buffer_state_io, single_precision_output

contains


!-----------------------------------------------------------------------
!> Initialize module and read the namelist


subroutine state_vector_io_init()

integer :: iunit, io

if ( .not. module_initialized ) then
   ! Initialize the module with utilities 
   call register_module(source, revision, revdate)
   module_initialized = .true.

   ! Read the namelist entry
   call find_namelist_in_file("input.nml", "state_vector_io_nml", iunit)
   read(iunit, nml = state_vector_io_nml, iostat = io)
   call check_namelist_read(iunit, io, "state_vector_io_nml")

endif

! Write the namelist values to the log file
if (do_nml_file()) write(nmlfileunit, nml=state_vector_io_nml)
if (do_nml_term()) write(     *     , nml=state_vector_io_nml)

end subroutine state_vector_io_init


!-----------------------------------------------------------------------
!> Read in the state vectors into an ensemble handle
!> The copies will end up in the state_ens_handle%copies array.
!> If read_time_from_file = .true. then time is overwritten by the time read from 
!> the restart. If read_time_from_file = .false. then the time associated with 
!> each ensemble member is set to time.
!> Inflation handles are optional (used by filter, not by perfect_model_obs)
!>   - Note the user must give both inflation handles or neither.
!> perturb_from_single_copy is optional (used by filter, not by perfect_model_obs)
!>   - only 1 restart file is read in. For netcdf read only one copy is transposed.
!>     Still doing a full all vars to all copies for dart format read though.


subroutine read_state(state_ens_handle, file_info, read_time_from_file, model_time, &
            prior_inflate_handle, post_inflate_handle, perturb_from_single_copy)

type(ensemble_type),         intent(inout) :: state_ens_handle
type(file_info_type),        intent(in)    :: file_info
logical,                     intent(in)    :: read_time_from_file ! state time
type(time_type),             intent(inout) :: model_time
type(adaptive_inflate_type), optional, intent(in) :: prior_inflate_handle
type(adaptive_inflate_type), optional, intent(in) :: post_inflate_handle
logical,                     optional, intent(in) :: perturb_from_single_copy

logical :: inflation_handles = .false.

if ( .not. module_initialized ) call state_vector_io_init() ! to read the namelist

! check whether file_info handle is initialized
call assert_file_info_initialized(file_info, 'read_state')

! check that we either have both inflation handles or neither:
if ( present(prior_inflate_handle) .neqv. present(post_inflate_handle) ) then
   call error_handler(E_ERR, 'read_state', 'must have both inflation handles or neither', &
          source,revision,revdate)
endif

!>@todo all-or-nothing WHY?
if (present(prior_inflate_handle) .and. present(post_inflate_handle)) inflation_handles = .true.

! inflation read from netcdf files only for state_space_inflation
! Ideally would only do a read transpose for VARYING state_space_inflation
!>@todo FIXME do we need a separate file_info for inflation

!>@todo FIXME understand this ... what is it doing and why.
! Filling copies array for single state space inflation values if required.
if (inflation_handles) then

   !>@todo just a print at the moment
   !>@todo FIXME: the print code should all be in the inflation module.
   !> this code may be needed to figure out the filename but the actual
   !> output should come from a routine in adaptive_inflate_mod.f90
   call print_inflation_source(file_info, prior_inflate_handle, 'Prior')
   call print_inflation_source(file_info, post_inflate_handle,  'Posterior')

   ! If inflation is single state space read from a file, the copies array is filled here.
   call fill_single_inflate_val_from_read(state_ens_handle, prior_inflate_handle, post_inflate_handle)

   ! If inflation is from a namelist value it is set here.
   !>@todo FIXME: ditto here - the output should be from a routine
   !> in the adaptive_inflate_mod.f90 code
   call fill_inf_from_namelist_value(state_ens_handle, prior_inflate_handle)
   call fill_inf_from_namelist_value(state_ens_handle, post_inflate_handle)

endif

if (get_single_file(file_info)) then
   ! NOTE: single file is set only in filter, and pmo
<<<<<<< HEAD
   call read_single_file(state_ens_handle, file_info, read_time_from_file, time, perturb_from_single_copy)
=======
   call read_single_file(state_ens_handle, file_info, read_time_from_file, model_time, perturb_from_single_copy)
>>>>>>> 5850b2e7
else
   call read_restart_direct(state_ens_handle, file_info, read_time_from_file, model_time)
endif

end subroutine read_state


!-----------------------------------------------------------------------
!> Write state vectors from an ensemble_handle
!> The inflation handles are options (used by filter, not by perfect_model_obs)
!> Note both inflation handles must be present (or neither)
!> There is logic in write_state about spare_copies. These are extra state vector 
!> copies that may be in the ensemble handle when doing large model, single timestep runs.


subroutine write_state(state_ens_handle, file_info)

type(ensemble_type),   intent(inout) :: state_ens_handle
type(file_info_type),  intent(inout) :: file_info

type(stage_metadata_type) :: output_files

if ( .not. module_initialized ) call state_vector_io_init() ! to read the namelist

! check whether file_info handle is initialized
call assert_file_info_initialized(file_info, 'write_state')

! do this once
output_files = get_stage_metadata(file_info)

if ( get_single_file(file_info) ) then
   if (.not. single_file_initialized(file_info)) then
      call initialize_single_file_io(state_ens_handle, file_info)
   endif

   call write_single_file(state_ens_handle, file_info)

else ! multiple files
   if ( get_cycling(file_info) ) then
      call error_handler(E_ERR, 'write_state: ', 'currently cannot write multiple-file output while advancing the model inside filter', &
      source, revision, revdate, text2='either use single file i/o, or advance the model outside filter')
   endif
   
   ! write ensemble copies
   call write_restart_direct(state_ens_handle, output_files)
endif

end subroutine write_state


!----------------------------------------------------------------------
!> Read the restart information directly from the model netcdf file


subroutine read_restart_direct(state_ens_handle, file_info, use_time_from_file, model_time)

type(ensemble_type),  intent(inout) :: state_ens_handle
type(file_info_type), intent(in)    :: file_info
logical,              intent(in)    :: use_time_from_file
type(time_type),      intent(inout) :: model_time

integer :: dart_index ! where to start in state_ens_handle%copies
integer :: domain
type(stage_metadata_type) :: restart_files

! check whether file_info handle is initialized
call assert_file_info_initialized(file_info, 'read_restart_direct')

! do this once
restart_files = get_stage_metadata(file_info)

! read time from input file if time not set in namelist
!>@todo Check time constistency across files? This is assuming they are consistent.
if(use_time_from_file) then
   model_time = read_model_time(get_restart_filename(restart_files, 1, 1)) ! Any of the restarts?
endif

state_ens_handle%time = model_time

! read in the data and transpose
dart_index = 1 ! where to start in state_ens_handle%copies - this is modified by read_transpose
do domain = 1, get_num_domains()
   call read_transpose(state_ens_handle, restart_files, domain, dart_index, buffer_state_io)
enddo

! Need Temporary print of initial model time?

end subroutine read_restart_direct


!-----------------------------------------------------------------------
!> write the restart information directly into the model netcdf file.


subroutine write_restart_direct(state_ens_handle, file_name_handle)

type(ensemble_type),    intent(inout) :: state_ens_handle
type(stage_metadata_type), intent(in) :: file_name_handle

integer :: dart_index !< where to start in state_ens_handle%copies
integer :: domain !< loop index

if ( .not. module_initialized ) call state_vector_io_init() ! to read the namelist

! check whether file_info handle is initialized
call assert_restart_names_initialized(file_name_handle, 'write_restart_direct')

! transpose and write out the data
dart_index = 1

! Different filenames for prior vs. posterior vs. diagnostic files
do domain = 1, get_num_domains()
   call transpose_write(state_ens_handle, file_name_handle, domain, &
                  dart_index, buffer_state_io, single_precision_output)
enddo

end subroutine write_restart_direct


!-----------------------------------------------------------------------
!> Single state space inflation from file value is only index 1 of 
!> inflation vars array (mean and sd).
!> This routine find the owner of the 1st element in the vars array
!> The owner broadcasts the values of single state space inflation 
!> to all other tasks who then update their copies array.
!> Note filling both mean and sd values if at least one of mean
!> or sd is read from file.  If one is set from a namelist the copies 
!> array is overwritten in fill_inf_from_namelist_value()

!>@todo We need to refactor this, not sure where it is being used
subroutine fill_single_inflate_val_from_read(ens_handle, &
                prior_inflate_handle, post_inflate_handle)

type(ensemble_type),         intent(inout) :: ens_handle
type(adaptive_inflate_type), intent(in)    :: prior_inflate_handle
type(adaptive_inflate_type), intent(in)    :: post_inflate_handle

integer :: owner, owners_index
integer(i8) :: first_element
real(r8), allocatable :: inf_array(:) ! 2 or 4 values
integer :: inf_count
logical :: return_me ! flag to return if not read any inflation values from files

integer :: PRIOR_INF_MEAN
integer :: PRIOR_INF_SD
integer :: POST_INF_MEAN
integer :: POST_INF_SD

! Return if not doing single state space inflation
if (.not. do_single_ss_inflate(prior_inflate_handle) .and. &
    .not. do_single_ss_inflate(post_inflate_handle)) return

return_me = .true.
! Return if not reading any state space inflation values from files
if ( do_single_ss_inflate(prior_inflate_handle)) then
   if (mean_from_restart(prior_inflate_handle)) return_me = .false.
   if (sd_from_restart(prior_inflate_handle))   return_me = .false.
endif
if ( do_single_ss_inflate(post_inflate_handle)) then
   if (mean_from_restart(post_inflate_handle)) return_me = .false.
   if (sd_from_restart(post_inflate_handle))   return_me = .false.
endif
if (return_me) return

! At least some single state space inflation values are being read from files.
inf_count = 0
if (do_single_ss_inflate(prior_inflate_handle)) inf_count = 2
if (do_single_ss_inflate(post_inflate_handle))  inf_count = inf_count + 2

allocate(inf_array(inf_count)) ! for sending and recveiving inflation values

! Find out who owns the first element of vars array
first_element = 1
call get_var_owner_index(ens_handle, first_element, owner, owners_index)

PRIOR_INF_MEAN  = get_inflation_mean_copy(prior_inflate_handle)
PRIOR_INF_SD    = get_inflation_sd_copy(  prior_inflate_handle)
POST_INF_MEAN   = get_inflation_mean_copy(post_inflate_handle)
POST_INF_SD     = get_inflation_sd_copy(  post_inflate_handle)

if (ens_handle%my_pe == owner) then
   if (do_single_ss_inflate(prior_inflate_handle) .and. &
       do_single_ss_inflate(post_inflate_handle)) then
      inf_array(1) = ens_handle%copies(PRIOR_INF_MEAN, owners_index)
      inf_array(2) = ens_handle%copies(PRIOR_INF_SD,   owners_index)
      inf_array(3) = ens_handle%copies(POST_INF_MEAN,  owners_index)
      inf_array(4) = ens_handle%copies(POST_INF_SD,    owners_index)

   elseif (do_single_ss_inflate(post_inflate_handle) .and. &
     .not. do_single_ss_inflate(post_inflate_handle)) then

      inf_array(1) = ens_handle%copies(PRIOR_INF_MEAN, owners_index)
      inf_array(2) = ens_handle%copies(PRIOR_INF_SD,   owners_index)

   elseif(.not. do_single_ss_inflate(post_inflate_handle) .and. &
                do_single_ss_inflate(post_inflate_handle)) then

      inf_array(1) = ens_handle%copies(POST_INF_MEAN, owners_index)
      inf_array(2) = ens_handle%copies(POST_INF_SD,   owners_index)

   endif

   call broadcast_send(map_pe_to_task(ens_handle, owner), inf_array)

else

   call broadcast_recv(map_pe_to_task(ens_handle, owner), inf_array)

   if (do_single_ss_inflate(prior_inflate_handle) .and. &
       do_single_ss_inflate(post_inflate_handle)) then

      ens_handle%copies(PRIOR_INF_MEAN, owners_index) = inf_array(1)
      ens_handle%copies(PRIOR_INF_SD,   owners_index) = inf_array(2)
      ens_handle%copies(POST_INF_MEAN,  owners_index) = inf_array(3)
      ens_handle%copies(POST_INF_SD,    owners_index) = inf_array(4)

   elseif (do_single_ss_inflate(prior_inflate_handle) .and. &
     .not. do_single_ss_inflate(post_inflate_handle)) then

      ens_handle%copies(PRIOR_INF_MEAN, owners_index) = inf_array(1)
      ens_handle%copies(PRIOR_INF_SD,   owners_index) = inf_array(2)

   elseif(.not. do_single_ss_inflate(prior_inflate_handle) .and. &
                do_single_ss_inflate(post_inflate_handle)) then

      ens_handle%copies(POST_INF_MEAN, owners_index) = inf_array(1)
      ens_handle%copies(POST_INF_SD,   owners_index) = inf_array(2)

   endif

endif

end subroutine fill_single_inflate_val_from_read


!-----------------------------------------------------------------------
!> Check whether inflation values come from namelist and
!> fill copies array with namelist values for inflation if they do.


subroutine fill_inf_from_namelist_value(ens_handle, inflate_handle)

type(ensemble_type),         intent(inout) :: ens_handle
type(adaptive_inflate_type), intent(in)    :: inflate_handle

character(len=32)  :: label
integer            :: INF_MEAN_COPY, INF_SD_COPY
real(r8)           :: inf_initial, sd_initial

INF_MEAN_COPY = get_inflation_mean_copy(inflate_handle)
INF_SD_COPY   = get_inflation_sd_copy(  inflate_handle)

! To match Lanai filter_state_space_diagnostics, 
! if not doing inflation set inf_mean = 1, inf_sd = 0
if (.not. do_ss_inflate(inflate_handle)) then
   ens_handle%copies(INF_MEAN_COPY, :) = 1.0_r8
   ens_handle%copies(INF_SD_COPY, :)   = 0.0_r8
   return
endif

if(get_is_prior(inflate_handle)) then
   label = "Prior"
else if (get_is_posterior(inflate_handle)) then
   label = "Posterior"
else
   write(msgstring, *) "state space inflation but neither prior or posterior"
   call error_handler(E_ERR, 'fill_inf_from_namelist_value', msgstring, &
      source, revision, revdate)
endif

if (.not. mean_from_restart(inflate_handle)) then
   inf_initial = get_inflate_mean(inflate_handle)
   ens_handle%copies(INF_MEAN_COPY, :) = inf_initial
endif

if (.not. sd_from_restart(inflate_handle)) then
   sd_initial = get_inflate_sd(inflate_handle)
   ens_handle%copies(INF_SD_COPY, :) = sd_initial
endif

end subroutine fill_inf_from_namelist_value

!-----------------------------------------------------------
!> set stage names


subroutine set_stage_to_write(stage_name_in, output_stage)
character(len=*),  intent(in) :: stage_name_in
logical,           intent(in) :: output_stage

integer :: nstages

nstages = global_stages_to_write%my_num_stages + 1

global_stages_to_write%stage_name( nstages) = stage_name_in
global_stages_to_write%write_stage(nstages) = output_stage
global_stages_to_write%my_num_stages        = nstages

end subroutine set_stage_to_write

!-----------------------------------------------------------
!> set stage names


function get_stage_to_write(stage_name_in) result (write_this_stage)
character(len=*), intent(in) :: stage_name_in
logical :: write_this_stage

character(len=32) :: input_stage, global_stage
integer :: i, nstages

write_this_stage = .false.
nstages          = global_stages_to_write%my_num_stages 

input_stage = stage_name_in
call to_upper(input_stage)

do i = 1, nstages
   global_stage = global_stages_to_write%stage_name(i)
   call to_upper(global_stage)
   if (input_stage == global_stage) then
      write_this_stage = global_stages_to_write%write_stage(i)
      return
   endif
enddo

end function get_stage_to_write

!-----------------------------------------------------------------------


subroutine print_inflation_source(file_info, inflate_handle, label)

type(file_info_type),        intent(in) :: file_info
type(adaptive_inflate_type), intent(in) :: inflate_handle
character(len=*),            intent(in) :: label  

integer :: INF_MEAN_COPY
integer :: INF_SD_COPY
integer :: idom
character(len=256) :: fname

type(stage_metadata_type) :: restart_files

! do this once
restart_files = get_stage_metadata(file_info)

if (do_ss_inflate(inflate_handle)) then
   if (mean_from_restart(inflate_handle)) then
      INF_MEAN_COPY = get_inflation_mean_copy(inflate_handle)
      do idom = 1, get_num_domains()
         fname = get_restart_filename(restart_files, INF_MEAN_COPY, idom)   
         call print_inflation_restart_filename(inflate_handle, fname, 'mean')
      enddo
   endif

   if (sd_from_restart(inflate_handle)) then  
      INF_SD_COPY = get_inflation_sd_copy(inflate_handle)
      do idom = 1, get_num_domains()
         fname = get_restart_filename(restart_files, INF_SD_COPY, idom)   
         call print_inflation_restart_filename(inflate_handle, fname, 'stddev')
      enddo
   endif
endif

end subroutine print_inflation_source

!-----------------------------------------------------------------------
!> @}
!-------------------------------------------------------
end module state_vector_io_mod

! <next few lines under version control, do not edit>
! $URL$
! $Id$
! $Revision$
! $Date$<|MERGE_RESOLUTION|>--- conflicted
+++ resolved
@@ -220,11 +220,7 @@
 
 if (get_single_file(file_info)) then
    ! NOTE: single file is set only in filter, and pmo
-<<<<<<< HEAD
-   call read_single_file(state_ens_handle, file_info, read_time_from_file, time, perturb_from_single_copy)
-=======
    call read_single_file(state_ens_handle, file_info, read_time_from_file, model_time, perturb_from_single_copy)
->>>>>>> 5850b2e7
 else
    call read_restart_direct(state_ens_handle, file_info, read_time_from_file, model_time)
 endif
