! DART software - Copyright UCAR. This open source software is provided
! by UCAR, "as is", without charge, subject to all terms of use at
! http://www.image.ucar.edu/DAReS/DART/DART_download
!
! $Id$

!> The programs defines a series of epochs (periods of time) and geographic
!> regions and accumulates statistics for these epochs and regions.
!> All 'possible' observation types are treated separately.
!> The results are written to a netCDF file.

program obs_diag

! In Atmospheric Science, 'spread' has units of standard deviation ...
! In filter:obs_space_diagnostics() the 'spread' copies are converted to
! standard deviations.
!
! I should rename some of the variables I use as variances to reflect this.
! 'priorspred' should really be 'priorvar' since you have to accumulate variances
! the math is correct as it is, but the variable names don't make it easy ...

use        types_mod, only : r4, r8, digits12, MISSING_R8, MISSING_R4, MISSING_I, &
                             metadatalength
use obs_sequence_mod, only : read_obs_seq, obs_type, obs_sequence_type, get_first_obs, &
                             get_obs_from_key, get_obs_def, get_copy_meta_data, &
                             get_obs_time_range, get_time_range_keys, &
                             get_obs_values, init_obs, &
                             assignment(=), get_num_copies, static_init_obs_sequence, &
                             get_qc, destroy_obs_sequence, read_obs_seq_header, &
                             get_last_obs, destroy_obs, get_num_qc, get_qc_meta_data
use      obs_def_mod, only : obs_def_type, get_obs_def_error_variance, get_obs_def_time, &
                             get_obs_def_location,  get_obs_def_type_of_obs
use     obs_kind_mod, only : max_defined_types_of_obs, get_quantity_for_type_of_obs, get_name_for_type_of_obs, &
                             QTY_U_WIND_COMPONENT, QTY_V_WIND_COMPONENT
use     location_mod, only : location_type, get_location, set_location_missing,   &
                             write_location, operator(/=), is_location_in_region, &
                             set_location, query_location, LocationDims
use time_manager_mod, only : time_type, set_date, set_time, get_time, print_time, &
                             set_calendar_type, print_date, GREGORIAN, &
                             operator(*),  operator(+),  operator(-), &
                             operator(>),  operator(<),  operator(/), &
                             operator(/=), operator(<=), operator(>=)
use    utilities_mod, only : open_file, close_file, register_module, &
                             file_exist, error_handler, E_ERR, E_WARN, E_MSG,  &
                             initialize_utilities, logfileunit, nmlfileunit,   &
                             find_namelist_in_file, check_namelist_read,       &
                             do_nml_file, do_nml_term,               &
                             set_filename_list, finalize_utilities
use  netcdf_utilities_mod, only : nc_check
use         sort_mod, only : sort
use   random_seq_mod, only : random_seq_type, init_random_seq, several_random_gaussians

use typeSizes
use netcdf

implicit none

! version controlled file description for error handling, do not edit
character(len=*), parameter :: source   = &
   "$URL$"
character(len=*), parameter :: revision = "$Revision$"
character(len=*), parameter :: revdate  = "$Date$"

!---------------------------------------------------------------------

integer, parameter :: MaxLevels  = 50
integer, parameter :: MaxRegions = 50
integer, parameter :: MaxTrusted = 50
integer, parameter :: stringlength = 32

!---------------------------------------------------------------------
! variables associated with the observation
!---------------------------------------------------------------------

type(obs_sequence_type) :: seq
type(obs_type)          :: observation, next_obs
type(obs_type)          :: obs1, obsN
type(obs_def_type)      :: obs_def
type(location_type)     :: obs_loc

character(len=stringlength), dimension(MaxTrusted) :: trusted_list = 'null'

! Storage with fixed size for observation space diagnostics
real(r8), dimension(1) :: prior_mean, posterior_mean, prior_spread, posterior_spread
real(r8) :: pr_mean, po_mean ! same as above, without useless dimension
real(r8) :: pr_sprd, po_sprd ! same as above, without useless dimension

! We are treating winds as a vector pair, but we are handling the
! observations serially. Consequently, we exploit the fact that
! the U observations are _followed_ by the V observations.

real(r8)            :: U_obs         = MISSING_R8
real(r8)            :: U_obs_err_var = MISSING_R8
type(location_type) :: U_obs_loc
integer             :: U_flavor      = MISSING_I
integer             :: U_type        = MISSING_I
real(r8)            :: U_pr_mean     = MISSING_R8
real(r8)            :: U_pr_sprd     = MISSING_R8
real(r8)            :: U_po_mean     = MISSING_R8
real(r8)            :: U_po_sprd     = MISSING_R8
integer             :: U_qc          = MISSING_I

integer :: obs_index, prior_mean_index, posterior_mean_index
integer :: prior_spread_index, posterior_spread_index
integer :: flavor, wflavor ! THIS IS THE (global) 'KIND' in the obs_def_mod list.
integer :: num_copies, num_qc, num_obs, max_num_obs, obs_seq_file_id
integer :: num_obs_types

! variables used primarily/exclusively for the rank histogram
integer               :: ens_size, rank_histogram_bin
type(random_seq_type) :: ran_seq
real(r8)              :: obs_error_variance

character(len=stringlength) :: obs_seq_read_format
logical :: pre_I_format

integer,  dimension(2) :: key_bounds
real(r8), dimension(1) :: obs

integer,  allocatable, dimension(:) :: keys
integer,  allocatable, dimension(:) :: ens_copy_index

logical :: out_of_range, keeper

!---------------------------------------------------------------------
! variables associated with quality control
!
! org_qc_index reflects the 'original' QC value of the observation, if any.
!           Most frequently represents the value NCEP assigned to their
!           observations.
!
! dart_qc_index
! 0     observation assimilated
! 1     observation evaluated only
!   --- everything above this means the prior and posterior are OK
! 2     assimilated, but the posterior forward operator failed
! 3     Evaluated only, but the posterior forward operator failed
!   --- everything above this means only the prior is OK
! 4     prior forward operator failed
! 5     not assimilated or evaluated because of namelist specification of
!         input.nml:obs_kind_nml:[assimilate,evaluate]_these_obs_types
! 6     prior QC rejected
! 7     outlier rejected
! 8     failed vertical conversion
! 9+    reserved for future use
!
! Some DART QC == 4 have meaningful posterior mean/spread (i.e. not MISSING)
! Anything with a DART QC == 5 has MISSING values for all DART copies
! Anything with a DART QC == 6 has MISSING values for all DART copies
! Anything with a DART QC == 7 has 'good' values for all DART copies, EXCEPT
! ambiguous case:
! prior rejected (7) ... posterior fails (should be 7 & 4)
!
! FIXME can there be a case where the prior is evaluated and the posterior QC is wrong
! FIXME ... there are cases where the prior fails but the posterior works ...

integer             :: org_qc_index, dart_qc_index, qc_value
integer, parameter  :: QC_MAX_PRIOR     = 3
integer, parameter  :: QC_MAX_POSTERIOR = 1
real(r8), allocatable, dimension(:) :: qc
real(r8), allocatable, dimension(:) :: copyvals

integer, parameter, dimension(5) ::          hist_qcs = (/ 0, 1, 2, 3, 7 /)
integer, parameter, dimension(5) :: trusted_prior_qcs = (/ 0, 1, 2, 3, 7 /)
integer, parameter, dimension(3) :: trusted_poste_qcs = (/ 0, 1,       7 /)
integer, parameter, dimension(4) ::    good_prior_qcs = (/ 0, 1, 2, 3 /)
integer, parameter, dimension(2) ::    good_poste_qcs = (/ 0, 1       /)
integer :: numqcvals

integer, parameter :: max_num_input_files = 100

!>@todo remove after verifying NbiqQC, NbadIZ not used in plotting scripts
real(r8):: rat_cri               = 5000.0_r8 ! QC ratio
real(r8):: input_qc_threshold    = 3.0_r8    ! maximum NCEP QC factor

!-----------------------------------------------------------------------
! Namelist with default values
!
character(len=256) :: obs_sequence_name(max_num_input_files) = ''
character(len=256) :: obs_sequence_list = ''
integer, dimension(6) :: first_bin_center = (/ 2003, 1, 1, 0, 0, 0 /)
integer, dimension(6) :: last_bin_center  = (/ 2003, 1, 2, 0, 0, 0 /)
integer, dimension(6) :: bin_separation   = (/    0, 0, 0, 6, 0, 0 /)
integer, dimension(6) :: bin_width        = (/    0, 0, 0, 6, 0, 0 /)
integer, dimension(6) :: time_to_skip     = (/    0, 0, 1, 0, 0, 0 /)
integer :: max_num_bins = 1000       ! maximum number of temporal bins to consider

real(r8), dimension(MaxLevels+1) :: hlevel_edges = MISSING_R8
real(r8), dimension(MaxLevels)   :: hlevel       = MISSING_R8

integer :: Nregions = 0
real(r8), dimension(MaxRegions) :: xlim1= MISSING_R8, xlim2= MISSING_R8
real(r8), dimension(MaxRegions) :: ylim1= MISSING_R8, ylim2= MISSING_R8
character(len=stringlength), dimension(MaxRegions) :: reg_names = 'null'
type(location_type), dimension(MaxRegions) :: low_left_loc, up_right_loc

character(len=stringlength), dimension(MaxTrusted) :: trusted_obs = 'null'

logical :: verbose               = .false.
logical :: outliers_in_histogram = .false.
logical :: create_rank_histogram = .true.
logical :: use_zero_error_obs    = .false.

namelist /obs_diag_nml/ obs_sequence_name, obs_sequence_list,           &
                       first_bin_center, last_bin_center, max_num_bins, &
                       bin_separation, bin_width, time_to_skip,         &
                       hlevel_edges, &
                       Nregions, xlim1, xlim2, ylim1, ylim2, reg_names, &
                       create_rank_histogram, outliers_in_histogram,    &
                       trusted_obs, use_zero_error_obs, verbose

!-----------------------------------------------------------------------
! Variables used to accumulate the statistics.
!-----------------------------------------------------------------------

!>@todo must be a more clever way to relate the copy_names to the components

integer, parameter :: Ncopies = 23
character(len=stringlength), dimension(Ncopies) :: copy_names =                  &
   (/ 'Nposs      ', 'Nused      ', 'NbigQC     ', 'NbadIZ     ', 'NbadUV     ', &
      'NbadLV     ', 'rmse       ', 'bias       ', 'spread     ', 'totalspread', &
      'NbadDARTQC ', 'observation', 'ens_mean   ', 'N_trusted  ',                &
      'N_DARTqc_0 ', 'N_DARTqc_1 ', 'N_DARTqc_2 ', 'N_DARTqc_3 ', 'N_DARTqc_4 ', &
      'N_DARTqc_5 ', 'N_DARTqc_6 ', 'N_DARTqc_7 ', 'N_DARTqc_8 '                /)

type TLRV_type
   ! statistics by time-level-region-variable
   integer ::     time_dim = 1
   integer ::    level_dim = 2
   integer ::   region_dim = 3
   integer :: variable_dim = 4
   character(len=8) :: string
   integer :: num_times = 0, num_levels = 0, num_regions = 0, num_variables = 0
   integer,  dimension(:,:,:,:), pointer :: Nposs, Nused, Ntrusted
   integer,  dimension(:,:,:,:), pointer :: NbigQC ! # original QC values >= input_qc_threshold
   integer,  dimension(:,:,:,:), pointer :: NbadIZ ! # bad (ie huge) Innovation Zscore
   integer,  dimension(:,:,:,:), pointer :: NbadUV ! # unmatched U/V wind pairs
   integer,  dimension(:,:,:,:), pointer :: NbadLV ! # obs above/below top/bottom
   real(r8), dimension(:,:,:,:), pointer :: rmse, bias, spread, totspread
   integer,  dimension(:,:,:,:), pointer :: NbadDartQC ! # bad DART QC values
   real(r8), dimension(:,:,:,:), pointer :: observation, ens_mean
   integer,  dimension(:,:,:,:), pointer :: NDartQC_0, NDartQC_1, NDartQC_2, NDartQC_3
   integer,  dimension(:,:,:,:), pointer :: NDartQC_4, NDartQC_5, NDartQC_6, NDartQC_7
   integer,  dimension(:,:,:,:), pointer :: NDartQC_8
   integer,  dimension(:,:,:,:,:), pointer :: hist_bin => NULL()
end type TLRV_type

type LRV_type
   ! statistics (averaged over time) level-region-variable
   integer ::    level_dim = 1
   integer ::   region_dim = 2
   integer :: variable_dim = 3
   character(len=8) :: string
   integer :: num_levels = 0, num_regions = 0, num_variables = 0
   integer,  dimension(:,:,:), pointer :: Nposs, Nused, Ntrusted
   integer,  dimension(:,:,:), pointer :: NbigQC ! # bad (original) QC values
   integer,  dimension(:,:,:), pointer :: NbadIZ ! # bad (ie huge) Innovation Zscore
   integer,  dimension(:,:,:), pointer :: NbadUV ! # unmatched U/V wind pairs
   integer,  dimension(:,:,:), pointer :: NbadLV ! # obs above/below top/bottom
   real(r8), dimension(:,:,:), pointer :: rmse, bias, spread, totspread
   integer,  dimension(:,:,:), pointer :: NbadDartQC ! # bad DART QC values
   real(r8), dimension(:,:,:), pointer :: observation, ens_mean
   integer,  dimension(:,:,:), pointer :: NDartQC_0, NDartQC_1, NDartQC_2, NDartQC_3
   integer,  dimension(:,:,:), pointer :: NDartQC_4, NDartQC_5, NDartQC_6, NDartQC_7
   integer,  dimension(:,:,:), pointer :: NDartQC_8
end type LRV_type

! FIXME ... I have these things in global storage ... should not be passing as
! arguments. prior, poste, priorAVG, posteAVG

type(TLRV_type) :: poste,    prior
type( LRV_type) :: posteAVG, priorAVG

type(time_type), allocatable, dimension(:)   :: bin_center
type(time_type), allocatable, dimension(:,:) :: bin_edges
real(digits12),  allocatable, dimension(:)   :: epoch_center
real(digits12),  allocatable, dimension(:,:) :: epoch_edges
integer,         allocatable, dimension(:)   :: obs_used_in_epoch

!-----------------------------------------------------------------------
! General purpose variables
!-----------------------------------------------------------------------

integer  :: iregion, iepoch, ivar, ifile, num_obs_in_epoch
real(r8) :: obsx, obsy, obsz, obsloc3(3)

integer  :: obsindex, i, iunit, ierr, io, ikind
integer  :: seconds, days, Nepochs, num_input_files

integer  :: num_trusted
logical  :: trusted

integer  :: level_index
integer  :: Nlevels, ilev

real(r8), allocatable, dimension(:) :: scale_factor ! to convert to plotting units
integer,  allocatable, dimension(:) :: ob_defining_vert ! obs index defining vert coord type

! List of observations types augmented with 'WIND' types if need be.
! Replace calls to 'get_name_for_type_of_obs' ---> index into 'obs_type_strings'
character(len=stringlength), pointer, dimension(:) :: obs_type_strings

! These pairs of variables are used when we diagnose which observations
! are far from the background.
integer, parameter :: MaxSigmaBins = 100
integer  :: nsigma(0:MaxSigmaBins) = 0
integer  :: nsigmaUnit, indx

real(r8) :: pr_zscore, po_zscore, zscoreU

type(time_type) :: TimeMin, TimeMax    ! of the entire period of interest
type(time_type) :: beg_time, end_time  ! of the particular bin
type(time_type) :: binsep, binwidth, halfbinwidth
type(time_type) :: seqT1, seqTN        ! first,last time in entire observation sequence
type(time_type) :: AllseqT1, AllseqTN  ! first,last time in ALL observation sequences
type(time_type) :: obs_time, skip_time

character(len=512) :: string1, string2, string3
character(len=stringlength) :: obsname

integer :: Nidentity = 0
integer :: num_ambiguous = 0   ! prior QC 7, posterior mean MISSING_R8

!=======================================================================
! Get the party started
!=======================================================================

call initialize_utilities('obs_diag')
call register_module(source,revision,revdate)
call static_init_obs_sequence()

! Define/Append the 'horizontal wind' obs_kinds to supplant the list declared
! in obs_kind_mod.f90 i.e. if there is a RADIOSONDE_U_WIND_COMPONENT
! and a RADIOSONDE_V_WIND_COMPONENT, there must be a RADIOSONDE_HORIZONTAL_WIND
! Replace calls to 'get_name_for_type_of_obs' with variable 'obs_type_strings'

num_obs_types = grok_observation_names(obs_type_strings)

allocate(   scale_factor(num_obs_types), &
        ob_defining_vert(num_obs_types) )

scale_factor     = 1.0_r8
ob_defining_vert = -1

! Read the namelist

call find_namelist_in_file('input.nml', 'obs_diag_nml', iunit)
read(iunit, nml = obs_diag_nml, iostat = io)
call check_namelist_read(iunit, io, 'obs_diag_nml')

! Record the namelist values used for the run ...
if (do_nml_file()) write(nmlfileunit, nml=obs_diag_nml)
if (do_nml_term()) write(    *      , nml=obs_diag_nml)

num_input_files = set_filename_list(obs_sequence_name, obs_sequence_list, 'obs_diag')


! Check to see if we are including the outlier observations in the
! rank histogram calculation.

if ( outliers_in_histogram ) then
   numqcvals = size(hist_qcs)
else
   numqcvals = size(hist_qcs) - 1
endif

! Now that we have input, do some checking and setup

call set_calendar_type(GREGORIAN)
call Namelist2Times()    ! convert namelist times to DART times
call DefineTimeBins()    ! Set the temporal binning variables
call SetHeightLevels()
call DefineRegions()
call CountTrustedObsTypes()
call SetScaleFactors() ! for plotting purposes

call InitializeVariables( Nepochs, Nlevels, Nregions, num_obs_types)

U_obs_loc = set_location_missing()

! Open file for histogram of innovations, as a function of standard deviation.

nsigmaUnit = open_file('LargeInnov.txt',form='formatted',action='write')
write(nsigmaUnit,'(a)')'Any observations flagged as bad are dumped into the last bin.'
write(nsigmaUnit,'(a)')'   day   secs            x              y            level&
                       &         obs           prior  zscore     key    kind'

!-----------------------------------------------------------------------

ObsFileLoop : do ifile=1, num_input_files

   write(string1,*)'Reading file # ',ifile, ' of ',num_input_files, &
                   ' "'//trim(obs_sequence_name(ifile))//'"'
   call error_handler(E_MSG,'obs_diag',string1)

   ! Read in information about observation sequence so we can allocate
   ! observations. We need info about how many copies, qc values, etc.
   ! We have already read this sequence once, so no caution required.

   call read_obs_seq_header(obs_sequence_name(ifile), &
             num_copies, num_qc, num_obs, max_num_obs, &
             obs_seq_file_id, obs_seq_read_format, pre_I_format, &
             close_the_file = .true.)

   ! Initialize some (individual) observation variables

   call init_obs(       obs1, num_copies, num_qc)   ! First obs in sequence
   call init_obs(       obsN, num_copies, num_qc)   ! Last  obs in sequence
   call init_obs(observation, num_copies, num_qc)   ! current obs
   call init_obs(   next_obs, num_copies, num_qc)   ! duh ...

   if (num_qc     > 0) allocate( qc(num_qc) )
   if (num_copies > 0) allocate( copyvals(num_copies) )

   if ( verbose ) then
      write(logfileunit,*)
      write(logfileunit,*)'num_copies          is ',num_copies
      write(logfileunit,*)'num_qc              is ',num_qc
      write(logfileunit,*)'num_obs             is ',num_obs
      write(logfileunit,*)'max_num_obs         is ',max_num_obs
      write(logfileunit,*)'obs_seq_read_format is ',trim(obs_seq_read_format)
      write(    *      ,*)
      write(    *      ,*)'num_copies          is ',num_copies
      write(    *      ,*)'num_qc              is ',num_qc
      write(    *      ,*)'num_obs             is ',num_obs
      write(    *      ,*)'max_num_obs         is ',max_num_obs
      write(    *      ,*)'obs_seq_read_format is ',trim(obs_seq_read_format)
   endif

   ! Read in the entire observation sequence

   call read_obs_seq(obs_sequence_name(ifile), 0, 0, 0, seq)

   ! Determine the time encompassed in the observation sequence.
   ! also compare to first/last times of ALL sequences

   call GetFirstLastObs(obs_sequence_name(ifile), seq, obs1, obsN, seqT1, seqTN, &
                        AllseqT1, AllseqTN)

   if (No_Time_Intersection(obs_sequence_name(ifile),seqT1,seqTN,TimeMin,TimeMax)) then
      call destroy_obs(obs1)
      call destroy_obs(obsN)
      call destroy_obs(observation)
      call destroy_obs(next_obs)
      call destroy_obs_sequence(seq)
      if (allocated(qc)) deallocate( qc )
      if (allocated(copyvals)) deallocate( copyvals )
      cycle ObsFileLoop
   endif

   ! Prepare some variables for the rank histogram.
   ! FIXME : Make sure this observation sequence file has the same number of
   ! ensemble members as 'the first one' (which defines the bins) ...

   ens_size = GetEnsSize()

   if ((ens_size == 0) .and. create_rank_histogram) then
      call error_handler(E_MSG,'obs_diag','Cannot create rank histogram. Zero ensemble members.')
      create_rank_histogram = .false.

   elseif ((ens_size > 0) .and. create_rank_histogram ) then
      if (allocated(ens_copy_index)) then
         if (size(ens_copy_index) /= ens_size) then
            write(string1,'(''expecting '',i3,'' ensemble members, got '',i3)') &
                                       size(ens_copy_index), ens_size
            call error_handler(E_ERR,'obs_diag',string1,source,revision,revdate)
         endif
      else
         ! This should happen exactly once, if at all.
         allocate(prior%hist_bin( Nepochs, Nlevels, Nregions, num_obs_types, ens_size+1))
         allocate(ens_copy_index(ens_size))
         prior%hist_bin    = 0
         call init_random_seq(ran_seq, seed=23)
      endif
      if ( verbose ) then
         write(string1,*) 'Creating rank histogram with ',ens_size+1,' bins.'
         call error_handler(E_MSG,'obs_diag',string1)
      endif
   endif

   ! Find the index of obs, ensemble mean, spread ... etc.
   !
   ! Only require obs_index to be present; this allows the program
   ! to be run on obs_seq.[in,out] files which have no means or spreads.
   ! You can still plot obs count, incoming QC, obs values ...
   !
   ! Each observation sequence file can have its copies in any order.

   call SetIndices( obs_index, org_qc_index, dart_qc_index, &
            prior_mean_index,   posterior_mean_index,   &
            prior_spread_index, posterior_spread_index, &
            ens_copy_index )

   ! Loop over all potential time periods ... the observation sequence
   ! files are not required to be in any particular order.

   EpochLoop : do iepoch = 1, Nepochs

      beg_time = bin_edges(1,iepoch)
      end_time = bin_edges(2,iepoch)

      ! Using linked list information in the observation sequence,
      ! find the number of observations that are within this epoch.

      call get_obs_time_range(seq, beg_time, end_time, key_bounds, &
                  num_obs_in_epoch, out_of_range)

      if( num_obs_in_epoch == 0 ) then
         if ( verbose ) then
            write(logfileunit,*)' No observations in epoch ',iepoch,' cycling ...'
            write(     *     ,*)' No observations in epoch ',iepoch,' cycling ...'
         endif
         cycle EpochLoop
      endif

      write(logfileunit, *) 'num_obs_in_epoch (', iepoch, ') = ', num_obs_in_epoch
      write(     *     , *) 'num_obs_in_epoch (', iepoch, ') = ', num_obs_in_epoch

      ! actually get the indices (keys) to the observations of interest

      allocate(keys(num_obs_in_epoch))

      call get_time_range_keys(seq, key_bounds, num_obs_in_epoch, keys)

      ObservationLoop : do obsindex = 1, num_obs_in_epoch

         ! 'flavor' is from the 'master list' in the obs_kind_mod.f90
         ! each obs_seq.final file has their own private kind - which
         ! gets mapped to the 'master list', if you will.

         call get_obs_from_key(seq, keys(obsindex), observation)
         call get_obs_def(observation, obs_def)

         flavor    = get_obs_def_type_of_obs(obs_def)
         obsname   = get_name_for_type_of_obs(flavor)
         obs_time  = get_obs_def_time(obs_def)
         obs_loc   = get_obs_def_location(obs_def)
         obsloc3   = get_location(obs_loc)

         obsx      = obsloc3(1)
         obsy      = obsloc3(2)
         obsz      = obsloc3(3)

         ! Check to see if this is a trusted observation
         if ( num_trusted > 0 ) then
            trusted = is_observation_trusted( obsname )
         else
            trusted = .false.
         endif

         ! Check to see if it is an identity observation.
         ! If it is, we count them and skip them since they are better
         ! explored with the model-space diagnostics.
         if (flavor < 0) then
            write(*,*)'skipping identity obs at ',obsx,obsy,obsz
            Nidentity = Nidentity + 1
            cycle ObservationLoop
         endif

         ! same sort of thing for the scale factors
         if ( use_zero_error_obs ) then
            obs_error_variance = 0.0_r8
         else
            obs_error_variance = get_obs_def_error_variance(obs_def)
         endif
         obs_error_variance = obs_error_variance * &
                       scale_factor(flavor) * scale_factor(flavor)

         ! retrieve observation prior and posterior means and spreads

         prior_mean(1)       = 0.0_r8
         posterior_mean(1)   = 0.0_r8
         prior_spread(1)     = 0.0_r8
         posterior_spread(1) = 0.0_r8

            call get_obs_values(observation,              obs,              obs_index)
         if (prior_mean_index > 0) &
            call get_obs_values(observation,       prior_mean,       prior_mean_index)
         if (posterior_mean_index > 0) &
            call get_obs_values(observation,   posterior_mean,   posterior_mean_index)
         if (prior_spread_index > 0) &
            call get_obs_values(observation,     prior_spread,     prior_spread_index)
         if (posterior_spread_index > 0) &
            call get_obs_values(observation, posterior_spread, posterior_spread_index)

         call get_qc(observation, qc)

         if ( dart_qc_index > 0 ) then
            qc_value = qc(dart_qc_index)
         else
            ! If there is no dart_qc, this must be a case where we 
            ! are interested only in getting the location information.
            qc_value = 0
         endif

         ! Check to see if there are any observations with wild values
         ! and a DART QC flag that is inconsistent. I checked it once
         ! with qc_value < 4 and found that ONLY the posterior values
         ! were bad. While the underlying bug is being fixed, the workaround
         ! is to simply manually set the DART QC value such that the
         ! posterior is flagged as bad.  I cannot acutally tell if the
         ! observation is supposed to have been assimilated or just evaluated,
         ! so I erred on the conservative side. TJH 24 Aug 2007

         ! DEBUG block for strange looking observations:
         if ( .false. ) then
            call get_obs_values(observation, copyvals)
            ! add your own if test here and enable logic
        !   if ( obsindex == 311 ) then
            if (any(copyvals(2:size(copyvals)) /= -888888.0) .and. &
                  (qc_value == 4)) then
        !   if (abs(prior_mean(1)) > 1000 .and. qc_value < 4) then
        !   if (.true.) then
              write(*,*)
              write(*,*)'Observation index is ',keys(obsindex),' and has:'
              write(*,*)'observation type       is',' '//trim(obsname)
              write(*,*)'flavor                 is',flavor
              write(*,*)'obs              value is',obs(1)
              write(*,*)'prior_mean       value is',prior_mean(1)
              write(*,*)'posterior_mean   value is',posterior_mean(1)
              write(*,*)'prior_spread     value is',prior_spread(1)
              write(*,*)'posterior_spread value is',posterior_spread(1)
              write(*,*)'DART QC          value is',qc_value
              write(*,*)'observation  is   trusted',trusted
              do i= 1,num_copies
                 write(*,*)copyvals(i),trim(get_copy_meta_data(seq,i))
              enddo
              write(*,*)
         endif
         endif

         ! There is a ambiguous case wherein the prior is rejected (DART QC ==7)
         ! and the posterior forward operator fails (DART QC ==4). In this case,
         ! the DART_QC only reflects the fact the prior was rejected - HOWEVER -
         ! the posterior mean,spread are set to MISSING.
         !
         ! If it is your intent to compare identical prior and posterior TRUSTED
         ! observations, then you should enable the following few lines of code.
         ! and realize that the number of observations rejected because of the
         ! outlier threshold will be wrong.
         !
         ! This is the only block of code you should need to change.

         if ((qc_value == 7) .and. (abs(posterior_mean(1) - MISSING_R8) < 1.0_r8)) then
            write(string1,*)'WARNING ambiguous case for obs index ',obsindex
            string2 = 'obs failed outlier threshhold AND posterior operator failed.'
            string3 = 'Counting as a Prior QC == 7, Posterior QC == 4.'
            if (trusted) then
! COMMENT      string3 = 'WARNING changing DART QC from 7 to 4'
! COMMENT      qc_value = 4
            endif
            call error_handler(E_MSG,'obs_diag',string1,text2=string2,text3=string3)
            num_ambiguous = num_ambiguous + 1
         endif

         ! Scale the quantities so they plot sensibly.

         obs(1)  = obs(1)             *scale_factor(flavor)
         pr_mean = prior_mean(1)      *scale_factor(flavor)
         po_mean = posterior_mean(1)  *scale_factor(flavor)
         pr_sprd = prior_spread(1)    *scale_factor(flavor)  ! standard deviations
         po_sprd = posterior_spread(1)*scale_factor(flavor)  ! standard deviations

         ! DEBUG block Summary of observation knowledge at this point

         if ( .false. ) then
            write(*,*)
            write(*,*)'observation #,flavor ', obsindex, flavor
            write(*,*)'obs(1), qc ', obs(1), qc
            write(*,*)'obs_error_variance ', obs_error_variance
            call print_time(obs_time,'time is')
            write(*,*)'pr_mean, po_mean ', pr_mean, po_mean
            write(*,*)'pr_sprd, po_sprd ', pr_sprd, po_sprd
            write(*,*)'obsx/obsy/obsz ', obsx, obsy, obsz
         endif

         ! update the histogram of the magnitude of the innovation,
         ! where each bin is a single standard deviation.
         ! This is a one-sided histogram.

         pr_zscore = InnovZscore(obs(1), pr_mean, pr_sprd, obs_error_variance, &
                                 qc_value, QC_MAX_PRIOR)
         po_zscore = InnovZscore(obs(1), po_mean, po_sprd, obs_error_variance, &
                                 qc_value, QC_MAX_POSTERIOR)

         indx         = min(int(pr_zscore), MaxSigmaBins)
         nsigma(indx) = nsigma(indx) + 1

         ! Individual (valid) observations that are very far away get
         ! logged to a separate file.

         if( (pr_zscore > 3.0_r8) .and. (qc_value <= QC_MAX_PRIOR) ) then
            call get_time(obs_time,seconds,days)

            write(nsigmaUnit,'(i7,1x,i5,3(1x,f14.2),2(1x,f13.2),f8.1,2(1x,i7))') &
                 days, seconds, obsx, obsy, obsz, &
                 obs(1), pr_mean, pr_zscore, keys(obsindex), flavor
         endif

         ! At this point, the observation has passed all checks.

         obs_used_in_epoch(iepoch) = obs_used_in_epoch(iepoch) + 1

         ! If it is a U wind component, we need to save it.
         ! It will be matched up with the subsequent V component.
         ! At some point we have to remove the dependency that the
         ! U component MUST preceed the V component.

         if ( get_quantity_for_type_of_obs(flavor) == QTY_U_WIND_COMPONENT ) then

            U_obs         = obs(1)
            U_obs_err_var = obs_error_variance
            U_obs_loc     = obs_loc
            U_flavor      = flavor
            U_type        = QTY_U_WIND_COMPONENT
            U_pr_mean     = pr_mean
            U_pr_sprd     = pr_sprd
            U_po_mean     = po_mean
            U_po_sprd     = po_sprd
            U_qc          = qc_value

         endif

         ! If needed, calculate the rank histogram bin (once!) for
         ! this observation - even if the QC value is bad.

         if ( create_rank_histogram ) then
            call get_obs_values(observation, copyvals)
            rank_histogram_bin = Rank_Histogram(copyvals, obs_index, &
                 obs_error_variance, ens_copy_index)
         endif

         ! Figure out which level the observation relates to ...

         level_index = vertical_bin_index(obsz)

         ! We have Nregions of interest.

         Areas : do iregion =1, Nregions

            keeper = is_location_in_region( obs_loc, low_left_loc(iregion), up_right_loc(iregion) )
            if ( .not. keeper ) cycle Areas

            !===========================================================
            ! temporal statistics part ... all the 'evolution' variables
            !===========================================================

            ! Reject observations too high or too low without counting it
            ! as a possible observation for this region.

            if ((level_index < 1) .or. (level_index > Nlevels)) then
               prior%NbadLV(iepoch,:,iregion,flavor) = &
               prior%NbadLV(iepoch,:,iregion,flavor) + 1
               poste%NbadLV(iepoch,:,iregion,flavor) = &
               poste%NbadLV(iepoch,:,iregion,flavor) + 1
               cycle Areas
            endif

            ! Count original QC values 'of interest' ...
            !>@todo remove after verifying NbiqQC not used in plotting scripts

            if (      org_qc_index  > 0 ) then
               if (qc(org_qc_index) > input_qc_threshold ) then
               call IPE(prior%NbigQC(iepoch,level_index,iregion,flavor), 1)
               call IPE(poste%NbigQC(iepoch,level_index,iregion,flavor), 1)
               endif
            endif

            ! Count DART QC values

            call CountDartQC_4D(qc_value, iepoch, level_index, iregion, &
                    flavor, prior, poste, posterior_mean=po_mean)

            ! Count 'large' innovations
            !>@todo remove after verifying NbiqIZ not used in plotting scripts

            if( pr_zscore > rat_cri ) then
               call IPE(prior%NbadIZ(iepoch,level_index,iregion,flavor), 1)
            endif

            if( po_zscore > rat_cri ) then
               call IPE(poste%NbadIZ(iepoch,level_index,iregion,flavor), 1)
            endif

            ! Do all the heavy lifting

            call Bin4D(qc_value, iepoch, level_index, iregion, flavor, trusted, &
                  obs(1), obs_error_variance, pr_mean, pr_sprd, po_mean, po_sprd, &
                  rank_histogram_bin)

            ! Additional work for horizontal wind (given U,V)

            ObsIsWindCheck: if ( get_quantity_for_type_of_obs(flavor) == QTY_V_WIND_COMPONENT ) then

               ! The big assumption is that the U wind component has
               ! immediately preceeded the V component and has been saved.
               !
               ! We check for observation compatibility and the index for
               ! this wind 'kind' ... not originally in the max_obs_kind namelist.
               ! this will be the 'wflavor' (wind) flavor.

               ierr = CheckMate(flavor, U_flavor, obs_loc, U_obs_loc, wflavor )

               if ( ierr /= 0 ) then
                  call IPE(prior%NbadUV(iepoch, level_index, iregion, flavor), 1)
                  call IPE(poste%NbadUV(iepoch, level_index, iregion, flavor), 1)
               else

                  ! The next big assumption is that the 'horizontal wind' flavors
                  ! need to have their which_vert explicitly set so the netcdf
                  ! files know what sort of vertical coordinate to use. The only
                  ! way I know of is to use the observation of that type to tell us.
                  ! (over and over and over ... last one wins!)

                  ierr = vertical_bin_index(obsz)

                  ! since we don't have the necessary covariance between U,V
                  ! we will reject if either univariate z score is bad

                  zscoreU = InnovZscore(U_obs, U_pr_mean, U_pr_sprd, U_obs_err_var, &
                                        U_qc, QC_MAX_PRIOR)
                  if( (pr_zscore > rat_cri) .or. (zscoreU > rat_cri) )  then
                     call IPE(prior%NbadIZ(iepoch,level_index,iregion,wflavor), 1)
                  endif

                  zscoreU = InnovZscore(U_obs, U_po_mean, U_po_sprd, U_obs_err_var, &
                                        U_qc, QC_MAX_POSTERIOR)
                  if( (po_zscore > rat_cri) .or. (zscoreU > rat_cri) )  then
                     call IPE(poste%NbadIZ(iepoch,level_index,iregion,wflavor), 1)
                  endif

                  call CountDartQC_4D(qc_value, iepoch, level_index, iregion, &
                                      wflavor, prior, poste, uqc=U_qc)

                  call Bin4D(qc_value, iepoch, level_index, iregion, wflavor, &
                     .false., obs(1), obs_error_variance, pr_mean, pr_sprd, po_mean, po_sprd, &
                     rank_histogram_bin, U_obs, U_obs_err_var, U_pr_mean, &
                     U_pr_sprd, U_po_mean, U_po_sprd, U_qc)
               endif

            endif ObsIsWindCheck

            !===========================================================
            ! end of time series statistics
            !===========================================================

            if ( obs_time < skip_time ) cycle Areas

            !===========================================================
            ! vertical statistics part ... after skipping the burn-in
            !===========================================================

            if (      org_qc_index  > 0 ) then
               if (qc(org_qc_index) > input_qc_threshold ) then
               call IPE(priorAVG%NbigQC(level_index,iregion,flavor), 1)
               call IPE(posteAVG%NbigQC(level_index,iregion,flavor), 1)
               endif
            endif

            ! Count DART QC values

            call CountDartQC_3D(qc_value, level_index, iregion, flavor, &
                    priorAVG, posteAVG, posterior_mean=po_mean)

            ! Count 'large' innovations

            if(pr_zscore > rat_cri )  then
               call IPE(priorAVG%NbadIZ(level_index,iregion,flavor), 1)
            endif

            if(po_zscore > rat_cri )  then
               call IPE(posteAVG%NbadIZ(level_index,iregion,flavor), 1)
            endif

            call Bin3D(qc_value, level_index, iregion, flavor, trusted, &
                   obs(1), obs_error_variance, pr_mean, pr_sprd, po_mean, po_sprd)

            ! Handle horizontal wind given U,V components

            if ( get_quantity_for_type_of_obs(flavor) == QTY_V_WIND_COMPONENT ) then

               ierr = CheckMate(flavor, U_flavor, obs_loc, U_obs_loc, wflavor)

               if ( ierr /= 0 ) then
                  call IPE(priorAVG%NbadUV(level_index, iregion, flavor), 1)
                  call IPE(posteAVG%NbadUV(level_index, iregion, flavor), 1)
               else

                  ierr = vertical_bin_index(obsz)

                  zscoreU = InnovZscore(U_obs, U_pr_mean, U_pr_sprd, U_obs_err_var, &
                                        U_qc, QC_MAX_PRIOR)
                  if( (pr_zscore > rat_cri) .or. (zscoreU > rat_cri) )  then
                     call IPE(priorAVG%NbadIZ(level_index,iregion,wflavor), 1)
                  endif

                  zscoreU = InnovZscore(U_obs, U_po_mean, U_po_sprd, U_obs_err_var, &
                                        U_qc, QC_MAX_POSTERIOR)
                  if( (po_zscore > rat_cri) .or. (zscoreU > rat_cri) )  then
                     call IPE(posteAVG%NbadIZ(level_index,iregion,wflavor), 1)
                  endif

                  call CountDartQC_3D(qc_value, level_index, &
                          iregion, wflavor, priorAVG, posteAVG, uqc=U_qc)

                  call Bin3D(qc_value, level_index, iregion,  &
                      wflavor, .false., obs(1), obs_error_variance, pr_mean, pr_sprd,      &
                      po_mean, po_sprd, U_obs, U_obs_err_var, U_pr_mean, U_pr_sprd, &
                      U_po_mean, U_po_sprd, U_qc)
               endif
            endif

            !===========================================================
            !  end of vertical statistics
            !===========================================================

         enddo Areas

         ! If it is a V wind component, make sure we clear out any
         ! pre-existing U wind observations.

         if ( get_quantity_for_type_of_obs(flavor) == QTY_V_WIND_COMPONENT ) then

            U_obs         = MISSING_R8
            U_obs_err_var = MISSING_R8
            U_obs_loc     = set_location_missing()
            U_flavor      = MISSING_I
            U_type        = MISSING_I
            U_pr_mean     = MISSING_R8
            U_pr_sprd     = MISSING_R8
            U_po_mean     = MISSING_R8
            U_po_sprd     = MISSING_R8
            U_qc          = MISSING_I

         endif

      enddo ObservationLoop

      deallocate(keys)

   enddo EpochLoop

   if ( verbose ) then
      write(string1,*)'Finished reading "',trim(obs_sequence_name(ifile))//'"'
      call error_handler(E_MSG,'obs_diag',string1)
   endif

   call destroy_obs(obs1)
   call destroy_obs(obsN)
   call destroy_obs(observation)
   call destroy_obs(next_obs)
   call destroy_obs_sequence(seq)
   if (allocated(qc))       deallocate( qc )
   if (allocated(copyvals)) deallocate( copyvals )

enddo ObsFileLoop

! We have read all possible files, and stuffed the observations into the
! appropriate bins. Time to normalize.

call Normalize4Dvars()
call Normalize3Dvars()

! Print final summary.

write(*,*)
write(*,*) '# observations used  : ',sum(obs_used_in_epoch)
write(*,*) 'Count summary over all regions - obs may count for multiple regions:'
write(*,*) '# identity           : ',Nidentity
write(*,*) '# bad Innov  (ratio) : ',sum(prior%NbadIZ)
write(*,*) '# bad UV (wind pairs): ',sum(prior%NbadUV)
write(*,*) '# bad Level          : ',sum(prior%NbadLV(:,1,:,:))
write(*,*) '# big (original) QC  : ',sum(prior%NbigQC)
write(*,*) '# bad DART QC prior  : ',sum(prior%NbadDartQC)
write(*,*) '# bad DART QC post   : ',sum(poste%NbadDartQC)
write(*,*) '# priorQC 7 postQC 4 : ',num_ambiguous
write(*,*)
write(*,*) '# trusted prior   : ',sum(prior%Ntrusted)
write(*,*) '# prior DART QC 0 : ',sum(prior%NDartQC_0)
write(*,*) '# prior DART QC 1 : ',sum(prior%NDartQC_1)
write(*,*) '# prior DART QC 2 : ',sum(prior%NDartQC_2)
write(*,*) '# prior DART QC 3 : ',sum(prior%NDartQC_3)
write(*,*) '# prior DART QC 4 : ',sum(prior%NDartQC_4)
write(*,*) '# prior DART QC 5 : ',sum(prior%NDartQC_5)
write(*,*) '# prior DART QC 6 : ',sum(prior%NDartQC_6)
write(*,*) '# prior DART QC 7 : ',sum(prior%NDartQC_7)
write(*,*) '# prior DART QC 8 : ',sum(prior%NDartQC_8)
write(*,*)
write(*,*) '# trusted poste   : ',sum(poste%Ntrusted)
write(*,*) '# poste DART QC 0 : ',sum(poste%NDartQC_0)
write(*,*) '# poste DART QC 1 : ',sum(poste%NDartQC_1)
write(*,*) '# poste DART QC 2 : ',sum(poste%NDartQC_2)
write(*,*) '# poste DART QC 3 : ',sum(poste%NDartQC_3)
write(*,*) '# poste DART QC 4 : ',sum(poste%NDartQC_4)
write(*,*) '# poste DART QC 5 : ',sum(poste%NDartQC_5)
write(*,*) '# poste DART QC 6 : ',sum(poste%NDartQC_6)
write(*,*) '# poste DART QC 7 : ',sum(poste%NDartQC_7)
write(*,*) '# poste DART QC 8 : ',sum(poste%NDartQC_8)
write(*,*)

write(logfileunit,*)
write(logfileunit,*) '# observations used  : ',sum(obs_used_in_epoch)
write(logfileunit,*) 'Count summary over all regions - obs may count for multiple regions:'
write(logfileunit,*) '# identity           : ',Nidentity
write(logfileunit,*) '# bad Innov  (ratio) : ',sum(prior%NbadIZ)
write(logfileunit,*) '# bad UV (wind pairs): ',sum(prior%NbadUV)
write(logfileunit,*) '# bad Level          : ',sum(prior%NbadLV(:,1,:,:))
write(logfileunit,*) '# big (original) QC  : ',sum(prior%NbigQC)
write(logfileunit,*) '# bad DART QC prior  : ',sum(prior%NbadDartQC)
write(logfileunit,*) '# bad DART QC post   : ',sum(poste%NbadDartQC)
write(logfileunit,*) '# priorQC 7 postQC 4 : ',num_ambiguous
write(logfileunit,*)
write(logfileunit,*) '# trusted prior   : ',sum(prior%Ntrusted)
write(logfileunit,*) '# prior DART QC 0 : ',sum(prior%NDartQC_0)
write(logfileunit,*) '# prior DART QC 1 : ',sum(prior%NDartQC_1)
write(logfileunit,*) '# prior DART QC 2 : ',sum(prior%NDartQC_2)
write(logfileunit,*) '# prior DART QC 3 : ',sum(prior%NDartQC_3)
write(logfileunit,*) '# prior DART QC 4 : ',sum(prior%NDartQC_4)
write(logfileunit,*) '# prior DART QC 5 : ',sum(prior%NDartQC_5)
write(logfileunit,*) '# prior DART QC 6 : ',sum(prior%NDartQC_6)
write(logfileunit,*) '# prior DART QC 7 : ',sum(prior%NDartQC_7)
write(logfileunit,*) '# prior DART QC 8 : ',sum(prior%NDartQC_8)
write(logfileunit,*)
write(logfileunit,*) '# trusted poste   : ',sum(poste%Ntrusted)
write(logfileunit,*) '# poste DART QC 0 : ',sum(poste%NDartQC_0)
write(logfileunit,*) '# poste DART QC 1 : ',sum(poste%NDartQC_1)
write(logfileunit,*) '# poste DART QC 2 : ',sum(poste%NDartQC_2)
write(logfileunit,*) '# poste DART QC 3 : ',sum(poste%NDartQC_3)
write(logfileunit,*) '# poste DART QC 4 : ',sum(poste%NDartQC_4)
write(logfileunit,*) '# poste DART QC 5 : ',sum(poste%NDartQC_5)
write(logfileunit,*) '# poste DART QC 6 : ',sum(poste%NDartQC_6)
write(logfileunit,*) '# poste DART QC 7 : ',sum(poste%NDartQC_7)
write(logfileunit,*) '# poste DART QC 8 : ',sum(poste%NDartQC_8)
write(logfileunit,*)

if (Nidentity > 0) then
   write(*,*)'There were identity observations in this observation sequence file.'
   write(*,*)'At present, obs_diag does not support the analysis of identity '
   write(*,*)'observations. In general, identity observation are explored with'
   write(*,*)'state space diagnostics, i.e. take a peek in the matlab directory. '

   write(logfileunit,*)'There were identity observations in this observation sequence file.'
   write(logfileunit,*)'At present, obs_diag does not support the analysis of identity '
   write(logfileunit,*)'observations. In general, identity observation are explored with'
   write(logfileunit,*)'state space diagnostics, i.e. take a peek in the matlab directory'
endif

! If the namelist input does not result in some observations, print
! a little summary that may result in better user input.

if ( sum(obs_used_in_epoch) == 0 ) then
   write(    *      ,*)
   write(logfileunit,*)
   call print_date(AllseqT1,' First observation date',logfileunit)
   call print_date(AllseqTN,' Last  observation date',logfileunit)
   call print_date( TimeMin,' First REQUESTED   date',logfileunit)
   call print_date( TimeMax,' Last  REQUESTED   date',logfileunit)
   call print_date(AllseqT1,' First observation date')
   call print_date(AllseqTN,' Last  observation date')
   call print_date( TimeMin,' First REQUESTED   date')
   call print_date( TimeMax,' Last  REQUESTED   date')
   write(string1,*)'NO OBSERVATIONS in requested time bins.'
   call error_handler(E_ERR,'obs_diag',string1,source,revision,revdate)
endif

call WriteNetCDF('obs_diag_output.nc')

call DestroyVariables()
call error_handler(E_MSG,'obs_diag','Finished successfully.')
call finalize_utilities()


CONTAINS

!======================================================================
! These routines use common variables from the scope of this file.
! If it's not in the argument list ... it's scoped within this file.
!======================================================================


subroutine InitializeVariables( ntimes, nlevs, nareas, ntypes )

! Global variables set in this routine:
! type(TLRV_type), intent(out) :: poste,    prior
! type( LRV_type), intent(out) :: posteAVG, priorAVG

integer, intent(in)  :: ntimes
integer, intent(in)  :: nlevs
integer, intent(in)  :: nareas
integer, intent(in)  :: ntypes

allocate(prior%rmse(       ntimes, nlevs, nareas, ntypes), &
         prior%bias(       ntimes, nlevs, nareas, ntypes), &
         prior%spread(     ntimes, nlevs, nareas, ntypes), &
         prior%totspread(  ntimes, nlevs, nareas, ntypes), &
         prior%observation(ntimes, nlevs, nareas, ntypes), &
         prior%ens_mean(   ntimes, nlevs, nareas, ntypes), &
         prior%Nposs(      ntimes, nlevs, nareas, ntypes), &
         prior%Nused(      ntimes, nlevs, nareas, ntypes), &
         prior%NbigQC(     ntimes, nlevs, nareas, ntypes), &
         prior%NbadIZ(     ntimes, nlevs, nareas, ntypes), &
         prior%NbadUV(     ntimes, nlevs, nareas, ntypes), &
         prior%NbadLV(     ntimes, nlevs, nareas, ntypes), &
         prior%NbadDartQC( ntimes, nlevs, nareas, ntypes), &
         prior%Ntrusted(   ntimes, nlevs, nareas, ntypes), &
         prior%NDartQC_0(  ntimes, nlevs, nareas, ntypes), &
         prior%NDartQC_1(  ntimes, nlevs, nareas, ntypes), &
         prior%NDartQC_2(  ntimes, nlevs, nareas, ntypes), &
         prior%NDartQC_3(  ntimes, nlevs, nareas, ntypes), &
         prior%NDartQC_4(  ntimes, nlevs, nareas, ntypes), &
         prior%NDartQC_5(  ntimes, nlevs, nareas, ntypes), &
         prior%NDartQC_6(  ntimes, nlevs, nareas, ntypes), &
         prior%NDartQC_7(  ntimes, nlevs, nareas, ntypes), &
         prior%NDartQC_8(  ntimes, nlevs, nareas, ntypes))

prior%rmse        = 0.0_r8
prior%bias        = 0.0_r8
prior%spread      = 0.0_r8
prior%totspread   = 0.0_r8
prior%observation = 0.0_r8
prior%ens_mean    = 0.0_r8
prior%Nposs       = 0
prior%Nused       = 0
prior%NbigQC      = 0
prior%NbadIZ      = 0
prior%NbadUV      = 0
prior%NbadLV      = 0
prior%NbadDartQC  = 0
prior%Ntrusted    = 0
prior%NDartQC_0   = 0
prior%NDartQC_1   = 0
prior%NDartQC_2   = 0
prior%NDartQC_3   = 0
prior%NDartQC_4   = 0
prior%NDartQC_5   = 0
prior%NDartQC_6   = 0
prior%NDartQC_7   = 0
prior%NDartQC_8   = 0

prior%string        = 'guess'
prior%num_times     = ntimes
prior%num_levels    = nlevs
prior%num_regions   = nareas
prior%num_variables = ntypes

allocate(poste%rmse(       ntimes, nlevs, nareas, ntypes), &
         poste%bias(       ntimes, nlevs, nareas, ntypes), &
         poste%spread(     ntimes, nlevs, nareas, ntypes), &
         poste%totspread(  ntimes, nlevs, nareas, ntypes), &
         poste%observation(ntimes, nlevs, nareas, ntypes), &
         poste%ens_mean(   ntimes, nlevs, nareas, ntypes), &
         poste%Nposs(      ntimes, nlevs, nareas, ntypes), &
         poste%Nused(      ntimes, nlevs, nareas, ntypes), &
         poste%NbigQC(     ntimes, nlevs, nareas, ntypes), &
         poste%NbadIZ(     ntimes, nlevs, nareas, ntypes), &
         poste%NbadUV(     ntimes, nlevs, nareas, ntypes), &
         poste%NbadLV(     ntimes, nlevs, nareas, ntypes), &
         poste%NbadDartQC( ntimes, nlevs, nareas, ntypes), &
         poste%Ntrusted(   ntimes, nlevs, nareas, ntypes), &
         poste%NDartQC_0(  ntimes, nlevs, nareas, ntypes), &
         poste%NDartQC_1(  ntimes, nlevs, nareas, ntypes), &
         poste%NDartQC_2(  ntimes, nlevs, nareas, ntypes), &
         poste%NDartQC_3(  ntimes, nlevs, nareas, ntypes), &
         poste%NDartQC_4(  ntimes, nlevs, nareas, ntypes), &
         poste%NDartQC_5(  ntimes, nlevs, nareas, ntypes), &
         poste%NDartQC_6(  ntimes, nlevs, nareas, ntypes), &
         poste%NDartQC_7(  ntimes, nlevs, nareas, ntypes), &
         poste%NDartQC_8(  ntimes, nlevs, nareas, ntypes))

poste%rmse        = 0.0_r8
poste%bias        = 0.0_r8
poste%spread      = 0.0_r8
poste%totspread   = 0.0_r8
poste%observation = 0.0_r8
poste%ens_mean    = 0.0_r8
poste%Nposs       = 0
poste%Nused       = 0
poste%NbigQC      = 0
poste%NbadIZ      = 0
poste%NbadUV      = 0
poste%NbadLV      = 0
poste%NbadDartQC  = 0
poste%Ntrusted    = 0
poste%NDartQC_0   = 0
poste%NDartQC_1   = 0
poste%NDartQC_2   = 0
poste%NDartQC_3   = 0
poste%NDartQC_4   = 0
poste%NDartQC_5   = 0
poste%NDartQC_6   = 0
poste%NDartQC_7   = 0
poste%NDartQC_8   = 0

poste%string        = 'analy'
poste%num_times     = ntimes
poste%num_levels    = nlevs
poste%num_regions   = nareas
poste%num_variables = ntypes

allocate(priorAVG%rmse(       nlevs, nareas, ntypes), &
         priorAVG%bias(       nlevs, nareas, ntypes), &
         priorAVG%spread(     nlevs, nareas, ntypes), &
         priorAVG%totspread(  nlevs, nareas, ntypes), &
         priorAVG%observation(nlevs, nareas, ntypes), &
         priorAVG%ens_mean(   nlevs, nareas, ntypes), &
         priorAVG%Nposs(      nlevs, nareas, ntypes), &
         priorAVG%Nused(      nlevs, nareas, ntypes), &
         priorAVG%NbigQC(     nlevs, nareas, ntypes), &
         priorAVG%NbadIZ(     nlevs, nareas, ntypes), &
         priorAVG%NbadUV(     nlevs, nareas, ntypes), &
         priorAVG%NbadLV(     nlevs, nareas, ntypes), &
         priorAVG%NbadDartQC( nlevs, nareas, ntypes), &
         priorAVG%Ntrusted(   nlevs, nareas, ntypes), &
         priorAVG%NDartQC_0(  nlevs, nareas, ntypes), &
         priorAVG%NDartQC_1(  nlevs, nareas, ntypes), &
         priorAVG%NDartQC_2(  nlevs, nareas, ntypes), &
         priorAVG%NDartQC_3(  nlevs, nareas, ntypes), &
         priorAVG%NDartQC_4(  nlevs, nareas, ntypes), &
         priorAVG%NDartQC_5(  nlevs, nareas, ntypes), &
         priorAVG%NDartQC_6(  nlevs, nareas, ntypes), &
         priorAVG%NDartQC_7(  nlevs, nareas, ntypes), &
         priorAVG%NDartQC_8(  nlevs, nareas, ntypes))

priorAVG%rmse        = 0.0_r8
priorAVG%bias        = 0.0_r8
priorAVG%spread      = 0.0_r8
priorAVG%totspread   = 0.0_r8
priorAVG%observation = 0.0_r8
priorAVG%ens_mean    = 0.0_r8
priorAVG%Nposs       = 0
priorAVG%Nused       = 0
priorAVG%NbigQC      = 0
priorAVG%NbadIZ      = 0
priorAVG%NbadUV      = 0
priorAVG%NbadLV      = 0
priorAVG%NbadDartQC  = 0
priorAVG%Ntrusted    = 0
priorAVG%NDartQC_0   = 0
priorAVG%NDartQC_1   = 0
priorAVG%NDartQC_2   = 0
priorAVG%NDartQC_3   = 0
priorAVG%NDartQC_4   = 0
priorAVG%NDartQC_5   = 0
priorAVG%NDartQC_6   = 0
priorAVG%NDartQC_7   = 0
priorAVG%NDartQC_8   = 0

priorAVG%string        = 'VPguess'
priorAVG%num_levels    = nlevs
priorAVG%num_regions   = nareas
priorAVG%num_variables = ntypes

allocate(posteAVG%rmse(       nlevs, nareas, ntypes), &
         posteAVG%bias(       nlevs, nareas, ntypes), &
         posteAVG%spread(     nlevs, nareas, ntypes), &
         posteAVG%totspread(  nlevs, nareas, ntypes), &
         posteAVG%observation(nlevs, nareas, ntypes), &
         posteAVG%ens_mean(   nlevs, nareas, ntypes), &
         posteAVG%Nposs(      nlevs, nareas, ntypes), &
         posteAVG%Nused(      nlevs, nareas, ntypes), &
         posteAVG%NbigQC(     nlevs, nareas, ntypes), &
         posteAVG%NbadIZ(     nlevs, nareas, ntypes), &
         posteAVG%NbadUV(     nlevs, nareas, ntypes), &
         posteAVG%NbadLV(     nlevs, nareas, ntypes), &
         posteAVG%NbadDartQC( nlevs, nareas, ntypes), &
         posteAVG%Ntrusted(   nlevs, nareas, ntypes), &
         posteAVG%NDartQC_0(  nlevs, nareas, ntypes), &
         posteAVG%NDartQC_1(  nlevs, nareas, ntypes), &
         posteAVG%NDartQC_2(  nlevs, nareas, ntypes), &
         posteAVG%NDartQC_3(  nlevs, nareas, ntypes), &
         posteAVG%NDartQC_4(  nlevs, nareas, ntypes), &
         posteAVG%NDartQC_5(  nlevs, nareas, ntypes), &
         posteAVG%NDartQC_6(  nlevs, nareas, ntypes), &
         posteAVG%NDartQC_7(  nlevs, nareas, ntypes), &
         posteAVG%NDartQC_8(  nlevs, nareas, ntypes))

posteAVG%rmse        = 0.0_r8
posteAVG%bias        = 0.0_r8
posteAVG%spread      = 0.0_r8
posteAVG%totspread   = 0.0_r8
posteAVG%observation = 0.0_r8
posteAVG%ens_mean    = 0.0_r8
posteAVG%Nposs       = 0
posteAVG%Nused       = 0
posteAVG%NbigQC      = 0
posteAVG%NbadIZ      = 0
posteAVG%NbadUV      = 0
posteAVG%NbadLV      = 0
posteAVG%NbadDartQC  = 0
posteAVG%Ntrusted    = 0
posteAVG%NDartQC_0   = 0
posteAVG%NDartQC_1   = 0
posteAVG%NDartQC_2   = 0
posteAVG%NDartQC_3   = 0
posteAVG%NDartQC_4   = 0
posteAVG%NDartQC_5   = 0
posteAVG%NDartQC_6   = 0
posteAVG%NDartQC_7   = 0
posteAVG%NDartQC_8   = 0

posteAVG%string        = 'VPanaly'
posteAVG%num_levels    = nlevs
posteAVG%num_regions   = nareas
posteAVG%num_variables = ntypes

end subroutine InitializeVariables


!======================================================================


subroutine DestroyVariables()

if (associated(prior%hist_bin)) deallocate(prior%hist_bin)
if (allocated(ens_copy_index))  deallocate(ens_copy_index)

deallocate(prior%rmse,        prior%bias,      prior%spread,    prior%totspread, &
           prior%observation, prior%ens_mean,  prior%Nposs,     prior%Nused,     &
           prior%NbigQC,      prior%NbadIZ,    prior%NbadUV,    prior%NbadLV,    &
           prior%NbadDartQC,  prior%Ntrusted)

deallocate(prior%NDartQC_0,   prior%NDartQC_1, prior%NDartQC_2, prior%NDartQC_3, &
           prior%NDartQC_4,   prior%NDartQC_5, prior%NDartQC_6, prior%NDartQC_7, &
           prior%NDartQC_8)

deallocate(poste%rmse,        poste%bias,      poste%spread,    poste%totspread, &
           poste%observation, poste%ens_mean,  poste%Nposs,     poste%Nused,     &
           poste%NbigQC,      poste%NbadIZ,    poste%NbadUV,    poste%NbadLV,    &
           poste%NbadDartQC,  poste%Ntrusted)

deallocate(poste%NDartQC_0,   poste%NDartQC_1, poste%NDartQC_2, poste%NDartQC_3, &
           poste%NDartQC_4,   poste%NDartQC_5, poste%NDartQC_6, poste%NDartQC_7, &
           poste%NDartQC_8)

deallocate(priorAVG%rmse,       priorAVG%bias,        priorAVG%spread,   &
           priorAVG%totspread,  priorAVG%observation, priorAVG%ens_mean, &
           priorAVG%Nposs,      priorAVG%Nused,       priorAVG%NbigQC,   &
           priorAVG%NbadIZ,     priorAVG%NbadUV,      priorAVG%NbadLV,   &
           priorAVG%NbadDartQC, priorAVG%Ntrusted)

deallocate(priorAVG%NDartQC_0,  priorAVG%NDartQC_1,   priorAVG%NDartQC_2, &
           priorAVG%NDartQC_3,  priorAVG%NDartQC_4,   priorAVG%NDartQC_5, &
           priorAVG%NDartQC_6,  priorAVG%NDartQC_7,   priorAVG%NDartQC_8)

deallocate(posteAVG%rmse,       posteAVG%bias,        posteAVG%spread,    &
           posteAVG%totspread,  posteAVG%observation, posteAVG%ens_mean,  &
           posteAVG%Nposs,      posteAVG%Nused,       posteAVG%NbigQC,    &
           posteAVG%NbadIZ,     posteAVG%NbadUV,      posteAVG%NbadLV,    &
           posteAVG%NbadDartQC, posteAVG%Ntrusted)

deallocate(posteAVG%NDartQC_0,  posteAVG%NDartQC_1,   posteAVG%NDartQC_2, &
           posteAVG%NDartQC_3,  posteAVG%NDartQC_4,   posteAVG%NDartQC_5, &
           posteAVG%NDartQC_6,  posteAVG%NDartQC_7,   posteAVG%NDartQC_8)

deallocate(epoch_center, epoch_edges, bin_center, obs_used_in_epoch)

deallocate(obs_type_strings, scale_factor)

end subroutine DestroyVariables


!======================================================================


function grok_observation_names(my_names)
!----------------------------------------------------------------------
! Define/Append the 'horizontal wind' obs_kinds to supplant the list declared
! in obs_kind_mod.f90 i.e. if there is a RADIOSONDE_U_WIND_COMPONENT
! and a RADIOSONDE_V_WIND_COMPONENT, there must be a RADIOSONDE_HORIZONTAL_WIND
! Replace calls to 'get_name_for_type_of_obs' with variable 'obs_type_strings'
!----------------------------------------------------------------------

character(len=stringlength), pointer :: my_names(:) ! INTENT OUT, btw
integer :: grok_observation_names

integer :: ivar, nwinds
character(len=stringlength) :: str1, str2, str3
character(len=stringlength), dimension(2*max_defined_types_of_obs) :: names

! Initially, the array of obs_kind_names is exactly 'max_num_obs' in length.
! This block finds the U,V wind pairs and creates the 'horizontal_wind'
! equivalents. Depending on the number of unique wind pairs - we can allocate
! space, copy the existing names into that array, and append the new unique ones.
! easy ...

integer :: indx1, indx2
integer :: indx1N,indx2N,indxN

nwinds = 0

! Copy all the known obs kinds to a local list that is SURELY too BIG
! as we find wind pairs, we insert the new name at the end of the known
! names.

do ivar = 1,max_defined_types_of_obs
   names(ivar) = get_name_for_type_of_obs(ivar)
enddo

! Search through the obs_kind_name list for matching U,V components.
! The U component always comes before the V component, so we exploit that.
! Once we have counted the pairs - we know how far to expand the obs_kind list.

do ivar = 2,max_defined_types_of_obs

   str1   = names(ivar-1)
   indx1  = index(str1,'_U_WIND_COMPONENT') - 1
   indx1N = len_trim(str1)

   str2   = names(ivar)
   indx2  = index(str2,'_V_WIND_COMPONENT') - 1
   indx2N = len_trim(str2)

   if ((indx1 > 0) .and. (indx2 > 0)) then             ! we know we have u,v wind components

      indxN = index(str1(1:indx1),str2(1:indx2))

   !  write(*,*)' have u,v components at ',ivar,indxN

      if (indxN > 0) then ! we know they are matching kinds
         nwinds = nwinds + 1
         str3   = str1(1:indx2)//'_HORIZONTAL_WIND'
         names(max_defined_types_of_obs + nwinds) = str3

      !  write(*,*)'Seems like ',str1(1:indx1N),' matches ',str2(1:indx2N)
      !  write(*,*)'results in ',str3
      endif
   endif

enddo

! Turns out there is also a [U,V]_10_METER_WIND
! Need to find and count them, too.

do ivar = 2,max_defined_types_of_obs

   str1   = get_name_for_type_of_obs(ivar-1)
   indx1  = index(str1,'_U_10_METER_WIND') - 1
   indx1N = len_trim(str1)

   str2   = get_name_for_type_of_obs(ivar)
   indx2  = index(str2,'_V_10_METER_WIND') - 1
   indx2N = len_trim(str2)

   if ((indx1 > 0) .and. (indx2 > 0)) then             ! we know we have u,v wind components
      indxN = index(str1(1:indx1),str2(1:indx2))
      if (indxN > 0) then ! we know they are matching kinds
         nwinds = nwinds + 1
         str3   = str1(1:indx2)//'_10_M_HORZ_WIND'
         names(max_defined_types_of_obs + nwinds) = str3
      endif
   endif
enddo

! write(*,*)'There are ',nwinds,' pairs of winds.'

! Now that we know how many wind pairs there are, we return the
! exact number and new array of observation kind names

grok_observation_names = max_defined_types_of_obs + nwinds

allocate(my_names(grok_observation_names))

do ivar = 1,grok_observation_names
   my_names(ivar) = names(ivar)
enddo

end function grok_observation_names


!======================================================================


subroutine Namelist2Times( )

! Global-scope variables read in this routine:
! first_bin_center   comes from namelist
!  last_bin_center   comes from namelist
!   bin_separation   comes from namelist
!        bin_width   comes from namelist
!     time_to_skip   comes from namelist
!
! Global-scope variables set in this routine:
! type(time_type), intent(out) :: beg_time     ! first_bin_center
! type(time_type), intent(out) :: end_time     ! last_bin_center
! type(time_type), intent(out) :: skip_time    ! time AFTER first bin leading edge
! type(time_type), intent(out) :: binsep       ! time between bin centers
! type(time_type), intent(out) :: binwidth     ! period of interest around center
! type(time_type), intent(out) :: halfbinwidth ! half that period

! We are using bin_separation and bin_width as offsets relative to the
! first time. to ensure this, the year and month must be zero.

logical :: error_out = .false.
integer :: seconds

! do some error-checking first

if ( (bin_separation(1) /= 0) .or. (bin_separation(2) /= 0) ) then
   write(string1,*)'bin_separation:year,month must both be zero, they are ', &
   bin_separation(1),bin_separation(2)
   call error_handler(E_WARN,'Namelist2Times',string1,source,revision,revdate)
   error_out = .true.
endif

if ( (bin_width(1) /= 0) .or. (bin_width(2) /= 0) ) then
   write(string1,*)'bin_width:year,month must both be zero, they are ', &
   bin_width(1),bin_width(2)
   call error_handler(E_WARN,'Namelist2Times',string1,source,revision,revdate)
   error_out = .true.
endif

if ( (time_to_skip(1) /= 0) .or. (time_to_skip(2) /= 0) ) then
   write(string1,*)'time_to_skip:year,month must both be zero, they are ', &
   time_to_skip(1),time_to_skip(2)
   call error_handler(E_WARN,'Namelist2Times',string1,source,revision,revdate)
   error_out = .true.
endif

if ( error_out ) call error_handler(E_ERR,'Namelist2Times', &
    'namelist parameter out-of-bounds. Fix and try again.',source,revision,revdate)

! Set time of first bin center
beg_time   = set_date(first_bin_center(1), first_bin_center(2), &
                      first_bin_center(3), first_bin_center(4), &
                      first_bin_center(5), first_bin_center(6) )

! Set time of _intended_ last bin center
end_time   = set_date( last_bin_center(1),  last_bin_center(2), &
                       last_bin_center(3),  last_bin_center(4), &
                       last_bin_center(5),  last_bin_center(6) )

seconds  = bin_separation(4)*3600 + bin_separation(5)*60 + bin_separation(6)
binsep   = set_time(seconds, bin_separation(3))

seconds  = bin_width(     4)*3600 + bin_width(     5)*60 + bin_width(     6)
binwidth = set_time(seconds, bin_width(     3))

halfbinwidth = binwidth / 2

! Set time that defines the end of the burn-in period.
! Anything at or after this time will be used to accumulate time-averaged quantities.
seconds   = time_to_skip(4)*3600 + time_to_skip(5)*60 + time_to_skip(6)

if ( (beg_time + set_time(seconds,time_to_skip(3))) <= halfbinwidth) then
   skip_time = set_time(0,0)
else
   skip_time = beg_time - halfbinwidth + set_time(seconds, time_to_skip(3))
endif

if ( verbose ) then
   call print_date(    beg_time,'requested first bincenter date',logfileunit)
   call print_date(    beg_time,'requested first bincenter date')
   call print_date(    end_time,'requested last  bincenter date',logfileunit)
   call print_date(    end_time,'requested last  bincenter date')
   call print_date(   skip_time,'implied   skip-to         date',logfileunit)
   call print_date(   skip_time,'implied   skip-to         date')
   write(logfileunit,*)
   write(*,*)
   call print_time(    beg_time,'requested first bincenter time',logfileunit)
   call print_time(    beg_time,'requested first bincenter time')
   call print_time(    end_time,'requested last  bincenter time',logfileunit)
   call print_time(    end_time,'requested last  bincenter time')
   call print_time(   skip_time,'implied   skip-to         time',logfileunit)
   call print_time(   skip_time,'implied   skip-to         time')
   write(logfileunit,*)
   write(*,*)
   call print_time(      binsep,'requested bin separation',logfileunit)
   call print_time(      binsep,'requested bin separation')
   call print_time(    binwidth,'requested bin      width',logfileunit)
   call print_time(    binwidth,'requested bin      width')
   call print_time(halfbinwidth,'implied     halfbinwidth',logfileunit)
   call print_time(halfbinwidth,'implied     halfbinwidth')
endif

end subroutine Namelist2Times


!======================================================================


subroutine DefineTimeBins()
! Determine temporal bin characteristics.
! The user input is not guaranteed to align on bin centers.
! So -- we will assume the start time is correct and take strides till we
! get past the last time of interest.
! Nepochs will be the total number of time intervals of the period requested.

! Global variables read in this routine:
! integer,         intent(in)  :: max_num_bins
! type(time_type), intent(in)  :: beg_time, end_time  ! of the particular bin
! type(time_type), intent(in)  :: binsep, halfbinwidth

! Global variables set in this routine:
! type(time_type), intent(out) :: TimeMin, TimeMax
! integer,         intent(out) :: Nepochs
! type(time_type), intent(out), dimension(  :) :: bin_center
! type(time_type), intent(out), dimension(:,:) :: bin_edges
! real(digits12),  intent(out), dimension(  :) :: epoch_center
! real(digits12),  intent(out), dimension(:,:) :: epoch_edges
! integer,         intent(out), dimension(  :) :: obs_used_in_epoch

integer :: iepoch, seconds, days

TimeMin  = beg_time
NepochLoop : do iepoch = 1,max_num_bins
   Nepochs = iepoch
   TimeMax = TimeMin + binsep
   if ( TimeMax > end_time ) exit NepochLoop
   TimeMin = TimeMax
enddo NepochLoop

write(string1,*)'Requesting ',Nepochs,' assimilation periods.'
call error_handler(E_MSG,'DefineTimeBins',string1)

allocate(   bin_center(Nepochs),    bin_edges(2,Nepochs), &
         epoch_center(Nepochs), epoch_edges(2,Nepochs), &
    obs_used_in_epoch(Nepochs) )

obs_used_in_epoch = 0

! Explicitly set first epoch - the rest will be predicated on this
! There is a chance the first bin center is at T=0, which is nigh
! impossible to subtract half a bin width from ...
! Since both the bin center and bin width have to be positive, the
! end of the bin MUST be a positive time, so it really pertains
! only to the first bin leading edge.

iepoch = 1
bin_center( iepoch)    = beg_time
bin_edges(2,iepoch)    = beg_time + halfbinwidth

if (beg_time <= halfbinwidth ) then
   bin_edges(1,iepoch) = set_time(0,0)
else
   bin_edges(1,iepoch) = beg_time - halfbinwidth + set_time(1,0)
endif

call get_time(bin_center(iepoch),seconds,days)
epoch_center(iepoch) = days + seconds/86400.0_digits12

call get_time(bin_edges(1,iepoch),seconds,days)
epoch_edges(1,iepoch) = days + seconds/86400.0_digits12

call get_time(bin_edges(2,iepoch),seconds,days)
epoch_edges(2,iepoch) = days + seconds/86400.0_digits12

BinLoop : do iepoch = 2,Nepochs

   bin_center( iepoch) = bin_center(iepoch-1) + binsep
   bin_edges(1,iepoch) = bin_center(iepoch) - halfbinwidth + set_time(1,0)
   bin_edges(2,iepoch) = bin_center(iepoch) + halfbinwidth

   call get_time(bin_center(iepoch),seconds,days)
   epoch_center(iepoch) = days + seconds/86400.0_digits12

   call get_time(bin_edges(1,iepoch),seconds,days)
   epoch_edges(1,iepoch) = days + seconds/86400.0_digits12

   call get_time(bin_edges(2,iepoch),seconds,days)
   epoch_edges(2,iepoch) = days + seconds/86400.0_digits12

enddo BinLoop

if ( verbose ) then
   do iepoch = 1,Nepochs
      write(logfileunit,*)
      write(     *     ,*)
      write(string1,'(''epoch '',i6,''  start'')')iepoch
      write(string2,'(''epoch '',i6,'' center'')')iepoch
      write(string3,'(''epoch '',i6,''    end'')')iepoch
      call print_time(bin_edges(1,iepoch),string1,logfileunit)
      call print_time(bin_center( iepoch),string2,logfileunit)
      call print_time(bin_edges(2,iepoch),string3,logfileunit)
      call print_time(bin_edges(1,iepoch),string1)
      call print_time(bin_center( iepoch),string2)
      call print_time(bin_edges(2,iepoch),string3)

      call print_date(bin_edges(1,iepoch),string1,logfileunit)
      call print_date(bin_center( iepoch),string2,logfileunit)
      call print_date(bin_edges(2,iepoch),string3,logfileunit)
      call print_date(bin_edges(1,iepoch),string1)
      call print_date(bin_center( iepoch),string2)
      call print_date(bin_edges(2,iepoch),string3)
   enddo
   write(logfileunit,*)
   write(     *     ,*)
endif

TimeMin = bin_edges(1,      1) ! minimum time of interest
TimeMax = bin_edges(2,Nepochs) ! maximum time of interest

if ( verbose ) then
   call print_time(TimeMin,'First time of interest',logfileunit)
   call print_time(TimeMax,'Last  time of interest',logfileunit)
   call print_time(TimeMin,'First time of interest')
   call print_time(TimeMax,'Last  time of interest')
   write(logfileunit,*)
   write(     *     ,*)
   call print_date(TimeMin,'First date of interest',logfileunit)
   call print_date(TimeMax,'Last  date of interest',logfileunit)
   call print_date(TimeMin,'First date of interest')
   call print_date(TimeMax,'Last  date of interest')
endif

end subroutine DefineTimeBins


!======================================================================

!> Check for consistency of the vertical bins.
!> Bin edges must be strictly monotonic and cannot have repeated values.
!>
!> Supported scenarios:
!> 1) take the default
!> 2) specify the interfaces between each layer

subroutine setHeightLevels()

integer  :: iedge, ndum1, ndum2
real(r8) :: z_edges(size(hlevel_edges))

if ( all(hlevel_edges == MISSING_R8) ) then ! default case
   hlevel_edges(1:8) = (/ 0.0_r8,  1000.0_r8,  2000.0_r8, &
                  4000.0_r8, 8000.0_r8, 16000.0_r8, 32000.0_r8, 64000.0_r8 /)
endif

! user specified edges
! find the first MISSING to determine how many

ndum1 = 0
LEVELS: do iedge = 1,size(hlevel_edges)

   if (hlevel_edges(iedge) == MISSING_R8) exit LEVELS

   ndum1          = ndum1 + 1
   z_edges(ndum1) = hlevel_edges(iedge)

enddo LEVELS

! prune out any possible repeated values

hlevel_edges(1:ndum1) = sort(z_edges(1:ndum1))

ndum2 = 0
DUPES: do iedge = 1,ndum1

   if ( all(hlevel_edges(iedge) /= hlevel_edges(iedge+1:ndum1)) ) then
      ndum2         = ndum2 + 1
      z_edges(ndum2) = hlevel_edges(iedge)
   endif

enddo DUPES

Nlevels = ndum2 - 1
hlevel_edges(1:ndum2) = z_edges(1:ndum2)

! specify the nominal value for the layer

NOMINAL: do iedge = 1,Nlevels

   hlevel(iedge) = hlevel_edges(iedge) + &
                   (hlevel_edges(iedge+1) - hlevel_edges(iedge))/2.0_r8

enddo NOMINAL

if ( verbose ) then
   write(*,'(''There are '',i2,'' edges defining '',i2,'' vertical bins.'')') ndum2, Nlevels
   do iedge = 1,ndum2
      write(*,*)'edge ',iedge,' is at ',hlevel_edges(iedge)
   enddo
   do iedge = 1,Nlevels
      write(*,*)'nominal value for layer ',iedge,' is ',hlevel(iedge)
   enddo
endif

end subroutine setHeightLevels


!======================================================================

!> Set the min and max location_types for each region

subroutine DefineRegions()

! globally-scoped variables set by this routine:
! xlim1, xlim2
! ylim1, ylim2
! reg_names
! Nregions   may be modified
!----------------------------------------------------------------------

integer :: iregion

if (Nregions < 1) then ! presumably they are taking some sort of default.

   Nregions = 1
   xlim1(1) = 0.0_r8
   ylim1(1) = 0.0_r8
   xlim2(1) = huge(0.0_r8)
   ylim2(1) = huge(0.0_r8)

endif

do iregion = 1,Nregions
   low_left_loc(iregion) = set_location(xlim1(iregion), ylim1(iregion), &
                                    minval(hlevel_edges(1:Nlevels+1)))
   up_right_loc(iregion) = set_location(xlim2(iregion), ylim2(iregion), &
                                    maxval(hlevel_edges(1:Nlevels+1)))
enddo

! Print a summary if desired. There can be a lot of levels so I cannot
! predict if they will fit in a string to be sent to the error_handler
if ( verbose ) then
   write(     *     ,*)'z interfaces: ',hlevel_edges(1:Nlevels+1)
   write(logfileunit,*)'z interfaces: ',hlevel_edges(1:Nlevels+1)
endif

if ( verbose ) then
   do iregion = 1,Nregions
      write(string1,'(''Region '',i3,'' has LL and UR corners:'')')iregion
      call write_location(0,low_left_loc(iregion),'formatted',string2)
      call write_location(0,up_right_loc(iregion),'formatted',string3)
      call error_handler(E_MSG,'DefineRegions',string1,text2=string2,text3=string3)
   enddo
endif

end subroutine DefineRegions


!======================================================================


subroutine CountTrustedObsTypes()

! Count up the number of 'trusted' observations types from those
! specified in the input namelist 'trusted_obs' argument.
! Check to make sure trusted observations desired are supported.
!
! trusted_obs  is a namelist variable ... global storage
! trusted_list is in global storage and is SET by this routine.
! num_trusted  is in global storage and is SET by this routine.

integer :: i
logical :: matched
character(len=stringlength) :: possible_obs_type

! Loop over all user input candidates for 'trusted' observations.
! Check each candidate against list of known observation names.

num_trusted = 0
InputList : do i = 1,MaxTrusted

   if (trim(trusted_obs(i)) == 'null') exit InputList

   matched = .false.

   PossibleList : do ikind = 1,max_defined_types_of_obs

      possible_obs_type = get_name_for_type_of_obs(ikind)
      if (trim(trusted_obs(i)) == trim(possible_obs_type)) then
         matched = .true.
         exit PossibleList
   endif

   enddo PossibleList

   ! At this point, we either have a trusted observation name or
   ! user is trying to trust an observation we do not know about ...
   ! perhaps a mis-spelling in the user input list?
   ! If the TERMLEVEL is set to 1 ... the WARNING will be fatal.

   if (matched) then
       num_trusted = num_trusted + 1
       trusted_list(num_trusted) = trim(trusted_obs(i))
      else
      write(string1,*)'trusted_obs "',trim(trusted_obs(i)), &
                    & '" is not a supported observation type.'
      write(string2,*)'to get past this warning, set utilities_nml:TERMLEVEL > 1 and rerun.'
      call error_handler(E_WARN,'CountTrustedObsTypes', string1, &
         source, revision, revdate, text2=string2)
      endif

enddo InputList

! There is a (remote) possibility someone wants to trust more than MaxTrusted
! different observation types. We will issue a WARNING, but carry on.
! If the TERMLEVEL is set to 1 ... the WARNING will be fatal.

if (num_trusted == MaxTrusted) then
   write(string1,*)'There are ',num_trusted,' "trusted" observation types.'
   write(string2,*)'This is the maximum allowed unless you increase "MaxTrusted" and recompile.'
   write(string3,*)'to get past this warning, set utilities_nml:TERMLEVEL > 1 and rerun.'
   call error_handler(E_WARN, 'CountTrustedObsTypes', string1, &
                         source, revision, revdate, text2=string2, text3=string3)
endif

! If there are some trusted observation types, list them.
! If not, just say so and keep going.

if (num_trusted > 0 ) then
   write(string1,*)'There are ',num_trusted, &
                   ' "trusted" observation types, they are:'
   call error_handler(E_MSG, 'CountTrustedObsTypes', string1)
   do i = 1,num_trusted
      call error_handler(E_MSG, 'CountTrustedObsTypes', trusted_list(i))
   enddo
else
   write(string1,*)'There are no "trusted" observation types.'
   call error_handler(E_MSG, 'CountTrustedObsTypes', string1)
endif

end subroutine CountTrustedObsTypes


!======================================================================


subroutine  SetScaleFactors()
<<<<<<< HEAD

! The surface pressure in the obs_sequence is in Pa, we want to convert
! from Pa to hPa for plotting. The specific humidity is a similar thing.
! In the obs_sequence file, the units are kg/kg, we want to plot
! in the g/kg world...
!
! Gloval-scope variables used in this routine:
! real(r8), dimension(:), intent(inout) :: scale_factor
! integer,                intent(in)    :: logfileunit

! If kind_surface_pressure or ... does not exist, we are in trouble here.
! the scale_factor should be defined to reflect the type, which are not
! guaranteed to be numbered sequentially ... vortices 81, for example

character(len=stringlength) :: obs_string
integer :: ivar

scale_factor = 1.0_r8

! The scale_factor array is dimensioned from obs_kind_mod:num_obs_types

do ivar = 1,SIZE(scale_factor)

   obs_string = obs_type_strings(ivar)

   if ( index(obs_string,'SURFACE_PRESSURE') > 0 ) &
          scale_factor(ivar) = 0.01_r8

   if ( index(obs_string,'SPECIFIC_HUMIDITY') > 0 ) &
          scale_factor(ivar) = 1000.0_r8

   ! Somehow, we should plot statistics on the dBZ scale for these ...
   ! scale_factor(QTY_RADAR_REFLECTIVITY) = 10log10(z)

=======

! The surface pressure in the obs_sequence is in Pa, we want to convert
! from Pa to hPa for plotting. The specific humidity is a similar thing.
! In the obs_sequence file, the units are kg/kg, we want to plot
! in the g/kg world...
!
! Gloval-scope variables used in this routine:
! real(r8), dimension(:), intent(inout) :: scale_factor
! integer,                intent(in)    :: logfileunit

! If kind_surface_pressure or ... does not exist, we are in trouble here.
! the scale_factor should be defined to reflect the type, which are not
! guaranteed to be numbered sequentially ... vortices 81, for example

character(len=stringlength) :: obs_string
integer :: ivar

scale_factor = 1.0_r8

! The scale_factor array is dimensioned from obs_kind_mod:num_obs_types

do ivar = 1,SIZE(scale_factor)

   obs_string = obs_type_strings(ivar)

   if ( index(obs_string,'SURFACE_PRESSURE') > 0 ) &
          scale_factor(ivar) = 0.01_r8

   if ( index(obs_string,'SPECIFIC_HUMIDITY') > 0 ) &
          scale_factor(ivar) = 1000.0_r8

   ! Somehow, we should plot statistics on the dBZ scale for these ...
   ! scale_factor(QTY_RADAR_REFLECTIVITY) = 10log10(z)

>>>>>>> 2136e3f1
   ! The scaling is summarized in WriteNetCDF if the verbose option is chosen.

enddo

end subroutine SetScaleFactors


!======================================================================
!> We need to know the time of the first and last observations in the sequence,
!> primarily just to see if they intersect the desired Epoch window.
!> We also record these times so we can report the first/last times of all
!> observations in all the obs_seq files.

subroutine GetFirstLastObs(my_fname, my_sequence, my_obs1, my_obsN, &
                   my_seqT1, my_seqTN, my_AllseqT1, my_AllseqTN)

character(len=*),        intent(in)    :: my_fname
type(obs_sequence_type), intent(in)    :: my_sequence
type(obs_type),          intent(out)   :: my_obs1
type(obs_type),          intent(out)   :: my_obsN
type(time_type),         intent(out)   :: my_seqT1
type(time_type),         intent(out)   :: my_seqTN
type(time_type),         intent(inout) :: my_AllseqT1 ! ALL observation sequences
type(time_type),         intent(inout) :: my_AllseqTN ! ALL observation sequences

type(obs_def_type) :: obs_def

logical, SAVE :: first_time = .true.

if ( .not. get_first_obs(my_sequence, my_obs1) ) then
   call error_handler(E_ERR,'obs_diag','No first observation in '//trim(my_fname), &
   source,revision,revdate)
endif
call get_obs_def(my_obs1,   obs_def)
my_seqT1 = get_obs_def_time(obs_def)

if ( .not. get_last_obs(my_sequence, my_obsN) ) then
   call error_handler(E_ERR,'obs_diag','No last observation in '//trim(my_fname), &
   source,revision,revdate)
endif
call get_obs_def(my_obsN,   obs_def)
my_seqTN = get_obs_def_time(obs_def)

! Capture a little information to assist in an error message if the
! namelist input does not intersect the observation sequence file.

if ( first_time ) then
   my_AllseqT1 = my_seqT1
   my_AllseqTN = my_seqTN
   first_time  = .false.
else
   if (my_seqT1 < my_AllseqT1) my_AllseqT1 = my_seqT1
   if (my_seqTN > my_AllseqTN) my_AllseqTN = my_seqTN
endif

! these are always logged
call print_time(my_seqT1,'First observation time',logfileunit)
call print_time(my_seqTN,'Last  observation time',logfileunit)
call print_date(my_seqT1,'First observation date',logfileunit)
call print_date(my_seqTN,'Last  observation date',logfileunit)

if ( verbose ) then
   call print_time(my_seqT1,'First observation time')
   call print_time(my_seqTN,'Last  observation time')
   call print_date(my_seqT1,'First observation date')
   call print_date(my_seqTN,'Last  observation date')
endif

write(logfileunit,*)
write(*,*)

end subroutine GetFirstLastObs


!======================================================================
!> Function to determine if the observation sequence file has any
!> observations in the desired time window.

function No_Time_Intersection(filename,sequence_T1,sequence_TN,first_time,last_time)

character(len=*), intent(in) :: filename
type(time_type),  intent(in) :: sequence_T1 !< first ob time in sequence
type(time_type),  intent(in) :: sequence_TN !< last ob time in sequence
type(time_type),  intent(in) :: first_time  !< first time of interest
type(time_type),  intent(in) :: last_time   !< last time of interest
logical                      :: No_Time_Intersection

character(len=*), parameter :: routine = 'No_Time_Intersection'

! If the last observation is before the period of interest, move on.

if ( sequence_T1 >= first_time .and. sequence_TN <= last_time ) then
   No_Time_Intersection = .false.
else
   No_Time_Intersection = .true.
endif

if ( sequence_TN < first_time ) then
   if ( verbose ) then
      string1 = '"'//trim(filename)//'" last obs before first time ... trying next file.'
      call error_handler(E_MSG, routine, string1)
   endif
endif

if ( sequence_T1 > last_time ) then
   if ( verbose ) then
      string1 = '"'//trim(filename)//'" first obs after last_time ... trying next file.'
      call error_handler(E_MSG, routine, string1)
   endif
endif

end function No_Time_Intersection


!======================================================================


function GetEnsSize()
!-----------------------------------------------------------------------
!  Loop over all the metadata to count the number of ensemble members
!  available in the observation sequence file. We need this count to
!  allocate space for the rank histogram information. Since the rank
!  histogram will be created for the priors only ...
!-----------------------------------------------------------------------

integer :: GetEnsSize

! Using 'seq' from global scope

integer :: i

GetEnsSize = 0

MetaDataLoop : do i=1, get_num_copies(seq)
   if(index(get_copy_meta_data(seq,i), 'prior ensemble member') > 0) &
                GetEnsSize = GetEnsSize + 1
enddo MetaDataLoop

write(string1,'(''There are '',i4,'' ensemble members.'')') GetEnsSize
call error_handler(E_MSG,'GetEnsSize',string1)

end function GetEnsSize


!======================================================================


subroutine SetIndices( obs_index, org_qc_index, dart_qc_index,     &
                       prior_mean_index,   posterior_mean_index,   &
                       prior_spread_index, posterior_spread_index, &
                       ens_copy_index )

! There are many 'copy' indices that need to be set from the obs_sequence
! metadata. Some are required, some are optional.

integer, intent(out) :: obs_index
integer, intent(out) :: org_qc_index
integer, intent(out) :: dart_qc_index
integer, intent(out) :: prior_mean_index
integer, intent(out) :: posterior_mean_index
integer, intent(out) :: prior_spread_index
integer, intent(out) :: posterior_spread_index
integer, intent(out) :: ens_copy_index(:)

! Using 'seq' and 'ens_size' from global scope

integer :: i, ens_count
character(len=metadatalength) :: metadata

obs_index              = -1
prior_mean_index       = -1
posterior_mean_index   = -1
prior_spread_index     = -1
posterior_spread_index = -1
org_qc_index           = -1
dart_qc_index          = -1

ens_count = 0

MetaDataLoop : do i=1, get_num_copies(seq)

   metadata = get_copy_meta_data(seq,i)

   if ( use_zero_error_obs ) then
      if(index(metadata, 'truth'      ) > 0) obs_index = i
   else
      if(index(metadata, 'observation') > 0) obs_index = i
   endif

   if(index(metadata, 'prior ensemble mean'      ) > 0)       prior_mean_index = i
   if(index(metadata, 'posterior ensemble mean'  ) > 0)   posterior_mean_index = i
   if(index(metadata, 'prior ensemble spread'    ) > 0)     prior_spread_index = i
   if(index(metadata, 'posterior ensemble spread') > 0) posterior_spread_index = i

   if(index(metadata, 'prior ensemble member') > 0 .and. &
      create_rank_histogram ) then
         ens_count  = ens_count + 1
         ens_copy_index(ens_count) = i
   endif

enddo MetaDataLoop

! Hmnnn ... sometimes the first QC field is 'Quality Control' or 'NCEP QC index'
! to me ... they mean the same thing.

QCMetaDataLoop : do i=1, get_num_qc(seq)
   if(index(  get_qc_meta_data(seq,i), 'Quality Control'          ) > 0) &
                    org_qc_index = i
   if(index(  get_qc_meta_data(seq,i), 'NCEP QC index'            ) > 0) &
                    org_qc_index = i
   if(index(  get_qc_meta_data(seq,i), 'DART quality control'     ) > 0) &
                   dart_qc_index = i
enddo QCMetaDataLoop

!--------------------------------------------------------------------
! Make sure we find an index for each of them.
!--------------------------------------------------------------------

if ( prior_mean_index       < 0 ) then
   write(string1,*)'metadata:"prior ensemble mean" not found'
   call error_handler(E_MSG,'SetIndices',string1)
endif
if ( posterior_mean_index   < 0 ) then
   write(string1,*)'metadata:"posterior ensemble mean" not found'
   call error_handler(E_MSG,'SetIndices',string1)
endif
if ( prior_spread_index     < 0 ) then
   write(string1,*)'metadata:"prior ensemble spread" not found'
   call error_handler(E_MSG,'SetIndices',string1)
endif
if ( posterior_spread_index < 0 ) then
   write(string1,*)'metadata:"posterior ensemble spread" not found'
   call error_handler(E_MSG,'SetIndices',string1)
endif
if (           org_qc_index < 0 ) then
   write(string1,*)'metadata:"Quality Control" not found'
   call error_handler(E_MSG,'SetIndices',string1)
endif
if (          dart_qc_index < 0 ) then
   write(string1,*)'metadata:"DART quality control" not found'
   call error_handler(E_MSG,'SetIndices',string1)
endif

! Only require obs_index to be present; this allows the program
! to be run on obs_seq.[in,out] files which have no means or spread.
! Can still count number of obs, observation mean, ...

if ( obs_index < 0 ) then
   if ( use_zero_error_obs ) then
      write(string1,*)'metadata:"truth"       not found'
   else
      write(string1,*)'metadata:"observation" not found'
   endif
   call error_handler(E_ERR,'SetIndices',string1,source,revision,revdate)
endif

!--------------------------------------------------------------------
! Echo what we found.
!--------------------------------------------------------------------

if ( use_zero_error_obs ) then
   write(string1,'(''"truth"                index '',i2,'' metadata '',a)') &
     obs_index, trim(get_copy_meta_data(seq,obs_index))
else
   write(string1,'(''"observation"          index '',i2,'' metadata '',a)') &
     obs_index, trim(get_copy_meta_data(seq,obs_index))
endif
call error_handler(E_MSG,'SetIndices',string1)

if (prior_mean_index > 0 ) then
   write(string1,'(''"prior mean"           index '',i2,'' metadata '',a)') &
        prior_mean_index, trim(get_copy_meta_data(seq,prior_mean_index))
   call error_handler(E_MSG,'SetIndices',string1)
endif

if (posterior_mean_index > 0 ) then
   write(string1,'(''"posterior mean"       index '',i2,'' metadata '',a)') &
        posterior_mean_index, trim(get_copy_meta_data(seq,posterior_mean_index))
   call error_handler(E_MSG,'SetIndices',string1)
endif

if (prior_spread_index > 0 ) then
   write(string1,'(''"prior spread"         index '',i2,'' metadata '',a)') &
        prior_spread_index, trim(get_copy_meta_data(seq,prior_spread_index))
   call error_handler(E_MSG,'SetIndices',string1)
endif

if (posterior_spread_index > 0 ) then
   write(string1,'(''"posterior spread"     index '',i2,'' metadata '',a)') &
        posterior_spread_index, trim(get_copy_meta_data(seq,posterior_spread_index))
   call error_handler(E_MSG,'SetIndices',string1)
endif

if (org_qc_index > 0 ) then
   write(string1,'(''"Quality Control"      index '',i2,'' metadata '',a)') &
         org_qc_index, trim(get_qc_meta_data(seq,org_qc_index))
   call error_handler(E_MSG,'SetIndices',string1)
endif

if (dart_qc_index > 0 ) then
   write(string1,'(''"DART quality control" index '',i2,'' metadata '',a)') &
        dart_qc_index, trim(get_qc_meta_data(seq,dart_qc_index))
   call error_handler(E_MSG,'SetIndices',string1)
endif

if ( any( (/ prior_mean_index,     prior_spread_index, &
         posterior_mean_index, posterior_spread_index /) < 0) ) then
   string1 = 'Observation sequence has no prior/posterior information.'
   string2 = 'You will still get a count, maybe observation value, incoming qc, ...'
   string3 = 'For simple information, you may want to use "obs_seq_to_netcdf" instead.'
   call error_handler(E_MSG, 'obs_diag', string1, text2=string2, text3=string3)
endif

end subroutine SetIndices


!======================================================================


function is_observation_trusted(obsname)

! Is the observation one that we 'trust'.
! If so, disregard the DART QC ==7 (outlier rejection) and use it to
! in the statistics calculations.
! Since each obs_sequence file can have its own header/table, the safest
! way is to compare the string to a list of trusted (string) observation types.

character(len=*), intent(in) :: obsname
logical                      :: is_observation_trusted

is_observation_trusted = .false.
rUtrusted : do i = 1,num_trusted
if ( trim(obsname) == trim(trusted_list(i)) ) then
      is_observation_trusted = .true.
      exit rUtrusted
   endif
enddo rUtrusted

end function is_observation_trusted


!======================================================================


function InnovZscore(obsval, prmean, prspred, errvar, qcval, qcmaxval)

! This function tries to get a handle on the magnitude of the innovations.
! If the ratio of the observation to the prior mean is 'big', it is an outlier.
! If the prior mean cannot be calculated (i.e. is missing) we put it in the
! last 'bin' of the crude histogram. This is pretty much a 'z' score in the
! statistical sense.
!
! In Jan of 2014 I ran into a special case. We are performing a perfect model
! experiment - perturbing a single state and then assimilating. We wanted
! to compare against the true observation value (errvar = 0.0) and for the
! first time step, there is no ensemble spread either. In this case the denom
! was really zero and the calculation blew up. Since we only use this to track
! how far apart these things are, we can restrict the distance to the worst-case
! scenario ... the last bin.

real(r8)             :: InnovZscore
real(r8), intent(in) :: obsval, prmean, prspred, errvar
integer,  intent(in) :: qcval, qcmaxval

real(r8) :: numer, denom

InnovZscore = real(MaxSigmaBins,r8) ! worst-case ... really far apart

if ( qcval <= qcmaxval ) then ! QC indicates a valid obs
   numer = abs(prmean - obsval)
   denom = sqrt( prspred**2 + errvar )

   ! At worst, the InnovZscore can be 'MaxSigmaBins' i.e. 100
   ! protect against dividing by a really small number
   ! if numer/denom < 100 then go ahead and calculate
   ! if numer < 100 * denom ...

   if ( numer < InnovZscore*denom ) then
      InnovZscore = numer / denom
   endif

endif

end function InnovZscore


!======================================================================


function Rank_Histogram(copyvalues, obs_index, &
                    error_variance, ens_copy_index ) result(rank)

! Calculates the bin/rank
! We don't care about the QC value. If the ob wasn't assimilated
! the bin is meaningless.

real(r8),dimension(:), intent(in)  :: copyvalues
integer,               intent(in)  :: obs_index
real(r8),              intent(in)  :: error_variance
integer, dimension(:), intent(in)  :: ens_copy_index
integer                            :: rank

! Local Variables

real(r8)                      :: obsvalue, mean, stddev
real(r8), dimension(ens_size) :: ensemble_values
real(r8), dimension(ens_size) :: sampling_noise

! Grab the observation value from the myriad copy values.

obsvalue = copyvalues(obs_index)
mean     = 0.0_r8
stddev   = sqrt(error_variance)

! Grab the ensemble member values from the myriad copy values.
! It should be noted that the ensemble values here WILL INCLUDE the
! application of any prior inflation value ...

do i = 1,ens_size
   ensemble_values(i) = copyvalues(ens_copy_index(i))
enddo

! Create an array of 'observation error' ~ N(0,sigma)
! ran_seq is 'global' and has been initialized already

call several_random_gaussians(ran_seq, mean, stddev, ens_size, sampling_noise)

! Add the 'sampling noise' to the ensemble values,
! sort, and find the rank of the observation. Simple.

ensemble_values = sort(ensemble_values + sampling_noise)
 ! ensemble_values = sort(ensemble_values) ! DEBUG - U-shaped valley, here we come.

rank = 0
RankLoop : do i = 1,ens_size

   if ( obsvalue <= ensemble_values(i) ) then
      rank = i
      exit RankLoop
   endif

enddo RankLoop

if (rank == 0) then ! ob is larger than largest ensemble member.
  rank = ens_size + 1
endif


if ( .false. )  then ! DEBUG block
   write(*,*)'observation error variance is ',error_variance
   write(*,*)'observation          value is ',obsvalue
   write(*,*)'observation           rank is ',rank
   write(*,*)'noisy ensemble values are '
   write(*,*)ensemble_values
   write(*,*)
endif

end function Rank_Histogram


!======================================================================


function CheckMate(vflavor, uflavor, obsloc1, obsloc2, flavor )

! This routine ensures that the U,V components of wind
! are from the same observation location so we can convert
! them to a horizontal wind. I suppose I _could_ also check the time,
! but a mismatch there is supremely unlikely. I can think of no graceful
! way to be more generic so I require the observations to be U then V.

integer,             intent(in)  :: vflavor, uflavor
type(location_type), intent(in)  :: obsloc1, obsloc2
integer,             intent(out) :: flavor
integer                          :: CheckMate

character(len=stringlength) :: vobs_string, uobs_string, wind_string

integer :: vobs_type, uobs_type
integer :: indx1,indx2

CheckMate = -1 ! Assume no match ... till proven otherwise
flavor    = -1 ! bad flavor

if ( (vflavor == MISSING_I) .or. (uflavor == MISSING_I)) then
   if ( verbose ) then
      write(string1,*) 'missing U or V without companion - around OBS ', keys(obsindex)
      call error_handler(E_MSG,'CheckMate',string1)
   endif
   return
endif

vobs_type   = get_quantity_for_type_of_obs(vflavor)
uobs_type   = get_quantity_for_type_of_obs(uflavor)
vobs_string = get_name_for_type_of_obs(vflavor)
uobs_string = get_name_for_type_of_obs(uflavor)

write(string2,*)'[',trim(uobs_string),'] and [',trim(vobs_string),']'
write(string3,*)'observation types are ',uflavor, vflavor

if (uobs_type == QTY_U_WIND_COMPONENT .and. vobs_type == QTY_V_WIND_COMPONENT) then
   continue
else
   write(string1,*) 'cannot pair up wind components around OBS ', keys(obsindex)
   call error_handler(E_WARN,'CheckMate',string1,source,revision,revdate, &
                             text2=string2,text3=string3)
   return
endif

if ( obsloc1 /= obsloc2 ) then
   write(string1,*) 'around OBS ', keys(obsindex), 'locations do not match ...'
   call write_location(6, obsloc1, 'FORMATTED', string2)
   call write_location(6, obsloc2, 'FORMATTED', string3)
   call error_handler(E_WARN, 'CheckMate', string1, &
              source, revision, revdate, text2=string2, text3=string3)
   return
endif

! By now, they must be co-located wind components but need not be taken
! be the same observation platform.  Protect against matching
! 'QKSWND_U_WIND_COMPONENT' and a 'PROFILER_V_WIND_COMPONENT'
!
! There are only two viable wind component strings (see obs_def_mod.f90):
! '_?_WIND_COMPONENT' and '_?_10_METER_WIND'

if (len_trim(vobs_string) /= len_trim(uobs_string)) then
   write(string1,*)'around OBS ', keys(obsindex), 'adjacent U,V winds not same type'
   write(string2,*)'U wind component [',trim(uobs_string),']'
   write(string3,*)'V wind component [',trim(vobs_string),']'
   call error_handler(E_WARN,'CheckMate',string1,source,revision,revdate, &
                      text2=string2,text3=string3)
   return
endif

! Focus on getting the platform name

indx1 = index(vobs_string,'_WIND_COMPONENT') - 3
indx2 = index(vobs_string, '_10_METER_WIND') - 3

if ( (indx1 < 1) .and. (indx2 < 1) ) then
   write(string1,*) 'around OBS ', keys(obsindex), 'not known wind components ...'
   call error_handler(E_WARN,'CheckMate',string1,source,revision,revdate, &
                    text2=vobs_string, text3=uobs_string)
   return
endif

if (indx1 > 0) then ! must be _?_WIND_COMPONENT
   wind_string = vobs_string(1:indx1)//'_HORIZONTAL_WIND'
else                ! must be _?_10_METER_WIND
   wind_string = vobs_string(1:indx2)//'_10_M_HORZ_WIND'
   indx1 = indx2
endif

! So now we have the platform name for one of the observations
! and that (1:indx1) defines the platform name in a matching scenario.
! vobs_string(1:indx1) and uobs_string(1:indx1) should be the wind name -
! 'RADIOSONDE_' or 'SHIP_' or 'AIREP_' or ...

if (index(vobs_string, uobs_string(1:indx1)) < 1) then
   write(string1,*) 'around OBS ', keys(obsindex), 'observation types not compatible.'
   call error_handler(E_WARN,'CheckMate',string1,source,revision,revdate, &
                          text2=vobs_string, text3=uobs_string)
endif

! Find the derived type in our augmented list in global storage.

MyType : do ivar = 1,num_obs_types
   indx1 = index(wind_string, obs_type_strings(ivar))
   if (indx1 > 0) then
      flavor = ivar
      CheckMate = 0
      exit MyType
   endif
enddo MyType

! We have checked all the types and not found a match ...

if (CheckMate /= 0) then
   write(string1,*) 'around OBS ', keys(obsindex), 'observation types not known.'
   call error_handler(E_ERR,'CheckMate',string1,source,revision,revdate,&
                          text2=vobs_string, text3=uobs_string)
endif

end function CheckMate


!======================================================================


subroutine CountDartQC_4D(inqc, iepoch, ilevel, iregion, itype, prior, poste, &
                          posterior_mean, uqc)

integer,         intent(in)    :: inqc
integer,         intent(in)    :: iepoch
integer,         intent(in)    :: ilevel
integer,         intent(in)    :: iregion
integer,         intent(in)    :: itype
type(TLRV_type), intent(inout) :: prior
type(TLRV_type), intent(inout) :: poste
real(r8),        intent(in), optional :: posterior_mean
integer,         intent(in), optional :: uqc

integer :: myqc

if (present(uqc)) then
   myqc = maxval((/ inqc, uqc /))
else
   myqc = inqc
endif

if (        myqc == 0 ) then
   call IPE(prior%NDartQC_0(iepoch,ilevel,iregion,itype), 1)
   call IPE(poste%NDartQC_0(iepoch,ilevel,iregion,itype), 1)

elseif (    myqc == 1 ) then
   call IPE(prior%NDartQC_1(iepoch,ilevel,iregion,itype), 1)
   call IPE(poste%NDartQC_1(iepoch,ilevel,iregion,itype), 1)

elseif (    myqc == 2 ) then
   call IPE(prior%NDartQC_2(iepoch,ilevel,iregion,itype), 1)
   call IPE(poste%NDartQC_2(iepoch,ilevel,iregion,itype), 1)

elseif (    myqc == 3 ) then
   call IPE(prior%NDartQC_3(iepoch,ilevel,iregion,itype), 1)
   call IPE(poste%NDartQC_3(iepoch,ilevel,iregion,itype), 1)

elseif (    myqc == 4 ) then
   call IPE(prior%NDartQC_4(iepoch,ilevel,iregion,itype), 1)
   call IPE(poste%NDartQC_4(iepoch,ilevel,iregion,itype), 1)

elseif (    myqc == 5 ) then
   call IPE(prior%NDartQC_5(iepoch,ilevel,iregion,itype), 1)
   call IPE(poste%NDartQC_5(iepoch,ilevel,iregion,itype), 1)

elseif (    myqc == 6 ) then
   call IPE(prior%NDartQC_6(iepoch,ilevel,iregion,itype), 1)
   call IPE(poste%NDartQC_6(iepoch,ilevel,iregion,itype), 1)

elseif (    myqc == 7 ) then
   call IPE(prior%NDartQC_7(iepoch,ilevel,iregion,itype), 1)

   if (present(posterior_mean)) then
      if ( abs(posterior_mean - MISSING_R8) < 1.0_r8 ) then
         ! ACTUALLY A FAILED FORWARD OPERATOR - ambiguous case
         call IPE(poste%NDartQC_4(iepoch,ilevel,iregion,itype), 1)
      else
         call IPE(poste%NDartQC_7(iepoch,ilevel,iregion,itype), 1)
      endif
   endif

elseif (    myqc == 8 ) then
   call IPE(prior%NDartQC_8(iepoch,ilevel,iregion,itype), 1)
   call IPE(poste%NDartQC_8(iepoch,ilevel,iregion,itype), 1)

endif

end subroutine CountDartQC_4D


!======================================================================


subroutine CountDartQC_3D(inqc, ilevel, iregion, itype, prior, poste, posterior_mean, uqc)

integer,         intent(in)    :: inqc
integer,         intent(in)    :: ilevel
integer,         intent(in)    :: iregion
integer,         intent(in)    :: itype
type(LRV_type),  intent(inout) :: prior
type(LRV_type),  intent(inout) :: poste
real(r8),        intent(in), optional   :: posterior_mean
integer,         intent(in), optional   :: uqc

integer :: myqc

if (present(uqc)) then
   myqc = maxval((/ inqc, uqc /))
else
   myqc = inqc
endif

if (        myqc == 0 ) then
   call IPE(prior%NDartQC_0(ilevel,iregion,itype), 1)
   call IPE(poste%NDartQC_0(ilevel,iregion,itype), 1)

elseif (    myqc == 1 ) then
   call IPE(prior%NDartQC_1(ilevel,iregion,itype), 1)
   call IPE(poste%NDartQC_1(ilevel,iregion,itype), 1)

elseif (    myqc == 2 ) then
   call IPE(prior%NDartQC_2(ilevel,iregion,itype), 1)
   call IPE(poste%NDartQC_2(ilevel,iregion,itype), 1)

elseif (    myqc == 3 ) then
   call IPE(prior%NDartQC_3(ilevel,iregion,itype), 1)
   call IPE(poste%NDartQC_3(ilevel,iregion,itype), 1)

elseif (    myqc == 4 ) then
   call IPE(prior%NDartQC_4(ilevel,iregion,itype), 1)
   call IPE(poste%NDartQC_4(ilevel,iregion,itype), 1)

elseif (    myqc == 5 ) then
   call IPE(prior%NDartQC_5(ilevel,iregion,itype), 1)
   call IPE(poste%NDartQC_5(ilevel,iregion,itype), 1)

elseif (    myqc == 6 ) then
   call IPE(prior%NDartQC_6(ilevel,iregion,itype), 1)
   call IPE(poste%NDartQC_6(ilevel,iregion,itype), 1)

elseif (    myqc == 7 ) then
   call IPE(prior%NDartQC_7(ilevel,iregion,itype), 1)

   if (present(posterior_mean)) then
      if ( abs(posterior_mean - MISSING_R8) < 1.0_r8 ) then
         ! ACTUALLY A FAILED FORWARD OPERATOR - ambiguous case
         call IPE(poste%NDartQC_4(ilevel,iregion,itype), 1)
      else
         call IPE(poste%NDartQC_7(ilevel,iregion,itype), 1)
      endif
   endif

elseif (    myqc == 8 ) then
   call IPE(prior%NDartQC_8(ilevel,iregion,itype), 1)
   call IPE(poste%NDartQC_8(ilevel,iregion,itype), 1)

endif

end subroutine CountDartQC_3D


!----------------------------------------------------------------------
!> This function simply accumulates the appropriate sums.
!> The normalization occurrs after all the data has been read, naturally.

subroutine Bin4D(iqc, iepoch, ilevel, iregion, flavor, trusted, &
             obsval,  obserrvar,  prmean,  prsprd,  pomean,  posprd, rank, &
               uobs, uobserrvar, uprmean, uprsprd, upomean, uposprd, uqc)

! The 'prior' and 'poste' structures are globally scoped.
!
! Wind measurements are vector quantities - so we are collapsing them to
! scalar speed for the bias. The optional arguments specify the U components
! while the mandatory arguments specify the V components.
! Its an 'all-or-nothing' optional argument situation.

! If you are verifying the ensemble against imperfect (real) observations,
! it is necessary to account for the observation error when computing the
! spread.  Since the observation error is not included as output from
! obs_diag, it is not possible to compute this quantity now.

integer,  intent(in)           :: iqc, iepoch, ilevel, iregion, flavor
logical,  intent(in)           :: trusted
real(r8), intent(in)           :: obsval,  obserrvar,  prmean,  prsprd,  pomean,  posprd
integer,  intent(in)           :: rank
real(r8), intent(in), optional ::   uobs, uobserrvar, uprmean, uprsprd, upomean, uposprd
integer,  intent(in), optional :: uqc

real(r8) :: priorsqerr      ! PRIOR     Squared Error
real(r8) :: priorbias       ! PRIOR     simple bias
real(r8) :: postsqerr       ! POSTERIOR Squared Error
real(r8) :: postbias        ! POSTERIOR simple bias

real(r8) :: prior_variance
real(r8) :: prior_varianceplus
real(r8) :: posterior_variance
real(r8) :: posterior_varianceplus

real(r8) :: priormean, postmean, obsmean
integer  :: myrank, prior_qc, posterior_qc

logical, dimension(7) :: optionals

prior_qc     = iqc
posterior_qc = iqc

! There is a ambiguous case wherein the prior is rejected (DART QC ==7)
! and the posterior forward operator fails (DART QC ==4). In this case,
! the DART_QC reflects the fact the prior was rejected - HOWEVER -
! the posterior mean,spread are set to MISSING.

if ((prior_qc == 7) .and. (abs(pomean - MISSING_R8) > 1.0_r8)) posterior_qc = 4

! Check to see if we are creating wind speeds from U,V components

optionals = (/ present(uobs), present(uobserrvar), present(uprmean), &
               present(uprsprd), present(upomean), present(uposprd), present(uqc) /)

if ( all(optionals) ) then

   ! the wind QC is only as good as the worst of the U,V QCs
   prior_qc     = maxval( (/ iqc, uqc /) )

   ! If either the U or V is ambiguous, the wind is ambiguous
   if     ((uqc == 7) .and. (abs(upomean - MISSING_R8) > 1.0_r8)) then
      posterior_qc = 4
   elseif ((iqc == 7) .and. (abs( pomean - MISSING_R8) > 1.0_r8)) then
      posterior_qc = 4
   else
      posterior_qc = maxval( (/ iqc, uqc /) )
   endif

   priorsqerr     = (prmean - obsval)**2 + (uprmean - uobs)**2
   postsqerr      = (pomean - obsval)**2 + (upomean - uobs)**2

   ! This calculation is the bias in the wind speed (F-O)
   obsmean        = sqrt(obsval**2 + uobs**2)
   priormean      = sqrt(prmean**2 + uprmean**2)
   postmean       = sqrt(pomean**2 + upomean**2)
   priorbias      = priormean - obsmean
   postbias       = postmean  - obsmean

   ! convert standard deviations to variances and add
   prior_variance          = prsprd**2 + uprsprd**2
   posterior_variance      = posprd**2 + uposprd**2
   prior_varianceplus      = prsprd**2 + obserrvar + uprsprd**2 + uobserrvar
   posterior_varianceplus  = posprd**2 + obserrvar + uposprd**2 + uobserrvar

   ! If we are working with 'horizontal winds', we do not have enough
   ! information to recreate the appropriate rank histogram. We will
   ! set the rank to a bogus value which will ensure it does not get
   ! counted.
   myrank = -99

elseif ( any(optionals) ) then
   call error_handler(E_ERR,'Bin4D','wrong number of optional arguments', &
                      source,revision,revdate)
else

   priorsqerr     = (prmean - obsval)**2
   postsqerr      = (pomean - obsval)**2

   obsmean        = obsval
   priormean      = prmean
   postmean       = pomean
   priorbias      = prmean - obsval
   postbias       = pomean - obsval

   ! convert standard deviations to variances and add
   prior_variance          = prsprd**2
   posterior_variance      = posprd**2
   prior_varianceplus      = prsprd**2 + obserrvar
   posterior_varianceplus  = posprd**2 + obserrvar

   myrank = rank
endif

!----------------------------------------------------------------------
! The rank histogram binning is a bit of a peculiar situation.
! Only the prior is of interest ... so DART QCs of 0 1 2 3 are 'good'.
! There is some debate about whether we should be considering the
! 'outlier' observations (DART QC == 7), so that is namelist controlled.
!----------------------------------------------------------------------

if (     (myrank > 0) .and. create_rank_histogram ) then
   if ( any(prior_qc == hist_qcs(1:numqcvals) ) )  &
      call IPE(prior%hist_bin(iepoch,ilevel,iregion,flavor,myrank), 1)
endif

!----------------------------------------------------------------------
! Track the number of possible observations
!----------------------------------------------------------------------

call IPE(prior%Nposs(iepoch,ilevel,iregion,flavor), 1)
call IPE(poste%Nposs(iepoch,ilevel,iregion,flavor), 1)

!----------------------------------------------------------------------
! Select which set of qcs are valid and accrue everything
!----------------------------------------------------------------------

if ( trusted ) then
   call IPE(prior%Ntrusted(iepoch,ilevel,iregion,flavor), 1)
   call IPE(poste%Ntrusted(iepoch,ilevel,iregion,flavor), 1)
endif

! Accrue the PRIOR quantities
if ((      trusted .and.  any(trusted_prior_qcs == prior_qc)) .or. &
    (.not. trusted .and.  any(   good_prior_qcs == prior_qc))) then
   call IPE(prior%Nused(      iepoch,ilevel,iregion,flavor),      1    )
   call RPE(prior%observation(iepoch,ilevel,iregion,flavor), obsmean   )
   call RPE(prior%ens_mean(   iepoch,ilevel,iregion,flavor), priormean )
   call RPE(prior%bias(       iepoch,ilevel,iregion,flavor), priorbias )
   call RPE(prior%rmse(       iepoch,ilevel,iregion,flavor), priorsqerr)
   call RPE(prior%spread(     iepoch,ilevel,iregion,flavor), prior_variance)
   call RPE(prior%totspread(  iepoch,ilevel,iregion,flavor), prior_varianceplus)
else
   call IPE(prior%NbadDartQC(iepoch,ilevel,iregion,flavor),       1    )
endif

! Accrue the POSTERIOR quantities
if ((      trusted .and.  any(trusted_poste_qcs == posterior_qc)) .or. &
    (.not. trusted .and.  any(   good_poste_qcs == posterior_qc))) then
   call IPE(poste%Nused(      iepoch,ilevel,iregion,flavor),      1   )
   call RPE(poste%observation(iepoch,ilevel,iregion,flavor), obsmean  )
   call RPE(poste%ens_mean(   iepoch,ilevel,iregion,flavor), postmean )
   call RPE(poste%bias(       iepoch,ilevel,iregion,flavor), postbias )
   call RPE(poste%rmse(       iepoch,ilevel,iregion,flavor), postsqerr)
   call RPE(poste%spread(     iepoch,ilevel,iregion,flavor), posterior_variance)
   call RPE(poste%totspread(  iepoch,ilevel,iregion,flavor), posterior_varianceplus)
else
   call IPE(poste%NbadDartQC(iepoch,ilevel,iregion,flavor),       1    )
endif

end subroutine Bin4D


!----------------------------------------------------------------------
!> This function simply accumulates the appropriate sums.
!> The normalization occurrs after all the data has been read, naturally.

subroutine Bin3D(iqc, ilevel, iregion, flavor, trusted, &
             obsval,  obserrvar,  prmean,  prsprd,  pomean,  posprd, &
               uobs, uobserrvar, uprmean, uprsprd, upomean, uposprd, uqc  )

! The 'prior' and 'poste' structures are globally scoped.
!
! Wind measurements are bivariate - so we are collapsing them to
! scalar speed. The optional arguments specify the U components
! while the mandatory arguments specify the V components.
! Its an 'all-or-nothing' optional argument situation.

integer,  intent(in)           :: iqc, ilevel, iregion, flavor
logical,  intent(in)           :: trusted
real(r8), intent(in)           :: obsval,  obserrvar,  prmean,  prsprd,  pomean,  posprd
real(r8), intent(in), optional ::   uobs, uobserrvar, uprmean, uprsprd, upomean, uposprd
integer,  intent(in), optional :: uqc

real(r8) :: priorsqerr     ! PRIOR     Squared Error
real(r8) :: priorbias      ! PRIOR     simple bias
real(r8) :: postsqerr      ! POSTERIOR Squared Error
real(r8) :: postbias       ! POSTERIOR simple bias

real(r8) :: prior_variance
real(r8) :: prior_varianceplus
real(r8) :: posterior_variance
real(r8) :: posterior_varianceplus

real(r8) :: priormean, postmean, obsmean
integer  :: prior_qc, posterior_qc

logical, dimension(7) :: optionals

prior_qc     = iqc
posterior_qc = iqc

! There is a ambiguous case wherein the prior is rejected (DART QC ==7)
! and the posterior forward operator fails (DART QC ==4). In this case,
! the DART_QC reflects the fact the prior was rejected - HOWEVER -
! the posterior mean,spread are set to MISSING.

if ((prior_qc == 7) .and. (abs(pomean - MISSING_R8) > 1.0_r8)) posterior_qc = 4

optionals = (/ present(uobs), present(uobserrvar), present(uprmean), &
               present(uprsprd), present(upomean), present(uposprd), present(uqc) /)

if ( all(optionals) ) then

   ! the wind QC is only as good as the worst of the U,V QCs
   prior_qc     = maxval( (/ iqc, uqc /) )

   ! If either the U or V is ambiguous, the wind is ambiguous
   if     ((uqc == 7) .and. (abs(upomean - MISSING_R8) > 1.0_r8)) then
      posterior_qc = 4
   elseif ((iqc == 7) .and. (abs( pomean - MISSING_R8) > 1.0_r8)) then
      posterior_qc = 4
   else
      posterior_qc = maxval( (/ iqc, uqc /) )
   endif

   priorsqerr     = (prmean - obsval)**2 + (uprmean - uobs)**2
   postsqerr      = (pomean - obsval)**2 + (upomean - uobs)**2

   ! This calculation is the bias in the wind speed (F-O)
   obsmean        = sqrt(obsval**2 + uobs**2)
   priormean      = sqrt(prmean**2 + uprmean**2)
   postmean       = sqrt(pomean**2 + upomean**2)
   priorbias      = priormean - obsmean
   postbias       = postmean  - obsmean

   prior_variance          = prsprd**2 + uprsprd**2
   posterior_variance      = posprd**2 + uposprd**2
   prior_varianceplus      = prsprd**2 + obserrvar + uprsprd**2 + uobserrvar
   posterior_varianceplus  = posprd**2 + obserrvar + uposprd**2 + uobserrvar

elseif ( any(optionals) ) then
   call error_handler(E_ERR,'Bin3D','wrong number of optional arguments', &
                      source,revision,revdate)
else

   priorsqerr     = (prmean - obsval)**2
   postsqerr      = (pomean - obsval)**2

   obsmean        = obsval
   priormean      = prmean
   postmean       = pomean
   priorbias      = prmean - obsval
   postbias       = pomean - obsval

   prior_variance          = prsprd**2
   posterior_variance      = posprd**2
   prior_varianceplus      = prsprd**2 + obserrvar
   posterior_varianceplus  = posprd**2 + obserrvar
endif

!----------------------------------------------------------------------
! Track the number of possible observations
!----------------------------------------------------------------------

call IPE(priorAVG%Nposs(ilevel,iregion,flavor), 1)
call IPE(posteAVG%Nposs(ilevel,iregion,flavor), 1)

!----------------------------------------------------------------------
! Select which set of qcs are valid and accrue everything
!----------------------------------------------------------------------

if ( trusted ) then
   call IPE(priorAVG%Ntrusted(ilevel,iregion,flavor), 1)
   call IPE(posteAVG%Ntrusted(ilevel,iregion,flavor), 1)
endif

! Accrue the PRIOR quantities
if ((      trusted .and. any(trusted_prior_qcs == prior_qc)) .or. &
    (.not. trusted .and. any(   good_prior_qcs == prior_qc))) then
   call IPE(priorAVG%Nused(      ilevel,iregion,flavor),      1    )
   call RPE(priorAVG%observation(ilevel,iregion,flavor), obsmean   )
   call RPE(priorAVG%ens_mean(   ilevel,iregion,flavor), priormean )
   call RPE(priorAVG%bias(       ilevel,iregion,flavor), priorbias )
   call RPE(priorAVG%rmse(       ilevel,iregion,flavor), priorsqerr)
   call RPE(priorAVG%spread(     ilevel,iregion,flavor), prior_variance)
   call RPE(priorAVG%totspread(  ilevel,iregion,flavor), prior_varianceplus)
else
   call IPE(priorAVG%NbadDartQC(ilevel,iregion,flavor),      1     )
endif

! Accrue the POSTERIOR quantities
if ((      trusted .and. any(trusted_poste_qcs == posterior_qc)) .or. &
    (.not. trusted .and. any(   good_poste_qcs == posterior_qc))) then
   call IPE(posteAVG%Nused(      ilevel,iregion,flavor),     1    )
   call RPE(posteAVG%observation(ilevel,iregion,flavor), obsmean  )
   call RPE(posteAVG%ens_mean(   ilevel,iregion,flavor), postmean )
   call RPE(posteAVG%bias(       ilevel,iregion,flavor), postbias )
   call RPE(posteAVG%rmse(       ilevel,iregion,flavor), postsqerr)
   call RPE(posteAVG%spread(     ilevel,iregion,flavor), posterior_variance)
   call RPE(posteAVG%totspread(  ilevel,iregion,flavor), posterior_varianceplus)
else
   call IPE(posteAVG%NbadDartQC(ilevel,iregion,flavor),      1    )
endif

end subroutine Bin3D


!======================================================================


subroutine Normalize4Dvars()

! The vertical coordinate system definition is summarized in WriteNetCDF
! if the verbose option is chosen.

if ( verbose ) then
   write(logfileunit,*)'Normalizing time-level-region-variable quantities.'
   write(     *     ,*)'Normalizing time-level-region-variable quantities.'
endif

do ivar   = 1,num_obs_types
do iregion= 1,Nregions
do ilev   = 1,Nlevels
do iepoch = 1,Nepochs

   ! Normalize the priors

   if (  prior%Nused(      iepoch, ilev, iregion, ivar) == 0) then
         prior%observation(iepoch, ilev, iregion, ivar) = MISSING_R4
         prior%ens_mean(   iepoch, ilev, iregion, ivar) = MISSING_R4
         prior%bias(       iepoch, ilev, iregion, ivar) = MISSING_R4
         prior%rmse(       iepoch, ilev, iregion, ivar) = MISSING_R4
         prior%spread(     iepoch, ilev, iregion, ivar) = MISSING_R4
         prior%totspread(  iepoch, ilev, iregion, ivar) = MISSING_R4
   else
         prior%observation(iepoch, ilev, iregion, ivar) = &
         prior%observation(iepoch, ilev, iregion, ivar) / &
         prior%Nused(      iepoch, ilev, iregion, ivar)

         prior%ens_mean(   iepoch, ilev, iregion, ivar) = &
         prior%ens_mean(   iepoch, ilev, iregion, ivar) / &
         prior%Nused(      iepoch, ilev, iregion, ivar)

         prior%bias(       iepoch, ilev, iregion, ivar) = &
         prior%bias(       iepoch, ilev, iregion, ivar) / &
         prior%Nused(      iepoch, ilev, iregion, ivar)

         prior%rmse(       iepoch, ilev, iregion, ivar) = &
    sqrt(prior%rmse(       iepoch, ilev, iregion, ivar) / &
         prior%Nused(      iepoch, ilev, iregion, ivar) )

    ! convert the (pooled) variances back to standard deviations AKA 'spread'
         prior%spread(     iepoch, ilev, iregion, ivar) = &
    sqrt(prior%spread(     iepoch, ilev, iregion, ivar) / &
         prior%Nused(      iepoch, ilev, iregion, ivar) )

    ! convert the (pooled) variances back to standard deviations AKA 'spread'
         prior%totspread(  iepoch, ilev, iregion, ivar) = &
    sqrt(prior%totspread(  iepoch, ilev, iregion, ivar) / &
         prior%Nused(      iepoch, ilev, iregion, ivar) )

   endif

   ! Same thing for the posteriors

   if (  poste%Nused(      iepoch, ilev, iregion, ivar) == 0) then
         poste%observation(iepoch, ilev, iregion, ivar) = MISSING_R4
         poste%ens_mean(   iepoch, ilev, iregion, ivar) = MISSING_R4
         poste%bias(       iepoch, ilev, iregion, ivar) = MISSING_R4
         poste%rmse(       iepoch, ilev, iregion, ivar) = MISSING_R4
         poste%spread(     iepoch, ilev, iregion, ivar) = MISSING_R4
         poste%totspread(  iepoch, ilev, iregion, ivar) = MISSING_R4
   else
         poste%observation(iepoch, ilev, iregion, ivar) = &
         poste%observation(iepoch, ilev, iregion, ivar) / &
         poste%Nused(      iepoch, ilev, iregion, ivar)

         poste%ens_mean( iepoch, ilev, iregion, ivar) = &
         poste%ens_mean( iepoch, ilev, iregion, ivar) / &
         poste%Nused(      iepoch, ilev, iregion, ivar)

         poste%bias(       iepoch, ilev, iregion, ivar) = &
         poste%bias(       iepoch, ilev, iregion, ivar) / &
         poste%Nused(      iepoch, ilev, iregion, ivar)

         poste%rmse(       iepoch, ilev, iregion, ivar) = &
    sqrt(poste%rmse(       iepoch, ilev, iregion, ivar) / &
         poste%Nused(      iepoch, ilev, iregion, ivar) )

    ! convert the (pooled) variances back to standard deviations AKA 'spread'
         poste%spread(     iepoch, ilev, iregion, ivar) = &
    sqrt(poste%spread(     iepoch, ilev, iregion, ivar) / &
         poste%Nused(      iepoch, ilev, iregion, ivar) )

    ! convert the (pooled) variances back to standard deviations AKA 'spread'
         poste%totspread(  iepoch, ilev, iregion, ivar) = &
    sqrt(poste%totspread(  iepoch, ilev, iregion, ivar) / &
         poste%Nused(      iepoch, ilev, iregion, ivar) )

   endif
enddo
enddo
enddo
enddo

! Actually print the histogram of innovations as a function of standard deviation.
write(     *    ,*)
write(nsigmaUnit,*)
write(     *    ,'(''last bin contains all (flagged) bad observations'')')
write(nsigmaUnit,'(''last bin contains all (flagged) bad observations'')')
do i=0,MaxSigmaBins
   if(nsigma(i) /= 0) then
      write(     *    ,'(''(prior) innovations in stdev bin '',i3,'' = '',i10)')i+1,nsigma(i)
      write(nsigmaUnit,'(''(prior) innovations in stdev bin '',i3,'' = '',i10)')i+1,nsigma(i)
   endif
enddo
call close_file(nsigmaUnit)

end subroutine Normalize4Dvars


!======================================================================


subroutine Normalize3Dvars()
if ( verbose ) then
   write(logfileunit,*)'Normalize quantities for all levels.'
   write(     *     ,*)'Normalize quantities for all levels.'
endif

do ivar=1,num_obs_types
do iregion=1, Nregions
do ilev=1, Nlevels

   ! Normalize the priors

   if (    priorAVG%Nused(      ilev, iregion, ivar) == 0) then
           priorAVG%observation(ilev, iregion, ivar) = MISSING_R4
           priorAVG%ens_mean(   ilev, iregion, ivar) = MISSING_R4
           priorAVG%bias(       ilev, iregion, ivar) = MISSING_R4
           priorAVG%rmse(       ilev, iregion, ivar) = MISSING_R4
           priorAVG%spread(     ilev, iregion, ivar) = MISSING_R4
           priorAVG%totspread(  ilev, iregion, ivar) = MISSING_R4

   else
           priorAVG%observation(ilev, iregion, ivar) = &
           priorAVG%observation(ilev, iregion, ivar) / &
           priorAVG%Nused(      ilev, iregion, ivar)

           priorAVG%ens_mean( ilev, iregion, ivar) = &
           priorAVG%ens_mean( ilev, iregion, ivar) / &
           priorAVG%Nused(      ilev, iregion, ivar)

           priorAVG%bias(       ilev, iregion, ivar) = &
           priorAVG%bias(       ilev, iregion, ivar) / &
           priorAVG%Nused(      ilev, iregion, ivar)

           priorAVG%rmse(       ilev, iregion, ivar) = &
      sqrt(priorAVG%rmse(       ilev, iregion, ivar) / &
           priorAVG%Nused(      ilev, iregion, ivar) )

    ! convert the (pooled) variances back to standard deviations AKA 'spread'
           priorAVG%spread(     ilev, iregion, ivar) = &
      sqrt(priorAVG%spread(     ilev, iregion, ivar) / &
           priorAVG%Nused(      ilev, iregion, ivar) )

           priorAVG%totspread(  ilev, iregion, ivar) = &
      sqrt(priorAVG%totspread(  ilev, iregion, ivar) / &
           priorAVG%Nused(      ilev, iregion, ivar) )

   endif

   ! Same thing for the posteriors

   if (    posteAVG%Nused(      ilev, iregion, ivar) == 0) then
           posteAVG%observation(ilev, iregion, ivar) = MISSING_R4
           posteAVG%ens_mean(   ilev, iregion, ivar) = MISSING_R4
           posteAVG%bias(       ilev, iregion, ivar) = MISSING_R4
           posteAVG%rmse(       ilev, iregion, ivar) = MISSING_R4
           posteAVG%spread(     ilev, iregion, ivar) = MISSING_R4
           posteAVG%totspread(  ilev, iregion, ivar) = MISSING_R4

   else
           posteAVG%observation(ilev, iregion, ivar) = &
           posteAVG%observation(ilev, iregion, ivar) / &
           posteAVG%Nused(      ilev, iregion, ivar)

           posteAVG%ens_mean( ilev, iregion, ivar) = &
           posteAVG%ens_mean( ilev, iregion, ivar) / &
           posteAVG%Nused(      ilev, iregion, ivar)

           posteAVG%bias(       ilev, iregion, ivar) = &
           posteAVG%bias(       ilev, iregion, ivar) / &
           posteAVG%Nused(      ilev, iregion, ivar)

           posteAVG%rmse(       ilev, iregion, ivar) = &
      sqrt(posteAVG%rmse(       ilev, iregion, ivar) / &
           posteAVG%Nused(      ilev, iregion, ivar) )

    ! convert the (pooled) variances back to standard deviations AKA 'spread'
           posteAVG%spread(     ilev, iregion, ivar) = &
      sqrt(posteAVG%spread(     ilev, iregion, ivar) / &
           posteAVG%Nused(      ilev, iregion, ivar) )

           posteAVG%totspread(  ilev, iregion, ivar) = &
      sqrt(posteAVG%totspread(  ilev, iregion, ivar) / &
           posteAVG%Nused(      ilev, iregion, ivar) )

   endif
enddo
enddo
enddo

end subroutine Normalize3Dvars


!======================================================================


subroutine WriteNetCDF(fname)
character(len=*), intent(in) :: fname

integer :: ncid, i, nobs, typesdimlen
integer ::  RegionDimID
integer ::  BoundsDimID
integer ::    ZlevDimID,    ZlevVarID   ! midpoints
integer :: ZlevIntDimID, ZlevIntVarID   ! interfaces
integer ::    TimeDimID,    TimeVarID
integer ::    CopyDimID,    CopyVarID,  CopyMetaVarID
integer ::   TypesDimID,   TypesVarID, TypesMetaVarID
integer ::    RankDimID,    RankVarID
integer ::  StringDimID

integer :: TimeBoundsVarID, RegionNamesVarID

character(len=8)      :: crdate      ! needed by F90 DATE_AND_TIME intrinsic
character(len=10)     :: crtime      ! needed by F90 DATE_AND_TIME intrinsic
character(len=5)      :: crzone      ! needed by F90 DATE_AND_TIME intrinsic
integer, dimension(8) :: values      ! needed by F90 DATE_AND_TIME intrinsic

if(.not. byteSizesOK()) then
    call error_handler(E_ERR,'WriteNetCDF', &
   'Compiler does not support required kinds of variables.',source,revision,revdate)
endif

call nc_check(nf90_create(path = trim(fname), cmode = nf90_share, &
         ncid = ncid), 'WriteNetCDF', 'create "'//trim(fname)//'"')

!----------------------------------------------------------------------------
! Write Global Attributes
!----------------------------------------------------------------------------

call DATE_AND_TIME(crdate,crtime,crzone,values)
write(string1,'(''YYYY MM DD HH MM SS = '',i4,5(1x,i2.2))') &
               values(1), values(2), values(3), values(5), values(6), values(7)
call nc_check(nf90_put_att(ncid, NF90_GLOBAL, 'creation_date', trim(string1) ), &
           'WriteNetCDF', 'put_att creation_date '//trim(fname))

!  call nc_check(nf90_put_att(ncid, NF90_GLOBAL, 'title', global_meta_data), &
!             'WriteNetCDF', 'put_att title '//trim(fname))
call nc_check(nf90_put_att(ncid, NF90_GLOBAL, 'obs_diag_source', source ), &
           'WriteNetCDF', 'put_att obs_diag_source '//trim(fname))
call nc_check(nf90_put_att(ncid, NF90_GLOBAL, 'obs_diag_revision', revision ), &
           'WriteNetCDF', 'put_att obs_diag_revision '//trim(fname))
call nc_check(nf90_put_att(ncid, NF90_GLOBAL, 'obs_diag_revdate', revdate ), &
           'WriteNetCDF', 'put_att obs_diag_revdate '//trim(fname))
call nc_check(nf90_put_att(ncid, NF90_GLOBAL, 'LocationRank', LocationDims ), &
           'WriteNetCDF', 'put_att LocationRank '//trim(fname))

call nc_check(nf90_put_att(ncid, NF90_GLOBAL, 'bias_convention', &
           'model - observation' ), 'WriteNetCDF', 'put_att bias '//trim(fname))

call nc_check(nf90_put_att(ncid, NF90_GLOBAL, 'horizontal_wind', &
           'vector wind derived from U,V components' ), &
           'WriteNetCDF', 'put_att wind '//trim(fname))

call nc_check(nf90_put_att(ncid, NF90_GLOBAL, 'horizontal_wind_bias', &
           'definition : sum[sqrt(u**2 + v**2) - obsspeed]/nobs' ), &
           'WriteNetCDF', 'put_att wind bias '//trim(fname))

call nc_check(nf90_put_att(ncid, NF90_GLOBAL, 'horizontal_wind_rmse', &
           'definition : sqrt(sum[(u-uobs)**2 + (v-vobs)**2]/nobs)' ), &
           'WriteNetCDF', 'put_att wind rmse '//trim(fname))

call nc_check(nf90_put_att(ncid, NF90_GLOBAL, 'horizontal_wind_spread', &
           'definition : sqrt(sum[var(u) + var(v)]/nobs)' ), &
           'WriteNetCDF', 'put_att wind spread '//trim(fname))

if ( create_rank_histogram ) then
   call nc_check(nf90_put_att(ncid, NF90_GLOBAL, 'DART_QCs_in_histogram', &
           hist_qcs(1:numqcvals) ), &
           'WriteNetCDF', 'put_att qcs in histogram '//trim(fname))

   if ( outliers_in_histogram ) then
   call nc_check(nf90_put_att(ncid, NF90_GLOBAL, 'outliers_in_histogram', &
           'TRUE' ), 'WriteNetCDF', 'put_att outliers histogram '//trim(fname))
   else
   call nc_check(nf90_put_att(ncid, NF90_GLOBAL, 'outliers_in_histogram', &
           'FALSE' ), 'WriteNetCDF', 'put_att outliers histogram '//trim(fname))
   endif

endif

!----------------------------------------------------------------------------
! write all namelist quantities
!----------------------------------------------------------------------------

call nc_check(nf90_put_att(ncid, NF90_GLOBAL, 'first_bin_center', first_bin_center ), &
           'WriteNetCDF', 'put_att first_bin_center '//trim(fname))
call nc_check(nf90_put_att(ncid, NF90_GLOBAL, 'last_bin_center', last_bin_center ), &
           'WriteNetCDF', 'put_att last_bin_center '//trim(fname))
call nc_check(nf90_put_att(ncid, NF90_GLOBAL, 'bin_separation', bin_separation ), &
           'WriteNetCDF', 'put_att bin_separation '//trim(fname))
call nc_check(nf90_put_att(ncid, NF90_GLOBAL, 'bin_width', bin_width ), &
           'WriteNetCDF', 'put_att bin_width '//trim(fname))
call nc_check(nf90_put_att(ncid, NF90_GLOBAL, 'time_to_skip', time_to_skip ), &
           'WriteNetCDF', 'put_att time_to_skip '//trim(fname))
call nc_check(nf90_put_att(ncid, NF90_GLOBAL, 'max_num_bins', max_num_bins ), &
           'WriteNetCDF', 'put_att max_num_bins '//trim(fname))
call nc_check(nf90_put_att(ncid, NF90_GLOBAL, 'rat_cri', rat_cri ), &
           'WriteNetCDF', 'put_att rat_cri '//trim(fname))
call nc_check(nf90_put_att(ncid, NF90_GLOBAL, 'input_qc_threshold', input_qc_threshold ), &
           'WriteNetCDF', 'put_att input_qc_threshold '//trim(fname))
call nc_check(nf90_put_att(ncid, NF90_GLOBAL, 'xlim1', xlim1(1:Nregions) ), &
           'WriteNetCDF', 'put_att xlim1 '//trim(fname))
call nc_check(nf90_put_att(ncid, NF90_GLOBAL, 'xlim2', xlim2(1:Nregions) ), &
           'WriteNetCDF', 'put_att xlim2 '//trim(fname))
call nc_check(nf90_put_att(ncid, NF90_GLOBAL, 'ylim1', ylim1(1:Nregions) ), &
           'WriteNetCDF', 'put_att ylim1 '//trim(fname))
call nc_check(nf90_put_att(ncid, NF90_GLOBAL, 'ylim2', ylim2(1:Nregions) ), &
           'WriteNetCDF', 'put_att ylim2 '//trim(fname))

do i = 1,num_trusted
   write(string1,'(''trusted_obs_'',i2.2)') i
   call nc_check(nf90_put_att(ncid, NF90_GLOBAL, trim(string1), trim(trusted_list(i))), &
        'WriteNetCDF', 'put_att trusted_list '//trim(fname))
enddo

!----------------------------------------------------------------------------
! write all observation sequence files used
!----------------------------------------------------------------------------

FILEloop : do i = 1, num_input_files

  write(string1,'(''obs_seq_file_'',i3.3)')i
  call nc_check(nf90_put_att(ncid, NF90_GLOBAL, &
         trim(string1), trim(obs_sequence_name(i)) ), &
         'WriteNetCDF', 'region_names:obs_kinds')

enddo FILEloop

call nc_check(nf90_put_att(ncid, NF90_GLOBAL, 'NumIdentityObs', Nidentity ), &
           'WriteNetCDF', 'put_att identity '//trim(fname))

!----------------------------------------------------------------------------
! Write all observation types that are used. Requires counting how many
! observations for each observation type.
!----------------------------------------------------------------------------

call nc_check(nf90_put_att(ncid, NF90_GLOBAL, 'comment', &
        'All used observation types follow. &
        &ObservationTypes variable has all types known.' ), &
        'WriteNetCDF', 'put_att obstypes comment '//trim(fname))

if ( verbose ) then
   ! print a banner to help identify the columns - the whitespace makes it work.
   write(string1,*)'                                        # obs      vertical'
   write(string2,*)'observation type                 possible        system    scaling'
   call error_handler(E_MSG,'WriteNetCDF',string1,text2=string2)
endif

typesdimlen = 0
do ivar = 1,max_defined_types_of_obs

   nobs = sum(poste%Nposs(:,:,:,ivar))

   if ( verbose ) then
      write(string1,'(i4,1x,(a32),1x,i8,1x,'' obs@vert '',i3,f11.3)') ivar, &
         obs_type_strings(ivar), nobs, 0, scale_factor(ivar)
      call error_handler(E_MSG,'WriteNetCDF',string1)
   endif

   if (nobs > 0) then
      typesdimlen = typesdimlen + 1

      if ( is_observation_trusted(obs_type_strings(ivar)) ) then
         string1 = trim(obs_type_strings(ivar))//'--TRUSTED'
      else
         string1 = obs_type_strings(ivar)
      endif

      call nc_check(nf90_put_att(ncid, NF90_GLOBAL, string1, ivar), &
         'WriteNetCDF', 'put_att:obs_type_string '//trim(obs_type_strings(ivar)))
   endif

enddo

if (typesdimlen < 1) then
   call nc_check(nf90_put_att(ncid, NF90_GLOBAL, 'comment', &
           'NO OBSERVATIONS. Check input time window &
           &against observation times.' ), &
           'WriteNetCDF', 'put_att empty file comment '//trim(fname))
   call nc_check(nf90_put_att(ncid, NF90_GLOBAL, 'continued', &
           'NO OBSERVATIONS. Expected if using an obs_seq.out'), &
           'WriteNetCDF', 'put_att empty file comment '//trim(fname))
endif

!----------------------------------------------------------------------------
! Define the dimensions
!----------------------------------------------------------------------------

call nc_check(nf90_def_dim(ncid=ncid, &
          name='time', len=NF90_UNLIMITED, dimid=TimeDimID), &
          'WriteNetCDF', 'time:def_dim '//trim(fname))
call nc_check(nf90_def_dim(ncid=ncid, &
          name='bounds', len=2, dimid=BoundsDimID), &
          'WriteNetCDF', 'bounds:def_dim '//trim(fname))

call nc_check(nf90_def_dim(ncid=ncid, &
          name='copy', len=Ncopies, dimid=CopyDimID), &
          'WriteNetCDF', 'copy:def_dim '//trim(fname))

call nc_check(nf90_def_dim(ncid=ncid, &
          name='obstypes', len=max_defined_types_of_obs, dimid=TypesDimID), &
          'WriteNetCDF', 'types:def_dim '//trim(fname))

call nc_check(nf90_def_dim(ncid=ncid, &
          name='region', len=Nregions, dimid=RegionDimID), &
          'WriteNetCDF', 'region:def_dim '//trim(fname))

call nc_check(nf90_def_dim(ncid=ncid, &
          name='hlevel', len=Nlevels, dimid=ZlevDimID), &
          'WriteNetCDF', 'hlevel:def_dim '//trim(fname))

call nc_check(nf90_def_dim(ncid=ncid, &
          name='z_interfaces', len=Nlevels+1, dimid=ZlevIntDimID), &
          'WriteNetCDF', 'z_interfaces:def_dim '//trim(fname))

call nc_check(nf90_def_dim(ncid=ncid, &
          name='stringlength', len=stringlength, dimid=StringDimID), &
          'WriteNetCDF', 'stringlength:def_dim '//trim(fname))

if (create_rank_histogram) then
call nc_check(nf90_def_dim(ncid=ncid, &
          name='rank_bins', len=ens_size+1, dimid=RankDimID), &
          'WriteNetCDF', 'rank_bins:def_dim '//trim(fname))
endif

!----------------------------------------------------------------------------
! Define the types of derived quantities - aka - 'copies'
!----------------------------------------------------------------------------

call nc_check(nf90_def_var(ncid=ncid, name='copy', xtype=nf90_int, &
          dimids=CopyDimID, varid=CopyVarID), &
          'WriteNetCDF', 'copy:def_var')
call nc_check(nf90_put_att(ncid, CopyVarID, 'explanation', 'see CopyMetaData'), &
          'WriteNetCDF', 'copy:explanation')

!----------------------------------------------------------------------------
! Define the observation types - needed to be a coordinate variable
!----------------------------------------------------------------------------

call nc_check(nf90_def_var(ncid=ncid, name='obstypes', xtype=nf90_int, &
          dimids=TypesDimID, varid=TypesVarID), &
          'WriteNetCDF', 'types:def_var')
call nc_check(nf90_put_att(ncid, TypesVarID, 'explanation', 'see ObservationTypes'), &
          'WriteNetCDF', 'types:explanation')

!----------------------------------------------------------------------------
! Define the vertical coordinate variables and attributes
!----------------------------------------------------------------------------

call nc_check(nf90_def_var(ncid=ncid, name='hlevel', xtype=nf90_real, &
          dimids=ZlevDimID, varid=ZlevVarID), 'WriteNetCDF', 'hlevel:def_var')
call nc_check(nf90_put_att(ncid, ZlevVarID, 'long_name', 'vertical bin midpoints'), &
          'WriteNetCDF', 'hlevel:long_name')
call nc_check(nf90_put_att(ncid, ZlevVarID, 'units',     'm'), &
          'WriteNetCDF', 'hlevel:units')
call nc_check(nf90_put_att(ncid, ZlevVarID, 'axis',     'Z'), &
          'WriteNetCDF', 'hlevel:axis')
call nc_check(nf90_put_att(ncid, ZlevVarID, 'valid_range', &
          (/ minval(hlevel(1:Nlevels)), maxval(hlevel(1:Nlevels)) /)), &
          'WriteNetCDF', 'hlevel:valid_range')

call nc_check(nf90_def_var(ncid=ncid, name='hlevel_edges', xtype=nf90_real, &
          dimids=ZlevIntDimID, varid=ZlevIntVarID), 'WriteNetCDF', 'hlevel_edges:def_var')
call nc_check(nf90_put_att(ncid, ZlevIntVarID, 'long_name', 'vertical bin edges'), &
          'WriteNetCDF', 'hlevel_edges:long_name')
call nc_check(nf90_put_att(ncid, ZlevIntVarID, 'units',     'm'), &
          'WriteNetCDF', 'hlevel_edges:units')
call nc_check(nf90_put_att(ncid, ZlevIntVarID, 'axis',     'Z'), &
          'WriteNetCDF', 'hlevel_edges:axis')
call nc_check(nf90_put_att(ncid, ZlevIntVarID, 'valid_range', &
          (/ minval(hlevel_edges(1:Nlevels+1)), maxval(hlevel_edges(1:Nlevels+1)) /)), &
          'WriteNetCDF', 'hlevel_edges:valid_range')

!----------------------------------------------------------------------------
! Define the time coordinate variable and attributes
!----------------------------------------------------------------------------

call nc_check(nf90_def_var(ncid=ncid, name='time', xtype=nf90_double, &
          dimids=TimeDimID, varid=TimeVarID), 'WriteNetCDF', 'time:def_var')
call nc_check(nf90_put_att(ncid, TimeVarID, 'standard_name',    'time'), &
          'WriteNetCDF', 'time:standard_name')
call nc_check(nf90_put_att(ncid, TimeVarID, 'long_name', 'temporal bin midpoints'), &
          'WriteNetCDF', 'time:long_name')
call nc_check(nf90_put_att(ncid, TimeVarID, 'units',     'days since 1601-1-1'), &
          'WriteNetCDF', 'time:units')
call nc_check(nf90_put_att(ncid, TimeVarID, 'calendar',    'Gregorian'), &
          'WriteNetCDF', 'time:calendar')
call nc_check(nf90_put_att(ncid, TimeVarID, 'axis',    'T'), &
          'WriteNetCDF', 'time:axis')
call nc_check(nf90_put_att(ncid, TimeVarID, 'bounds',    'time_bounds'), &
          'WriteNetCDF', 'time:bounds')
call nc_check(nf90_put_att(ncid, TimeVarID, 'valid_range', &
          (/ epoch_center(1), epoch_center(Nepochs) /)), &
          'WriteNetCDF', 'time:valid_range')

!----------------------------------------------------------------------------
! Define the time edges coordinate variable and attributes
!----------------------------------------------------------------------------

call nc_check(nf90_def_var(ncid=ncid, name='time_bounds', xtype=nf90_double, &
          dimids=(/ BoundsDimID, TimeDimID/), varid=TimeBoundsVarID), &
            'WriteNetCDF', 'time_bounds:def_var')
call nc_check(nf90_put_att(ncid, TimeBoundsVarID, 'long_name', 'temporal bin edges'), &
          'WriteNetCDF', 'time_bounds:long_name')
call nc_check(nf90_put_att(ncid, TimeBoundsVarID, 'units',     'days since 1601-1-1'), &
          'WriteNetCDF', 'time_bounds:units')
call nc_check(nf90_put_att(ncid, TimeBoundsVarID, 'calendar',  'Gregorian'), &
          'WriteNetCDF', 'time_bounds:calendar')
call nc_check(nf90_put_att(ncid, TimeBoundsVarID, 'valid_range', &
          (/ epoch_edges(1,1), epoch_edges(2,Nepochs) /)), &
          'WriteNetCDF', 'time_bounds:valid_range')

!----------------------------------------------------------------------------
! Define the unusual coordinate variables
!----------------------------------------------------------------------------

call nc_check(nf90_def_var(ncid=ncid, name='region_names', xtype=nf90_char, &
          dimids=(/ StringDimID, RegionDimID /), varid=RegionNamesVarID), &
          'WriteNetCDF', 'region:def_var')
call nc_check(nf90_put_att(ncid, RegionNamesVarID, 'long_name', 'region names'), &
          'WriteNetCDF', 'region:long_name')

call nc_check(nf90_def_var(ncid=ncid, name='CopyMetaData', xtype=nf90_char, &
          dimids=(/ StringDimID, CopyDimID /), varid=CopyMetaVarID), &
          'WriteNetCDF', 'copymeta:def_var')
call nc_check(nf90_put_att(ncid, CopyMetaVarID, 'long_name', 'quantity names'), &
          'WriteNetCDF', 'copymeta:long_name')

call nc_check(nf90_def_var(ncid=ncid, name='ObservationTypes', xtype=nf90_char, &
          dimids=(/ StringDimID, TypesDimID /), varid=TypesMetaVarID), &
          'WriteNetCDF', 'typesmeta:def_var')
call nc_check(nf90_put_att(ncid, TypesMetaVarID, 'long_name', 'DART observation types'), &
          'WriteNetCDF', 'typesmeta:long_name')
call nc_check(nf90_put_att(ncid, TypesMetaVarID, 'comment', &
          'table relating integer to observation type string'), &
          'WriteNetCDF', 'typesmeta:comment')

if ( create_rank_histogram ) then
call nc_check(nf90_def_var(ncid=ncid, name='rank_bins', xtype=nf90_int, &
          dimids=(/ RankDimID /), varid=RankVarID), &
          'WriteNetCDF', 'rank_bins:def_var')
call nc_check(nf90_put_att(ncid, RankVarID, 'long_name', 'rank histogram bins'), &
          'WriteNetCDF', 'rank_bins:long_name')
call nc_check(nf90_put_att(ncid, RankVarID, 'comment', &
          'position of the observation among the sorted noisy ensemble members'), &
          'WriteNetCDF', 'rank_bins:comment')
endif

!----------------------------------------------------------------------------
! Set nofill mode - supposed to be performance gain
!----------------------------------------------------------------------------

call nc_check(nf90_set_fill(ncid, NF90_NOFILL, i),  &
          'WriteNetCDF', 'set_nofill '//trim(fname))

!----------------------------------------------------------------------------
! Leave define mode so we can fill
!----------------------------------------------------------------------------

call nc_check(nf90_enddef(ncid), 'WriteNetCDF', 'enddef '//trim(fname))

!----------------------------------------------------------------------------
! Fill the coordinate variables.
! The time variable is filled as time progresses.
!----------------------------------------------------------------------------

call nc_check(nf90_put_var(ncid, CopyVarId, (/ (i,i=1,Ncopies) /) ), &
          'WriteNetCDF', 'copy:put_var')

call nc_check(nf90_put_var(ncid, CopyMetaVarID, copy_names), &
          'WriteNetCDF', 'copymeta:put_var')

call nc_check(nf90_put_var(ncid, TypesVarId, (/ (i,i=1,max_defined_types_of_obs) /) ), &
          'WriteNetCDF', 'types:put_var')

call nc_check(nf90_put_var(ncid, TypesMetaVarID, obs_type_strings(1:max_defined_types_of_obs)), &
          'WriteNetCDF', 'typesmeta:put_var')

call nc_check(nf90_put_var(ncid, ZlevVarID, hlevel(1:Nlevels)), &
          'WriteNetCDF', 'hlevel:put_var')

call nc_check(nf90_put_var(ncid, ZlevIntVarID, hlevel_edges(1:Nlevels+1)), &
          'WriteNetCDF', 'hlevel_edges:put_var')

call nc_check(nf90_put_var(ncid, TimeVarID, epoch_center ), &
          'WriteNetCDF', 'time:put_var')

call nc_check(nf90_put_var(ncid, TimeBoundsVarID, epoch_edges ), &
          'WriteNetCDF', 'time_bounds:put_var')

call nc_check(nf90_put_var(ncid, RegionNamesVarID, reg_names(1:Nregions)), &
          'WriteNetCDF', 'region_names:put_var')

call nc_check(nf90_sync( ncid), 'WriteNetCDF', 'sync '//trim(fname))

!----------------------------------------------------------------------------
! write the data we took such pains to collate ...
!----------------------------------------------------------------------------

if ( create_rank_histogram ) then
   ierr = WriteTLRV(ncid, prior, TimeDimID, CopyDimID, RegionDimID, RankDimID)
else
   ierr = WriteTLRV(ncid, prior, TimeDimID, CopyDimID, RegionDimID)
endif

ierr = WriteTLRV(ncid, poste,    TimeDimID, CopyDimID, RegionDimID)
ierr = WriteLRV( ncid, priorAVG,            CopyDimID, RegionDimID)
ierr = WriteLRV( ncid, posteAVG,            CopyDimID, RegionDimID)

!----------------------------------------------------------------------------
! finish ...
!----------------------------------------------------------------------------

call nc_check(nf90_sync( ncid), 'WriteNetCDF', 'sync '//trim(fname))
call nc_check(nf90_close(ncid), 'init_diag_output', 'close '//trim(fname))

end subroutine WriteNetCDF


!======================================================================


function vertical_bin_index(z_in)

! defined:   50      150     350     750      1250
! derived:    |  100  |  250  |  550  |  1000  |

real(r8), intent(in) :: z_in         ! target level
integer              :: vertical_bin_index

integer :: i

vertical_bin_index = 0 ! set this to a 'bad' value.

if ( z_in <= hlevel_edges(1) ) then
   vertical_bin_index = -1
   return
endif

if ( z_in > hlevel_edges(Nlevels+1) ) then
   vertical_bin_index = 100 + Nlevels
   return
endif

! Starting close to the center of the earth ...
HEIGHTLOOP : do i = 1,Nlevels
   if (z_in >  hlevel_edges(i) .and. &
       z_in <= hlevel_edges(i+1)) then
      vertical_bin_index = i
      exit HEIGHTLOOP
   endif
enddo HEIGHTLOOP

if ( .false. ) then ! DEBUG block
   write(string1,*)'z = ',z_in,' is in bin ',vertical_bin_index
   write(string2,*)hlevel_edges(vertical_bin_index), z_in, &
                   hlevel_edges(vertical_bin_index+1)
   call error_handler(E_MSG,'vertical_bin_index',string1, text2=string2)
endif

end function vertical_bin_index


!======================================================================


subroutine RPE(x,y)
   real(r8), intent(inout) :: x
   real(r8), intent(in) :: y
   x = x + y
end subroutine RPE
subroutine IPE(x,y)
   integer, intent(inout) :: x
   integer, intent(in) :: y
   x = x + y
end subroutine IPE


!======================================================================


function WriteTLRV(ncid, vrbl, TimeDimID, CopyDimID, RegionDimID, RankDimID)
integer,           intent(in) :: ncid
type(TLRV_type),   intent(in) :: vrbl
integer,           intent(in) :: TimeDimID, CopyDimID, RegionDimID
integer, optional, intent(in) :: RankDimID
integer :: WriteTLRV

integer :: nobs, ivar, itime, ilevel, iregion
integer :: Nbins, irank, ndata
character(len=NF90_MAX_NAME) :: string1, string2

integer :: VarID, LevelDimID, oldmode
real(r4), allocatable, dimension(:,:,:,:) :: rchunk
integer,  allocatable, dimension(:,:,:,:) :: ichunk

call nc_check(nf90_redef(ncid), 'WriteTLRV', 'redef')

call nc_check(nf90_inq_dimid(ncid, 'hlevel', LevelDimID), &
            'WriteTLRV', 'inq_dimid hlevel')

DEFINE : do ivar = 1,num_obs_types

   nobs = sum(vrbl%Nposs(:,:,:,ivar))
   if (nobs < 1) cycle DEFINE

   ! Create netCDF variable name

   string2 = obs_type_strings(ivar)
   string1 = trim(string2)//'_'//adjustl(vrbl%string)


   ! Define the variable and its attributes.

   call nc_check(nf90_def_var(ncid, name=string1, xtype=nf90_real, &
          dimids=(/ RegionDimID, LevelDimID, CopyDimID, TimeDimID /), &
          varid=VarID), 'WriteTLRV', 'region:def_var '//trim(string1))
   call nc_check(nf90_put_att(ncid, VarID, '_FillValue',    MISSING_R4), &
           'WriteTLRV','put_att:fillvalue '//trim(string1))
   call nc_check(nf90_put_att(ncid, VarID, 'missing_value', MISSING_R4), &
           'WriteTLRV','put_att:missing '//trim(string1))

   if ( is_observation_trusted(obs_type_strings(ivar)) ) then
      call nc_check(nf90_put_att(ncid, VarID, 'TRUSTED', 'TRUE'), &
           'WriteTLRV','put_att:trusted '//trim(string1))
      call error_handler(E_MSG,'WriteTLRV:',string1,text2='is TRUSTED.')
   endif

   call nc_check(nf90_set_fill(ncid, NF90_NOFILL, oldmode),  &
           'WriteTLRV', 'set_nofill '//trim(string1))

   ! The rank histogram has no 'copy' dimension, so it must be handled differently.

   if (present(RankDimID)) then

      string2 = trim(string1)//'_RankHist'
      ndata   = sum(vrbl%hist_bin(:,:,:,ivar,:))

      if ( ndata > 0 ) then
         call nc_check(nf90_def_var(ncid, name=string2, xtype=nf90_int, &
             dimids=(/ RegionDimID, LevelDimID, RankDimID, TimeDimID /), &
             varid=VarID), 'WriteTLRV', 'rank_hist:def_var '//trim(string2))
      endif

      write(string3,*)ndata,' observations '//trim(string2)
      call error_handler(E_MSG,'WriteTLRV',string3)

   endif

enddo DEFINE

call nc_check(nf90_enddef(ncid), 'WriteTLRV', 'enddef ')

FILL : do ivar = 1,num_obs_types

   nobs = sum(vrbl%Nposs(:,:,:,ivar))
   if (nobs < 1) cycle FILL

   ! Create netCDF variable name

   string2 = obs_type_strings(ivar)
   string1 = trim(string2)//'_'//adjustl(vrbl%string)

   allocate(rchunk(Nregions,Nlevels,Ncopies,Nepochs))
   rchunk = MISSING_R4

   do itime   = 1,Nepochs
   do ilevel  = 1,Nlevels
   do iregion = 1,Nregions

      rchunk(iregion,ilevel, 1,itime) = vrbl%Nposs(      itime,ilevel,iregion,ivar)
      rchunk(iregion,ilevel, 2,itime) = vrbl%Nused(      itime,ilevel,iregion,ivar)
      rchunk(iregion,ilevel, 3,itime) = vrbl%NbigQC(     itime,ilevel,iregion,ivar)
      rchunk(iregion,ilevel, 4,itime) = vrbl%NbadIZ(     itime,ilevel,iregion,ivar)
      rchunk(iregion,ilevel, 5,itime) = vrbl%NbadUV(     itime,ilevel,iregion,ivar)
      rchunk(iregion,ilevel, 6,itime) = vrbl%NbadLV(     itime,ilevel,iregion,ivar)
      rchunk(iregion,ilevel, 7,itime) = vrbl%rmse(       itime,ilevel,iregion,ivar)
      rchunk(iregion,ilevel, 8,itime) = vrbl%bias(       itime,ilevel,iregion,ivar)
      rchunk(iregion,ilevel, 9,itime) = vrbl%spread(     itime,ilevel,iregion,ivar)
      rchunk(iregion,ilevel,10,itime) = vrbl%totspread(  itime,ilevel,iregion,ivar)
      rchunk(iregion,ilevel,11,itime) = vrbl%NbadDartQC( itime,ilevel,iregion,ivar)
      rchunk(iregion,ilevel,12,itime) = vrbl%observation(itime,ilevel,iregion,ivar)
      rchunk(iregion,ilevel,13,itime) = vrbl%ens_mean(   itime,ilevel,iregion,ivar)
      rchunk(iregion,ilevel,14,itime) = vrbl%Ntrusted(   itime,ilevel,iregion,ivar)
      rchunk(iregion,ilevel,15,itime) = vrbl%NDartQC_0(  itime,ilevel,iregion,ivar)
      rchunk(iregion,ilevel,16,itime) = vrbl%NDartQC_1(  itime,ilevel,iregion,ivar)
      rchunk(iregion,ilevel,17,itime) = vrbl%NDartQC_2(  itime,ilevel,iregion,ivar)
      rchunk(iregion,ilevel,18,itime) = vrbl%NDartQC_3(  itime,ilevel,iregion,ivar)
      rchunk(iregion,ilevel,19,itime) = vrbl%NDartQC_4(  itime,ilevel,iregion,ivar)
      rchunk(iregion,ilevel,20,itime) = vrbl%NDartQC_5(  itime,ilevel,iregion,ivar)
      rchunk(iregion,ilevel,21,itime) = vrbl%NDartQC_6(  itime,ilevel,iregion,ivar)
      rchunk(iregion,ilevel,22,itime) = vrbl%NDartQC_7(  itime,ilevel,iregion,ivar)
      rchunk(iregion,ilevel,23,itime) = vrbl%NDartQC_8(  itime,ilevel,iregion,ivar)

   enddo
   enddo
   enddo

   call nc_check(nf90_inq_varid(ncid, string1, VarID), &
           'WriteTLRV', 'region:inq_varid '//trim(string1))
   call nc_check(nf90_put_var(ncid, VarID, rchunk ), &
           'WriteTLRV', 'realchunk:put_var '//trim(string1))
   deallocate(rchunk)

   ! The rank histogram has no 'copy' dimension, so it must be handled differently.

   if ( present(RankDimID) ) then

      string2 = trim(string1)//'_RankHist'
      Nbins   = size(vrbl%hist_bin,5)
      ndata   = sum(vrbl%hist_bin(:,:,:,ivar,:))

      if ( ndata > 0 ) then

         allocate(ichunk(Nregions,Nlevels,Nbins,Nepochs))
         ichunk = 0

         do itime   = 1,Nepochs
         do ilevel  = 1,Nlevels
         do iregion = 1,Nregions
         do irank   = 1,Nbins

         ichunk(iregion,ilevel,irank,itime) = vrbl%hist_bin(itime,ilevel,iregion,ivar,irank)

         enddo
         enddo
         enddo
         enddo

         call nc_check(nf90_inq_varid(ncid, string2, VarID), &
                 'WriteTLRV', 'rank_hist:inq_varid '//trim(string2))
         call nc_check(nf90_put_var(ncid, VarID, ichunk ), &
                 'WriteTLRV', 'intchunk:put_var '//trim(string2))

         deallocate(ichunk)

      endif
   endif

enddo FILL

WriteTLRV = 0

end function WriteTLRV


!======================================================================


function WriteLRV(ncid, vrbl, CopyDimID, RegionDimID)
integer,         intent(in) :: ncid
type(LRV_type),  intent(in) :: vrbl
integer,         intent(in) :: CopyDimID, RegionDimID
integer :: WriteLRV

integer :: nobs, ivar, ilevel, iregion
character(len=NF90_MAX_NAME) :: string1, string2

integer :: VarID, LevelDimID, oldmode
real(r4), allocatable, dimension(:,:,:) :: chunk

! It is efficient to go into redefine mode once,
! define all the variables, attributes, etc ...
! exit define mode and then loop again to fill.

call nc_check(nf90_redef(ncid), 'WriteLRV', 'redef')

call nc_check(nf90_inq_dimid(ncid, 'hlevel', LevelDimID), &
            'WriteTLRV', 'inq_dimid hlevel')

DEFINE : do ivar = 1,num_obs_types

   nobs = sum(vrbl%Nposs(:,:,ivar))
   if (nobs < 1) cycle DEFINE

   ! Create netCDF variable name

   string2 = obs_type_strings(ivar)
   string1 = trim(string2)//'_'//adjustl(vrbl%string)


   ! Define the variable and its attributes.

   call nc_check(nf90_def_var(ncid, name=string1, xtype=nf90_real, &
          dimids=(/ RegionDimID, LevelDimID, CopyDimID /), &
          varid=VarID), 'WriteLRV', 'region:def_var '//trim(string1))
   call nc_check(nf90_put_att(ncid, VarID, '_FillValue',    MISSING_R4), &
           'WriteLRV','put_att:fillvalue '//trim(string1))
   call nc_check(nf90_put_att(ncid, VarID, 'missing_value', MISSING_R4), &
           'WriteLRV','put_att:missing '//trim(string1))

   if ( is_observation_trusted(obs_type_strings(ivar)) ) then
      call nc_check(nf90_put_att(ncid, VarID, 'TRUSTED', 'TRUE'), &
           'WriteLRV','put_att:trusted '//trim(string1))
      call error_handler(E_MSG,'WriteLRV:',string1,text2='is trusted.')
   endif

   call nc_check(nf90_set_fill(ncid, NF90_NOFILL, oldmode),  &
           'WriteLRV', 'set_nofill '//trim(string1))

enddo DEFINE

call nc_check(nf90_enddef(ncid), 'WriteLRV', 'enddef ')

FILL : do ivar = 1,num_obs_types

   nobs = sum(vrbl%Nposs(:,:,ivar))
   if (nobs < 1) cycle FILL

   ! Create netCDF variable name

   string2 = obs_type_strings(ivar)
   string1 = trim(string2)//'_'//adjustl(vrbl%string)

   allocate(chunk(Nregions,Nlevels,Ncopies))
   chunk = MISSING_R4

   do ilevel  = 1,Nlevels
   do iregion = 1,Nregions

      chunk(iregion,ilevel, 1) = vrbl%Nposs(      ilevel,iregion,ivar)
      chunk(iregion,ilevel, 2) = vrbl%Nused(      ilevel,iregion,ivar)
      chunk(iregion,ilevel, 3) = vrbl%NbigQC(     ilevel,iregion,ivar)
      chunk(iregion,ilevel, 4) = vrbl%NbadIZ(     ilevel,iregion,ivar)
      chunk(iregion,ilevel, 5) = vrbl%NbadUV(     ilevel,iregion,ivar)
      chunk(iregion,ilevel, 6) = vrbl%NbadLV(     ilevel,iregion,ivar)
      chunk(iregion,ilevel, 7) = vrbl%rmse(       ilevel,iregion,ivar)
      chunk(iregion,ilevel, 8) = vrbl%bias(       ilevel,iregion,ivar)
      chunk(iregion,ilevel, 9) = vrbl%spread(     ilevel,iregion,ivar)
      chunk(iregion,ilevel,10) = vrbl%totspread(  ilevel,iregion,ivar)
      chunk(iregion,ilevel,11) = vrbl%NbadDartQC( ilevel,iregion,ivar)
      chunk(iregion,ilevel,12) = vrbl%observation(ilevel,iregion,ivar)
      chunk(iregion,ilevel,13) = vrbl%ens_mean(   ilevel,iregion,ivar)
      chunk(iregion,ilevel,14) = vrbl%Ntrusted(   ilevel,iregion,ivar)
      chunk(iregion,ilevel,15) = vrbl%NDartQC_0(  ilevel,iregion,ivar)
      chunk(iregion,ilevel,16) = vrbl%NDartQC_1(  ilevel,iregion,ivar)
      chunk(iregion,ilevel,17) = vrbl%NDartQC_2(  ilevel,iregion,ivar)
      chunk(iregion,ilevel,18) = vrbl%NDartQC_3(  ilevel,iregion,ivar)
      chunk(iregion,ilevel,19) = vrbl%NDartQC_4(  ilevel,iregion,ivar)
      chunk(iregion,ilevel,20) = vrbl%NDartQC_5(  ilevel,iregion,ivar)
      chunk(iregion,ilevel,21) = vrbl%NDartQC_6(  ilevel,iregion,ivar)
      chunk(iregion,ilevel,22) = vrbl%NDartQC_7(  ilevel,iregion,ivar)
      chunk(iregion,ilevel,23) = vrbl%NDartQC_8(  ilevel,iregion,ivar)

   enddo
   enddo

   call nc_check(nf90_inq_varid(ncid, string1, VarID), &
           'WriteLRV', 'FILL:inq_varid '//trim(string1))
   call nc_check(nf90_put_var(ncid, VarID, chunk ), &
           'WriteLRV', 'time_bounds:put_var '//trim(string1))

   deallocate(chunk)

enddo FILL

WriteLRV = 0

end function WriteLRV


!======================================================================


end program obs_diag
<|MERGE_RESOLUTION|>--- conflicted
+++ resolved
@@ -1916,7 +1916,6 @@
 
 
 subroutine  SetScaleFactors()
-<<<<<<< HEAD
 
 ! The surface pressure in the obs_sequence is in Pa, we want to convert
 ! from Pa to hPa for plotting. The specific humidity is a similar thing.
@@ -1951,42 +1950,6 @@
    ! Somehow, we should plot statistics on the dBZ scale for these ...
    ! scale_factor(QTY_RADAR_REFLECTIVITY) = 10log10(z)
 
-=======
-
-! The surface pressure in the obs_sequence is in Pa, we want to convert
-! from Pa to hPa for plotting. The specific humidity is a similar thing.
-! In the obs_sequence file, the units are kg/kg, we want to plot
-! in the g/kg world...
-!
-! Gloval-scope variables used in this routine:
-! real(r8), dimension(:), intent(inout) :: scale_factor
-! integer,                intent(in)    :: logfileunit
-
-! If kind_surface_pressure or ... does not exist, we are in trouble here.
-! the scale_factor should be defined to reflect the type, which are not
-! guaranteed to be numbered sequentially ... vortices 81, for example
-
-character(len=stringlength) :: obs_string
-integer :: ivar
-
-scale_factor = 1.0_r8
-
-! The scale_factor array is dimensioned from obs_kind_mod:num_obs_types
-
-do ivar = 1,SIZE(scale_factor)
-
-   obs_string = obs_type_strings(ivar)
-
-   if ( index(obs_string,'SURFACE_PRESSURE') > 0 ) &
-          scale_factor(ivar) = 0.01_r8
-
-   if ( index(obs_string,'SPECIFIC_HUMIDITY') > 0 ) &
-          scale_factor(ivar) = 1000.0_r8
-
-   ! Somehow, we should plot statistics on the dBZ scale for these ...
-   ! scale_factor(QTY_RADAR_REFLECTIVITY) = 10log10(z)
-
->>>>>>> 2136e3f1
    ! The scaling is summarized in WriteNetCDF if the verbose option is chosen.
 
 enddo
