--- conflicted
+++ resolved
@@ -1,4 +1,4 @@
-#!/bin/csh 
+#!/bin/csh
 #
 # DART software - Copyright UCAR. This open source software is provided
 # by UCAR, "as is", without charge, subject to all terms of use at
@@ -15,15 +15,8 @@
 # modified by G. Romine 2011-2018
 
 set initial_date = ${1}
-<<<<<<< HEAD
-set paramfile    = ${2} 
-source $paramfile
-
-module load ncl
-=======
 set paramfile = `readlink -f ${2}` # Get absolute path for param.csh from command line arg
 source $paramfile
->>>>>>> 5850b2e7
 
 cd ${RUN_DIR}
 
@@ -59,10 +52,7 @@
 set dd     = `echo $initial_date | cut -b7-8`
 set hh     = `echo $initial_date | cut -b9-10`
 
-<<<<<<< HEAD
-=======
 ${COPY} ${TEMPLATE_DIR}/namelist.input.meso namelist.input
->>>>>>> 5850b2e7
 ${COPY} ${TEMPLATE_DIR}/input.nml.template input.nml
 ${REMOVE} ${RUN_DIR}/WRF
 ${LINK} ${OUTPUT_DIR}/${initial_date} WRF
@@ -70,31 +60,6 @@
 set n = 1
 while ( $n <= $NUM_ENS )
 
-<<<<<<< HEAD
-   echo "  STARTING ENSEMBLE MEMBER $n"
-
-   set ensstring = `echo $n + 10000 | bc | cut -c2-5`
-   mkdir -p ${RUN_DIR}/advance_temp${n}
-
-   ${LINK} ${RUN_DIR}/WRF_RUN/* ${RUN_DIR}/advance_temp${n}/.
-   ${LINK} ${TEMPLATE_DIR}/input.nml.template ${RUN_DIR}/advance_temp${n}/input.nml
-
-   ${COPY} ${OUTPUT_DIR}/${initial_date}/wrfinput_d01_${gdate[1]}_${gdate[2]}_mean ${RUN_DIR}/advance_temp${n}/wrfvar_output.nc
-   sleep 3
-   ${COPY} ${RUN_DIR}/add_bank_perts.ncl ${RUN_DIR}/advance_temp${n}/.
-          set cmd3 = "ncl 'MEM_NUM=${n}' ${RUN_DIR}/advance_temp${n}/add_bank_perts.ncl"
-          ${REMOVE} ${RUN_DIR}/advance_temp${n}/nclrun3.out
-          cat >! ${RUN_DIR}/advance_temp${n}/nclrun3.out << EOF
-          $cmd3
-EOF
-
-   if ( -e ${RUN_DIR}/rt_assim_init_${n}.csh ) then
-     ${REMOVE} ${RUN_DIR}/rt_assim_init_${n}.csh
-   endif
-   touch ${RUN_DIR}/rt_assim_init_${n}.csh
-
-   cat >> ${RUN_DIR}/rt_assim_init_${n}.csh << EOF
-=======
    echo "  QUEUEING ENSEMBLE MEMBER $n at `date`"
 
    mkdir -p ${RUN_DIR}/advance_temp${n}
@@ -118,7 +83,6 @@
    echo $cmd3 >! ${RUN_DIR}/advance_temp${n}/nclrun3.out.tim   # TJH replace cat above
 
    cat >! ${RUN_DIR}/rt_assim_init_${n}.csh << EOF
->>>>>>> 5850b2e7
 #!/bin/csh
 #=================================================================
 #PBS -N first_advance_${n}
@@ -126,29 +90,11 @@
 #PBS -A ${CNCAR_GAU_ACCOUNT}
 #PBS -l walltime=${CADVANCE_TIME}
 #PBS -q ${CADVANCE_QUEUE}
-<<<<<<< HEAD
-#PBS -m a
-=======
 #PBS -m ae
->>>>>>> 5850b2e7
 #PBS -M ${CEMAIL}
 #PBS -l select=${CADVANCE_NODES}:ncpus=${CADVANCE_PROCS}:mpiprocs=${CADVANCE_MPI}
 #=================================================================
 
-<<<<<<< HEAD
-   cd ${RUN_DIR}/advance_temp${n}
-
-   chmod +x nclrun3.out
-   ./nclrun3.out >& add_perts.out
-   ${MOVE} wrfvar_output.nc wrfinput_d01
-
-   cd $RUN_DIR
-   ${SHELL_SCRIPTS_DIR}/first_advance.csh $initial_date $n ${SHELL_SCRIPTS_DIR}/$paramfile
-
-EOF
-
-      qsub ${RUN_DIR}/rt_assim_init_${n}.csh
-=======
    echo "rt_assim_init_${n}.csh is running in `pwd`"
 
    cd ${RUN_DIR}/advance_temp${n}
@@ -178,7 +124,6 @@
 EOF
 
    qsub ${RUN_DIR}/rt_assim_init_${n}.csh
->>>>>>> 5850b2e7
 
    @ n++
 
