! DART software - Copyright UCAR. This open source software is provided
! by UCAR, "as is", without charge, subject to all terms of use at
! http://www.image.ucar.edu/DAReS/DART/DART_download
!
! $Id$

module time_manager_mod

use     types_mod, only : missing_i, digits12, i8
use utilities_mod, only : error_handler, E_DBG, E_MSG, E_WARN, E_ERR, &
                          register_module, dump_unit_attributes, to_upper, &
                          ascii_file_format

implicit none
private

!====================================================================
! This module works best when the real variables have more than 7 
! significant digits, so this module uses the 'digits12' parameter 
! defined in types_mod ... 
!====================================================================
! The time_manager provides a single defined type, time_type, which is 
! used to store time and date quantities. A time_type is a positive 
! definite quantity that represents an interval of time. It can be most 
! easily thought of as representing the number of seconds in some time 
! interval. A time interval can be mapped to a date under a given calendar 
! definition by using it to represent the time that has passed since some 
! base date. A number of interfaces are provided to operate on time_type 
! variables and their associated calendars. Time intervals can be as large 
! as n days where n is the largest number represented by the default integer 
! type on a compiler. This is typically considerably greater than 10 million 
! years which is likely to be adequate for most applications. The 
! description of the interfaces is separated into two sections. The first 
! deals with operations on time intervals while the second deals with 
! operations that convert time intervals to dates for a given calendar.
!
!====================================================================

! Module defines a single type
public :: time_type

! Operators defined on time_type
public :: operator(+),  operator(-),   operator(*),   operator(/),  &
          operator(>),  operator(>=),  operator(==),  operator(/=), &
          operator(<),  operator(<=),  operator(//)

! Subroutines and functions operating on time_type
public :: set_time, set_time_missing, increment_time, decrement_time, get_time
public :: interval_alarm, repeat_alarm, generate_seed, time_index_sort

! List of available calendar types
public :: THIRTY_DAY_MONTHS,    JULIAN,    GREGORIAN,  NOLEAP,   NO_CALENDAR, &
          GREGORIAN_MARS,   SOLAR_MARS

! Subroutines and functions involving relations between time and calendar
public :: set_calendar_type, get_calendar_type, get_calendar_string
public :: set_date,       set_date_gregorian,         set_date_julian, &
                          set_date_thirty,            set_date_no_leap, &
                          set_date_gregorian_mars, set_date_solar_mars
public :: get_date,       get_date_gregorian,         get_date_julian, &
                          get_date_thirty,            get_date_no_leap, &
                          get_date_gregorian_mars, get_date_solar_mars
public :: increment_date, increment_gregorian,        increment_julian, &
                          increment_thirty,           increment_no_leap, &
                          increment_gregorian_mars, increment_solar_mars
public :: decrement_date, decrement_gregorian,        decrement_julian, &
                          decrement_thirty,           decrement_no_leap, &
                          decrement_gregorian_mars, decrement_solar_mars
public :: days_in_month,  days_in_month_gregorian,    days_in_month_julian, &
                          days_in_month_no_leap,      days_in_month_thirty, &
                          days_in_month_gregorian_mars, days_in_month_solar_mars
public :: leap_year,      leap_year_gregorian,        leap_year_julian, &
                          leap_year_no_leap,          leap_year_thirty, &
                          leap_year_gregorian_mars, leap_year_solar_mars
public :: length_of_year, length_of_year_thirty,      length_of_year_julian, &
                          length_of_year_gregorian,   length_of_year_no_leap, &
                          length_of_year_gregorian_mars, length_of_year_solar_mars
public :: days_in_year,   days_in_year_thirty,        days_in_year_julian, &
                          days_in_year_gregorian,     days_in_year_no_leap, &
                          days_in_year_gregorian_mars, days_in_year_solar_mars

public :: month_name

public :: julian_day

! Subroutines and functions for basic I/O
public :: time_manager_init, print_time, print_date
public :: write_time, read_time, interactive_time

! version controlled file description for error handling, do not edit
character(len=256), parameter :: source   = &
   "$URL$"
character(len=32 ), parameter :: revision = "$Revision$"
character(len=128), parameter :: revdate  = "$Date$"

! Global data to define calendar type
integer, parameter :: THIRTY_DAY_MONTHS = 1,      JULIAN = 2, &
                      GREGORIAN = 3,              NOLEAP = 4, &
                      NO_CALENDAR = 0,            GREGORIAN_MARS = 5, &
                      SOLAR_MARS = 6
! FIXME: should be a namelist to select default calendar.  make no calendar the
! default for now
integer, private :: calendar_type = NO_CALENDAR, max_type = 6

! Define number of days per month
integer, private :: days_per_month(12) = (/31,28,31,30,31,30,31,31,30,31,30,31/)

! time_type is implemented as seconds and days to allow for larger intervals
type time_type
   private
   integer:: seconds
   integer:: days
end type time_type

!======================================================================

interface operator (+);   module procedure time_plus;        end interface
interface operator (-);   module procedure time_minus;       end interface
interface operator (*);   module procedure time_scalar_mult 
                          module procedure scalar_time_mult; end interface
interface operator (/);   module procedure time_scalar_divide
                          module procedure time_divide;      end interface
interface operator (>);   module procedure time_gt;          end interface
interface operator (>=);  module procedure time_ge;          end interface
interface operator (<);   module procedure time_lt;          end interface
interface operator (<=);  module procedure time_le;          end interface
interface operator (==);  module procedure time_eq;          end interface
interface operator (/=);  module procedure time_ne;          end interface
interface operator (//);  module procedure time_real_divide; end interface

interface set_calendar_type
   module procedure set_calendar_type_integer
   module procedure set_calendar_type_string
end interface

!======================================================================

logical, save :: module_initialized = .false.

character(len=129) :: errstring

!======================================================================

contains

! First define all operations on time intervals independent of calendar



function set_time(seconds, days)
!---------------------------------------------------------------------------
!
! Returns a time interval corresponding to this number of days and seconds.
! The arguments must not be negative but are otherwise unrestricted.

integer, intent(in)           :: seconds
integer, intent(in), optional :: days
type(time_type)               :: set_time

integer            :: days_in

if ( .not. module_initialized ) call time_manager_init

days_in = 0;  if (present(days)) days_in = days

! Negative time offset is illegal

write(errstring,*)'seconds, days are ',seconds, days_in,' cannot be negative'
if(seconds < 0 .or. days_in < 0) &
   call error_handler(E_ERR,'set_time',errstring,source,revision,revdate)

! Make sure seconds greater than a day are fixed up.
! Extra parens to force the divide before the multiply are REQUIRED 
! on some compilers to prevent them from combining constants first 
! which makes the expression always return 0.

set_time%seconds = seconds - (seconds / (60*60*24)) * (60*60*24)

! Check for overflow on days before doing operation

write(errstring,*)'seconds is ',seconds,' overflowing conversion to days'
if(seconds / (60*60*24)  >= huge(days_in) - days_in) &
   call error_handler(E_ERR,'set_time',errstring,source,revision,revdate)

set_time%days = days_in + seconds / (60*60*24)

end function set_time



function set_time_missing()
!---------------------------------------------------------------------------
!
! Initialize a time derived type to a known value.  It is impossible for
! this to be set by the set_time() function since the missing integers
! are negative values.

type(time_type) :: set_time_missing

set_time_missing%seconds = missing_i
set_time_missing%days    = missing_i

end function set_time_missing



subroutine get_time(time, seconds, days)
!---------------------------------------------------------------------------
!
! Returns days and seconds ( < 86400 ) corresponding to a time.
! If the optional 'days' argument is not given, the days are converted
! to seconds and the total time is returned as seconds.

type(time_type), intent(in)            :: time
integer,         intent(out)           :: seconds
integer,         intent(out), optional :: days

if ( .not. module_initialized ) call time_manager_init

seconds = time%seconds
if (present(days)) then
  days = time%days
else

  write(errstring,*)'seconds is ',seconds,' overflowing conversion to days'

  if (time%days > (huge(seconds) - seconds)/(60*60*24)) &
     call error_handler(E_ERR,'get_time',errstring,source,revision,revdate)

  seconds = seconds + time%days * (60*60*24)

endif

end subroutine get_time



function increment_time(time, seconds, days)
!-------------------------------------------------------------------------
!
! Increments a time by seconds and days; increments cannot be negative.

type(time_type), intent(in)           :: time
integer,         intent(in)           :: seconds
integer,         intent(in), optional :: days
type(time_type)                       :: increment_time

integer            :: days_in

if ( .not. module_initialized ) call time_manager_init

days_in = 0;  if (present(days)) days_in = days

! Increment must be positive definite

if(seconds < 0 .or. days_in < 0) then
   write(errstring,*)'Negative increment (',seconds, days,') (seconds,days) not allowed'
   call error_handler(E_ERR,'increment_time',errstring,source,revision,revdate)
endif

! Watch for immediate overflow on days or seconds

if(days_in >= huge(days_in) - time%days) then
   write(errstring,*)'integer overflow (',days_in, time%days,') in days'
   call error_handler(E_ERR,'increment_time',errstring,source,revision,revdate)
endif

if(seconds >= huge(seconds) - time%seconds) then
   write(errstring,*)'integer overflow (',seconds, time%seconds,') in seconds'
   call error_handler(E_ERR,'increment_time',errstring,source,revision,revdate)
endif

increment_time = set_time(time%seconds + seconds, time%days + days_in)

end function increment_time



function decrement_time(time, seconds, days)
!--------------------------------------------------------------------------
!
! Decrements a time by seconds and days; decrements cannot be negative.

type(time_type), intent(in)           :: time
integer,         intent(in)           :: seconds
integer,         intent(in), optional :: days
type(time_type)                       :: decrement_time

integer            :: cseconds, cdays

if ( .not. module_initialized ) call time_manager_init

cdays = 0;  if (present(days)) cdays = days

! Decrement must be positive definite

if(seconds < 0 .or. cdays < 0) then
   write(errstring,*)'Negative decrement (',seconds,cdays,') (seconds,days) not allowed.'
   call error_handler(E_ERR,'decrement_time',errstring,source,revision,revdate)
endif

cseconds = time%seconds - seconds
cdays    = time%days - cdays

! Borrow if needed

if(cseconds < 0) then
   cdays = cdays - 1 + (cseconds + 1) / (60*60*24)
   cseconds = cseconds - (60*60*24) * (-1 + (cseconds + 1) / (60*60*24))
end if

! Check for illegal negative time

if(cdays < 0) then
   write(errstring,*)'Negative time result (',cdays,') (days) not allowed.'
   call error_handler(E_ERR,'decrement_time',errstring,source,revision,revdate)
endif

decrement_time%seconds = cseconds
decrement_time%days    = cdays

end function decrement_time



function time_gt(time1, time2)
!--------------------------------------------------------------------------
!
! Returns true if time1 > time2

type(time_type), intent(in) :: time1, time2
logical                     :: time_gt

if ( .not. module_initialized ) call time_manager_init

time_gt = (time1%days > time2%days)

if(time1%days == time2%days) time_gt = (time1%seconds > time2%seconds)

end function time_gt



function time_ge(time1, time2)
!--------------------------------------------------------------------------
!
! Returns true if time1 >= time2

type(time_type), intent(in) :: time1, time2
logical                     :: time_ge

if ( .not. module_initialized ) call time_manager_init

time_ge = (time_gt(time1, time2) .or. time_eq(time1, time2))

end function time_ge



function time_lt(time1, time2)
!--------------------------------------------------------------------------
!
! Returns true if time1 < time2

type(time_type), intent(in) :: time1, time2
logical                     :: time_lt

if ( .not. module_initialized ) call time_manager_init

time_lt = (time1%days < time2%days)
if(time1%days == time2%days) time_lt = (time1%seconds < time2%seconds)

end function time_lt



function time_le(time1, time2)
!--------------------------------------------------------------------------
!
! Returns true if time1 <= time2

type(time_type), intent(in) :: time1, time2
logical                     :: time_le

if ( .not. module_initialized ) call time_manager_init

time_le = (time_lt(time1, time2) .or. time_eq(time1, time2))

end function time_le



function time_eq(time1, time2)
!--------------------------------------------------------------------------
!
! Returns true if time1 == time2

type(time_type), intent(in) :: time1, time2
logical                     :: time_eq

if ( .not. module_initialized ) call time_manager_init

time_eq = (time1%seconds == time2%seconds .and. time1%days == time2%days)

end function time_eq



function time_ne(time1, time2)
!--------------------------------------------------------------------------
!
! Returns true if time1 /= time2

type(time_type), intent(in) :: time1, time2
logical                     :: time_ne

if ( .not. module_initialized ) call time_manager_init

time_ne = (.not. time_eq(time1, time2))

end function time_ne



function time_plus(time1, time2)
!-------------------------------------------------------------------------
!
! Returns sum of two time_types

type(time_type), intent(in) :: time1, time2
type(time_type)             :: time_plus

if ( .not. module_initialized ) call time_manager_init

time_plus = increment_time(time1, time2%seconds, time2%days)

end function time_plus



function time_minus(time1, time2)
!-------------------------------------------------------------------------
!
! Returns difference of two time_types. WARNING: a time type is positive 
! so by definition time1 - time2  is the same as time2 - time1.

type(time_type), intent(in) :: time1, time2
type(time_type)             :: time_minus

if ( .not. module_initialized ) call time_manager_init

if(time1 > time2) then
   time_minus = decrement_time(time1, time2%seconds, time2%days)
else 
   time_minus = decrement_time(time2, time1%seconds, time1%days)
endif

end function time_minus



function time_scalar_mult(time, n)
!--------------------------------------------------------------------------
!
! Returns time multiplied by integer factor n

type(time_type), intent(in) :: time
integer,         intent(in) :: n
type(time_type)             :: time_scalar_mult

integer            :: days, seconds
real(digits12)     :: sec_prod

if ( .not. module_initialized ) call time_manager_init

! Multiplying here in a reasonable fashion to avoid overflow is tricky
! Could multiply by some large factor n, and seconds could be up to 86399
! Need to avoid overflowing integers and wrapping around to negatives

sec_prod = real(time%seconds,digits12) * real(n,digits12)

! If sec_prod is large compared to precision of double precision, things
! can go bad.  Need to warn and abort on this.

if(sec_prod /= 0.0_digits12) then
   if(log10(sec_prod) > precision(sec_prod) - 3) then
      write(errstring,*)'Insufficient precision to handle scalar product.'
      call error_handler(E_ERR,'time_scalar_mult',errstring,source,revision,revdate) 
   endif
end if

days    =  floor(sec_prod / (24.0_digits12 * 60.0_digits12 * 60.0_digits12))
seconds = sec_prod - days * (24.0_digits12 * 60.0_digits12 * 60.0_digits12)

time_scalar_mult = set_time(seconds, time%days * n + days)

end function time_scalar_mult



function scalar_time_mult(n, time)
!-------------------------------------------------------------------------
!
! Returns time multipled by integer factor n

integer,         intent(in) :: n
type(time_type), intent(in) :: time
type(time_type)             :: scalar_time_mult

if ( .not. module_initialized ) call time_manager_init

scalar_time_mult = time_scalar_mult(time, n)

end function scalar_time_mult



function time_divide(time1, time2)
!-------------------------------------------------------------------------
!
! Returns the largest integer, n, for which time1 >= time2 * n.

type(time_type), intent(in) :: time1, time2
integer                     :: time_divide

real(digits12)     :: d1, d2

if ( .not. module_initialized ) call time_manager_init

! Convert time intervals to floating point days; risky for general performance?

d1 = time1%days * (60.0_digits12 * 60.0_digits12 * 24.0_digits12) + (time1%seconds*1.0_digits12)
d2 = time2%days * (60.0_digits12 * 60.0_digits12 * 24.0_digits12) + (time2%seconds*1.0_digits12) 

! Get integer quotient of this, check carefully to avoid round-off problems.

time_divide = floor(d1 / d2)

! Verify time_divide*time2 is <= time1 and (time_divide + 1)*time2 is > time1

if(time_divide * time2 > time1 .or. (time_divide + 1) * time2 <= time1) then
   write(errstring,*)'quotient error time1,time2 = ',time1, time2
   call error_handler(E_ERR,'time_divide',errstring,source,revision,revdate)
endif

end function time_divide



function time_real_divide(time1, time2)
!-------------------------------------------------------------------------
!
! Returns the double precision quotient of two times

type(time_type), intent(in) :: time1, time2
real(digits12)              :: time_real_divide

real(digits12) :: d1, d2

if ( .not. module_initialized ) call time_manager_init

! Convert time intervals to floating point days; risky for general performance?

d1 = time1%days * (60.0_digits12 * 60.0_digits12 * 24.0_digits12) + (time1%seconds*1.0_digits12)
d2 = time2%days * (60.0_digits12 * 60.0_digits12 * 24.0_digits12) + (time2%seconds*1.0_digits12) 

time_real_divide = d1 / d2

end function time_real_divide



function time_scalar_divide(time, n)
!-------------------------------------------------------------------------
!
! Returns the largest time, t, for which n * t <= time

integer,         intent(in) :: n
type(time_type), intent(in) :: time
type(time_type)             :: time_scalar_divide

real(digits12)  :: d, div
integer         :: days, seconds
type(time_type) :: prod1, prod2

if ( .not. module_initialized ) call time_manager_init

! Convert time interval to floating point days; risky for general performance?

d   = time%days * (60.0_digits12 * 60.0_digits12 * 24.0_digits12) + real(time%seconds,digits12)
div = d / real(n,digits12)

days    =  floor(div / (60.0_digits12 * 60.0_digits12 * 24.0_digits12))
seconds = div - days * (60.0_digits12 * 60.0_digits12 * 24.0_digits12)
time_scalar_divide = set_time(seconds, days)

! Need to make sure that roundoff isn't killing this

prod1 = n * time_scalar_divide
prod2 = n * (increment_time(time_scalar_divide, 1, 0)) 

if(prod1 > time .or. prod2 <= time) then
   write(errstring,*)'quotient error: ',n,time,prod1,prod2
   call error_handler(E_ERR,'time_scalar_divide',errstring,source,revision,revdate)
endif

end function time_scalar_divide



function interval_alarm(time, time_interval, alarm, alarm_interval)
!-------------------------------------------------------------------------
!
! Supports a commonly used type of test on times for models.  Given the
! current time, and a time for an alarm, determines if this is the closest
! time to the alarm time given a time step of time_interval.  If this
! is the closest time (alarm - time <= time_interval/2), the function 
! returns true and the alarm is incremented by the alarm_interval.  Watch
! for problems if the new alarm time is less than time + time_interval

type(time_type), intent(in)    :: time, time_interval, alarm_interval
type(time_type), intent(inout) :: alarm
logical                        :: interval_alarm

if ( .not. module_initialized ) call time_manager_init

if((alarm - time) <= (time_interval / 2)) then
   interval_alarm = .TRUE.
   alarm = alarm + alarm_interval
else
   interval_alarm = .FALSE.
end if

end function interval_alarm



function repeat_alarm(time, alarm_frequency, alarm_length)
!--------------------------------------------------------------------------
!
! Repeat_alarm supports an alarm that goes off with alarm_frequency and
! lasts for alarm_length.  If the nearest occurence of an alarm time
! is less than half an alarm_length from the input time, repeat_alarm
! is true.  For instance, if the alarm_frequency is 1 day, and the 
! alarm_length is 2 hours, then repeat_alarm is true from time 2300 on 
! day n to time 0100 on day n + 1 for all n.

type(time_type), intent(in) :: time, alarm_frequency, alarm_length
logical                     :: repeat_alarm

type(time_type) :: prev, next

if ( .not. module_initialized ) call time_manager_init

prev = (time / alarm_frequency) * alarm_frequency
next = prev + alarm_frequency

if(time - prev <= alarm_length / 2 .or. next - time <= alarm_length / 2) then
   repeat_alarm = .TRUE.
else
   repeat_alarm = .FALSE.
endif

end function repeat_alarm


!=========================================================================
! CALENDAR OPERATIONS BEGIN HERE
!=========================================================================

subroutine set_calendar_type_integer(mytype)

! Selects calendar for default mapping from time to date - if you know 
! the magic integer for the calendar of interest. 

integer, intent(in) :: mytype

if ( .not. module_initialized ) call time_manager_init

if(mytype <  0 .or. mytype > max_type) then
   write(errstring,*)'Illegal calendar type ',mytype,' must be >= 0 or <= ',max_type
   call error_handler(E_ERR,'set_calendar_type_integer', &
                  errstring,source,revision,revdate)
endif
calendar_type = mytype

end subroutine set_calendar_type_integer



subroutine set_calendar_type_string(calstring)

! Selects calendar for default mapping from time to date - given a string. 

character(len=*), intent(in) :: calstring

integer, parameter :: max_calendar_string_length = len_trim('THIRTY_DAY_MONTHS')

character(len=len(calstring))             :: str1
character(len=max_calendar_string_length) :: cstring
logical :: found_calendar = .false.
integer :: i

if ( .not. module_initialized ) call time_manager_init

str1 = adjustl(calstring)

if ( len_trim(str1) > max_calendar_string_length ) then
   write(errstring,*)'Illegal calendar ',trim(calstring)
   call error_handler(E_ERR,'set_calendar_type_string', &
                  errstring,source,revision,revdate)
endif

cstring = trim(str1)
call to_upper(cstring)

! Using 'cstring' as the substring (2nd argument), we remove 
! the ambiguity of someone trying to use a calendar string
! of 'no' ... which could either match no_calendar or noleap.
! We must check for the gregorian_mars calendar before
! the gregorian calendar for similar reasons.

WhichCalendar : do i = 0, max_type 

   if     ( cstring == 'NO_CALENDAR' ) then
           calendar_type  = NO_CALENDAR
           found_calendar = .true.
           exit WhichCalendar
   elseif ( cstring == 'NO CALENDAR' ) then   ! allow this as a synonym 
           calendar_type  = NO_CALENDAR
           found_calendar = .true.
           exit WhichCalendar
   elseif ( cstring == 'NONE' ) then          ! also allow this
           calendar_type  = NO_CALENDAR
           found_calendar = .true.
           exit WhichCalendar
   elseif ( cstring == 'THIRTY_DAY_MONTHS' ) then
           calendar_type  = THIRTY_DAY_MONTHS
           found_calendar = .true.
           exit WhichCalendar
   elseif ( cstring == 'JULIAN' ) then
           calendar_type  = JULIAN
           found_calendar = .true.
           exit WhichCalendar
   elseif ( cstring == 'NOLEAP' ) then
           calendar_type  = NOLEAP
           found_calendar = .true.
           exit WhichCalendar
   elseif ( cstring == 'GREGORIAN_MARS' ) then
           calendar_type  = GREGORIAN_MARS
           found_calendar = .true.
           exit WhichCalendar
   elseif ( cstring == 'SOLAR_MARS' ) then
           calendar_type  = SOLAR_MARS
           found_calendar = .true.
           exit WhichCalendar
   elseif ( cstring == 'GREGORIAN' ) then
           calendar_type  = GREGORIAN
           found_calendar = .true.
           exit WhichCalendar
   endif

enddo WhichCalendar

if( .not. found_calendar ) then
   write(errstring,*)'Unknown calendar ',calstring
   call error_handler(E_ERR,'set_calendar_type_string', &
                  errstring,source,revision,revdate)
endif

end subroutine set_calendar_type_string



function get_calendar_type()
!------------------------------------------------------------------------
!
! Returns default calendar type for mapping from time to date.

integer :: get_calendar_type

if ( .not. module_initialized ) call time_manager_init

get_calendar_type = calendar_type

end function get_calendar_type



subroutine get_calendar_string(mystring)
!------------------------------------------------------------------------
!
! Returns default calendar type for mapping from time to date.

character(len=*), intent(OUT) :: mystring

integer :: i

if ( .not. module_initialized ) call time_manager_init

mystring = '  '

do i = 0,max_type
   if (calendar_type ==            JULIAN) mystring = 'JULIAN'
   if (calendar_type ==            NOLEAP) mystring = 'NOLEAP'
   if (calendar_type ==         GREGORIAN) mystring = 'GREGORIAN'
   if (calendar_type ==       NO_CALENDAR) mystring = 'NO_CALENDAR'
   if (calendar_type ==    GREGORIAN_MARS) mystring = 'GREGORIAN_MARS'
   if (calendar_type ==        SOLAR_MARS) mystring = 'SOLAR_MARS'
   if (calendar_type == THIRTY_DAY_MONTHS) mystring = 'THIRTY_DAY_MONTHS'
enddo

if (len_trim(mystring) < 3) then
   write(errstring,*)'unknown calendar type ', calendar_type
   call error_handler(E_ERR,'get_calendar_string',errstring, &
                      source,revision,revdate)
endif

end subroutine get_calendar_string



!========================================================================
! START OF get_date BLOCK
!========================================================================

subroutine get_date(time, year, month, day, hour, minute, second)
!------------------------------------------------------------------------
!
! Given a time, computes the corresponding date given the selected calendar

type(time_type), intent(in)  :: time
integer,         intent(out) :: second, minute, hour, day, month, year

if ( .not. module_initialized ) call time_manager_init

select case(calendar_type)
case(THIRTY_DAY_MONTHS)
   call get_date_thirty(time, year, month, day, hour, minute, second)
case(GREGORIAN)
   call get_date_gregorian(time, year, month, day, hour, minute, second)
case(JULIAN)
   call get_date_julian(time, year, month, day, hour, minute, second)
case(NOLEAP)
   call get_date_no_leap(time, year, month, day, hour, minute, second)
case(GREGORIAN_MARS)
   ! NOTE: "month" has no meaning in Mars calendar
   call get_date_gregorian_mars(time, year, month, day, hour, minute, second)
case(SOLAR_MARS)
   ! NOTE: "month" has no meaning in Mars calendar
   call get_date_solar_mars(time, year, month, day, hour, minute, second)
case default
   write(errstring,*)'type is ',calendar_type,' must be one of ', &
                      THIRTY_DAY_MONTHS,GREGORIAN,JULIAN,NOLEAP,GREGORIAN_MARS
   call error_handler(E_ERR,'get_date',errstring,source,revision,revdate)
end select
end subroutine get_date



subroutine get_date_gregorian(time, year, month, day, hour, minute, second)
!------------------------------------------------------------------------
!
! Computes date corresponding to time for gregorian calendar

type(time_type), intent(in)  :: time
integer,         intent(out) :: second, minute, hour, day, month, year

integer :: m,t
integer :: num_days, iyear, days_this_month, days_this_year
logical :: leap

integer, parameter :: base_year= 1601

if ( .not. module_initialized ) call time_manager_init


! Do this the inefficient inelegant way for now, top is 10000 years
num_days = time%days
do iyear = base_year, 10000

! Is this a leap year? Gregorian calendar assigns each year evenly
! divisible by 4 that is not a century year unevenly divisible by 400
! as a leap-year. (i.e. 1700,1800,1900 are not leap-years, 2000 is)
   leap=greg_leap(iyear)

   if(leap) then
      days_this_year = 366
   else
      days_this_year = 365
   endif

   if(num_days >= days_this_year) then
      num_days = num_days - days_this_year
   else
      year = iyear
      goto 111
   endif

end do

111 continue


! find month and day
do m = 1, 12
   month = m
   days_this_month = days_per_month(m)
   if(leap .and. m == 2) days_this_month = 29
   if(num_days < days_this_month) exit
   num_days = num_days - days_this_month
end do


day = num_days + 1


! Find hour,minute and second
t      = time%seconds
hour   = t / (60 * 60)
t      = t - hour * (60 * 60)
minute = t / 60
second = t - 60 * minute


end subroutine get_date_gregorian



subroutine get_date_julian(time, year, month, day, hour, minute, second)
!------------------------------------------------------------------------

! Base date for Julian calendar is year 1 with all multiples of 4 
! years being leap years.

type(time_type), intent(in)  :: time
integer,         intent(out) :: second, minute, hour, day, month, year

integer :: m, t, nfour, nex, days_this_month
logical :: leap

if ( .not. module_initialized ) call time_manager_init

! find number of four year periods; also get modulo number of days

nfour = time%days / (4 * 365 + 1) 
day   = modulo(time%days, (4 * 365 + 1))

! Find out what year in four year chunk
nex = day / 365
if(nex == 4) then
   nex = 3
   day = 366
else
   day=modulo(day, 365) + 1
endif

! Is this a leap year? 
leap = (nex == 3)

year = 1 + 4 * nfour + nex

! find month and day
do m = 1, 12
   month = m
   days_this_month = days_per_month(m)
   if(leap .and. m == 2) days_this_month = 29
   if(day <= days_this_month) exit
   day = day - days_this_month
end do

! find hour,minute and second

t      = time%seconds
hour   = t / (60 * 60)
t      = t - hour * (60 * 60)
minute = t / 60
second = t - 60 * minute

end subroutine get_date_julian



subroutine get_date_thirty(time, year, month, day, hour, minute, second)
!------------------------------------------------------------------------
!
! Computes date corresponding to time interval for 30 day months, 12
! month years.

type(time_type), intent(in)  :: time
integer,         intent(out) :: second, minute, hour, day, month, year

integer :: t, dmonth, dyear

if ( .not. module_initialized ) call time_manager_init

t      = time%days
dyear  = t / (30 * 12)
year   = dyear + 1
t      = t - dyear * (30 * 12)
dmonth = t / 30
month  = 1 + dmonth
day    = t -dmonth * 30 + 1

t      = time%seconds
hour   = t / (60 * 60) 
t      = t - hour * (60 * 60)
minute = t / 60
second = t - 60 * minute

end subroutine get_date_thirty



subroutine get_date_no_leap(time, year, month, day, hour, minute, second)
!------------------------------------------------------------------------
!
! Base date for no_leap calendar is year 1.

type(time_type), intent(in)  :: time
integer,         intent(out) :: second, minute, hour, day, month, year

integer :: m, t

if ( .not. module_initialized ) call time_manager_init

! get modulo number of days

year = time%days / 365 + 1
day  = modulo(time%days, 365) + 1

! find month and day

do m = 1, 12
   month = m
   if(day <= days_per_month(m)) exit
   day = day - days_per_month(m)
end do

! find hour,minute and second

t      = time%seconds
hour   = t / (60 * 60)
t      = t - hour * (60 * 60)
minute = t / 60
second = t - 60 * minute

end subroutine get_date_no_leap


subroutine get_date_gregorian_mars(time, year, month, day, hour, minute, second)
!------------------------------------------------------------------------
!
! Computes date corresponding to time for gregorian MARS calendar
! wgl - we need this to easily map from MarsWRF calendar to time_type
!         NOTE :: "month" has no meaning for the Mars calendar
!         ALSO :: the first day of the year is day 1, not 0
!         PlanetWRF wrfout files follow :: YYYY-DDDDD_HH:MM:SS
!
! To be clear, the first Mars year is:
!   According to MarsWRF         :: 0001-00001_00:00:00  thru  0001-00669_23:59:59
!   According to DART time_type  :: days=0, secs=0       thru  days=668, secs=86399

type(time_type), intent(in)  :: time
integer,         intent(out) :: second, minute, hour, day, month, year

integer :: t
integer :: num_days, iyear, days_this_year

! "base_year" for Mars will be defined as 1 (earliest wrfout file has year = 1)
integer, parameter :: base_year= 1

if ( .not. module_initialized ) call time_manager_init

! Do this the inefficient inelegant way for now, top is 10000 years
num_days = time%days
do iyear = base_year, 10000

   ! No leap years currently defined on Mars -- we generally run with the 
   !   a WRF constant "PLANET_YEAR = 669", even though Mars year really has
   !   668.6 days in its year (where "day" here is really "sol" = 1 solar day)
   days_this_year = 669

   if (num_days >= days_this_year) then
      num_days = num_days - days_this_year
   else
      year = iyear
      goto 111
   endif

end do

111 continue


! No need to deal with months on Mars -- make it 1 by default so that other
!    functions do not break (like print_date and month_name)
month = 1

! Need to add 1 because Mars has NO day 0
day = num_days + 1


! Find hour,minute and second
t      = time%seconds
hour   = t / (60 * 60)
t      = t - hour * (60 * 60)
minute = t / 60
second = t - 60 * minute

end subroutine get_date_gregorian_mars


subroutine get_date_solar_mars(time, year, month, day, hour, minute, second)
!------------------------------------------------------------------------
!
! Computes date corresponding to time for solar MARS calendar
! wgl - we need this to easily map from MarsWRF calendar to time_type
!         NOTE :: "month" has no meaning for the Mars calendar
!         ALSO :: the first day of the year is day 1, not 0
!         PlanetWRF wrfout files follow :: YYYY-DDDDD_HH:MM:SS
!
! CL New method uses Mars Solar Date with no concept of 'year' in the date string
! The year still starts on day 1
! year is always 1

type(time_type), intent(in)  :: time
integer,         intent(out) :: second, minute, hour, day, month, year

integer :: t
integer :: num_days

! "base_year" for Mars will be defined as 1 (earliest wrfout file has year = 1)
integer, parameter :: base_year= 1

if ( .not. module_initialized ) call time_manager_init

year = 1
num_days = time%days

! No need to deal with months on Mars -- make it 1 by default so that other
!    functions do not break (like print_date and month_name)
month = 1

! Need to add 1 because Mars has NO day 0
day = num_days + 1

!cl Time here corresponds to Martian Local Mean Solar Time (LMST), which is what the model 
!cl uses without telling anybody. Essentially, we assume that the Sun 'moves' at a constant
!cl rate across the sky, completing a circle in 24 Mars hours, and we arbitrarily split the 
!cl Mars hour into 3600 Mars seconds, which correspons to roughly 1.02 SI seconds
!cl Inside WRF, Mars delta seconds are converted to SI delta seconds, and the Mars LMST
!cl is used to calculate the position of the sun either as (LMST)*360/24 or (LTST)*360/24. where 
!cl LTST is Local True Solar Time, accounting for variable Solar day length
!cl with orbit (Equation Of Time).
! Find hour,minute and second

t      = time%seconds
hour   = t / (60 * 60)
t      = t - hour * (60 * 60)
minute = t / 60
second = t - 60 * minute

end subroutine get_date_solar_mars


!========================================================================
! END OF get_date BLOCK
!========================================================================
! START OF set_date BLOCK
!========================================================================

function set_date(year, month, day, hours, minutes, seconds)

! Given a date, computes the corresponding time given the selected
! date time mapping algorithm.  Note that it is possible to specify
! any number of illegal dates; these should be checked for and generate
! errors as appropriate.

integer, intent(in)           :: day, month, year
integer, intent(in), optional :: seconds, minutes, hours
type(time_type)               :: set_date

integer            :: oseconds, ominutes, ohours

if ( .not. module_initialized ) call time_manager_init

! Missing optionals are set to 0
oseconds = 0; if(present(seconds)) oseconds = seconds
ominutes = 0; if(present(minutes)) ominutes = minutes
ohours   = 0; if(present(hours  )) ohours   = hours

select case(calendar_type)
case(THIRTY_DAY_MONTHS)
   set_date =    set_date_thirty(year, month, day, ohours, ominutes, oseconds)
case(GREGORIAN)
   set_date = set_date_gregorian(year, month, day, ohours, ominutes, oseconds)
case(JULIAN)
   set_date =    set_date_julian(year, month, day, ohours, ominutes, oseconds)
case(NOLEAP)
   set_date =   set_date_no_leap(year, month, day, ohours, ominutes, oseconds)
case(GREGORIAN_MARS)
   set_date =   set_date_gregorian_mars(year, month, day, ohours, ominutes, oseconds)
case(SOLAR_MARS)
   set_date =   set_date_solar_mars(year, month, day, ohours, ominutes, oseconds)
case default
   write(errstring,*)'type is ',calendar_type,' must be one of ', &
                      THIRTY_DAY_MONTHS,GREGORIAN,JULIAN,NOLEAP,GREGORIAN_MARS,SOLAR_MARS
   call error_handler(E_ERR,'set_date',errstring,source,revision,revdate)
end select
end function set_date



function set_date_gregorian(year, month, day, hours, minutes, seconds)
!------------------------------------------------------------------------
!
! Computes time corresponding to date for gregorian calendar.

integer, intent(in)           :: year, month, day 
integer, intent(in), optional :: hours, minutes, seconds
type(time_type)               :: set_date_gregorian

integer :: totseconds, totdays
integer :: oseconds, ominutes, ohours
integer :: ndays, m, nleapyr
integer :: base_year = 1601
logical :: leap

if ( .not. module_initialized ) call time_manager_init

! Missing optionals are set to 0

oseconds = 0; if(present(seconds)) oseconds = seconds
ominutes = 0; if(present(minutes)) ominutes = minutes
ohours   = 0; if(present(hours  ))   ohours = hours

! Need to check for bogus dates

if(    oseconds > 59 .or. oseconds < 0 .or. &
       ominutes > 59 .or. ominutes < 0 .or. &
       ohours   > 23 .or. ohours   < 0 .or. &
                          day      < 1 .or. &
       month    > 12 .or. month    < 1 .or. &
                          year     < base_year) then

   write(errstring,'(''year,mon,day,hour,min,sec'',6(1x,i4),'' not a valid date.'')') &
              year,month,day,ohours,ominutes,oseconds
   call error_handler(E_ERR,'set_date_gregorian',errstring,source,revision,revdate)
   call error_handler(E_ERR,'set_date_gregorian',errstring,source,revision,revdate)
endif

if(month /= 2 .and. day > days_per_month(month)) then
   write(errstring,*)'month (',month,') does not have ',day,' days.'
   call error_handler(E_ERR,'set_date_gregorian',errstring,source,revision,revdate)
endif

! Is this a leap year? Gregorian calendar assigns each year evenly
! divisible by 4 that is not a century year unevenly divisible by 400
! as a leap-year. (i.e. 1700,1800,1900 are not leap-years, 2000 is)
leap=greg_leap(year)

! Finish checking for day specication errors
if(month == 2 .and. (day > 29 .or. ((.not. leap) .and. day > 28))) then
   write(errstring,*)'month (',month,') does not have ',day,' days in a non-leap year.'
   call error_handler(E_ERR,'set_date_gregorian',errstring,source,revision,revdate)
endif

! compute number of leap years fully past since base_year

nleapyr = (year - base_year) / 4 - (year - base_year) / 100 + (year - base_year) / 400

! Count up days in this year
ndays = 0
do m=1,month-1
 ndays = ndays + days_per_month(m)
 if(leap .and. m == 2) ndays = ndays + 1
enddo

totseconds = oseconds + 60*(ominutes + 60 * ohours)
totdays    = day - 1 +  ndays + 365*(year - base_year - nleapyr) + 366*(nleapyr)

set_date_gregorian = set_time(totseconds, totdays)

end function set_date_gregorian



function set_date_julian(year, month, day, hours, minutes, seconds)
!------------------------------------------------------------------------
!
! Returns time corresponding to date for julian calendar.

integer, intent(in)           :: year, month, day
integer, intent(in), optional :: hours, minutes, seconds
type(time_type)               :: set_date_julian

integer :: oseconds, ominutes, ohours
integer :: ndays, m, nleapyr
logical :: leap

if ( .not. module_initialized ) call time_manager_init

! Missing optionals are set to 0

oseconds = 0; if(present(seconds)) oseconds = seconds
ominutes = 0; if(present(minutes)) ominutes = minutes
ohours   = 0; if(present(hours  )) ohours   = hours

! Need to check for bogus dates

if( oseconds > 59 .or. oseconds < 0 .or. &
    ominutes > 59 .or. ominutes < 0 .or. &
    ohours   > 23 .or. ohours   < 0 .or. &
                       day      < 1 .or. &
    month    > 12 .or. month    < 1 .or. &
                       year     < 1) then
   write(errstring,'(''year,mon,day,hour,min,sec'',6(1x,i4),'' not a valid date.'')') &
              year,month,day,ohours,ominutes,oseconds
   call error_handler(E_ERR,'set_date_julian',errstring,source,revision,revdate)
endif

if(month /= 2 .and. day > days_per_month(month)) then
   write(errstring,*)'month (',month,') does not have ',day,' days.'
   call error_handler(E_ERR,'set_date_julian',errstring,source,revision,revdate)
endif

! Is this a leap year? 
leap = (modulo(year,4) == 0)

! compute number of complete leap years from year 1
nleapyr = (year - 1) / 4

! Finish checking for day specication errors

if(month == 2 .and. (day > 29 .or. ((.not. leap) .and. day > 28))) then
   write(errstring,*)'non-leapyear month (',month,') does not have ',day,' days.'
   call error_handler(E_ERR,'set_date_julian',errstring,source,revision,revdate)
endif

ndays = 0
do m = 1, month - 1
   ndays = ndays + days_per_month(m)
   if(leap .and. m == 2) ndays = ndays + 1
enddo

set_date_julian%seconds = oseconds + 60 * (ominutes + 60 * ohours)
set_date_julian%days    = day -1 + ndays + 365*(year - nleapyr - 1) + 366*(nleapyr)

end function set_date_julian



function set_date_thirty(year, month, day, hours, minutes, seconds)
!------------------------------------------------------------------------
!
! Computes time corresponding to date for thirty day months.

integer, intent(in)           :: year, month, day
integer, intent(in), optional :: hours, minutes, seconds
type(time_type)               :: set_date_thirty

integer :: oseconds, ominutes, ohours

if ( .not. module_initialized ) call time_manager_init

! Missing optionals are set to 0

oseconds = 0; if(present(seconds)) oseconds = seconds
ominutes = 0; if(present(minutes)) ominutes = minutes
ohours   = 0; if(present(hours  )) ohours   = hours

! Need to check for bogus dates

if( oseconds > 59 .or. oseconds < 0 .or. &
    ominutes > 59 .or. ominutes < 0 .or. &
    ohours   > 23 .or. ohours   < 0 .or. &
    day      > 30 .or. day      < 1 .or. &
    month    > 12 .or. month    < 1 .or. &
                       year     < 1 ) then
   write(errstring,'(''year,mon,day,hour,min,sec'',6(1x,i4),'' not a valid date.'')') &
              year,month,day,ohours,ominutes,oseconds
   call error_handler(E_ERR,'set_date_thirty',errstring,source,revision,revdate)
endif

set_date_thirty%days    = (day - 1) + 30 * ((month - 1) + 12 * (year - 1))
set_date_thirty%seconds = oseconds + 60 * (ominutes + 60 * ohours)

end function set_date_thirty



function set_date_no_leap(year, month, day, hours, minutes, seconds)
!------------------------------------------------------------------------
!
! Computes time corresponding to date for fixed 365 day year calendar.

integer, intent(in)           :: year, month, day
integer, intent(in), optional :: hours, minutes, seconds
type(time_type)               :: set_date_no_leap

integer :: totseconds, totdays
integer :: oseconds, ominutes, ohours
integer :: ndays, m

if ( .not. module_initialized ) call time_manager_init

! Missing optionals are set to 0

oseconds = 0; if(present(seconds)) oseconds = seconds
ominutes = 0; if(present(minutes)) ominutes = minutes
ohours   = 0; if(present(hours  )) ohours   = hours

! Need to check for bogus dates

if( oseconds > 59 .or. oseconds < 0 .or. &
    ominutes > 59 .or. ominutes < 0 .or. &
    ohours   > 23 .or. ohours   < 0 .or. &
    day      > 31 .or. day      < 1 .or. &
    month    > 12 .or. month    < 1 .or. &
                       year     < 1 ) then

   write(errstring,'(''year,mon,day,hour,min,sec'',6(1x,i4),'' not a valid date.'')') &
              year,month,day,ohours,ominutes,oseconds
   call error_handler(E_ERR,'set_date_no_leap',errstring,source,revision,revdate)
endif

ndays = 0
do m = 1, month - 1
   ndays = ndays + days_per_month(m)
enddo

totseconds = oseconds + 60 * (ominutes + 60 * ohours)
totdays    = day - 1 + ndays + 365 * (year - 1)

set_date_no_leap = set_time(totseconds, totdays)

end function set_date_no_leap


function set_date_gregorian_mars(year, month, day, hours, minutes, seconds)
!------------------------------------------------------------------------
!
! Computes time corresponding to date for gregorian MARS calendar.
! wgl - we need this to easily map from MarsWRF calendar to time_type
!         NOTE :: "month" has no meaning for the Mars calendar
!         ALSO :: the first day of the year is day 1, not 0
!         PlanetWRF wrfout files follow :: YYYY-DDDDD_HH:MM:SS
!
! To be clear, the first Mars year is:
!   According to MarsWRF         :: 0001-00001_00:00:00  thru  0001-00669_23:59:59
!   According to DART time_type  :: days=0, secs=0       thru  days=668, secs=86399

integer, intent(in)           :: year, month, day
integer, intent(in), optional :: hours, minutes, seconds
type(time_type)               :: set_date_gregorian_mars

integer :: oseconds, ominutes, ohours

! "base_year" for Mars will be defined as 1 (earliest wrfout file has year = 1)
integer :: base_year = 1

if ( .not. module_initialized ) call time_manager_init

! Missing optionals are set to 0

oseconds = 0; if(present(seconds)) oseconds = seconds
ominutes = 0; if(present(minutes)) ominutes = minutes
ohours   = 0; if(present(hours  ))   ohours = hours

! Need to check for bogus dates

! Do not bother checking month bounds because it has no meaning (though it should
!   be set to 1)
if(    oseconds > 59 .or. oseconds < 0 .or. &
       ominutes > 59 .or. ominutes < 0 .or. &
       ohours   > 23 .or. ohours   < 0 .or. &
                          day      < 1 .or. &
                          year     < base_year) then
   write(errstring,'(''year,mon,day,hour,min,sec'',6(1x,i4),'' not a valid date.'')') &
              year,month,day,ohours,ominutes,oseconds
   call error_handler(E_ERR,'set_date_gregorian_mars',errstring,source,revision,revdate)
endif

! Month has no meaning for Mars calendar

! Currently there is no leap year defined for Mars

set_date_gregorian_mars%seconds = oseconds + 60*(ominutes + 60 * ohours)
set_date_gregorian_mars%days = day - 1 + 669*(year - base_year)

end function set_date_gregorian_mars

function set_date_solar_mars(year, month, day, hours, minutes, seconds)
!------------------------------------------------------------------------
!
! Computes time corresponding to date for gregorian MARS calendar.
! wgl - we need this to easily map from MarsWRF calendar to time_type
!         NOTE :: "month" has no meaning for the Mars calendar
!         ALSO :: the first day of the year is day 1, not 0
!         PlanetWRF wrfout files follow :: YYYY-DDDDD_HH:MM:SS
!
!cl number of days in year is now 100000, and there can only be 1 year.
!cl valid until 2050 Earth date, by which time WRF will not be used.

integer, intent(in)           :: year, month, day
integer, intent(in), optional :: hours, minutes, seconds
type(time_type)               :: set_date_solar_mars

integer :: oseconds, ominutes, ohours

! "base_year" for Mars will be defined as 1 (earliest wrfout file has year = 1)
integer :: base_year = 1

if ( .not. module_initialized ) call time_manager_init

! Missing optionals are set to 0

oseconds = 0; if(present(seconds)) oseconds = seconds
ominutes = 0; if(present(minutes)) ominutes = minutes
ohours   = 0; if(present(hours  ))   ohours = hours

! Need to check for bogus dates

! Do not bother checking month bounds because it has no meaning (though it should
!   be set to 1)
if(    oseconds > 59 .or. oseconds < 0 .or. &
       ominutes > 59 .or. ominutes < 0 .or. &
       ohours   > 23 .or. ohours   < 0 .or. &
                          day      < 1 .or. &
                          year     < base_year) then
   write(errstring,'(''year,mon,day,hour,min,sec'',6(1x,i4),'' not a valid date.'')') &
              year,month,day,ohours,ominutes,oseconds
   call error_handler(E_ERR,'set_date_solar_mars',errstring,source,revision,revdate)
endif

! Month has no meaning for Mars calendar

! Currently there is no leap year defined for Mars


set_date_solar_mars%seconds = oseconds + 60*(ominutes + 60 * ohours)

!cl set_date_solar_mars%days = day - 1 + 669*(year - base_year)
!cl number of days in year changed to 100000 to allow MSD orbital calculation
!cl to allow simpler interface between data and model in the assimilation
set_date_solar_mars%days = day - 1 !this is always 0 -> + 100000*(year - base_year)

end function set_date_solar_mars

!=========================================================================
! END OF set_date BLOCK
!=========================================================================
! START OF increment_date BLOCK
!=========================================================================


function increment_date(time, years, months, days, hours, minutes, seconds)
!-------------------------------------------------------------------------
!
! Given a time and some date increment, computes a new time.  Depending
! on the mapping algorithm from date to time, it may be possible to specify
! undefined increments (i.e. if one increments by 68 days and 3 months in
! a Julian calendar, it matters which order these operations are done and
! we don't want to deal with stuff like that, make it an error).

type(time_type), intent(in)           :: time
integer,         intent(in), optional :: seconds, minutes, hours, days, months, years
type(time_type)                       :: increment_date

integer :: oseconds, ominutes, ohours, odays, omonths, oyears

if ( .not. module_initialized ) call time_manager_init

! Missing optionals are set to 0

oseconds = 0; if(present(seconds)) oseconds = seconds
ominutes = 0; if(present(minutes)) ominutes = minutes
ohours   = 0; if(present(hours  )) ohours   = hours
odays    = 0; if(present(days   )) odays    = days
omonths  = 0; if(present(months )) omonths  = months
oyears   = 0; if(present(years  )) oyears   = years

select case(calendar_type)
case(THIRTY_DAY_MONTHS)
   increment_date = increment_thirty(time, oyears, omonths, odays, &
                                     ohours, ominutes, oseconds)
case(GREGORIAN)
   increment_date = increment_gregorian(time, oyears, omonths, odays, &
                                     ohours, ominutes, oseconds)
case(JULIAN)
   increment_date = increment_julian(time, oyears, omonths, odays, &
                                     ohours, ominutes, oseconds)
case(NOLEAP)
   increment_date = increment_no_leap(time, oyears, omonths, odays, &
                                     ohours, ominutes, oseconds)
case(GREGORIAN_MARS)
   increment_date = increment_gregorian_mars(time, oyears, omonths, odays, &
                                     ohours, ominutes, oseconds)
case(SOLAR_MARS)
   increment_date = increment_solar_mars(time, oyears, omonths, odays, &
                                     ohours, ominutes, oseconds)
case default
   write(errstring,*)'calendar type (',calendar_type,') must be one of ', &
                      THIRTY_DAY_MONTHS ,GREGORIAN,JULIAN,NOLEAP,GREGORIAN_MARS
   call error_handler(E_ERR,'increment_date',errstring,source,revision,revdate)
end select
end function increment_date



function increment_gregorian(time, years, months, days, hours, minutes, seconds)
!-------------------------------------------------------------------------
!
! Given time and some date increment, computes new time for gregorian calendar.

type(time_type), intent(in)           :: time
integer,         intent(in), optional :: years, months, days, hours, minutes, seconds
type(time_type)                       :: increment_gregorian

integer :: oseconds, ominutes, ohours, odays, omonths, oyears
integer :: csecond, cminute, chour, cday, cmonth, cyear

if ( .not. module_initialized ) call time_manager_init

call error_handler(E_ERR,'increment_gregorian','not implemented',source,revision,revdate)

! Missing optionals are set to 0

oseconds = 0; if(present(seconds)) oseconds = seconds
ominutes = 0; if(present(minutes)) ominutes = minutes
ohours   = 0; if(present(hours  )) ohours   = hours
odays    = 0; if(present(days   )) odays    = days
omonths  = 0; if(present(months )) omonths  = months
oyears   = 0; if(present(years  )) oyears   = years

! Increment must be positive definite

if( oseconds < 0 .or. ominutes < 0 .or. &
    ohours   < 0 .or. odays    < 0 .or. &
    omonths  < 0 .or. oyears   < 0) then
   write(errstring,*)'illegal increment s,m,h,d,mn,y', &
                      oseconds,ominutes,ohours,odays,omonths,oyears
    call error_handler(E_ERR,'increment_gregorian',errstring,source,revision,revdate)
endif

! First convert time into date

call get_date_gregorian(time, cyear, cmonth, cday, chour, cminute, csecond)

! Add on the increments

csecond = csecond + oseconds
cminute = cminute + ominutes
chour   = chour   + ohours
cday    = cday    + odays
cmonth  = cmonth  + omonths
cyear   = cyear   + oyears

! Convert this back into a time

increment_gregorian = set_date_gregorian(cyear, cmonth, cday, chour, cminute, csecond)

end function increment_gregorian



function increment_julian(time, years, months, days, hours, minutes, seconds)
!-------------------------------------------------------------------------
!
! Given time and some date increment, computes new time for julian calendar.

type(time_type), intent(in)           :: time
integer,         intent(in), optional :: seconds, minutes, hours, days, months, years
type(time_type)                       :: increment_julian

integer :: oseconds, ominutes, ohours, odays, omonths, oyears
integer :: csecond, cminute, chour, cday, cmonth, cyear, dyear
type(time_type) :: t

if ( .not. module_initialized ) call time_manager_init

! Missing optionals are set to 0

oseconds = 0; if(present(seconds)) oseconds = seconds
ominutes = 0; if(present(minutes)) ominutes = minutes
ohours   = 0; if(present(hours  )) ohours   = hours
odays    = 0; if(present(days   )) odays    = days
omonths  = 0; if(present(months )) omonths  = months
oyears   = 0; if(present(years  )) oyears   = years

! Increment must be positive definite

if( oseconds < 0 .or. ominutes < 0 .or. &
    ohours   < 0 .or. odays    < 0 .or. &
    omonths  < 0 .or. oyears   < 0 ) then
   write(errstring,*)'illegal increment s,m,h,d,mn,y', &
                     oseconds,ominutes,ohours,odays,omonths,oyears
    call error_handler(E_ERR,'increment_julian',errstring,source,revision,revdate)
endif

!  There are a number of other bad types of increments that should be
!  prohibited here; the addition is not associative
!  Easiest thing is to only let month and year be incremented by themselves
!  This is slight overkill since year is not really a problem.

! QJLA .... see above comment ... will year be a problem?

if( omonths /= 0 .and. &
    ( oseconds /= 0 .or. ominutes /= 0 .or. ohours /= 0 .or. &
      odays    /= 0 .or. oyears   /= 0)  ) then
   call error_handler(E_ERR,'increment_julian', &
      'month must not be incremented with other units',source,revision,revdate)
endif

if( oyears /= 0 .and. &
    (oseconds /= 0 .or. ominutes /= 0 .or. ohours /= 0 .or. &
     odays    /= 0 .or. omonths  /= 0) ) then
   call error_handler(E_ERR,'increment_julian', &
      'year must not be incremented with other units',source,revision,revdate)
endif

!  For non-month and non-year part can just use increment_thirty

t =  increment_thirty(time, 0, 0, odays, ohours, ominutes, oseconds)

!  For month or year increment, first convert to date

call get_date_julian(t, cyear, cmonth, cday, chour, cminute, csecond)

cmonth = cmonth + omonths
cyear  = cyear + oyears

! Check for months larger than 12 and fix

if(cmonth > 12) then
   dyear  = (cmonth - 1) / 12 
   cmonth = cmonth - 12 * dyear
   cyear  = cyear + dyear
end if

! Convert this back into a time

increment_julian = set_date_julian(cyear, cmonth, cday, chour, cminute, csecond)

end function increment_julian



function increment_thirty(time, years, months, days, hours, minutes, seconds)
!-------------------------------------------------------------------------
!
! Given a time and some date increment, computes new time for thirty-day months.

type(time_type), intent(in)           :: time
integer,         intent(in), optional :: seconds, minutes, hours, days, months, years
type(time_type)                       :: increment_thirty

integer :: oseconds, ominutes, ohours, odays, omonths, oyears
integer :: csecond, cday

if ( .not. module_initialized ) call time_manager_init

! Missing optionals are set to 0

oseconds = 0; if(present(seconds)) oseconds = seconds
ominutes = 0; if(present(minutes)) ominutes = minutes
ohours   = 0; if(present(hours  )) ohours   = hours
odays    = 0; if(present(days   )) odays    = days
omonths  = 0; if(present(months )) omonths  = months
oyears   = 0; if(present(years  )) oyears   = years

! Increment must be positive definite

if( oseconds < 0 .or. ominutes < 0 .or. &
    ohours   < 0 .or. odays    < 0 .or. &
    omonths  < 0 .or. oyears   < 0 ) then
   write(errstring,*)'illegal increment s,m,h,d,mn,y', &
                     oseconds,ominutes,ohours,odays,omonths,oyears
    call error_handler(E_ERR,'increment_thirty',errstring,source,revision,revdate)
endif

! Do increment to seconds portion first

csecond = oseconds + 60 * (ominutes + 60 * ohours)
cday    = odays    + 30 * (omonths + 12 * oyears)
increment_thirty = increment_time(time, csecond, cday)

end function increment_thirty



function increment_no_leap(time, years, months, days, hours, minutes, seconds)
!-------------------------------------------------------------------------
!
! Given time and some date increment, computes new time for julian calendar.

type(time_type), intent(in)           :: time
integer,         intent(in), optional :: seconds, minutes, hours, days, months, years
type(time_type)                       :: increment_no_leap

integer :: oseconds, ominutes, ohours, odays, omonths, oyears
integer :: csecond, cminute, chour, cday, cmonth, cyear, dyear
type(time_type) :: t

if ( .not. module_initialized ) call time_manager_init

! Missing optionals are set to 0

oseconds = 0; if(present(seconds)) oseconds = seconds
ominutes = 0; if(present(minutes)) ominutes = minutes
ohours   = 0; if(present(hours  )) ohours   = hours
odays    = 0; if(present(days   )) odays    = days
omonths  = 0; if(present(months )) omonths  = months
oyears   = 0; if(present(years  )) oyears   = years

! Increment must be positive definite

if( oseconds < 0 .or. ominutes < 0 .or. &
    ohours   < 0 .or. odays    < 0 .or. &
    omonths  < 0 .or. oyears   < 0) then
    write(errstring,*)'illegal increment s,m,h,d,mn,y', &
                     oseconds,ominutes,ohours,odays,omonths,oyears
    call error_handler(E_ERR,'increment_no_leap',errstring,source,revision,revdate)
endif

!  There are a number of other bad types of increments that should be
!  prohibited here; the addition is not associative
!  Easiest thing is to only let month and year be incremented by themselves
!  This is slight overkill since year is not really a problem.

if(omonths /= 0 .and. &
   (oseconds /= 0 .or. ominutes /= 0 .or. ohours /= 0 .or. &
    odays    /= 0 .or. oyears   /= 0)) then
   call error_handler(E_ERR,'increment_no_leap', &
      'month must not be incremented with other units',source,revision,revdate)
endif

if(oyears /= 0 .and. &
   (oseconds /= 0 .or. ominutes /= 0 .or. ohours /= 0 .or. &
    odays    /= 0 .or. omonths  /= 0)) then
   call error_handler(E_ERR,'increment_no_leap', &
      'year must not be incremented with other units',source,revision,revdate)
endif

!  For non-month and non-year part can just use increment_thirty

t =  increment_thirty(time, 0, 0, odays, ohours, ominutes, oseconds)

!  For month or year increment, first convert to date

call get_date_no_leap(t, cyear, cmonth, cday, chour, cminute, csecond)
cmonth = cmonth + omonths
cyear  = cyear + oyears

! Check for months larger than 12 and fix
if(cmonth > 12) then
   dyear  = (cmonth - 1) / 12 
   cmonth = cmonth - 12 * dyear
   cyear  = cyear + dyear
end if

! Convert this back into a time

increment_no_leap = set_date_no_leap(cyear, cmonth, cday, chour, cminute, csecond)

end function increment_no_leap


function increment_gregorian_mars(time, years, months, days, hours, minutes, seconds)
!-------------------------------------------------------------------------
!
! Given time and some date increment, computes new time for gregorian MARS calendar.

type(time_type), intent(in)           :: time
integer,         intent(in), optional :: seconds, minutes, hours, days, months, years
type(time_type)                       :: increment_gregorian_mars

!integer :: oseconds, ominutes, ohours, odays, omonths, oyears
!integer :: csecond, cminute, chour, cday, cmonth, cyear

if ( .not. module_initialized ) call time_manager_init

call error_handler(E_ERR,'increment_gregorian_mars','not implemented',source,revision,revdate)

! FIXME: set a return value to avoid compiler warnings
! This code is never reached ... the error_handler() terminates before this. 
increment_gregorian_mars = time
if (present(years)) &
write(*,*)'stop complaining about',years,months,days,hours,minutes,seconds

end function increment_gregorian_mars

function increment_solar_mars(time, years, months, days, hours, minutes, seconds)
!-------------------------------------------------------------------------
!
! Given time and some date increment, computes new time for gregorian MARS calendar.

type(time_type), intent(in)           :: time
integer,         intent(in), optional :: seconds, minutes, hours, days, months, years
type(time_type)                       :: increment_solar_mars

!integer :: oseconds, ominutes, ohours, odays, omonths, oyears
!integer :: csecond, cminute, chour, cday, cmonth, cyear

if ( .not. module_initialized ) call time_manager_init

call error_handler(E_ERR,'increment_solar_mars','not implemented',source,revision,revdate)

! FIXME: set a return value to avoid compiler warnings
! This code is never reached ... the error_handler() terminates before this. 
increment_solar_mars = time

end function increment_solar_mars


!=========================================================================
! END OF increment_date BLOCK
!=========================================================================
! START OF decrement_date BLOCK
!=========================================================================


function decrement_date(time, years, months, days, hours, minutes, seconds)
!-------------------------------------------------------------------------
!
! Given a time and some date decrement, computes a new time.  Depending
! on the mapping algorithm from date to time, it may be possible to specify
! undefined decrements (i.e. if one decrements by 68 days and 3 months in
! a Julian calendar, it matters which order these operations are done and
! we don't want to deal with stuff like that, make it an error).

type(time_type), intent(in)           :: time
integer,         intent(in), optional :: seconds, minutes, hours, days, months, years
type(time_type)                       :: decrement_date

integer :: oseconds, ominutes, ohours, odays, omonths, oyears

if ( .not. module_initialized ) call time_manager_init

! Missing optionals are set to 0

oseconds = 0; if(present(seconds)) oseconds = seconds
ominutes = 0; if(present(minutes)) ominutes = minutes
ohours   = 0; if(present(hours  )) ohours   = hours
odays    = 0; if(present(days   )) odays    = days
omonths  = 0; if(present(months )) omonths  = months
oyears   = 0; if(present(years  )) oyears   = years

select case(calendar_type)
case(THIRTY_DAY_MONTHS)
   decrement_date = decrement_thirty(time, oyears, omonths, odays, &
                       ohours, ominutes, oseconds)
case(GREGORIAN)
   decrement_date = decrement_gregorian(time, oyears, omonths, odays, &
                       ohours, ominutes, oseconds)
case(JULIAN)
   decrement_date = decrement_julian(time, oyears, omonths, odays, &
                       ohours, ominutes, oseconds)
case(NOLEAP)
   decrement_date = decrement_no_leap(time, oyears, omonths, odays, &
                       ohours, ominutes, oseconds)
case(GREGORIAN_MARS)
   decrement_date = decrement_gregorian_mars(time, oyears, omonths, odays, &
                       ohours, ominutes, oseconds)
case(SOLAR_MARS)
   decrement_date = decrement_solar_mars(time, oyears, omonths, odays, &
                       ohours, ominutes, oseconds)
case default
   write(errstring,*)'calendar type (',calendar_type,') not allowed.'
   call error_handler(E_ERR,'decrement_date',errstring,source,revision,revdate)
end select

end function decrement_date



function decrement_gregorian(time, years, months, days, hours, minutes, seconds)
!-------------------------------------------------------------------------
!
! Given time and some date decrement, computes new time for gregorian calendar.

type(time_type), intent(in)           :: time
integer,         intent(in), optional :: seconds, minutes, hours, days, months, years
type(time_type)                       :: decrement_gregorian

integer :: oseconds, ominutes, ohours, odays, omonths, oyears
integer :: csecond, cminute, chour, cday, cmonth, cyear

if ( .not. module_initialized ) call time_manager_init

call error_handler(E_ERR,'decrement_gregorian','not implemented',source,revision,revdate)

! Missing optionals are set to 0

oseconds = 0; if(present(seconds)) oseconds = seconds
ominutes = 0; if(present(minutes)) ominutes = minutes
ohours   = 0; if(present(hours  )) ohours   = hours
odays    = 0; if(present(days   )) odays    = days
omonths  = 0; if(present(months )) omonths  = months
oyears   = 0; if(present(years  )) oyears   = years

! Decrement must be positive definite

! this block needs work ... TJH ....

if( oseconds < 0 .or. ominutes < 0 .or. &
    ohours   < 0 .or. odays    < 0 .or. &
    omonths  < 0 .or. oyears < 0) then
    write(errstring,*)'illegal decrement ',oseconds,ominutes,ohours,odays,omonths,oyears
    call error_handler(E_ERR,'decrement_gregorian',errstring,source,revision,revdate)
endif

! First convert time into date

call get_date_gregorian(time, cyear, cmonth, cday, chour, cminute, csecond)

! Remove the increments

csecond = csecond - oseconds
cminute = cminute - ominutes
chour   = chour   - ohours
cday    = cday    - odays
cmonth  = cmonth  - omonths
cyear  = cyear    - oyears

! Convert this back into a time

decrement_gregorian =  set_date_gregorian(cyear, cmonth, cday, chour, cminute, csecond)

end function decrement_gregorian



function decrement_julian(time, years, months, days, hours, minutes, seconds)
!-------------------------------------------------------------------------
!
! Given time and some date decrement, computes new time for julian calendar.

type(time_type), intent(in)           :: time
integer,         intent(in), optional :: seconds, minutes, hours, days, months, years
type(time_type)                       :: decrement_julian

integer :: oseconds, ominutes, ohours, odays, omonths, oyears
integer :: csecond, cminute, chour, cday, cmonth, cyear
type(time_type) :: t

if ( .not. module_initialized ) call time_manager_init

! Missing optionals are set to 0

oseconds = 0; if(present(seconds)) oseconds = seconds
ominutes = 0; if(present(minutes)) ominutes = minutes
ohours   = 0; if(present(hours  )) ohours   = hours
odays    = 0; if(present(days   )) odays    = days
omonths  = 0; if(present(months )) omonths  = months
oyears   = 0; if(present(years  )) oyears   = years

! Increment must be positive definite

if( oseconds < 0 .or. ominutes < 0 .or. ohours < 0 .or. &
    odays    < 0 .or. omonths  < 0 .or. oyears < 0) then
    write(errstring,*)'illegal decrement ',oseconds,ominutes,ohours,odays,omonths,oyears
    call error_handler(E_ERR,'decrement_julian',errstring,source,revision,revdate)
endif

!  There are a number of other bad types of decrements that should be
!  prohibited here; the subtraction is not associative
!  Easiest thing is to only let month and year be decremented by themselves
!  This is slight overkill since year is not really a problem.

if(omonths /= 0 .and. (oseconds /= 0 .or. ominutes /= 0 .or. ohours /= 0 .or. &
   odays  /= 0 .or. oyears /= 0)) then
   call error_handler(E_ERR,'decrement_julian', &
      'month must not be decremented with other units',source,revision,revdate)
endif

if(oyears /= 0 .and. (oseconds /= 0 .or. ominutes /= 0 .or. ohours /= 0 .or. &
   odays  /= 0 .or. omonths /= 0)) then
   call error_handler(E_ERR,'decrement_julian', &
      'year must not be decremented with other units',source,revision,revdate)
endif

!  For non-month and non-year can just use decrement_thirty

t = decrement_thirty(time, 0, 0, odays, ohours, ominutes, oseconds)

!  For month or year decrement, first convert to date

call get_date_julian(t, cyear, cmonth, cday, chour, cminute, csecond)
cmonth = cmonth - omonths
cyear  = cyear - oyears

! Check for months less than 12 and fix
if(cmonth < 1) then
   cyear = cyear - 1 + (cmonth) / 12
   cmonth = cmonth - 12 * ( -1 + (cmonth) / 12)
end if

! Check for negative years
if(cyear < 1) then
   write(errstring,*)'Illegal date results ... ',cyear
   call error_handler(E_ERR,'decrement_julian',errstring,source,revision,revdate)
endif

! Convert this back into a time
decrement_julian = set_date_julian(cyear, cmonth, cday, chour, cminute, csecond)

end function decrement_julian



function decrement_thirty(time, years, months, days, hours, minutes, seconds)
!-------------------------------------------------------------------------
!
! Given a time and some date decrement, computes new time for thirty day months.

type(time_type), intent(in)           :: time
integer,         intent(in), optional :: seconds, minutes, hours, days, months, years
type(time_type)                       :: decrement_thirty

integer :: oseconds, ominutes, ohours, odays, omonths, oyears
integer :: csecond, cday

if ( .not. module_initialized ) call time_manager_init

! Missing optionals are set to 0

oseconds = 0; if(present(seconds)) oseconds = seconds
ominutes = 0; if(present(minutes)) ominutes = minutes
ohours   = 0; if(present(hours  )) ohours   = hours
odays    = 0; if(present(days   )) odays    = days
omonths  = 0; if(present(months )) omonths  = months
oyears   = 0; if(present(years  )) oyears   = years

! Increment must be positive definite

if( oseconds < 0 .or. ominutes < 0 .or. ohours < 0 .or. &
    odays    < 0 .or. omonths  < 0 .or. oyears < 0) then
    write(errstring,*)'illegal decrement ',oseconds,ominutes,ohours,odays,omonths,oyears
    call error_handler(E_ERR,'decrement_thirty',errstring,source,revision,revdate)
endif

csecond = oseconds + 60 * (ominutes + 60 * ohours)
cday    = odays + 30 * (omonths + 12 * oyears)
decrement_thirty = decrement_time(time, csecond, cday)

end function decrement_thirty



function decrement_no_leap(time, years, months, days, hours, minutes, seconds)
!-------------------------------------------------------------------------
!
! Given time and some date decrement, computes new time for julian calendar.

type(time_type), intent(in)           :: time
integer,         intent(in), optional :: seconds, minutes, hours, days, months, years
type(time_type)                       :: decrement_no_leap

integer :: oseconds, ominutes, ohours, odays, omonths, oyears
integer :: csecond, cminute, chour, cday, cmonth, cyear
type(time_type) :: t

if ( .not. module_initialized ) call time_manager_init

! Missing optionals are set to 0

oseconds = 0; if(present(seconds)) oseconds = seconds
ominutes = 0; if(present(minutes)) ominutes = minutes
ohours   = 0; if(present(hours  )) ohours   = hours
odays    = 0; if(present(days   )) odays    = days
omonths  = 0; if(present(months )) omonths  = months
oyears   = 0; if(present(years  )) oyears   = years

! Increment must be positive definite

if( oseconds < 0 .or. ominutes < 0 .or. ohours < 0 .or. &
    odays    < 0 .or. omonths  < 0 .or. oyears < 0 ) then
    write(errstring,*)'illegal decrement ',oseconds,ominutes,ohours,odays,omonths,oyears
    call error_handler(E_ERR,'decrement_no_leap',errstring,source,revision,revdate)
endif

!  There are a number of other bad types of decrements that should be
!  prohibited here; the subtraction is not associative
!  Easiest thing is to only let month and year be decremented by themselves
!  This is slight overkill since year is not really a problem.

if(omonths /= 0 .and. (oseconds /= 0 .or. ominutes /= 0 .or. ohours /= 0 .or. &
   odays   /= 0 .or. oyears /= 0)) then
   call error_handler(E_ERR,'decrement_no_leap', &
      'month must not be decremented with other units',source,revision,revdate)
endif

if(oyears /= 0 .and. (oseconds /= 0 .or. ominutes /= 0 .or. ohours /= 0 .or. &
   odays  /= 0 .or. omonths /= 0)) then
   call error_handler(E_ERR,'decrement_no_leap', &
      'year must not be decremented with other units',source,revision,revdate)
endif

!  For non-month and non-year can just use decrement_thirty

t = decrement_thirty(time, 0, 0, odays, ohours, ominutes, oseconds)

!  For month or year decrement, first convert to date

call get_date_no_leap(t, cyear, cmonth, cday, chour, cminute, csecond)
cmonth = cmonth - omonths
cyear  = cyear  - oyears

! Check for months less than 12 and fix
if(cmonth < 1) then
   cyear  = cyear - 1 + (cmonth) / 12
   cmonth = cmonth - 12 * ( -1 + (cmonth) / 12)
end if

! Check for negative years

if(cyear < 1) then
   write(errstring,*)'Illegal date results ... ',cyear
   call error_handler(E_ERR,'decrement_no_leap',errstring,source,revision,revdate)
endif

! Convert this back into a time

decrement_no_leap = set_date_no_leap(cyear, cmonth, cday, chour, cminute, csecond)

end function decrement_no_leap


function decrement_gregorian_mars(time, years, months, days, hours, minutes, seconds)
!-------------------------------------------------------------------------
!
! Given time and some date decrement, computes new time for gregorian MARS calendar.

type(time_type), intent(in)           :: time
integer,         intent(in), optional :: seconds, minutes, hours, days, months, years
type(time_type)                       :: decrement_gregorian_mars

!integer :: oseconds, ominutes, ohours, odays, omonths, oyears
!integer :: csecond, cminute, chour, cday, cmonth, cyear

if ( .not. module_initialized ) call time_manager_init

call error_handler(E_ERR,'decrement_gregorian','not implemented',source,revision,revdate)

! FIXME: set a return value to avoid compiler warnings
! This code is never reached ... the error_handler() terminates before this. 
decrement_gregorian_mars = time
if (present(years)) &
write(*,*)'stop complaining about',years,months,days,hours,minutes,seconds

end function decrement_gregorian_mars

function decrement_solar_mars(time, years, months, days, hours, minutes, seconds)
!-------------------------------------------------------------------------
!
! Given time and some date decrement, computes new time for gregorian MARS calendar.

type(time_type), intent(in)           :: time
integer,         intent(in), optional :: seconds, minutes, hours, days, months, years
type(time_type)                       :: decrement_solar_mars

!integer :: oseconds, ominutes, ohours, odays, omonths, oyears
!integer :: csecond, cminute, chour, cday, cmonth, cyear

if ( .not. module_initialized ) call time_manager_init

call error_handler(E_ERR,'decrement_gregorian','not implemented',source,revision,revdate)

! FIXME: set a return value to avoid compiler warnings
! This code is never reached ... the error_handler() terminates before this. 
decrement_solar_mars = time

end function decrement_solar_mars


!=========================================================================
! END OF decrement_date BLOCK
!=========================================================================
! START days_in_month BLOCK
!=========================================================================


function days_in_month(time)
!--------------------------------------------------------------------------
!
! Given a time, computes the corresponding date given the selected
! date time mapping algorithm

type(time_type), intent(in) :: time
integer                     :: days_in_month


if ( .not. module_initialized ) call time_manager_init

select case(calendar_type)
case(THIRTY_DAY_MONTHS)
   days_in_month = days_in_month_thirty(time)
case(GREGORIAN)
   days_in_month = days_in_month_gregorian(time)
case(JULIAN)
   days_in_month = days_in_month_julian(time)
case(NOLEAP)
   days_in_month = days_in_month_no_leap(time)
case(GREGORIAN_MARS)
   days_in_month = days_in_month_gregorian_mars(time)
case(SOLAR_MARS)
   days_in_month = days_in_month_solar_mars(time)
case default
   write(errstring,*)'Invalid calendar type (',calendar_type,')'
   call error_handler(E_ERR,'days_in_month',errstring,source,revision,revdate)
end select
end function days_in_month



function days_in_month_gregorian(time)
!--------------------------------------------------------------------------
!
! Returns the number of days in a gregorian month.

type(time_type), intent(in) :: time
integer                     :: days_in_month_gregorian

if ( .not. module_initialized ) call time_manager_init

call error_handler(E_ERR,'days_in_month_gregorian','not implemented',source,revision,revdate)
days_in_month_gregorian = -1

end function days_in_month_gregorian



function days_in_month_julian(time)
!--------------------------------------------------------------------------
!
! Returns the number of days in a julian month.

type(time_type), intent(in) :: time
integer                     :: days_in_month_julian

integer :: seconds, minutes, hours, day, month, year

if ( .not. module_initialized ) call time_manager_init

call get_date_julian(time, year, month, day, hours, minutes, seconds)
days_in_month_julian = days_per_month(month)
if(leap_year_julian(time) .and. month == 2) days_in_month_julian = 29

end function days_in_month_julian



function days_in_month_thirty(time)
!--------------------------------------------------------------------------
! Returns the number of days in a thirty day month (needed for transparent
! changes to calendar type).

type(time_type), intent(in) :: time
integer                     :: days_in_month_thirty

if ( .not. module_initialized ) call time_manager_init

days_in_month_thirty = 30

end function days_in_month_thirty



function days_in_month_no_leap(time)
!--------------------------------------------------------------------------
! Returns the number of days in a 365 day year month.

type(time_type), intent(in) :: time
integer                     :: days_in_month_no_leap

integer :: seconds, minutes, hours, day, month, year

if ( .not. module_initialized ) call time_manager_init

call get_date_no_leap(time, year, month, day, hours, minutes, seconds)
days_in_month_no_leap= days_per_month(month)

end function days_in_month_no_leap


function days_in_month_gregorian_mars(time)
!--------------------------------------------------------------------------
!
! Returns the number of days in a gregorian MARS month.

type(time_type), intent(in) :: time
integer                     :: days_in_month_gregorian_mars

if ( .not. module_initialized ) call time_manager_init

call error_handler(E_ERR,'days_in_month_gregorian_mars', &
                  'not implemented; oh, and, dude, Mars has no months',&
                  source,revision,revdate)
days_in_month_gregorian_mars = -1

end function days_in_month_gregorian_mars

function days_in_month_solar_mars(time)
!--------------------------------------------------------------------------
!
! Returns the number of days in a gregorian MARS month.

type(time_type), intent(in) :: time
integer                     :: days_in_month_solar_mars

if ( .not. module_initialized ) call time_manager_init

call error_handler(E_ERR,'days_in_month_solar_mars', &
                  'not implemented; Mars has no months',&
                  source,revision,revdate)
days_in_month_solar_mars = -1

end function days_in_month_solar_mars


!==========================================================================
! END OF days_in_month BLOCK
!==========================================================================
! START OF leap_year BLOCK
!==========================================================================


function leap_year(time)
!--------------------------------------------------------------------------
! Is this date in a leap year for default calendar?

type(time_type), intent(in) :: time
logical                     :: leap_year

if ( .not. module_initialized ) call time_manager_init

select case(calendar_type)
case(THIRTY_DAY_MONTHS)
   leap_year = leap_year_thirty(time)
case(GREGORIAN)
   leap_year = leap_year_gregorian(time)
case(JULIAN)
   leap_year = leap_year_julian(time)
case(NOLEAP)
   leap_year = leap_year_no_leap(time)
case(GREGORIAN_MARS)
   leap_year = leap_year_gregorian_mars(time)
case(SOLAR_MARS)
   leap_year = leap_year_solar_mars(time)
case default
   write(errstring,*)'invalid calendar type (',calendar_type,')'
   call error_handler(E_ERR,'leap_year',errstring,source,revision,revdate)
end select
end function leap_year



function leap_year_gregorian(time)
!--------------------------------------------------------------------------
!
! Is this a leap year for gregorian calendar?

type(time_type), intent(in) :: time
logical                     :: leap_year_gregorian

integer :: iyear, imonth, iday, ihour, imin, isec

if ( .not. module_initialized ) call time_manager_init

call get_date_gregorian(time, iyear, imonth, iday, ihour, imin, isec)

leap_year_gregorian=greg_leap(iyear)

end function leap_year_gregorian



function leap_year_julian(time)
!--------------------------------------------------------------------------
!
! Is this a leap year for julian calendar?

type(time_type), intent(in) :: time
logical                     :: leap_year_julian

integer :: seconds, minutes, hours, day, month, year

if ( .not. module_initialized ) call time_manager_init

call get_date(time, year, month, day, hours, minutes, seconds)
leap_year_julian = ((year / 4 * 4) == year)

! QJLA this cannot be right .... unless every fourth year is a leap ...

end function leap_year_julian



function leap_year_thirty(time)
!--------------------------------------------------------------------------
!
! No leap years in thirty day months, included for transparency. 

type(time_type), intent(in) :: time
logical                     :: leap_year_thirty

if ( .not. module_initialized ) call time_manager_init

leap_year_thirty = .FALSE.

end function leap_year_thirty



function leap_year_no_leap(time)
!--------------------------------------------------------------------------
!
! Another tough one; no leap year returns false for leap year inquiry.

type(time_type), intent(in) :: time
logical                     :: leap_year_no_leap

if ( .not. module_initialized ) call time_manager_init

leap_year_no_leap = .FALSE.

end function leap_year_no_leap


function leap_year_gregorian_mars(time)
!--------------------------------------------------------------------------
!
! Is this a leap year for gregorian calendar?
! trick question: answer is always no.

type(time_type), intent(in) :: time
logical                     :: leap_year_gregorian_mars

if ( .not. module_initialized ) call time_manager_init

call error_handler(E_MSG,'leap_year_gregorian_mars', &
                  'not implemented; oh, and, dude, Mars has no leap year',&
                   source,revision,revdate)

leap_year_gregorian_mars = .FALSE.

end function leap_year_gregorian_mars

function leap_year_solar_mars(time)
!--------------------------------------------------------------------------
!
! Is this a leap year for gregorian calendar?
! trick question: answer is always no.

type(time_type), intent(in) :: time
logical                     :: leap_year_solar_mars

if ( .not. module_initialized ) call time_manager_init

call error_handler(E_MSG,'leap_year_solar_mars', &
                  'not implemented; Mars has no leap year',&
                   source,revision,revdate)

leap_year_solar_mars = .FALSE.

end function leap_year_solar_mars


!==========================================================================
! END OF leap_year BLOCK
!==========================================================================
! START OF length_of_year BLOCK
!==========================================================================


function length_of_year()
!--------------------------------------------------------------------------
!
! What is the length of the year for the default calendar type

type(time_type) :: length_of_year

if ( .not. module_initialized ) call time_manager_init

select case(calendar_type)
case(THIRTY_DAY_MONTHS)
   length_of_year = length_of_year_thirty()
case(GREGORIAN)
   length_of_year = length_of_year_gregorian()
case(JULIAN)
   length_of_year = length_of_year_julian()
case(NOLEAP)
   length_of_year = length_of_year_no_leap()
case(GREGORIAN_MARS)
   length_of_year = length_of_year_gregorian_mars()
case(SOLAR_MARS)
   length_of_year = length_of_year_solar_mars()
case default
   write(errstring,*)'invalid calendar type (',calendar_type,')'
   call error_handler(E_ERR,'length_of_year',errstring,source,revision,revdate)
end select
end function length_of_year



function length_of_year_thirty()
!--------------------------------------------------------------------------
!

type(time_type) :: length_of_year_thirty

if ( .not. module_initialized ) call time_manager_init

length_of_year_thirty = set_time(0, 360)

end function length_of_year_thirty



function length_of_year_gregorian()
!---------------------------------------------------------------------------

type(time_type) :: length_of_year_gregorian

if ( .not. module_initialized ) call time_manager_init

length_of_year_gregorian = set_time(0, 0)

call error_handler(E_ERR,'length_of_year_gregorian', &
       'not implemented',source,revision,revdate)

end function length_of_year_gregorian



function length_of_year_julian()
!--------------------------------------------------------------------------

type(time_type) :: length_of_year_julian

if ( .not. module_initialized ) call time_manager_init

length_of_year_julian = set_time((24 / 4) * 60 * 60, 365)

end function length_of_year_julian



function length_of_year_no_leap()
!--------------------------------------------------------------------------

type(time_type) :: length_of_year_no_leap

if ( .not. module_initialized ) call time_manager_init

length_of_year_no_leap = set_time(0, 365)

end function length_of_year_no_leap



function length_of_year_gregorian_mars()
!---------------------------------------------------------------------------

type(time_type) :: length_of_year_gregorian_mars

if ( .not. module_initialized ) call time_manager_init

length_of_year_gregorian_mars = set_time(0, 669)

end function length_of_year_gregorian_mars

function length_of_year_solar_mars()
!---------------------------------------------------------------------------

type(time_type) :: length_of_year_solar_mars

if ( .not. module_initialized ) call time_manager_init

length_of_year_solar_mars = set_time(0, 669)

end function length_of_year_solar_mars

!==========================================================================
! END OF length_of_year BLOCK
!==========================================================================
! START OF days_in_year BLOCK
!==========================================================================


function days_in_year(time)
!--------------------------------------------------------------------------
!
! What is the number of days in this year for the default calendar type

type(time_type), intent(in) :: time
integer                     :: days_in_year

if ( .not. module_initialized ) call time_manager_init

select case(calendar_type)
case(THIRTY_DAY_MONTHS)
   days_in_year = days_in_year_thirty(time)
case(GREGORIAN)
   days_in_year = days_in_year_gregorian(time)
case(JULIAN)
   days_in_year = days_in_year_julian(time)
case(NOLEAP)
   days_in_year = days_in_year_no_leap(time)
case(GREGORIAN_MARS)
   days_in_year = days_in_year_gregorian_mars(time)
case(SOLAR_MARS)
   days_in_year = days_in_year_solar_mars(time)
case default
   write(errstring,*)'invalid calendar type (',calendar_type,')'
   call error_handler(E_ERR,'days_in_year',errstring,source,revision,revdate)
end select
end function days_in_year



function days_in_year_thirty(time)
!--------------------------------------------------------------------------

type(time_type), intent(in) :: time
integer                     :: days_in_year_thirty

if ( .not. module_initialized ) call time_manager_init

days_in_year_thirty = 360

end function days_in_year_thirty



function days_in_year_gregorian(time)
!---------------------------------------------------------------------------

type(time_type), intent(in) :: time
integer                     :: days_in_year_gregorian

if ( .not. module_initialized ) call time_manager_init

if(leap_year_gregorian(time)) then
   days_in_year_gregorian = 366
else
   days_in_year_gregorian = 365
endif

end function days_in_year_gregorian



function days_in_year_julian(time)
!--------------------------------------------------------------------------

type(time_type), intent(in) :: time
integer                     :: days_in_year_julian

if ( .not. module_initialized ) call time_manager_init

if(leap_year_julian(time)) then
   days_in_year_julian = 366
else
   days_in_year_julian = 365
endif

end function days_in_year_julian



function days_in_year_no_leap(time)
!--------------------------------------------------------------------------

type(time_type), intent(in) :: time
integer                     :: days_in_year_no_leap

if ( .not. module_initialized ) call time_manager_init

days_in_year_no_leap = 365

end function days_in_year_no_leap



function days_in_year_gregorian_mars(time)
!---------------------------------------------------------------------------

type(time_type), intent(in) :: time
integer                     :: days_in_year_gregorian_mars

if ( .not. module_initialized ) call time_manager_init

days_in_year_gregorian_mars = 669

end function days_in_year_gregorian_mars

function days_in_year_solar_mars(time)
!---------------------------------------------------------------------------

type(time_type), intent(in) :: time
integer                     :: days_in_year_solar_mars

if ( .not. module_initialized ) call time_manager_init

!CL METHOD, with realistic rotation
days_in_year_solar_mars = 100000 
! 100000 days is the maximum number of days representable in the format used by planetWRF for days
! we ignore the years and assume that 'days' represents the Mars Solar Date (MSD)
! from MSD we can calculate all required astronomical data using Allison and McEwan(2000)

end function days_in_year_solar_mars

!==========================================================================
! END OF days_in_year BLOCK
!==========================================================================


function month_name(n)

! Returns character string associated with a month, for now, all calendars
! have 12 months and will return standard names.

integer, intent(in) :: n
character (len=9)   :: month_name

character(len=9), dimension(12) :: months = (/'January  ','February ','March    ',&
                                              'April    ','May      ','June     ',&
                                              'July     ','August   ','September',&
                                              'October  ','November ','December '/) 

if ( .not. module_initialized ) call time_manager_init

if( n < 1 .or. n > 12 ) then
   write(errstring,*)'Illegal month (',n,')'
   call error_handler(E_ERR,'month_name',errstring,source,revision,revdate)
endif

month_name = months(n)

end function month_name

!==========================================================================

function greg_leap(iyear)

! private function that takes an actual year number, not a time structure,
! and returns true for leap and false for not.  this should not be made
! public, unless we make wrappers for all the other calendar types.

integer, intent(in) :: iyear
logical             :: greg_leap

greg_leap=(modulo(iyear,4).eq.0)
if((modulo(iyear,100).eq.0).and.(modulo(iyear,400).ne.0))then
   greg_leap=.false.
endif

end function greg_leap

!==========================================================================


function julian_day(year, month, day)

! Given a date, computes the day from the beginning of the year.

integer, intent(in) :: day, month, year
integer             :: julian_day

integer             :: m
logical             :: leap

if ( .not. module_initialized ) call time_manager_init

if (calendar_type /= GREGORIAN) then
   call error_handler(E_ERR,'julian_day', &
        'only implemented for GREGORIAN calendar',source,revision,revdate)
endif

julian_day = 0
leap = greg_leap(year)

do m = 1, month - 1
   julian_day = julian_day + days_per_month(m)
   if(leap .and. m == 2) julian_day = julian_day + 1
enddo
julian_day = julian_day + day

end function julian_day


subroutine time_manager_init ( )
!------------------------------------------------------------------------
!
! initialization routine
! this routine should be called, even though all it does is write
! the version information to the log file

   if ( module_initialized ) return  ! silent return if already called

   call register_module (source, revision, revdate)
   module_initialized  = .true.

end subroutine time_manager_init



subroutine print_time (time,str,iunit)
!------------------------------------------------------------------------

type(time_type)  , intent(in)           :: time
character (len=*), intent(in), optional :: str
integer          , intent(in), optional :: iunit

integer           :: s,d, ns,nd, unit_in
character(len=13) :: fmt

if ( .not. module_initialized ) call time_manager_init

! prints the time to standard output (or optional iunit) as days and seconds
! NOTE: there is no check for PE number

! NEED TO GET DEFAULT FOR STANDARD OUT< HARD CODED FOR NOW
!!!  unit_in = stdout()
  unit_in = 6

  if (present(iunit)) unit_in = iunit

  call get_time (time,s,d)

! format output
! get number of digits for days and seconds strings

   nd = int(log10(real(max(1,d))))+1
   ns = int(log10(real(max(1,s))))+1
   write (fmt,10) nd, ns
10 format ('(a,i',i2.2,',a,i',i2.2,')')

  if (present(str)) then
     write (unit_in,fmt) trim(str)//' day=', d, ', sec=', s
  else
     write (unit_in,fmt)       'TIME: day=', d, ', sec=', s
  endif

end subroutine print_time



subroutine print_date (time,str,iunit)
!------------------------------------------------------------------------

type(time_type)  , intent(in)           :: time
character (len=*), intent(in), optional :: str
integer          , intent(in), optional :: iunit

integer          :: y,mo,d,h,m,s, unit_in
character(len=9) :: mon

if ( .not. module_initialized ) call time_manager_init

! if there is no calendar return without error and without
! printing anything. 
if (calendar_type == NO_CALENDAR) return

! prints the time to standard output (or optional iunit) as a date
! NOTE: there is no check for PE number

  unit_in = 6

  if (present(iunit)) unit_in = iunit

  call get_date (time,y,mo,d,h,m,s)

  ! print_date assumes an Earth calendar -- so check for calendar_type  
  ! mars day numbers can be 3 digits long since there are no months.
  if ( calendar_type == GREGORIAN_MARS ) then
     mon = 'sol'
     if (present(str)) then
        write (unit_in,10) trim(str)//' ', y,mon(1:3),' ',d,' ',h,':',m,':',s
     else
        write (unit_in,10)       'DATE: ', y,mon(1:3),' ',d,' ',h,':',m,':',s
     endif
10   format (a,i4,1x,a3,a1,i3.3,3(a1,i2.2))
  else if (calendar_type == SOLAR_MARS ) then
     mon = 'sol'
     if (present(str)) then
        write (unit_in,12) trim(str)//' ', y,mon(1:3),' ',d,' ',h,':',m,':',s
     else
        write (unit_in,12)       'DATE: ', y,mon(1:3),' ',d,' ',h,':',m,':',s
     endif
12   format (a,i4,1x,a3,a1,i5.5,3(a1,i2.2))

  ! if not Mars, then use Earth calendar
  else
     mon = month_name(mo)
     if (present(str)) then
        write (unit_in,11) trim(str)//' ', y,mon(1:3),' ',d,' ',h,':',m,':',s
     else
        write (unit_in,11)       'DATE: ', y,mon(1:3),' ',d,' ',h,':',m,':',s
     endif
11   format (a,i4,1x,a3,4(a1,i2.2))
  end if

end subroutine print_date



function read_time(file_unit, form, ios_out)
!--------------------------------------------------------------------------------
!

integer,          intent(in)            :: file_unit
character(len=*), intent(in),  optional :: form
integer,          intent(out), optional :: ios_out

type(time_type)   :: read_time
integer           :: secs, days, ios

character(len=128) :: filename
logical :: is_named
integer :: rc

if ( .not. module_initialized ) call time_manager_init

if (ascii_file_format(form)) then
   read(file_unit, *, iostat=ios) secs, days
else
   read(file_unit, iostat=ios) secs, days
endif

if ( ios /= 0 ) then

   ! If ios_out argument is present, just return a non-zero ios
   if(present(ios_out)) then
      ios_out = ios
      return
   endif

   ! try to extract filename associated with unit to give context
   ! for which file we are trying to read from.
   inquire(file_unit, named=is_named, name=filename, iostat=rc)
   if ((rc /= 0) .or. (.not. is_named)) filename = 'unknown'

   ! Otherwise, read error is fatal, print message and stop
   call dump_unit_attributes(file_unit)   ! TJH DEBUG statement
   write(errstring,*)'read returned status ', ios, 'from input file ', trim(filename)
   call error_handler(E_ERR,'read_time',errstring,source,revision,revdate)
else
   read_time = set_time(secs, days)
   if(present(ios_out)) ios_out = 0
endif

end function read_time



subroutine write_time(file_unit, time, form, ios_out)
!------------------------------------------------------------------------
! The time is expected to be written as either 
! an unformatted binary (form == "unformatted")
! or free-format ascii (form /= "unformatted")
! If ios_out is specified, do not call error handler here, 
! but return so a better context message can be generated.

integer,          intent(in)            :: file_unit
type(time_type),  intent(in)            :: time
character(len=*), intent(in),  optional :: form
integer,          intent(out), optional :: ios_out

integer            :: secs, days, io
character(len=129) :: filename
logical :: is_named
integer :: rc

if ( .not. module_initialized ) call time_manager_init

call get_time(time, secs, days)
io = 0

if (ascii_file_format(form)) then
   write(file_unit,'(i6,1x,i10)', iostat = io) secs, days
else
   write(file_unit, iostat = io) secs, days
endif

! return code for write.  0 = good, anything else bad.
if (present(ios_out)) then
   ios_out = io
endif

! if the caller is not asking for the return code, error out here.
! otherwise, return so caller can print out a better error message
! about which time it is trying to write.
if ((io /= 0) .and. (.not. present(ios_out))) then

   ! try to extract filename associated with unit to give context
   ! for which file we are trying to write to.
   inquire(file_unit, named=is_named, name=filename, iostat=rc)
   if ((rc /= 0) .or. (.not. is_named)) filename = 'unknown'

   write(errstring,*)'write returned status ', io, 'from file ', trim(filename)
   call error_handler(E_ERR,'write_time',errstring,source,revision,revdate)
endif

end subroutine write_time


subroutine interactive_time(time)
!------------------------------------------------------------------------

type(time_type), intent(inout) :: time
integer                        :: second, minute, hour, day, month, year

if ( .not. module_initialized ) call time_manager_init

if (calendar_type == GREGORIAN) then
   write(*, *) 'input date (as integers): year month day hour minute second'
   read(*, *) year, month, day, hour, minute, second
   time = set_date(year, month, day, hour, minute, second)
elseif (calendar_type == GREGORIAN_MARS) then
   write(*, *) 'input date (as integers): year day hour minute second'
   read(*, *) year, day, hour, minute, second
   ! NOTE: "month" has no meaning for Mars calendar
   month = 1
   time = set_date(year, month, day, hour, minute, second)
elseif (calendar_type == SOLAR_MARS) then
   write(*, *) 'input date (as integers): year day hour minute second'
   read(*, *) year, day, hour, minute, second
   ! NOTE: "month" has no meaning for Mars calendar
   month = 1
   time = set_date(year, month, day, hour, minute, second)
else
   write(*, *) 'input time in days and seconds (as integers)'
   read(*, *) day, second
   time = set_time(second, day)
endif

end subroutine interactive_time

!-------------------------------------------------------------------------

function generate_seed(timestamp)

! given a time type, turn it into as unique an integer as possible.
! expected to be used to seed a random number generator in a way
! that you can reproduce the same sequence if seeded again from
! the same time value.
!
! the return value needs to be an i4 since seeds are only i4. 
! compute total number of seconds using a double integer (i8) and 
! return the least significant 32 bits.  a simple assignment could
! overflow an i4, and the seed needs to be as unique as possible
! so preserving the least significant digits is the better choice.

type(time_type), intent(in) :: timestamp
integer                     :: generate_seed

integer                :: days,seconds
integer(i8), parameter :: secs_day = 86400_i8

if ( .not. module_initialized ) call time_manager_init

call get_time(timestamp, seconds, days)

<<<<<<< HEAD
generate_seed = iand((secs_day * days) + seconds, int(z'00000000FFFFFFFF', i8))
=======
generate_seed = iand((secs_day * days) + seconds, int(z'00000000FFFFFFFF',i8))
>>>>>>> c44a43b5

end function generate_seed

!-------------------------------------------------------------------------

subroutine time_index_sort(t, index, num)

! Uses a heap sort alogrithm on t, returns array of sorted indices
! Sorts from earliest (smallest value) time to latest (largest value);
! uses time > and < operators to do the compare.  When index = 1
! that's the earliest time. 

integer,  intent(in)         :: num
type(time_type), intent(in)  :: t(num)
integer,  intent(out)        :: index(num)

integer :: ind, i, j, l_val_index, level 
type(time_type) :: l_val


if ( .not. module_initialized ) call time_manager_init

!  INITIALIZE THE INDEX ARRAY TO INPUT ORDER
do i = 1, num
   index(i) = i
end do

! Only one element, just send it back
if(num <= 1) return

level = num / 2 + 1
ind = num

! Keep looping until finished
do
   ! Keep going down levels until bottom
   if(level > 1) then
      level = level - 1
      l_val = t(index(level))
      l_val_index = index(level)
   else
      l_val = t(index(ind))
      l_val_index = index(ind)


      index(ind) = index(1)
      ind = ind - 1
      if(ind == 1) then
         index(1) = l_val_index
         return
      endif
   endif

   i = level
   j = 2 * level

   do while(j <= ind)
      if(j < ind) then
         if(t(index(j)) < t(index(j + 1))) j = j + 1
      endif
      if(l_val < t(index(j))) then
         index(i) = index(j)
         i = j
         j = 2 * j
      else
         j = ind + 1
      endif
      
   end do
   index(i) = l_val_index

end do

end subroutine time_index_sort


!-------------------------------------------------------------------------

end module time_manager_mod

! <next few lines under version control, do not edit>
! $URL$
! $Id$
! $Revision$
! $Date$<|MERGE_RESOLUTION|>--- conflicted
+++ resolved
@@ -3165,11 +3165,7 @@
 
 call get_time(timestamp, seconds, days)
 
-<<<<<<< HEAD
 generate_seed = iand((secs_day * days) + seconds, int(z'00000000FFFFFFFF', i8))
-=======
-generate_seed = iand((secs_day * days) + seconds, int(z'00000000FFFFFFFF',i8))
->>>>>>> c44a43b5
 
 end function generate_seed
 
