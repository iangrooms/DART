--- conflicted
+++ resolved
@@ -491,7 +491,6 @@
 
 - updates to input.nml namelists, code comments, and shell scripts where
   names changed from 'restart' to 'state' for input and output files.
-<<<<<<< HEAD
 
 ++++++++++++++++++++++++++++++++++++++++++++++++++++++++++++++++++++++++++++++
 + Aug 2 2017 :: single filenames, random distributions, bug fixes.  Revision: 11864
@@ -749,265 +748,6 @@
 + Jun 18 2018 :: CAM/CESM 2.0, DART QC 8, closest_member_tool  Revision: 12682
 ++++++++++++++++++++++++++++++++++++++++++++++++++++++++++++++++++++++++++++++
 
-=======
-
-++++++++++++++++++++++++++++++++++++++++++++++++++++++++++++++++++++++++++++++
-+ Aug 2 2017 :: single filenames, random distributions, bug fixes.  Revision: 11864
-++++++++++++++++++++++++++++++++++++++++++++++++++++++++++++++++++++++++++++++
-
-- added code to support listing input and output filenames directly in the
-  namelist instead of having to go through an indirect text file.  most useful
-  for programs that take a single input and output file, but works for all cases.
-
-- bug fix in location_io_mod.f90 that affected obs_seq_to_netcdf (error in adding
-  vertical location types to output file).
-
-- fix to convert_gpsro_bufr.f90 converter (GPS obs from BUFR files) that failed
-  if r8 defined to be r4.
-
-- added draws from gamma, inverse gamma, and exponential distributions to the
-  random sequence module.
-
-- various updates to the CAM scripts to work more smoothly with the most
-  recent CIME changes and DART Manhattan updates.
-
-- added QTY_CWP_PATH and QTY_CWP_PATH_ZERO to the default quantities list for
-  the obs_def_cwp_mod.f90 forward operator.
-
-- improved some error messages in the diagnostic matlab scripts
-
-++++++++++++++++++++++++++++++++++++++++++++++++++++++++++++++++++++++++++++++
-+ Oct 17 2017 :: MPAS ATM bug fix, various other updates.     Revision: 12002 
-++++++++++++++++++++++++++++++++++++++++++++++++++++++++++++++++++++++++++++++
-
-- Fixed a bug in the MPAS-ATM model_mod that affected surface observations,
-  in particular altimeter obs.  also fixed a bug in the vertical conversion
-  if using 'scale height' as the vertical localization type.
-
-- Fixed a bug in the CAM-FV model_mod which might have excluded observations 
-  with a vertical coordinate of height (meters) which were in fact below the 
-  equivalent highest_obs_pressure_Pa namelist setting.  also fixed a possible 
-  memory leak.
-
-- Added two new modules: options_mod.f90 and obs_def_utilities_mod.f90 
-  this was required so we didn't have circular dependencies in our modules
-  as we reused common code in more places.
-                   
-  We have updated all the path_names* files which are in the repository.
-  if you have your own path_names files you may need to add these new modules
-  to your path lists.
-
-    assimilation_code/modules/utilities/options_mod.f90
-    observations/forward_operators/obs_def_utilities_mod.f90
-
-- Removed QTY_SURFACE_TEMPERATURE from the default obs quantities list
-  and added QTY_2M_SPECIFIC_HUMIDITY.  QTY_2M_TEMPERATURE exists for
-  atmospheric models, and QTY_SKIN_TEMPERATURE and QTY_SOIL_TEMPERATURE
-  exist for other models.  if you were using QTY_SURFACE_TEMPERATURE
-  please replace it with the corresponding other temperature quantity.
-
-- Updated and improved the observation converter for ionospheric observations
-  from the COSMIC GPS satellite.
-
-- Updated the CAM-FV scripts for cesm2_0_beta05.
-
-- Updated the Matlab diagnostics documentation.  'help DART' or 'doc DART'
-  will give an overview of the available Matlab diagnostics shipped with the
-  dart distribution.
-
-- Added the observation type COSMIC_ELECTRON_DENSITY to the obs_def_upper_atm_mod
-
-- dart_to_clm and clm_to_dart were resurrected to correctly handle conversions
-  for the SWE (snow water equivalent) field.
-
-- Updated the channel and column location modules to be compatible with
-  the current required interfaces.
-
-- Updated the model_mod_check.f90 program (most often used when porting
-  DART to a new model).  there is now more control over exactly which
-  tests are being run.  updated the nml and html documentation files to
-  match the current code and describe the tests in more detail.
-
-- Fixed a misleading status message in the obs_sequence_tool when all obs
-  are excluded by the min/max lon/lat box namelist items.  the incorrect
-  message blamed it on observation height instead of the bounding box.
-
-- Added some additional debugging options to the mpi utilities module.
-  if you have problems that appear to be MPI related, contact us for
-  more help in enabling them.
-
-- Improved some error messages in location_io_mod and state_structure_mod
-
-++++++++++++++++++++++++++++++++++++++++++++++++++++++++++++++++++++++++++++++
-+ Nov 21 2017 :: 1D obs_diag fix, 1D power forward operator    Revision: 12138
-++++++++++++++++++++++++++++++++++++++++++++++++++++++++++++++++++++++++++++++
-
-- fixed a bad URL reference in tutorial section 18 
-
-- fixed a crash with the 1D version of the observation diagnostics program
-  when including identity observations.
-
-- all models with a workshop_setup.csh now build the same set of programs.
-  (some/most did not build obs_diag - which is used in the tutorial)
-
-- added a 1D obs-to-a-power forward operator.
-  
-- updates to the matlab plotting routines for NetCDF observation formats
-
-- World Ocean Database (WOD) converter supports partial year conversions
-  and 2013 file formats.
-
-++++++++++++++++++++++++++++++++++++++++++++++++++++++++++++++++++++++++++++++
-+ Nov 22 2017 :: minor updates for DA challenge files          Revision: 12144
-++++++++++++++++++++++++++++++++++++++++++++++++++++++++++++++++++++++++++++++
-
-- added obs_seq.in.power to the Lorenz 96 directory
-
-- added new obs types to the workshop version of the input.nml assimilation list
-
-++++++++++++++++++++++++++++++++++++++++++++++++++++++++++++++++++++++++++++++
-+ Dec 01 2017 :: ROMS scripting, debugging aids                Revision: 12166  
-++++++++++++++++++++++++++++++++++++++++++++++++++++++++++++++++++++++++++++++
-
-- Added an option to the ROMS model scripting to advance the model ensemble
-members in parallel using a job array.
-
-- Updated the DART_LAB Matlab GUIs to log a history of the settings and
-results.
-
-- Added a debug option to the filter namelist, 'write_obs_every_cycle', 
-to output the full obs_seq.final during each cycle of filter.  
-(Very slow - use only when debugging a filter crash.)
-
-- Allow the test grid in model_mod_check to cross the prime meridian for testing
-longitude interpolation in grids that cross the 360/0 line.
-
-++++++++++++++++++++++++++++++++++++++++++++++++++++++++++++++++++++++++++++++
-+ Mar 01 2018 :: ROMS, MMC, PMO, MPAS_ATM debug, etc           Revision: 12419
-++++++++++++++++++++++++++++++++++++++++++++++++++++++++++++++++++++++++++++++
-
-- Fix a debug message in the MPAS ATM model which might have caused a buffer
-overflow crash when formatting a message for a larger ensemble size.
-
-- Update the ROMS shell scripts to support PBS, SLURM, as well as LSF.
-Update the ROMS model_mod html documentation.
-
-- Update the default CAM-FV input.nml to have more realistic values
-for the highest observation assimilated, and for where the ramp starts
-that decreases the increments at the model top. If running with a higher
-model top than the default check these items carefully.
-
-- Fixed variable type for 'time' variables we create in diagnostic files
-
-- Miscellaneous minor Bug fixes: 
-   - Print format wider for fractional levels in threed_sphere locations
-   - Fixed a deallocate call at program shutdown time
-   - Fixed an indexing problem computing cam-fv U_WIND observations if the
-     observation used HEIGHT as the vertical coordinate (very unusual).
-   - Fixed grid creation bug in a test program used with model_mod_check.
-     Now uses correct spacing for grids in the x,y coordinates.
-   - Fixed an allocate problem in a test interpolate routine.
-
-- Add surface pressure to the default state list in the wrf work/input.nml
-
-- developer_tests/test_dart.csh can run PMO for more models. required
-updates to the work/input.nml in several directories (wrf, cm1, POP,
-mpas_atm) to match the current namelist.
-
-- several model_mod_check programs were combined into a single version
-that allows for selection of individual tests.  many of the input.nml
-models/xxx/work/input.nml files have either had a &model_mod_check_nml
-section added or updated to match the updated interface.
-
-- the DART QTYs are now available via the state structure in the wrf 
-and clm model_mods.
-
-- support the NAG compiler better.  (contact dart@ucar.edu for more
-help if you want to use this compiler.  some hand work is still needed.)
-
-- streamlined the debug output from the state_structure_info() call to
-avoid replicating information that was the same for all variables.
-
-- minor formatting change to the dart log file output for the list of
-observation types being assimilated, evaluated, and using precomputed
-forward operators.
-
-- fixed an uninitialized variable in the BGRID model code in a routine
-that isn't normally used.
-
-- Updated the threed_sphere location module documentation with some usage
-notes about issues commonly encountered.
-
-- Fixed an incorrect test when printing out a log message describing if the
-inflation would be variance-adaptive or not.
-
-- Change the location of the POP MDT reference file to be relative to the 
-current run directory and not an absolute file location on cheyenne.
-
-- Make the ROMS, CM1, and POP model_mod log namelist information to the 
-namelist log file and not the main DART log file.
-
-- Updated several html documentation files, including the template/model_mod.html
-which describes the current model_mod required interfaces.
-
-- Updated the instructions for the GSI to DART obs converter to suggest some
-needed compiler flags in certain cases.
-
-- Updated the location module test programs.
-
-++++++++++++++++++++++++++++++++++++++++++++++++++++++++++++++++++++++++++++++
-+ May 21 2018 :: enhanced inflation option, scripting          Revision: 12591
-++++++++++++++++++++++++++++++++++++++++++++++++++++++++++++++++++++++++++++++
-
-- Enhanced inflation algorithm added.  See the filter_mod.html for new
-documentation on this option.
-
-- Updated WRF scripts for the Manhattan release.
-
-- Obs_diag reports statistics on DART QC 8, observation failed vertical
-conversion.  Matlab scripts also updated to support QC 8.
-
-- New parallel conversion scripts for GPS Radio Occultation observations and
-  NCEP prepbufr conversions.
-
-- Further updates to documentation files to change KIND to QTY or Quantity.
-
-- Documented required changes when moving from the Lanai/Classic release to
-Manhattan in documentation/html/Manhattan_diffs_from_Lanai.html
-
-- Expanded the routines in the netcdf_utilities_mod.f90
-
-- Add an ensemble handle parameter to the 6 ensemble manager routines 
-where it was missing.
-
-- The advance_time program can read/generate CESM format time strings
-(YYYY-MM-DD-SSSSS).
-
-- Fixed a bug in the netcdf read routines that under certain circumstances
-could report an array was using the unlimited dimension incorrectly.
-
-- Removed the option to try to bitwise reproduce Lanai results; due to the
-number of changes this is no longer possible.
-
-- Minor bug fixes to the (seldom used) perturb routines in the WRF 
-and MPAS_ATM model_mod.f90 files.  (used to add gaussian noise to a
-single model state to generate an ensemble; this is never the recommended
-method of starting a new experiment but the code remains for testing 
-purposes.)
-
-- Several remaining model-specific model_mod_check programs were 
-removed in favor of a single common program source file.
-
-- Keep filter_mod.dopplerfold.f90 in sync with filter_mod.f90,
-and assim_tools_mod.pf.f90 in sync with assim_tools_mod.f90.
-
-- Removed makefiles for the obsolete trans_time program.
-
-++++++++++++++++++++++++++++++++++++++++++++++++++++++++++++++++++++++++++++++
-+ Jun 18 2018 :: CAM/CESM 2.0, DART QC 8, closest_member_tool  Revision: 12682
-++++++++++++++++++++++++++++++++++++++++++++++++++++++++++++++++++++++++++++++
-
->>>>>>> 5850b2e7
 - Support for CAM-FV assimilations in the CESM 2.0 release.  See 
   documentation in models/cam-fv/doc/README_cam-fv for details.
 
@@ -1048,11 +788,7 @@
   "convert_all_state_verticals_first = .true.' can also be set.
 
 ++++++++++++++++++++++++++++++++++++++++++++++++++++++++++++++++++++++++++++++
-<<<<<<< HEAD
-+ Apr 30 2019 :: cam-fv refactor, posteriors optional, QC 8   $Revision$
-=======
 + Apr 30 2019 :: cam-fv refactor, posteriors optional, QC 8    Revision: 13138
->>>>>>> 5850b2e7
 ++++++++++++++++++++++++++++++++++++++++++++++++++++++++++++++++++++++++++++++
 
 - The CAM Finite Volume (cam-fv)  model_mod.f90 has undergone substantial 
@@ -1130,16 +866,6 @@
 - Better error and informational messages in various routines.
 
 ++++++++++++++++++++++++++++++++++++++++++++++++++++++++++++++++++++++++++++++
-<<<<<<< HEAD
-+ MMM DD YYYY :: summary of changes in next Manhattan update $Revision$
-++++++++++++++++++++++++++++++++++++++++++++++++++++++++++++++++++++++++++++++
-
-
-# <next few lines under version control, do not edit>
-# $URL$
-# $Revision$
-# $Date$
-=======
 + MMM DD YYYY :: summary of changes in next Manhattan update    hash: NNNNNNN
 ++++++++++++++++++++++++++++++++++++++++++++++++++++++++++++++++++++++++++++++
 
@@ -1170,5 +896,4 @@
   random_seq_mod:random_gamma() 'shape' to 'rshape', 'scale' to 'rscale'.
   random_seq_mod:random_inverse_gamma() 'shape' to 'rshape', 'scale' to 'rscale'.
   obs_def_mod:init_obs_def() 'kind' to 'obkind', 'time' to 'obtime'
-  obs_utilities_mod: 'start' to 'varstart', 'count' to 'varcount'
->>>>>>> 5850b2e7
+  obs_utilities_mod: 'start' to 'varstart', 'count' to 'varcount'