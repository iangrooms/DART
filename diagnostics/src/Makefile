#
# using the same mkmf.template with DART
# this Makefile use C-preprocessing
#
include ../../../../build_templates/mkmf.template

CPP=cpp -P -C

######################################################
# Preprocessor definition

CPP_DEFS= -DPETSC -Duse_tracer_fct -Duse_ice -Duse_ice_fct -Dallow_diag -Dallow_calcmeans -Duse_fullfreesurf

# modules
MODULES=oce_modules.o           \
        utilities.o             \
        gen_modules_config.o    \
        random_perturbation.o   \
        gen_modules_clock.o     \
        fesom_forcing_mod.o     \
        fesom_observation_mod.o \
        fesom_dart_mod.o        \
        fesom_ocean_mod.o

# objects
OBJECTS=oce_dens_press.o        \
        gen_input.o             \
        oce_mesh_setup.o        \
        mesh_read.o             \
        fesom_post_main.o

######################################################

EXE = ../fesom_post_mesh.x

$(EXE) : $(MODULES) $(OBJECTS)
	rm -f $@
<<<<<<< HEAD
	$(FC)  $(FFLAGS) -o $@ $(MODULES) $(OBJECTS) $(LIBS) #-lessl
=======
	$(FC)  $(FFLAGS) -o $@ $(MODULES) $(OBJECTS) $(LIBS)
>>>>>>> 30e6207a

.SUFFIXES: .F90 .o

.F90.o :
<<<<<<< HEAD
	$(CPP) $(CPP_DEFS) $(INCS) < $*.F90 > $*.f
	$(FC) $(FFLAGS) -c $*.f 
	rm -f  $*.f
=======
	$(CPP) $(CPP_DEFS) $(INCS)< $*.F90 > $*.cpp.f90
	$(FC) $(FFLAGS) -c $*.cpp.f90 $(INCS)
	rm -f  $*.cpp.f90
	mv $*.cpp.o $*.o
>>>>>>> 30e6207a

clean :
	rm -f *.o *.mod *~ *.f $(EXE)<|MERGE_RESOLUTION|>--- conflicted
+++ resolved
@@ -35,25 +35,15 @@
 
 $(EXE) : $(MODULES) $(OBJECTS)
 	rm -f $@
-<<<<<<< HEAD
-	$(FC)  $(FFLAGS) -o $@ $(MODULES) $(OBJECTS) $(LIBS) #-lessl
-=======
 	$(FC)  $(FFLAGS) -o $@ $(MODULES) $(OBJECTS) $(LIBS)
->>>>>>> 30e6207a
 
 .SUFFIXES: .F90 .o
 
 .F90.o :
-<<<<<<< HEAD
-	$(CPP) $(CPP_DEFS) $(INCS) < $*.F90 > $*.f
-	$(FC) $(FFLAGS) -c $*.f 
-	rm -f  $*.f
-=======
 	$(CPP) $(CPP_DEFS) $(INCS)< $*.F90 > $*.cpp.f90
 	$(FC) $(FFLAGS) -c $*.cpp.f90 $(INCS)
 	rm -f  $*.cpp.f90
 	mv $*.cpp.o $*.o
->>>>>>> 30e6207a
 
 clean :
 	rm -f *.o *.mod *~ *.f $(EXE)