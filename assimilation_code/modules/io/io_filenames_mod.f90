! DART software - Copyright UCAR. This open source software is provided
! by UCAR, "as is", without charge, subject to all terms of use at
! http://www.image.ucar.edu/DAReS/DART/DART_download
!
! $Id$

module io_filenames_mod

!> \defgroup io_filenames_mod io_filenames_mod
!> Filenames for state vector IO
!> Aim is to store the io filenames for state read/writes
!>  * Restarts
!>  * Diagnostics
!>  * Inflation files
!>
!> Usage:
!> A file_info_type is created with a call to file_info_type = io_filenames_init()
!>
!> The file_info_type is public and contains:
!>   * IO file names
!>   * IO metadata such as units, copy number, description, ...
!>
!> The restart_names_types contain a 2D array of filenames (num files, num_domains).
!>
!> The file_info_type is passed to the state IO routines: read_state, write_state,
!> and filter_state_space_diagnostics (diagnostic file)
!> 
!> The internals of the file_info_type are accessed through the accessor functions
!> listed below. assert_file_info_initialized() and assert_restart_names_initialized()
!> should be used to check that the file_info_type has been initialized before
!> attempting any IO.
!>
!> Diagnostic files could have different netcdf variable ids
!> @{

use types_mod,            only : r4, r8, MISSING_R8, MAX_NUM_DOMS, digits12
use utilities_mod,        only : file_exist, E_ERR, E_MSG, E_WARN, error_handler,&
                                 open_file, close_file, find_textfile_dims, &
                                 do_output
use time_manager_mod,     only : time_type
use mpi_utilities_mod,    only : my_task_id
<<<<<<< HEAD
use state_structure_mod,  only : get_num_domains, get_dim_length, get_dim_name, &
                                 get_num_dims, get_io_num_dims, get_num_variables, get_variable_name, &
                                 get_units, get_long_name, get_short_name, get_missing_value, &
                                 get_FillValue, get_xtype, get_add_offset, get_scale_factor, &
                                 get_has_missing_value, do_io_update
=======
use state_structure_mod,  only : get_num_domains, &
                                 get_dim_length, &
                                 get_dim_name, &
                                 get_num_dims, &
                                 get_io_num_dims, &
                                 get_num_variables, &
                                 get_variable_name, &
                                 get_units, &
                                 get_long_name, &
                                 get_short_name, &
                                 get_missing_value, &
                                 get_FillValue, &
                                 get_xtype, &
                                 get_add_offset, &
                                 get_scale_factor, &
                                 get_has_missing_value, &
                                 do_io_update
>>>>>>> 5850b2e7
use ensemble_manager_mod, only : ensemble_type
use netcdf_utilities_mod, only : nc_check

use netcdf

implicit none

interface set_io_copy_flag
   module procedure set_io_copy_flag_range
   module procedure set_io_copy_flag_single
end interface

interface set_file_metadata
   module procedure set_explicit_file_metadata
   module procedure set_stage_file_metadata
end interface

private

! File_info_type initialization and assertions.
public :: io_filenames_init, &
          io_filenames_finalize, &
          file_info_type, &
          netcdf_file_type, &
          stage_metadata_type, &
          set_file_metadata, &
          set_member_file_metadata, &
          set_io_copy_flag, &
          assert_file_info_initialized, &
          assert_restart_names_initialized, &
          file_info_dump, &
          combine_file_info, &
          check_file_info_variable_shape

! Accessor functions:
public :: get_restart_filename, &
          get_single_file, &
          get_cycling, &
          get_file_description, &
          get_copy_name, &
          get_stage_metadata, &
          single_file_initialized, &
          inherit_copy_units, &
          copy_is_clamped, &
          force_copy_back, &
          noutput_state_variables

! Query functions:
public :: query_read_copy, &
          query_write_copy, &
          query_copy_present

! Parameters
public :: READ_COPY, &
          WRITE_COPY, &
          READ_WRITE_COPY, &
          NO_IO, &
          COPY_NOT_PRESENT

! version controlled file description for error handling, do not edit
character(len=256), parameter :: source   = &
   "$URL$"
character(len=32 ), parameter :: revision = "$Revision$"
character(len=128), parameter :: revdate  = "$Date$"

! IO Parameters
integer, parameter :: NO_IO            = -1
integer, parameter :: READ_COPY        =  1
integer, parameter :: WRITE_COPY       =  2
integer, parameter :: READ_WRITE_COPY  =  3

! Used to test if a copy is not in use, e.g. the spare copies may not be in use.
integer, parameter :: COPY_NOT_PRESENT = -1

!>@todo FIXME need to make these derived types components private again, and
!>            These types should be moved into a separate NetCDF module.

!-------------------------------------------------------------------------------
!> output (netcdf) file descriptor (diagnostic file handle)
!> basically, we want to keep a local mirror of the unlimited dimension
!> coordinate variable (i.e. time) because dynamically querying it
!> causes unacceptable performance degradation over "long" integrations.
!> The logical model_mod_will_write_state_variables determines whether the model is going
!> to define and write the state variables in the diagnostic files. If .false. dart will
!> define and write the state variables.
type netcdf_file_type
   !private
   integer :: ncid                       ! the "unit" -- sorta
   integer :: Ntimes                     ! the current working length
   integer :: NtimesMAX                  ! the allocated length.
   real(digits12),  pointer :: rtimes(:) ! times -- as a 64bit (at least) real
   type(time_type), pointer :: times(:)  ! times -- as the models use
   character(len=80)        :: fname     ! filename ...
   ! The following only applies to single file
   logical :: model_mod_will_write_state_variables = .false.
   integer :: diag_id = -1  ! to access state_structure
end type netcdf_file_type

! Holds an array of restart file names to be used with an ensemble handle
!>@todo FIXME 'file_description' -> 'copy_description' -> 'file metadata'?
type stage_metadata_type
   !private
   logical                         :: initialized       = .false.
   integer                         :: noutput_ens = 0   ! num_output_state_members
   integer                         :: num_copies  = 0
   logical,            allocatable :: clamp_vars(:)     ! num_copies
   logical,            allocatable :: inherit_units(:)  ! num_copies
   logical,            allocatable :: force_copy_back(:)! num_copies
   integer,            allocatable :: io_flag(:)        ! read = 1, write = 2, read/write = 3
   integer,            allocatable :: my_copy_number(:) ! num_copies
   character(len=256), allocatable :: copy_name(:)      ! num_copies
   character(len=256), allocatable :: long_name(:)      ! num_copies
   character(len=256), allocatable :: filenames(:,:)    ! num_copies x num_domains
   character(len=512), allocatable :: file_description(:,:)  !  information about file
   type(netcdf_file_type)          :: ncFileID
end type

! Fileinfo type
! Composed of four types, - these types are private
!  * One type containing the file options
!  * Three restart_names_types: in, prior_out, posterior_out.
! File info type is public so the restart names can be passed to read and write routines
! using, for example, file_info_type%restart_files_out_prior

type file_info_type
   !private
   logical            :: initialized                = .false.
   logical            :: singlefile_initialized     = .false.
   logical            :: check_output_compatibility = .false.
   logical            :: cycling                    = .false. ! model will cycle
   logical            :: single_file                = .false. ! all copies read from 1 file
   character(len=32)  :: root_name                  = 'null'

   type(stage_metadata_type) :: stage_metadata

end type

character(len=512) :: msgstring

contains

!-------------------------------------------------------------------------------
! Accessor functions for file_info type
!-------------------------------------------------------------------------------

!-------------------------------------------------------------------------------
!> Test whether file_info_type has been initialized
!> Error out if not, giving the name of the calling routine.


subroutine assert_file_info_initialized(file_info, routine_name)

type(file_info_type), intent(in) :: file_info
character(len=*),     intent(in) :: routine_name

if ( .not. file_info%initialized ) then
   call error_handler(E_ERR, routine_name, ':: io_filenames_init must be used to initialize file_info_type', &
                      source, revision, revdate)
endif

end subroutine assert_file_info_initialized

!-------------------------------------------------------------------------------
!> Test whether file_info_type has been initialized for routines that only
!> have access the %restart_files(in/out/prior)
!> Error out if not, giving the name of the calling routine.


subroutine assert_restart_names_initialized(restart_names, routine_name)

type(stage_metadata_type), intent(in) :: restart_names
character(len=*),         intent(in) :: routine_name

if ( .not. restart_names%initialized ) then
   call error_handler(E_ERR, routine_name, ':: io_filenames_init must be used to initialize file_info_type', &
                      source, revision, revdate)

endif

end subroutine assert_restart_names_initialized


!-------------------------------------------------------------------------------
!> Accessor function for file_info_type


function get_cycling(file_info)

type(file_info_type), intent(in) :: file_info
logical :: get_cycling

get_cycling = file_info%single_file

end function get_cycling


!-------------------------------------------------------------------------------
!> Accessor function for file_info_type


function get_single_file(file_info)

type(file_info_type), intent(in) :: file_info
logical :: get_single_file

get_single_file = file_info%single_file

end function get_single_file


!-------------------------------------------------------------------------------
!> Initialize file_info type


subroutine io_filenames_init(file_info, ncopies, cycling, single_file, &
                             restart_files, root_name, check_output_compatibility)

type(file_info_type),       intent(out):: file_info          !< structure with expanded list of filenames
integer,                    intent(in) :: ncopies            !< number of ensemble copies
logical,                    intent(in) :: cycling            !< model will cycle
logical,                    intent(in) :: single_file        !< all copies read from one file
character(len=*), optional, intent(in) :: restart_files(:,:) !< list of restarts one for each domain
character(len=*), optional, intent(in) :: root_name          !< base if restart_files not given
logical,          optional, intent(in) :: check_output_compatibility !< ensure netCDF variables exist in output BEFORE spending a ton of core hours

integer :: ndomains, esize

file_info%single_file = single_file
file_info%cycling     = cycling

ndomains = get_num_domains()

allocate(file_info%stage_metadata%force_copy_back( ncopies))
allocate(file_info%stage_metadata%clamp_vars(      ncopies))
allocate(file_info%stage_metadata%inherit_units(   ncopies))
allocate(file_info%stage_metadata%io_flag(         ncopies))
allocate(file_info%stage_metadata%my_copy_number(  ncopies))
allocate(file_info%stage_metadata%copy_name(       ncopies))
allocate(file_info%stage_metadata%long_name(       ncopies))
allocate(file_info%stage_metadata%filenames(       ncopies , ndomains))
allocate(file_info%stage_metadata%file_description(ncopies , ndomains))

file_info%stage_metadata%force_copy_back  = .false.
file_info%stage_metadata%clamp_vars       = .false.
file_info%stage_metadata%inherit_units    = .true.
file_info%stage_metadata%io_flag          = NO_IO
file_info%stage_metadata%my_copy_number   = -1
file_info%stage_metadata%noutput_ens      = 0
file_info%stage_metadata%num_copies       = ncopies
file_info%stage_metadata%copy_name        = 'copy_name_not_set'
file_info%stage_metadata%long_name        = 'long_name_not_set'
file_info%stage_metadata%filenames        = 'null'
file_info%stage_metadata%file_description = 'null'

!>@todo FIXME JPH : Should these be required interfaces?
if(present(restart_files)) then
   ! restart files are expected to be (ens_size x dom_size) arrays
   esize = SIZE(restart_files,1)
   file_info%stage_metadata%filenames(1:esize,:) = restart_files(:,:)
endif

if(present(root_name))                  file_info%root_name                     = root_name
if(present(check_output_compatibility)) file_info%check_output_compatibility    = check_output_compatibility
file_info%initialized = .true.

end subroutine io_filenames_init


!-------------------------------------------------------------------------------
!> Check that the netcdf files variables have the correct shape
!> to prevevent overwriting unwanted files


subroutine check_file_info_variable_shape(file_info, ens_handle)

type(file_info_type),  intent(inout) :: file_info
type(ensemble_type),   intent(in)    :: ens_handle

integer :: num_domains, idom, icopy, my_copy

num_domains = get_num_domains()

! check that the netcdf files match the variables for this domain
! to prevent overwriting unwanted files.
do icopy = 1, ens_handle%my_num_copies ! just have owners check
   my_copy = ens_handle%my_copies(icopy)
   do idom = 1, num_domains
      if(file_exist(file_info%stage_metadata%filenames(my_copy,idom))) &
         call check_correct_variables(file_info%stage_metadata%filenames(my_copy,idom),idom)
   enddo
enddo

end subroutine check_file_info_variable_shape


!-------------------------------------------------------
!> read file list names


subroutine set_member_file_metadata(file_info, ens_size, my_copy_start)

type(file_info_type), intent(inout) :: file_info
integer,              intent(in)    :: ens_size
integer,              intent(in)    :: my_copy_start

character(len=256) :: fname, desc
character(len=128) :: stage_name, basename
integer :: icopy, idom
integer :: offset

offset = my_copy_start - 1

if (my_copy_start <= 0)    return

!>@todo FIXME : Is it sufficient to check if the first file exists? JPH
! construct filenames if they do not exist, using the root name as a base
if (file_info%stage_metadata%filenames(1,1) == 'null' .or. &
    file_info%stage_metadata%filenames(1,1) == '') then

   if (file_info%root_name == 'null') then
      write(msgstring,*) 'Unable to construct file names.', &
                         ' No stage name or file list given'
      call error_handler(E_ERR,'set_member_file_metadata', &
                  msgstring, source, revision, revdate)
   endif

   ! Construct file names
   call error_handler(E_MSG,'set_member_file_metadata', &
             'no file list given for stage "'//trim(file_info%root_name)//'" so using default names', &
              source, revision, revdate)

   stage_name = file_info%root_name
   if (file_info%single_file) then
      if (get_num_domains() > 1) then
         write(msgstring,*) 'single file input is currently only supported for 1 domain models'
         call error_handler(E_ERR,'set_member_file_metadata', &
                            msgstring, source, revision, revdate)
      endif
      write(fname,'(2A)') trim(stage_name),'.nc'
      write(desc, '(A)') 'ensemble member single file'
      call set_explicit_file_metadata(file_info, 1, (/fname/), stage_name, desc)
   else
      do icopy = 1, ens_size
         write(basename,'(A,I4.4)')  'member_', icopy
         write(desc,'(A,I4)') 'ensemble member ', icopy
         call set_file_metadata(file_info, icopy, stage_name, basename, desc, offset)
      enddo
   endif

else ! ensemble member files have been defined, just set metadata

   do idom = 1, get_num_domains()
      do icopy = 1, ens_size

         write(desc,'(2A,I4)') trim(file_info%root_name), ' ensemble member ', icopy
         file_info%stage_metadata%file_description(offset+icopy,idom) = trim(desc)
         file_info%stage_metadata%my_copy_number(  offset+icopy)      = offset + icopy
         file_info%stage_metadata%copy_name(       offset+icopy)      = trim(desc)

      enddo
   enddo
endif

file_info%stage_metadata%initialized = .true.

end subroutine set_member_file_metadata


!-------------------------------------------------------
!> Explicitly construct a file name from a list of files

subroutine set_explicit_file_metadata(file_info, cnum, fnames, basename, desc)

type(file_info_type), intent(inout) :: file_info
integer,              intent(in)    :: cnum
character(len=*),     intent(in)    :: fnames(:)
character(len=*),     intent(in)    :: basename
character(len=*),     intent(in)    :: desc

character(len=256) :: string1
integer :: idom

if (cnum <= 0) return

! Array of files (possibly multiple domains)
file_info%stage_metadata%my_copy_number(cnum) = cnum
file_info%stage_metadata%copy_name(     cnum) = trim(basename)

! check that the number of domains matches the size of file names provided
if (get_num_domains() /= size(fnames(:),1)) then
   write(msgstring,'(A,I2,A,I2)') 'The number of domains, ', get_num_domains(), &
                                  ', does not match the number of filenames, ', size(fnames(:),1)
   call error_handler(E_ERR, 'set_explicit_file_metadata', msgstring, &
                      source, revision, revdate)
endif

do idom = 1, get_num_domains()
    if (get_num_domains() > 1) then
        write(string1,'(2A,I4)') trim(desc), 'for domain ', idom
    else
        write(string1,*) trim(desc)
    endif
    file_info%stage_metadata%filenames(cnum,idom)        = trim(fnames(idom))
    file_info%stage_metadata%file_description(cnum,idom) = trim(string1)
enddo

file_info%stage_metadata%initialized = .true.

end subroutine set_explicit_file_metadata


!-------------------------------------------------------
!> Write file name and description

subroutine set_stage_file_metadata(file_info, cnum, stage, basename, desc, offset)

! EXAMPLE: to construct a file name of 'input_mean_d01.nc'
!   cnum is ensemble copy number and is not used in the file name
!   stage_name is 'input'
!   basename is 'mean'
!   desc is 'prior ensemble mean'

type(file_info_type), intent(inout) :: file_info
integer,              intent(in)    :: cnum
character(len=*),     intent(in)    :: stage
character(len=*),     intent(in)    :: basename
character(len=*),     intent(in)    :: desc
integer,              intent(in), optional :: offset

character(len=256) :: string1
character(len=32)  :: stage_name
character(len=32)  :: dom_str
integer :: idom, my_copy

if (cnum <= 0) return

if (present(offset)) then
   my_copy = cnum + offset
else
   my_copy = cnum
endif

if (trim(file_info%root_name) == 'null') then
   stage_name = stage
else
   stage_name = trim(file_info%root_name)
endif

if (my_copy <= 0) return

file_info%stage_metadata%my_copy_number(my_copy) = my_copy
file_info%stage_metadata%copy_name(     my_copy) = trim(basename)

if (get_num_domains() > 1) then
   do idom = 1, get_num_domains()
     write(dom_str, '(A, i2.2)') '_d', idom
     write(string1,'(2A,''.nc'')') trim(stage_name)//'_'//trim(basename), trim(dom_str)
     file_info%stage_metadata%filenames(my_copy,idom) = trim(string1)

     write(string1,'(A,1x,A,'' for domain '',i4)') trim(stage_name), trim(desc), idom
     file_info%stage_metadata%file_description(my_copy,idom) = trim(string1)
  enddo
else
  write(string1,'(A,''.nc'')') trim(stage_name)//'_'//trim(basename)
  file_info%stage_metadata%filenames(my_copy,1) = trim(string1)

  write(string1,'(A,1x,A)') trim(stage_name), trim(desc)
  file_info%stage_metadata%file_description(my_copy,1) = trim(string1)
endif

file_info%stage_metadata%initialized = .true.

end subroutine set_stage_file_metadata


!-------------------------------------------------------
!> Check that the netcdf file matches the variables
!> for this domain
!> Do you want to overload this to take a filename or
!> netcdf file id?
!> Do we need an nc_check warning rather than error out?
!> This checks that an existing output netcdf file contains:
!>     - each variable (matched by name)
!>     - correct dimensions for each variable (matched by name and size)


subroutine check_correct_variables(netcdf_filename, dom)

character(len=*), intent(in) :: netcdf_filename
integer, intent(in) :: dom

integer :: ncfile ! netcdf file id
integer :: i ! loop index variable
integer :: j ! loop index dimension
integer :: ret ! nc_check return value

integer :: var_id ! variable id
integer :: ndims ! number of dimensions
integer, dimension(NF90_MAX_VAR_DIMS) :: dimids ! dimension ids for a variable
character(len=NF90_MAX_NAME), dimension(NF90_MAX_VAR_DIMS) :: name ! dimension names for a variables
integer, dimension(NF90_MAX_VAR_DIMS) :: length

ret = nf90_open(netcdf_filename, NF90_NOWRITE, ncfile)
call nc_check(ret, 'check_correct_variables opening ', netcdf_filename)

do i = 1, get_num_variables(dom)

   if ( .not. do_io_update(dom,i) ) cycle

   ! get variable id from necfile
   ret = nf90_inq_varid(ncfile, get_variable_name(dom,i), var_id)
   write(msgstring,*) 'no match for variable ',  trim(get_variable_name(dom,i)), &
                      ' in ', trim(netcdf_filename)
   call nc_check(ret, 'check_correct_variables', msgstring)

   ! get dimension information from ncfile
   ret = nf90_inquire_variable(ncfile, var_id, ndims=ndims, dimids=dimids)
   call nc_check(ret, 'check_correct_variables', 'nf90_inquire_variable')

   ! check number of dimensions are the same.  we are comparing
   ! the full number of dimensions including time and member if present.
   if (ndims /= get_io_num_dims(dom,i)) then
      write(msgstring,*) 'ndims ', get_io_num_dims(dom,i), ' in state does not', &
                         ' match ndims ', ndims, ' in ', trim(netcdf_filename)
      call error_handler(E_ERR, 'check_correct_variables', msgstring, &
                         source, revision, revdate)
   endif

   ! check that the attributes are the same as the state structure
   call check_attributes(ncFile, netcdf_filename, var_id, dom, i)

   ! check if the dimensions are what we expect. The dimensions should be same size same order.
   ! in this case check only the dims for the variables, excluding time and member.
   do j = 1, get_num_dims(dom,i)

      ! get dimension names and lengths from ncfile
      ret = nf90_inquire_dimension(ncfile, dimids(j), name=name(j), len=length(j))
      call nc_check(ret, 'check_correct_variables', 'nf90_inquire_dimension')

      ! check that the dimension names are the same
      if (get_dim_name(dom,i,j) /= name(j)) then
         write(msgstring,*) 'dim name', trim(get_dim_name(dom,i,j)), ' in state does', &
                            ' not match dim name', name(j), ' in ', trim(netcdf_filename)
         call error_handler(E_ERR, 'check_correct_variables', msgstring, &
                            source, revision, revdate)
      endif

      ! check that the dimension lengths are the same
      if (get_dim_length(dom,i,j) /= length(j)) then
         write(msgstring,*) 'dimension ', trim(name(j)), "'s length ", &
                            get_dim_length(dom,i,j), ' in state does not match', &
                            ' dimension length ', length(j), ' in ', trim(netcdf_filename)
         call error_handler(E_ERR, 'check_correct_variables', msgstring, &
                            source, revision, revdate)
      endif

   enddo
enddo

ret = nf90_close(ncfile)
call nc_check(ret, 'check_correct_variables closing', netcdf_filename)


end subroutine check_correct_variables


!--------------------------------------------------------------------
!> check that cf-convention attributes are consistent across restarts


subroutine check_attributes(ncFile, filename, ncVarId, domid, varid)

integer,          intent(in) :: ncFile
character(len=*), intent(in) :: filename
integer,          intent(in) :: ncVarID
integer,          intent(in) :: domid
integer,          intent(in) :: varid

integer  :: spvalINT
real(r4) :: spvalR4
real(r8) :: spvalR8

call check_attributes_name(ncFile, filename, ncVarId, 'units'     , get_units     (domid, varid) )
call check_attributes_name(ncFile, filename, ncVarId, 'long_name' , get_long_name (domid, varid) )
call check_attributes_name(ncFile, filename, ncVarId, 'short_name', get_short_name(domid, varid) )

if ( get_has_missing_value(domid, varid) ) then
   select case (get_xtype(domid,varid))
      case (NF90_INT)
         call get_FillValue(domid, varid, spvalINT)
         call check_attribute_value_int(ncFile, filename, ncVarID, '_FillValue', spvalINT)
         call get_missing_value(domid, varid, spvalINT)
         call check_attribute_value_int(ncFile, filename, ncVarID, 'missing_value', spvalINT)

      case (NF90_FLOAT)
         call get_FillValue(domid, varid, spvalR4)
         call check_attribute_value_r4(ncFile, filename, ncVarID, '_FillValue', spvalR4)
         call get_missing_value(domid, varid, spvalR4)
         call check_attribute_value_r4(ncFile, filename, ncVarID, 'missing_value', spvalR4)

      case (NF90_DOUBLE)
         call get_FillValue(domid, varid, spvalR8)
         call check_attribute_value_r8(ncFile, filename, ncVarID, '_FillValue', spvalR8)
         call get_missing_value(domid, varid, spvalR8)
         call check_attribute_value_r8(ncFile, filename, ncVarID, 'missing_value', spvalR8)

      case default
         call error_handler(E_ERR, 'check_attributes', 'unknown xtype', &
                            source, revision, revdate)
   end select
endif

!>@todo FIXME : for now we are only storing r8 offset and scale since DART is not using them
call check_attribute_value_r8(ncFile, filename, ncVarID, 'add_offset'  , get_add_offset(domid,varid))
call check_attribute_value_r8(ncFile, filename, ncVarID, 'scale_factor', get_scale_factor(domid,varid))

end subroutine check_attributes


!--------------------------------------------------------------------
!> check integer values are the same


subroutine check_attribute_value_int(ncFile, filename, ncVarID, att_string, spvalINT)

integer,          intent(in) :: ncFile
character(len=*), intent(in) :: filename
integer,          intent(in) :: ncVarID
character(len=*), intent(in) :: att_string
integer,          intent(in) :: spvalINT

integer :: ret_spvalINT

if ( nf90_get_att(ncFile, ncVarID, att_string, ret_spvalINT) == NF90_NOERR ) then
   if (spvalINT /= ret_spvalINT) then
      write(msgstring,*) ' variable attribute, ', trim(att_string), ' in state', spvalINT, &
                         ' does not match ', trim(att_string), ' ', ret_spvalINT, ' in ', trim(filename)
      call error_handler(E_ERR, 'check_attributes', msgstring, &
                         source, revision, revdate)
   endif
endif

end subroutine check_attribute_value_int


!--------------------------------------------------------------------
!> check r4 values are the same


subroutine check_attribute_value_r4(ncFile, filename, ncVarID, att_string, spvalR4)

integer,          intent(in) :: ncFile
character(len=*), intent(in) :: filename
integer,          intent(in) :: ncVarID
character(len=*), intent(in) :: att_string
real(r4),         intent(in) :: spvalR4

real(r4) :: ret_spvalR4

if ( nf90_get_att(ncFile, ncVarID, att_string, ret_spvalR4) == NF90_NOERR ) then
   if (spvalR4 /= ret_spvalR4) then
      write(msgstring,*) ' variable attribute, ', trim(att_string), ' in state', spvalR4, &
                         ' does not match ', trim(att_string), ' ', ret_spvalR4, ' in ', trim(filename)
      call error_handler(E_ERR, 'check_attribute_value_r4', msgstring, &
                         source, revision, revdate)
   endif
endif

end subroutine check_attribute_value_r4


!--------------------------------------------------------------------
!> check r8 values are the same


subroutine check_attribute_value_r8(ncFile, filename, ncVarID, att_string, spvalR8)

integer,          intent(in) :: ncFile
character(len=*), intent(in) :: filename
integer,          intent(in) :: ncVarID
character(len=*), intent(in) :: att_string
real(r8),         intent(in) :: spvalR8

real(r8) :: ret_spvalR8

if ( nf90_get_att(ncFile, ncVarID, att_string, ret_spvalR8) == NF90_NOERR ) then
   if (spvalR8 /= ret_spvalR8) then
      write(msgstring,*) ' variable attribute, ', trim(att_string), ' in state', spvalR8, &
                         ' does not match ', trim(att_string), ' ', ret_spvalR8, ' in ', trim(filename)
      call error_handler(E_ERR, 'check_attribute_value_r8', msgstring, &
                         source, revision, revdate)
   endif
endif

end subroutine check_attribute_value_r8


!--------------------------------------------------------------------
!> check attribute name is consistent across restarts


subroutine check_attributes_name(ncFile, filename, ncVarId, att_string, comp_string)

integer,                    intent(in) :: ncFile
character(len=*),           intent(in) :: filename
integer,                    intent(in) :: ncVarID
character(len=*),           intent(in) :: att_string
character(len=*),           intent(in) :: comp_string

character(len=NF90_MAX_NAME) :: att_name

if ( nf90_get_att(ncFile, ncVarID, att_string, att_name) == NF90_NOERR ) then
   ! inflation files will all have unitless attributes while restarts may
   ! have some measurement real units
   if (comp_string /= att_name .and. trim(att_name) /= 'unitless') then
      write(msgstring,*) ' variable attribute ,', trim(att_string), ' in state : ', trim(comp_string), &
                         ', does not match ', trim(att_name), ' in ', trim(filename)
      call error_handler(E_ERR, 'check_attributes_name', msgstring, &
                         source, revision, revdate)
   end if
endif

end subroutine check_attributes_name


!--------------------------------------------------------------------
!> construct restart file name for reading


function construct_file_names(file_info, ens_size, copy, domain)

type(file_info_type), intent(in) :: file_info
integer,             intent(in) :: ens_size
integer,             intent(in) :: copy
integer,             intent(in) :: domain
character(len=256) :: construct_file_names

character(len=32)  :: dom_str

dom_str = ''

if (get_num_domains() > 1) write(dom_str, '(A, i2.2)') '_d', domain

if (copy <= ens_size) then
   write(construct_file_names, '(A, ''_member_'', I4.4, A, ''.nc'')') trim(file_info%root_name), copy, trim(dom_str)
else
   !>@todo what to do with copy .... should be string to describe inflation/mean/etc.
!  write(construct_file_names, '( 2A,".",i4.4,".nc")') trim(file_info%root_name), trim(dom_str), copy
   write(construct_file_names, '(''uninitialized'')')
endif

end function construct_file_names


!----------------------------------
!> Return the appropriate input file for copy and domain


function get_restart_filename(name_handle, copy, domain)

type(stage_metadata_type), intent(in) :: name_handle
integer,             intent(in) :: copy
integer,             intent(in) :: domain

character(len=256) :: get_restart_filename

get_restart_filename = name_handle%filenames(copy, domain)

end function get_restart_filename


!----------------------------------
!> Return whether the file is an input, output or prior files


function get_file_description(name_handle, copy, domain)

type(stage_metadata_type), intent(in) :: name_handle
integer,                  intent(in) :: copy
integer,                  intent(in) :: domain

character(len=512) :: get_file_description

get_file_description= name_handle%file_description(copy, domain)

end function get_file_description


!----------------------------------
!> Return stage metadata from file handle


function get_stage_metadata(file_info)

type(file_info_type), intent(in) :: file_info

type(stage_metadata_type) :: get_stage_metadata

get_stage_metadata = file_info%stage_metadata

end function get_stage_metadata


!----------------------------------
!> Destroy module storage
!>@todo FIXME should be called somewhere


subroutine io_filenames_finalize(file_info)

type(file_info_type), intent(inout) :: file_info

deallocate(file_info%stage_metadata%filenames)

file_info%initialized               = .false.
file_info%stage_metadata%initialized = .false.

end subroutine io_filenames_finalize


!----------------------------------
!> routine to summarize the contents of the file_info_type
!>

subroutine file_info_dump(file_info,context)

type(file_info_type),       intent(in) :: file_info
character(len=*), optional, intent(in) :: context

integer :: i,j

! we only want task 0 to do the print statements
if (.not. do_output()) return

if (present(context)) then
   write(*,*) trim(context)
   write(*,*)'file_info%initialized                ', file_info%initialized
   write(*,*)'file_info%check_output_compatibility ', file_info%check_output_compatibility
   write(*,*)'file_info%single_file                ', file_info%single_file
   write(*,*)'file_info%root_name                  ', file_info%root_name
   write(*,*)'file_info%stage_metadata%initialized ', file_info%stage_metadata%initialized
endif

do i = 1,size(file_info%stage_metadata%filenames,1)
   do j = 1,size(file_info%stage_metadata%filenames,2)
      if (file_info%stage_metadata%filenames(i,j) /= 'null') then
         write(*,'(A,2I4,2A)')   'file_info%stage_metadata%filenames(       ',i,j,' ) ', &
                           trim(file_info%stage_metadata%filenames(           i,j))
         write(*,'(A,2I4,2A)')   'file_info%stage_metadata%file_description(',i,j,' ) ', &
                           trim(file_info%stage_metadata%file_description(    i,j))
         write(*,'(A,2I4,A,I4)') 'file_info%stage_metadata%my_copy_number(  ',i,j,' ) ', &
                                file_info%stage_metadata%my_copy_number(      i)
         write(*,'(A, I4,A,I4)') 'file_info%stage_metadata%io_flag(         ',i,'     ) ', &
                                file_info%stage_metadata%io_flag(             i)
         write(*,'(A, I4,2A)')   'file_info%stage_metadata%copy_name(       ',i,'     ) ', &
                                  file_info%stage_metadata%copy_name(i)
      endif
   enddo
enddo

end subroutine file_info_dump

!----------------------------------
!> Combine multiple file_info_type into a single file_info


function combine_file_info(file_info_array) result(file_info_out)

type(file_info_type), intent(in) :: file_info_array(:)
type(file_info_type) :: file_info_out

integer :: i, j, k, num_domains, num_files

num_domains = get_num_domains()

num_files = size(file_info_array(1)%stage_metadata%filenames(:,:),1)

call io_filenames_init(file_info_out, num_files, .false., .false., root_name='combine_files')

do i = 1, size(file_info_array(:),1)
   do j = 1, num_files
      do k = 1, num_domains
         if (trim(file_info_array(i)%stage_metadata%filenames(j, k)) /= trim('null'))then
            file_info_out%stage_metadata%filenames(                   j, k) = &
                                file_info_array(i)%stage_metadata%filenames(j, k)
            file_info_out%stage_metadata%file_description(            j, k) = &
                         file_info_array(i)%stage_metadata%file_description(j, k)
            file_info_out%stage_metadata%io_flag(                     j   ) = &
                         file_info_array(i)%stage_metadata%io_flag(j)
            file_info_out%stage_metadata%clamp_vars(                     j   ) = &
                         file_info_array(i)%stage_metadata%clamp_vars(j)
            file_info_out%stage_metadata%copy_name(                      j   ) = &
                         file_info_array(i)%stage_metadata%copy_name(j)
         endif
      enddo
   enddo
enddo

file_info_out%stage_metadata%initialized = .true.
file_info_out%initialized = .true.

end function combine_file_info

!-------------------------------------------------------
!> Set whether a copy should be read/written for a range
!> of copies c1->c2.  Optional argument to set if the
!> copy could have units and if the variables should be
!> clamped.  If this information is available it grabs
!> it from the state structure and stores it in files
!> created from scratch.


subroutine set_io_copy_flag_range(file_info, c1, c2, io_flag, num_output_ens, &
                                  inherit_units, clamp_vars, force_copy_back)

type(file_info_type),      intent(inout) :: file_info      !< stage name handle
integer,                   intent(in)    :: c1             !< start copy to read
integer,                   intent(in)    :: c2             !< end copy to read
integer,                   intent(in)    :: io_flag        !< read = 1, write = 2, read/write = 3
integer, optional,         intent(in)    :: num_output_ens !< number of output ensembles to diag files
logical, optional,         intent(in)    :: inherit_units  !< inherit units from state structure
logical, optional,         intent(in)    :: clamp_vars
logical, optional,         intent(in)    :: force_copy_back

integer :: i

if (c1 <=0 .or. c2 <=0) return

do i = c1, c2
  file_info%stage_metadata%io_flag(i) = io_flag

  if(present(inherit_units)  )    &
     file_info%stage_metadata%inherit_units( i) = inherit_units

  if(present(clamp_vars) )    &
     file_info%stage_metadata%clamp_vars(i) = clamp_vars

  if(present(force_copy_back) ) &
     file_info%stage_metadata%force_copy_back(i) = force_copy_back

  if(present(num_output_ens)) &
     file_info%stage_metadata%noutput_ens = num_output_ens
enddo

end subroutine set_io_copy_flag_range

!-------------------------------------------------------
!> Set whether a copy should be read/written for a single
!> copy cnum.  Optional argument to set if the
!> copy could have units and if the variables should be
!> clamped.  If this information is available it grabs
!> it from the state structure and stores it in files
!> created from scratch.


subroutine set_io_copy_flag_single(file_info, cnum, io_flag, inherit_units, &
                                   clamp_vars, force_copy_back)

type(file_info_type),      intent(inout) :: file_info     !< stage name handle
integer,                   intent(in)    :: cnum          !< start copy to read
integer,                   intent(in)    :: io_flag       !< read = 1, write = 2, read/write = 3
logical, optional,         intent(in)    :: inherit_units !< inherit units from state structure
logical, optional,         intent(in)    :: clamp_vars
logical, optional,         intent(in)    :: force_copy_back

if (cnum <=0) return

file_info%stage_metadata%io_flag(cnum)   = io_flag

if(present(inherit_units)  ) &
   file_info%stage_metadata%inherit_units(   cnum ) = inherit_units
if(present(clamp_vars) ) &
   file_info%stage_metadata%clamp_vars(      cnum ) = clamp_vars
if(present(force_copy_back) ) &
   file_info%stage_metadata%force_copy_back( cnum ) = force_copy_back

end subroutine set_io_copy_flag_single


!----------------------------------
!> Determine whether a copy could potentially have units.
!> Copies such as Spread and Inflation never have units.


function inherit_copy_units(name_handle, copy)
type(stage_metadata_type), intent(in) :: name_handle
integer,                   intent(in) :: copy
logical :: inherit_copy_units

if (copy <= 0) return

inherit_copy_units = name_handle%inherit_units(copy)

end function inherit_copy_units

!----------------------------------
!> Determine if a variable should be clamped or not. If
!> clapming information is stored in the state structure
!> clamping will be applied accordingly


function copy_is_clamped(name_handle, copy)
type(stage_metadata_type), intent(in) :: name_handle
integer,                   intent(in)  :: copy
logical :: copy_is_clamped

if (copy <= 0) return

copy_is_clamped = name_handle%clamp_vars(copy)

end function copy_is_clamped

!----------------------------------
!>

function force_copy_back(name_handle, copy)
type(stage_metadata_type), intent(in) :: name_handle
integer,                   intent(in)  :: copy
logical :: force_copy_back

if (copy <= 0) return

force_copy_back = name_handle%force_copy_back(copy)

end function force_copy_back

!-------------------------------------------------------
!> returns true/false depending on whether you should read this copy


function query_read_copy(name_handle, c)

type(stage_metadata_type), intent(in) :: name_handle !< stage name handle
integer,                   intent(in) :: c           !< copy number
logical :: query_read_copy

query_read_copy = .false.

if (.not. assert_valid_copy(name_handle, c)) return

if (name_handle%io_flag(c) == READ_COPY .or. &
    name_handle%io_flag(c) == READ_WRITE_COPY) then
   query_read_copy = .true.
endif

end function query_read_copy


!-------------------------------------------------------
!> returns true/false depending on whether you should write this copy


function query_write_copy(name_handle, c)

type(stage_metadata_type), intent(in) :: name_handle !< stage name handle
integer,                   intent(in) :: c           !< copy number
logical :: query_write_copy

query_write_copy = .false.

if (.not. assert_valid_copy(name_handle, c)) return

if (name_handle%io_flag(c) == WRITE_COPY .or. &
    name_handle%io_flag(c) == READ_WRITE_COPY) then
   query_write_copy = .true.
endif

end function query_write_copy


!------------------------------------------------------------------
!> Test whether a copy is part of the ensemble


function query_copy_present(copy)

integer, intent(in) :: copy
logical :: query_copy_present

if (copy == COPY_NOT_PRESENT .or. copy <= 0 ) then
   query_copy_present = .false.
else
   query_copy_present = .true.
endif

end function


!------------------------------------------------------------------
!> set netcdf file type


function get_copy_name(file_handle, cnum)

type(file_info_type), intent(in) :: file_handle
integer,              intent(in) :: cnum
character(len=256) :: get_copy_name

get_copy_name = file_handle%stage_metadata%copy_name(cnum)

end function get_copy_name


!#! !------------------------------------------------------------------
!#! !> set netcdf file type
!#!
!#!
!#! subroutine nc_set_netcdf_info(file_handle, ncFileInfo)
!#!
!#! type(file_info_type),   intent(inout) :: file_handle
!#! type(netcdf_file_type), intent(in)    :: ncFileInfo
!#!
!#! file_handle%stage_metadata%ncFileID = ncFileInfo
!#!
!#! end subroutine nc_set_netcdf_info
!#!
!#!
!#!
!#!
!#! !------------------------------------------------------------------
!#! !> get diagnostic id
!#!
!#!
!#! subroutine nc_set_diag_id(ncFileInfo, diagnostic_id)
!#!
!#! type(netcdf_file_type), intent(inout) :: ncFileInfo
!#! integer,                intent(in)    :: diagnostic_id
!#!
!#! ncFileInfo%diag_id = diagnostic_id
!#!
!#! end subroutine nc_set_diag_id
!#!
!#!
!#! !------------------------------------------------------------------
!#! !> get diagnostic id
!#!
!#!
!#! function nc_get_diag_id(ncFileInfo)
!#!
!#! type(netcdf_file_type), intent(in)    :: ncFileInfo
!#! integer :: nc_get_diag_id
!#!
!#! nc_get_diag_id = ncFileInfo%diag_id
!#!
!#! end function nc_get_diag_id
!#!
!#!
!#! !------------------------------------------------------------------
!#! !> set netcdf file name
!#!
!#!
!#! subroutine nc_set_fname(ncFileInfo, filename)
!#!
!#! type(netcdf_file_type), intent(inout) :: ncFileInfo
!#! character(len=*) :: filename
!#!
!#! ncFileInfo%fname = filename
!#!
!#! end subroutine nc_set_fname
!#!
!#!
!#! !------------------------------------------------------------------
!#! !> get netcdf file name
!#!
!#!
!#! function nc_get_fname(ncFileInfo)
!#!
!#! type(netcdf_file_type), intent(in)    :: ncFileInfo
!#! character(len=80) :: nc_get_fname
!#!
!#! nc_get_fname = ncFileInfo%fname
!#!
!#! end function nc_get_fname
!#!
!#!
!#! !------------------------------------------------------------------
!#! !> get netcdf file id
!#!
!#!
!#! subroutine nc_set_ncid(ncFileInfo, my_ncid)
!#!
!#! type(netcdf_file_type), intent(inout) :: ncFileInfo
!#! integer,                intent(in)    :: my_ncid
!#!
!#! ncFileInfo%ncid = my_ncid
!#!
!#! end subroutine nc_set_ncid
!#!
!#!
!#! !------------------------------------------------------------------
!#! !> get netcdf file id
!#!
!#!
!#! function nc_get_ncid(ncFileInfo)
!#!
!#! type(netcdf_file_type), intent(in)    :: ncFileInfo
!#! integer :: nc_get_ncid
!#!
!#! nc_get_ncid = ncFileInfo%ncid
!#!
!#! end function nc_get_ncid


!------------------------------------------------------------------
!> return whether the init routines have been called?
!> or whether it's been marked as using a single file?
!>@todo fixme: document what this routine does.

function single_file_initialized(file_handle) result(is_initialized)

type(file_info_type), intent(inout) :: file_handle
logical :: is_initialized

is_initialized = file_handle%singlefile_initialized

end function single_file_initialized


!----------------------------------
!> Number of output ensemble members
!>@todo need to change the name to represent that this relates to the number of
!>      copies to write.
function noutput_state_variables(file_handle)
type(file_info_type), intent(in) :: file_handle !< file information handle
integer :: noutput_state_variables

noutput_state_variables = file_handle%stage_metadata%noutput_ens

end function noutput_state_variables


!------------------------------------------------------------------
!> Assert if a copy is in a valid range

function assert_valid_copy(name_handle, copy) result(valid_copy)
type(stage_metadata_type), intent(in) :: name_handle !< stage name handle
integer,                   intent(in) :: copy        !< ensemble copy number
logical :: valid_copy

integer :: size_fnames

size_fnames = size(name_handle%io_flag(:),1)

valid_copy = .false.
if(copy <= size_fnames .and. copy > 0) valid_copy = .true.

end function assert_valid_copy

!----------------------------------
end module io_filenames_mod
!> @}

! <next few lines under version control, do not edit>
! $URL$
! $Id$
! $Revision$
! $Date$<|MERGE_RESOLUTION|>--- conflicted
+++ resolved
@@ -39,13 +39,6 @@
                                  do_output
 use time_manager_mod,     only : time_type
 use mpi_utilities_mod,    only : my_task_id
-<<<<<<< HEAD
-use state_structure_mod,  only : get_num_domains, get_dim_length, get_dim_name, &
-                                 get_num_dims, get_io_num_dims, get_num_variables, get_variable_name, &
-                                 get_units, get_long_name, get_short_name, get_missing_value, &
-                                 get_FillValue, get_xtype, get_add_offset, get_scale_factor, &
-                                 get_has_missing_value, do_io_update
-=======
 use state_structure_mod,  only : get_num_domains, &
                                  get_dim_length, &
                                  get_dim_name, &
@@ -63,7 +56,6 @@
                                  get_scale_factor, &
                                  get_has_missing_value, &
                                  do_io_update
->>>>>>> 5850b2e7
 use ensemble_manager_mod, only : ensemble_type
 use netcdf_utilities_mod, only : nc_check
 
