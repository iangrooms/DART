--- conflicted
+++ resolved
@@ -152,10 +152,6 @@
 integer            :: assimilation_period_days = 0
 integer            :: assimilation_period_seconds = 60
 real(r8)           :: model_perturbation_amplitude = 0.2
-<<<<<<< HEAD
-logical            :: output_state_vector = .false.
-=======
->>>>>>> 5850b2e7
 integer            :: debug = 0   ! turn up for more and more debug messages
 character(len=32)  :: calendar = 'Gregorian'
 character(len=256) :: template_filename = 'bob.nc'
