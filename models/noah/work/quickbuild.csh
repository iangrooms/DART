#!/bin/csh
#
# DART software - Copyright UCAR. This open source software is provided
# by UCAR, "as is", without charge, subject to all terms of use at
# http://www.image.ucar.edu/DAReS/DART/DART_download
#
# DART $Id$

#----------------------------------------------------------------------
# compile all programs in the current directory with a mkmf_xxx file.
#
# usage: [ -mpi | -nompi ]
#
#
# environment variable options:
#  before running this script, do:
#   "setenv CODE_DEBUG 1" (csh) or "export CODE_DEBUG=1" (bash)
#  to keep the .o and .mod files in the current directory instead of
#  removing them at the end.  this usually improves runtime error reports
#  and these files are required by most debuggers.
#----------------------------------------------------------------------

# this model name:
set BUILDING = "noah"

# programs which have the option of building with MPI:
<<<<<<< HEAD
set MPI_TARGETS = "filter perfect_model_obs model_mod_check closest_member_tool"
=======
set MPI_TARGETS = "filter perfect_model_obs model_mod_check"
>>>>>>> b91eb283

# set default (override with -mpi or -nompi):
#  0 = build without MPI, 1 = build with MPI
set with_mpi = 0

# ---------------
# shouldn't have to modify this script below here.

if ( $#argv >= 1 ) then
   if ( "$1" == "-mpi" ) then
      set with_mpi = 1
   else if ( "$1" == "-nompi" ) then
      set with_mpi = 0
   else
      echo usage: $0 '[ -mpi | -nompi ]'
      exit 0
   endif
endif

set preprocess_done = 0
set tdebug = 0
set cdebug = 0

if ( $?CODE_DEBUG ) then
   set cdebug = $CODE_DEBUG
endif
if ( $?DART_TEST ) then
   set tdebug = $DART_TEST
endif

\rm -f *.o *.mod Makefile .cppdefs

#----------------------------------------------------------------------
# Build any NetCDF files from .cdl files
#----------------------------------------------------------------------

@ n = 0

@ has_cdl = `ls *.cdl | wc -l` >& /dev/null

if ( $has_cdl > 0 ) then
   foreach DATAFILE ( *.cdl )

      set OUTNAME = `basename $DATAFILE .cdl`.nc

      if ( ! -f $OUTNAME ) then
         @ n = $n + 1
         echo
         echo "---------------------------------------------------"
         echo "constructing $BUILDING data file $n named $OUTNAME"

         ncgen -o $OUTNAME $DATAFILE  || exit $n
      endif

   end
endif


#----------------------------------------------------------------------
# Build all the single-threaded targets
#----------------------------------------------------------------------

@ n = 0

foreach TARGET ( mkmf_preprocess mkmf_* )

   set PROG = `echo $TARGET | sed -e 's/mkmf_//'`

   if ( $PROG == "preprocess" && $preprocess_done ) goto skip

   if ( $with_mpi ) then
      foreach i ( $MPI_TARGETS )
         if ( $PROG == $i ) goto skip
      end
   endif

   @ n = $n + 1
   echo
   echo "---------------------------------------------------"
   echo "$BUILDING build number $n is $PROG"
   \rm -f $PROG
   csh $TARGET || exit $n
   make        || exit $n

   if ( $tdebug ) then
      echo 'removing all files between builds'
      \rm -f *.o *.mod Makefile .cppdefs
   endif

   # preprocess creates module files that are required by
   # the rest of the executables, so it must be run in addition
   # to being built.
   if ( $PROG == "preprocess" ) then
      ./preprocess || exit $n
      set preprocess_done = 1
   endif

skip:
end

if ( $cdebug ) then
   echo 'preserving .o and .mod files for debugging'
else
   \rm -f *.o *.mod Makefile .cppdefs
endif

\rm -f input.nml*_default

echo "Success: All single task DART programs compiled."

if ( $with_mpi ) then
  echo "Script now compiling MPI parallel versions of the DART programs."
else
  echo "Script is exiting after building the serial versions of the DART programs."
  exit 0
endif

\rm -f *.o *.mod Makefile .cppdefs

#----------------------------------------------------------------------
# Build the MPI-enabled target(s)
#----------------------------------------------------------------------

foreach PROG ( $MPI_TARGETS )

   set TARGET = `echo $PROG | sed -e 's/^/mkmf_/'`

   @ n = $n + 1
   echo
   echo "---------------------------------------------------"
   echo "$BUILDING with MPI build number $n is $PROG"
   \rm -f $PROG
   csh $TARGET -mpi || exit $n
   make             || exit $n

   if ( $tdebug ) then
      echo 'removing all files between builds'
      \rm -f *.o *.mod Makefile .cppdefs
   endif

end

if ( $cdebug ) then
   echo 'preserving .o and .mod files for debugging'
else
   \rm -f *.o *.mod Makefile .cppdefs
endif
\rm -f input.nml*_default

echo "Success: All MPI parallel DART programs compiled."

exit 0

# <next few lines under version control, do not edit>
# $URL$
# $Revision$
# $Date$
<|MERGE_RESOLUTION|>--- conflicted
+++ resolved
@@ -24,11 +24,7 @@
 set BUILDING = "noah"
 
 # programs which have the option of building with MPI:
-<<<<<<< HEAD
-set MPI_TARGETS = "filter perfect_model_obs model_mod_check closest_member_tool"
-=======
 set MPI_TARGETS = "filter perfect_model_obs model_mod_check"
->>>>>>> b91eb283
 
 # set default (override with -mpi or -nompi):
 #  0 = build without MPI, 1 = build with MPI
