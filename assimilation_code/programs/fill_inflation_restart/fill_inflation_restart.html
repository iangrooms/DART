<!DOCTYPE HTML PUBLIC "-//W3C//DTD HTML 4.01//EN"
          "http://www.w3.org/TR/html4/strict.dtd">
<HTML>
<HEAD>
<TITLE>program fill_inflation_restart</TITLE>
<link rel="stylesheet" type="text/css" href="../../../docs/html/doc.css" />
<link href="../../../docs/images/dart.ico" rel="shortcut icon" />
</HEAD>
<BODY>
<A NAME="TOP"></A>

<H1>PROGRAM <em class=program>fill_inflation_restart</em></H1>

<table border=0 summary="" cellpadding=5>
<tr>
    <td valign=middle>
    <img src="../../../docs/images/Dartboard7.png" alt="DART project logo" height=70 />
    </td>
    <td>Jump to <a href="../../../docs/index.html">DART Documentation Main Index</a></td>
</tr>
</table>

<A HREF="#Namelist">NAMELIST</A> /
<!--A HREF="#Modules">MODULES</A-->
<A HREF="#FilesUsed">FILES</A> /
<A HREF="#References">REFERENCES</A> /
<A HREF="#Errors">ERRORS</A> /
<A HREF="#FuturePlans">PLANS</A> /
<A HREF="#Legalese">TERMS OF USE</A>

<H2>Overview</H2>

<P>
Utility program to create inflation restart files with constant values.
<<<<<<< HEAD
Useful for a multi-step assimilation, so the values
<em class=code>inf_initial_from_restart</em> and
<em class=code>inf_sd_initial_from_restart</em> items in the &amp;filter_nml
namelist can be .TRUE. from the beginning.
</P><P>
This reads inflation values from the &amp;fill_inflation_restart_nml namelist for
prior_inf_mean, prior_inf_sd and post_inf_mean, post_inf_sd.  It does not use
the values in the &amp; filter namelist.
=======
</P><P>
These files can be used as input for the first step of a 
multi-step assimilation when adaptive inflation is being used. 
This allows the namelist items
<em class=code>inf_initial_from_restart</em> and
<em class=code>inf_sd_initial_from_restart</em> in the 
<em class=code>&amp;filter_nml</em>
namelist to be <em class=code>.TRUE.</em> for all steps of the 
assimilation including the very first one.   
(These items control whether inflation values
are read from an input file or read from constants in the namelist.)
</P><P>
Adaptive inflation restart files are written
at the end of a <em class=program>filter</em> run
and are needed as input for the next timestep.  
This program creates files that can be used
for the initial run of filter when no inflation restart files have
been created by filter but are required to be read as input.
</P><P>
This program reads the inflation values to use from the 
<em class=code>&amp;fill_inflation_restart_nml</em>
namelist for setting the prior inflation mean and standard deviation,
and/or the posterior inflation mean and standard deviation.
It does not use the inflation values in the 
<em class=code>&amp;filter</em> namelist.
>>>>>>> 5850b2e7
</P>

<P>
This program uses the information from the model_mod code to determine
the number of items in the state vector.  It must be compiled with the
right model's model_mod, and if the items in the state vector are selectable
by namelist options, the namelist when running this program must match
exactly the namelist used during the assimilation run.
</P>

<P>                   
It creates files with names consistent with the input names expected by filter:
</P>
<pre>
<em class=file>input_priorinf_mean.nc</em>
<em class=file>input_priorinf_sd.nc</em>
<em class=file>input_postinf_mean.nc</em>
<em class=file>input_postinf_sd.nc</em>
</pre>                 

<<<<<<< HEAD
<P>
Alternatively you can use one of the standard NCO utilities like 
=======

<P>
An older (and deprecated) alternative to running <em class=program>fill_inflation_restart</em>
is to create inflation netcdf files by using one of the NCO utilities like
>>>>>>> 5850b2e7
"<em class=program>ncap2</em>"
on a copy of another restart file to set the initial inflation mean, and another
for the initial inflation standard deviation.  Inflation mean and sd values
look exactly like restart values, arranged by variable type like T, U, V, etc.
</P>
<P>
Depending on your version of the NCO utilities, you can 
use <em class=program>ncap2</em> to set the T,U and V inf values using one of two syntaxes:
</P>
<div class=unix>
<pre>
  ncap2 -s 'T=1.0;U=1.0;V=1.0' wrfinput_d01 input_priorinf_mean.nc
  ncap2 -s 'T=0.6;U=0.6;V=0.6' wrfinput_d01 input_priorinf_sd.nc
  -or-
  ncap2 -s 'T(:,:,:)=1.0;U(:,:,:)=1.0;V(:,:,:)=1.0' wrfinput_d01 input_priorinf_mean.nc
  ncap2 -s 'T(:,:,:)=0.6;U(:,:,:)=0.6;V(:,:,:)=0.6' wrfinput_d01 input_priorinf_sd.nc
</pre>
</div>
<P>
Some versions of the NCO utilities change the full 3D arrays into a 
single scalar.  If that's your result (check your output with <tt>ncdump -h</tt>)
use the alternate syntax or a more recent version of the NCO tools.
</P>

<!--==================================================================-->
<!--=================== DESCRIPTION OF A NAMELIST ====================-->
<!--==================================================================-->

<A NAME="Namelist"></A>
<div class="top">[<a href="#">top</a>]</div><hr />
<H2>NAMELIST</H2>
<P>
This namelist is read from the file <em class=file>input.nml</em>.
Namelists start with an ampersand
'&amp;' and terminate with a slash '/'.
Character strings that contain a '/' must be
enclosed in quotes to prevent them from 
prematurely terminating the namelist.

<<<<<<< HEAD
</P>

<div class=namelist>
<pre>
&amp;fill_inflation_restart_nml

   write_prior_inf    = .FALSE.
   prior_inf_mean     = -88888.8888
   prior_inf_sd       = -88888.8888

   write_post_inf     = .FALSE.
   post_inf_mean      = -88888.8888
   post_inf_sd        = -88888.8888

   single_file        = .FALSE.
   input_state_files  = ''
   verbose            = .FALSE.
/
</pre>
</div>

<P>
The namelist controls how the logging, namelist, messages, and general
utility routines behave.
</P>

<div>
<TABLE border=0 cellpadding=10 width=100% summary='namelist description'>
<THEAD align=left>
<TR><TH> Item </TH>
    <TH> Type </TH>
    <TH> Description </TH> </TR>
</THEAD>

<TBODY valign=top>

<TR><TD>write_prior_inf</TD>
    <TD>logical</TD>
    <TD>Setting this to .TRUE. writes both the prior inflation mean and
    standard deviation files: <em class=file>input_priorinf_mean.nc</em>, 
    <em class=file>input_priorinf_sd.nc</em>.
</TD></TR>

<TR><TD>prior_inf_mean</TD>
    <TD>real(r8)</TD>
    <TD> Prior inflation mean value.
</TD></TR>

<TR><TD>prior_inf_sd</TD>
    <TD>real(r8)</TD>
    <TD>Prior inflation standard deviation value.
</TD></TR>

<TR><TD>write_post_inf</TD>
    <TD>logical</TD>
    <TD>Setting this to .TRUE. writes both the posterior inflation mean and
    standard deviation files <em class=file>input_postinf_mean.nc</em>, 
    <em class=file>input_postinf_sd.nc</em>.
</TD></TR>

<TR><TD>post_inf_mean</TD>
    <TD>real(r8)</TD>
    <TD>Posterior inflation mean value.
</TD></TR>

<TR><TD>post_inf_sd</TD>
    <TD>real(r8)</TD>
    <TD>Posterior inflation standard deviation value.
</TD></TR>

<TR><TD>single_file</TD>
    <TD>logical</TD>
    <TD>Currently not supported, but would be used in the
    case where you have a single restart file that contains
    all of the ensemble members.  Must be .false.
</TD></TR>

<TR><TD>input_state_files</TD>
    <TD>character(:)</TD>
    <TD>For the single file case a list of input files, one per domain,
      to add the inflation values into with the proper netcdf variable names.
      Unused for the multiple file case. 
</TD></TR>

<TR><TD>verbose</TD>
    <TD>logical</TD>
    <TD>Setting this to .TRUE. gives more output, and is 
    generally used for debugging
</TD></TR>

</TBODY> 
</TABLE>
</div>

<br />
<br />

<P>
Here is an example of a typical namelist for <em class=program>fill_inflation_restart</em> :
=======
>>>>>>> 5850b2e7
</P>

<div class=namelist>
<pre>
&amp;fill_inflation_restart_nml

<<<<<<< HEAD
=======
   write_prior_inf    = .FALSE.
   prior_inf_mean     = -88888.8888
   prior_inf_sd       = -88888.8888

   write_post_inf     = .FALSE.
   post_inf_mean      = -88888.8888
   post_inf_sd        = -88888.8888

   single_file        = .FALSE.
   input_state_files  = ''
   verbose            = .FALSE.
/
</pre>
</div>

<P>
The namelist controls which files are created and
what values are written to the restart files.
</P>

<div>
<TABLE border=0 cellpadding=10 width=100% summary='namelist description'>
<THEAD align=left>
<TR><TH> Item </TH>
    <TH> Type </TH>
    <TH> Description </TH> </TR>
</THEAD>

<TBODY valign=top>

<TR><TD>write_prior_inf</TD>
    <TD>logical</TD>
    <TD>Setting this to .TRUE. writes both the prior inflation mean and
    standard deviation files: <em class=file>input_priorinf_mean.nc</em>, 
    <em class=file>input_priorinf_sd.nc</em>.
</TD></TR>

<TR><TD>prior_inf_mean</TD>
    <TD>real(r8)</TD>
    <TD> Prior inflation mean value.
</TD></TR>

<TR><TD>prior_inf_sd</TD>
    <TD>real(r8)</TD>
    <TD>Prior inflation standard deviation value.
</TD></TR>

<TR><TD>write_post_inf</TD>
    <TD>logical</TD>
    <TD>Setting this to .TRUE. writes both the posterior inflation mean and
    standard deviation files <em class=file>input_postinf_mean.nc</em>, 
    <em class=file>input_postinf_sd.nc</em>.
</TD></TR>

<TR><TD>post_inf_mean</TD>
    <TD>real(r8)</TD>
    <TD>Posterior inflation mean value.
</TD></TR>

<TR><TD>post_inf_sd</TD>
    <TD>real(r8)</TD>
    <TD>Posterior inflation standard deviation value.
</TD></TR>

<TR><TD>single_file</TD>
    <TD>logical</TD>
    <TD>Currently not supported, but would be used in the
    case where you have a single restart file that contains
    all of the ensemble members.  Must be .false.
</TD></TR>

<TR><TD>input_state_files</TD>
    <TD>character(:)</TD>
    <TD>List one per domain, to be used as a template for the output 
        inflation files.
</TD></TR>

<TR><TD>verbose</TD>
    <TD>logical</TD>
    <TD>Setting this to .TRUE. gives more output, and is 
    generally used for debugging
</TD></TR>

</TBODY> 
</TABLE>
</div>

<br />
<br />

<P>
Here is an example of a typical namelist for <em class=program>fill_inflation_restart</em> :
</P>

<div class=namelist>
<pre>
&amp;fill_inflation_restart_nml

>>>>>>> 5850b2e7
   write_prior_inf    = .TRUE.
   prior_inf_mean     = 1.01
   prior_inf_sd       = 0.6

   write_post_inf     = .FALSE.
   post_inf_mean      = 1.0
   post_inf_sd        = 0.6

   single_file        = .FALSE.
   input_state_files  = ''
   verbose            = .FALSE.
/
</pre>
</div>

<!--==================================================================-->

<!--A NAME="Modules"></A>
<div class="top">[<a href="#">top</a>]</div><hr />
<H2>MODULES USED</H2>
<PRE>
types_mod
utilities_mod
ensemble_manager_mod
assim_model_mod
model_mod
mpi_utilities_mod
</PRE-->

<!--==================================================================-->
<P><!-- stupid break to put top at end of page --></P>

<!--==================================================================-->
<!-- Describe the Files Used by this module.                          -->
<!--==================================================================-->

<A NAME="FilesUsed"></A>
<div class="top">[<a href="#">top</a>]</div><hr />
<H2>FILES</H2>
<P>
Creates:
</P>
<pre>
<em class=file>input_priorinf_mean.nc</em>
<em class=file>input_priorinf_sd.nc</em>
<em class=file>input_postinf_mean.nc</em>
<em class=file>input_postinf_sd.nc</em>
</pre>
<P>
based on the template file from the specific model
this code is compiled for.
</P>

<!--==================================================================-->
<!-- Cite references, if need be.                                     -->
<!--==================================================================-->

<A NAME="References"></A>
<div class="top">[<a href="#">top</a>]</div><hr />
<H2>REFERENCES</H2>
<ul>
<li>none</li>
</ul>

<!--==================================================================-->
<!-- Describe all the error conditions and codes.                     -->
<!--==================================================================-->

<A NAME="Errors"></A>
<div class="top">[<a href="#">top</a>]</div><hr />
<H2>ERROR CODES and CONDITIONS</H2>
<P>
Only works for models which have individual restart files and not the
'single_file' format, where all the ensemble members are contained in
one file.
</P>

<div class="top">[<a href="#">top</a>]</div><hr />
<H2>KNOWN BUGS</H2>
<P>
none
</P>

<!--==================================================================-->
<!-- Describe Future Plans.                                           -->
<!--==================================================================-->

<A NAME="FuturePlans"></A>
<div class="top">[<a href="#">top</a>]</div><hr />
<H2>FUTURE PLANS</H2>
<P>
If requested we can implement the 'single_file' version
of fill_inflation_restart.
</P>

<!--==================================================================-->
<!-- Legalese & Metadata                                              -->
<!--==================================================================-->

<A NAME="Legalese"></A>
<div class="top">[<a href="#">top</a>]</div><hr />
<H2>Terms of Use</H2>

<P>
DART software - Copyright UCAR. This open source software is provided
by UCAR, "as is", without charge, subject to all terms of use at
<a href="http://www.image.ucar.edu/DAReS/DART/DART_download">
http://www.image.ucar.edu/DAReS/DART/DART_download</a>
</P>

<<<<<<< HEAD
<TABLE border=0 cellpadding=0 width=100% summary="">
<TR><TD valign=top>Contact:       </TD><TD> DART core group   </TD></TR>
<TR><TD valign=top>Revision:      </TD><TD> $Revision$ </TD></TR>
<TR><TD valign=top>Source:        </TD><TD> $URL: https://svn-dares-dart.cgd.ucar.edu/DART/branches/rma_trunk/assimilation_code/programs/fill_inflation_restart/fill_inflation_restart.html$</TD></TR>
<TR><TD valign=top>Change Date:   </TD><TD> $Date$ </TD></TR>
<TR><TD valign=top>Change&nbsp;history:&nbsp;</TD><TD> try "svn&nbsp;log" or "svn&nbsp;diff" </TD></TR>
</TABLE>

=======
>>>>>>> 5850b2e7
<!--==================================================================-->

</BODY>
</HTML><|MERGE_RESOLUTION|>--- conflicted
+++ resolved
@@ -32,16 +32,6 @@
 
 <P>
 Utility program to create inflation restart files with constant values.
-<<<<<<< HEAD
-Useful for a multi-step assimilation, so the values
-<em class=code>inf_initial_from_restart</em> and
-<em class=code>inf_sd_initial_from_restart</em> items in the &amp;filter_nml
-namelist can be .TRUE. from the beginning.
-</P><P>
-This reads inflation values from the &amp;fill_inflation_restart_nml namelist for
-prior_inf_mean, prior_inf_sd and post_inf_mean, post_inf_sd.  It does not use
-the values in the &amp; filter namelist.
-=======
 </P><P>
 These files can be used as input for the first step of a 
 multi-step assimilation when adaptive inflation is being used. 
@@ -67,7 +57,6 @@
 and/or the posterior inflation mean and standard deviation.
 It does not use the inflation values in the 
 <em class=code>&amp;filter</em> namelist.
->>>>>>> 5850b2e7
 </P>
 
 <P>
@@ -88,15 +77,10 @@
 <em class=file>input_postinf_sd.nc</em>
 </pre>                 
 
-<<<<<<< HEAD
-<P>
-Alternatively you can use one of the standard NCO utilities like 
-=======
 
 <P>
 An older (and deprecated) alternative to running <em class=program>fill_inflation_restart</em>
 is to create inflation netcdf files by using one of the NCO utilities like
->>>>>>> 5850b2e7
 "<em class=program>ncap2</em>"
 on a copy of another restart file to set the initial inflation mean, and another
 for the initial inflation standard deviation.  Inflation mean and sd values
@@ -136,7 +120,6 @@
 enclosed in quotes to prevent them from 
 prematurely terminating the namelist.
 
-<<<<<<< HEAD
 </P>
 
 <div class=namelist>
@@ -159,8 +142,8 @@
 </div>
 
 <P>
-The namelist controls how the logging, namelist, messages, and general
-utility routines behave.
+The namelist controls which files are created and
+what values are written to the restart files.
 </P>
 
 <div>
@@ -216,9 +199,8 @@
 
 <TR><TD>input_state_files</TD>
     <TD>character(:)</TD>
-    <TD>For the single file case a list of input files, one per domain,
-      to add the inflation values into with the proper netcdf variable names.
-      Unused for the multiple file case. 
+    <TD>List one per domain, to be used as a template for the output 
+        inflation files.
 </TD></TR>
 
 <TR><TD>verbose</TD>
@@ -236,115 +218,12 @@
 
 <P>
 Here is an example of a typical namelist for <em class=program>fill_inflation_restart</em> :
-=======
->>>>>>> 5850b2e7
 </P>
 
 <div class=namelist>
 <pre>
 &amp;fill_inflation_restart_nml
 
-<<<<<<< HEAD
-=======
-   write_prior_inf    = .FALSE.
-   prior_inf_mean     = -88888.8888
-   prior_inf_sd       = -88888.8888
-
-   write_post_inf     = .FALSE.
-   post_inf_mean      = -88888.8888
-   post_inf_sd        = -88888.8888
-
-   single_file        = .FALSE.
-   input_state_files  = ''
-   verbose            = .FALSE.
-/
-</pre>
-</div>
-
-<P>
-The namelist controls which files are created and
-what values are written to the restart files.
-</P>
-
-<div>
-<TABLE border=0 cellpadding=10 width=100% summary='namelist description'>
-<THEAD align=left>
-<TR><TH> Item </TH>
-    <TH> Type </TH>
-    <TH> Description </TH> </TR>
-</THEAD>
-
-<TBODY valign=top>
-
-<TR><TD>write_prior_inf</TD>
-    <TD>logical</TD>
-    <TD>Setting this to .TRUE. writes both the prior inflation mean and
-    standard deviation files: <em class=file>input_priorinf_mean.nc</em>, 
-    <em class=file>input_priorinf_sd.nc</em>.
-</TD></TR>
-
-<TR><TD>prior_inf_mean</TD>
-    <TD>real(r8)</TD>
-    <TD> Prior inflation mean value.
-</TD></TR>
-
-<TR><TD>prior_inf_sd</TD>
-    <TD>real(r8)</TD>
-    <TD>Prior inflation standard deviation value.
-</TD></TR>
-
-<TR><TD>write_post_inf</TD>
-    <TD>logical</TD>
-    <TD>Setting this to .TRUE. writes both the posterior inflation mean and
-    standard deviation files <em class=file>input_postinf_mean.nc</em>, 
-    <em class=file>input_postinf_sd.nc</em>.
-</TD></TR>
-
-<TR><TD>post_inf_mean</TD>
-    <TD>real(r8)</TD>
-    <TD>Posterior inflation mean value.
-</TD></TR>
-
-<TR><TD>post_inf_sd</TD>
-    <TD>real(r8)</TD>
-    <TD>Posterior inflation standard deviation value.
-</TD></TR>
-
-<TR><TD>single_file</TD>
-    <TD>logical</TD>
-    <TD>Currently not supported, but would be used in the
-    case where you have a single restart file that contains
-    all of the ensemble members.  Must be .false.
-</TD></TR>
-
-<TR><TD>input_state_files</TD>
-    <TD>character(:)</TD>
-    <TD>List one per domain, to be used as a template for the output 
-        inflation files.
-</TD></TR>
-
-<TR><TD>verbose</TD>
-    <TD>logical</TD>
-    <TD>Setting this to .TRUE. gives more output, and is 
-    generally used for debugging
-</TD></TR>
-
-</TBODY> 
-</TABLE>
-</div>
-
-<br />
-<br />
-
-<P>
-Here is an example of a typical namelist for <em class=program>fill_inflation_restart</em> :
-</P>
-
-<div class=namelist>
-<pre>
-&amp;fill_inflation_restart_nml
-
->>>>>>> 5850b2e7
    write_prior_inf    = .TRUE.
    prior_inf_mean     = 1.01
    prior_inf_sd       = 0.6
@@ -455,17 +334,6 @@
 http://www.image.ucar.edu/DAReS/DART/DART_download</a>
 </P>
 
-<<<<<<< HEAD
-<TABLE border=0 cellpadding=0 width=100% summary="">
-<TR><TD valign=top>Contact:       </TD><TD> DART core group   </TD></TR>
-<TR><TD valign=top>Revision:      </TD><TD> $Revision$ </TD></TR>
-<TR><TD valign=top>Source:        </TD><TD> $URL: https://svn-dares-dart.cgd.ucar.edu/DART/branches/rma_trunk/assimilation_code/programs/fill_inflation_restart/fill_inflation_restart.html$</TD></TR>
-<TR><TD valign=top>Change Date:   </TD><TD> $Date$ </TD></TR>
-<TR><TD valign=top>Change&nbsp;history:&nbsp;</TD><TD> try "svn&nbsp;log" or "svn&nbsp;diff" </TD></TR>
-</TABLE>
-
-=======
->>>>>>> 5850b2e7
 <!--==================================================================-->
 
 </BODY>
