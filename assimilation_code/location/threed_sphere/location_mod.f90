! DART software - Copyright UCAR. This open source software is provided
! by UCAR, "as is", without charge, subject to all terms of use at
! http://www.image.ucar.edu/DAReS/DART/DART_download
!
! $Id$

!> Implements location interfaces for a three dimensional spherical shell 
!> with a choice of vertical coordinates.
!> Horizontal coordinates are always latitude and longitude.
!> Vertical coordinate choices include pressure, height, model level,
!> scale height, surface, and non-specific (column-integrated values, or 
!> with no logically defined vertical location, e.g. hurricane vortex center)
!> The internal representation of the location is stored as
!> radians from 0 to 2 PI for longitude and -PI/2 to PI/2 for latitude to
!> minimize computational cost for distances. However, the external 
!> representation is longitude in degrees from 0 to 360 and latitude 
!> from -90 to 90 for consistency with most applications in the field.
!>
!> This version supports multiple cutoff distances in an efficient manner.
!> Smaller cutoff values will do less searching than larger ones.  (This was
!> not true in earlier implementations of this code.)
!>
module location_mod

use      types_mod, only : r8, MISSING_R8, MISSING_I, PI, RAD2DEG, DEG2RAD, OBSTYPELENGTH, i8
use  utilities_mod, only : register_module, error_handler, E_ERR, ascii_file_format, &
                           E_MSG, open_file, close_file, set_output,                 &
                           logfileunit, nmlfileunit, find_namelist_in_file,          &
                           check_namelist_read, do_output, do_nml_file,              &
                           do_nml_term, is_longitude_between
use random_seq_mod, only : random_seq_type, init_random_seq, random_uniform
use   obs_kind_mod, only : get_num_types_of_obs, get_name_for_type_of_obs, get_index_for_type_of_obs
use mpi_utilities_mod, only : my_task_id, task_count
use ensemble_manager_mod, only : ensemble_type

implicit none
private

public :: location_type, get_location, set_location, &
          set_location_missing, is_location_in_region, get_maxdist, &
          write_location, read_location, interactive_location, query_location, &
          LocationDims, LocationName, LocationLName, LocationStorageOrder, LocationUnits, &
          get_close_type, get_close_init, get_close_obs, get_close_state, get_close_destroy, &
          operator(==), operator(/=), get_dist, has_vertical_choice, vertical_localization_on, &
          set_vertical, is_vertical, get_vertical_localization_coord, get_close, &
          set_vertical_localization_coord, convert_vertical_obs, convert_vertical_state, &
          VERTISUNDEF, VERTISSURFACE, VERTISLEVEL, VERTISPRESSURE, &
          VERTISHEIGHT, VERTISSCALEHEIGHT, print_get_close_type


! version controlled file description for error handling, do not edit
character(len=256), parameter :: source   = &
   "$URL$"
character(len=32 ), parameter :: revision = "$Revision$"
character(len=128), parameter :: revdate  = "$Date$"

integer,             parameter :: LocationDims = 3
character(len = 64), parameter :: LocationName = "loc3Dsphere"
character(len = 64), parameter :: LocationLName = &
                                   "threed sphere locations: lon, lat, vertical"
character(len = 64), parameter :: LocationStorageOrder = "Lon Lat Vertical"
character(len = 64), parameter :: LocationUnits = "degrees degrees which_vert"


! The possible numeric values for the location_type%which_vert component.
! The numeric values are PRIVATE to this module. The parameter names are PUBLIC.

integer, parameter :: VERTISUNDEF       = -2  ! has no specific vertical location (undefined)
integer, parameter :: VERTISSURFACE     = -1  ! surface value (value is surface elevation in m)
integer, parameter :: VERTISLEVEL       =  1  ! by level
integer, parameter :: VERTISPRESSURE    =  2  ! by pressure (in pascals)
integer, parameter :: VERTISHEIGHT      =  3  ! by height (in meters)
integer, parameter :: VERTISSCALEHEIGHT =  4  ! by scale height (unitless)

type location_type
   private
   real(r8) :: lon, lat        ! lon, lat are stored in radians
   real(r8) :: vloc            ! units vary based on value of which_vert
   integer  :: which_vert      ! determines if vert is level, height, pressure, ...
end type location_type

! Derived type to facilitate efficient computation of locations close to a given observation.

type get_close_type_by_type
   private
   integer               :: num
   real(r8)              :: maxdist              ! furthest separation between "close" locations
   integer, allocatable  :: lon_offset(:, :)     ! (nlat, nlat), lon box indices searched (nlat 2x IS correct)
   integer, allocatable  :: loc_box(:)           ! (nloc), List of loc indices in boxes
   integer, allocatable  :: count(:, :)          ! (nlon, nlat), # of loc in each box
   integer, allocatable  :: start(:, :)          ! (nlon, nlat), Start of list of loc in this box
   real(r8)              :: bot_lat, top_lat     ! Bottom and top latitudes of latitude boxes
   real(r8)              :: bot_lon, top_lon     ! Bottom and top longitudes of longitude boxes
   real(r8)              :: lon_width, lat_width ! Width of boxes in lon and lat
   logical               :: lon_cyclic           ! Do boxes wraparound in longitude?
end type get_close_type_by_type

! Support more than a single cutoff distance.  nt is the count of
! distinct cutoffs, which are selected per specific observation type.
! The map associates the incoming location type with the 
! corresponding gtt index.  There are only as many close_types
! as there are distinct cutoff distances; if more than one specific
! type has the same cutoff distances they share the type.

type get_close_type
   integer              :: nt                             ! number of distinct cutoffs
   integer, allocatable :: type_to_cutoff_map(:)          ! mapping of types to index
   type(get_close_type_by_type), allocatable :: gtt(:)    ! array of close_types by type
end type get_close_type

! Horizontal localization/cutoff values are passed in by the caller.
! The Vertical normalization values are globals; are specified by namelist
! here, and apply to all specific types unless a 'special list' is also specified
! that overrides the default values.

logical :: has_special_vertical_norms = .false.
integer :: num_special_vert_norms = 0

integer :: location_vertical_localization_coord = 0

! Some calls include information about the type or kind of the location. 
! If the location refers to an observation it is possible to have both
! a specific type and a generic kind.  If the location refers to a
! state vector item, it only has a generic kind.  Some routines have
! a specific type and a generic kind as arguments; look carefully at
! the argument names before using.

type(random_seq_type) :: ran_seq
logical               :: ran_seq_init = .false.
logical, save         :: module_initialized = .false.

character(len = 512) :: msgstring, msgstring1, msgstring2

! Global storage for vertical distance normalization factors
! The 4 below is for the 4 vertical units (pressure, level, height,
! scale height).  undefined and surface don't need vert distances.
! NOTE: Code that uses VERT_TYPE_COUNT depends on pressure, level,
! height, and scale height having actual values between 1 and 4, or
! this code will break.
integer, parameter    :: VERT_TYPE_COUNT = 4
real(r8)              :: vert_normalization(VERT_TYPE_COUNT)
real(r8), allocatable :: per_type_vert_norm(:,:)  ! if doing per-type

! Global storage for fast approximate sin and cosine lookups
! PAR For efficiency for small cases might want to fill tables as needed
! Also these could be larger for more accurate computations, if needed.
! 630 is 2 * PI rounded up, times 100.
real(r8), parameter :: SINCOS_DELTA = 100.0_r8
integer,  parameter :: SINCOS_LIMIT = 630
real(r8), parameter :: ACOS_DELTA = 1000.0_r8
integer,  parameter :: ACOS_LIMIT = 1000
real(r8) :: my_sin(-SINCOS_LIMIT:SINCOS_LIMIT)
real(r8) :: my_cos(-SINCOS_LIMIT:SINCOS_LIMIT)
real(r8) :: my_acos(-ACOS_LIMIT:ACOS_LIMIT)

! Tolerance for the top latitude boundary test.  All locations which
! are located on a box boundary are added to the bin on the larger
! side of the boundary (e.g. for north-south latitudes, it rounds
! towards the north).  But when a value falls exactly on the edge
! of the last box, technically it is inside the region but would be
! rounded up and outside the region unless handled specially.
! this tolerance below is used to determine if a value is within
! the range of the last box boundary and if so, the location is
! included in the last box.  In particular, for global grids this
! preserves locations which are at exactly 90.0 degrees latitude.
real(r8), parameter :: EDGE_TOLERANCE = 100.0_r8 * epsilon(0.0_r8)

! Option for verification using exhaustive search
logical :: COMPARE_TO_CORRECT = .false.    ! normally false

!-----------------------------------------------------------------
! Namelist with default values
! horiz_dist_only == .true.       -> Only the great circle horizontal distance is
!                                    computed in get_dist.
! horiz_dist_only == .false.      -> Square root of sum of squared horizontal and
!                                    normalized vertical dist computed in get_dist
! vert_normalization_pressure     -> Number pascals that give a distance equivalent
!                                    to one radian in horizontal
! vert_normalization_height       -> Number meters that give a distance equivalent 
!                                    to one radian in horizontal
! vert_normalization_level        -> Number levels that give a distance equivalent
!                                    to one radian in horizontal
! vert_normalization_scale_height -> Number scale heights that give a distance 
!                                    equivalent to one radian in horizontal
! approximate_distance            -> Use a faster table lookup for the trig math.
!                                    Works well for global models and large areas,
!                                    and improves performance.  For smaller regions
!                                    might introduce banding, so leave .false.
! nlon                            -> Number longitude boxes for get_close
!                                    nlon MUST BE ODD
! nlat                            -> Number latitude boxes for get_close
! output_box_info                 -> Useful for debugging performance problems.
! print_box_level                 -> How much data to print out.
! special_vert_normalization_obs_types -> Which obs types to modify the default vert
!                                    normalization values
! special_vert_normalization_pressure       -> must give all 4 values for each type listed
! special_vert_normalization_heights
! special_vert_normalization_levels
! special_vert_normalization_scale_heights


logical  :: horiz_dist_only                 = .true.
real(r8) :: vert_normalization_pressure     = 100000.0_r8
real(r8) :: vert_normalization_height       = 10000.0_r8
real(r8) :: vert_normalization_level        = 20.0_r8
real(r8) :: vert_normalization_scale_height = 5.0_r8
logical  :: approximate_distance            = .false.
integer  :: nlon                            = 71
integer  :: nlat                            = 36
logical  :: output_box_info                 = .false.
integer  :: print_box_level                 = 0

!>@todo make these allocatable instead of fixed length
integer, parameter :: MAX_ITEMS = 500
character(len=OBSTYPELENGTH) :: special_vert_normalization_obs_types(MAX_ITEMS)
real(r8) :: special_vert_normalization_pressures(MAX_ITEMS)
real(r8) :: special_vert_normalization_heights(MAX_ITEMS)
real(r8) :: special_vert_normalization_levels(MAX_ITEMS)
real(r8) :: special_vert_normalization_scale_heights(MAX_ITEMS)


namelist /location_nml/ horiz_dist_only, vert_normalization_pressure, &
   vert_normalization_height, vert_normalization_level,               &
   vert_normalization_scale_height, approximate_distance, nlon, nlat, &
   output_box_info, print_box_level, &
   special_vert_normalization_obs_types, special_vert_normalization_pressures, &
   special_vert_normalization_heights, special_vert_normalization_levels, &
   special_vert_normalization_scale_heights


!-----------------------------------------------------------------

interface operator(==); module procedure loc_eq; end interface
interface operator(/=); module procedure loc_ne; end interface

interface set_location
   module procedure set_location_single
   module procedure set_location_array
end interface set_location

contains

!----------------------------------------------------------------------------
!----------------------------------------------------------------------------
! basic location routines
!----------------------------------------------------------------------------
!----------------------------------------------------------------------------

! things which need doing exactly once.

subroutine initialize_module()

integer :: iunit, io, i, k, typecount, type_index


if (module_initialized) return

call register_module(source, revision, revdate)
module_initialized = .true.

! give these initial values before reading them from the namelist.
special_vert_normalization_obs_types(:) = 'null'
special_vert_normalization_pressures(:)     = missing_r8
special_vert_normalization_heights(:)       = missing_r8
special_vert_normalization_levels(:)        = missing_r8
special_vert_normalization_scale_heights(:) = missing_r8


! Read the namelist entry
call find_namelist_in_file("input.nml", "location_nml", iunit)
read(iunit, nml = location_nml, iostat = io)
call check_namelist_read(iunit, io, "location_nml")

! Write the namelist values to the log file

if(do_nml_file()) write(nmlfileunit, nml=location_nml)
if(do_nml_term()) write(     *     , nml=location_nml)

call error_handler(E_MSG, 'location_mod:', 'using code with optimized cutoffs', &
                   source, revision, revdate)

! Simple error checking for nlon, nlat to be sure we can use them for allocations.
if (nlon < 1 .or. nlat < 1) then
   write(msgstring, '(A,I5,A,I5)') 'from the namelist, nlon is ', nlon, '; nlat is ', nlat
   write(msgstring2, '(A)') 'both must be >= 1, and nlon must be odd'
   call error_handler(E_ERR, 'location_mod', msgstring, &
                      source, revision, revdate, text2=msgstring2)
endif

! One additional restriction; number of longitudes, nlon, for get_close
if((nlon / 2) * 2 == nlon) then
   write(msgstring, '(A,I5,A)') 'nlon is ', nlon, '. Must be odd'
   call error_handler(E_ERR, 'location_mod', msgstring, source, revision, revdate)
endif

! Copy the normalization factors in the vertical into an array
vert_normalization(VERTISLEVEL)       = vert_normalization_level
vert_normalization(VERTISPRESSURE)    = vert_normalization_pressure
vert_normalization(VERTISHEIGHT)      = vert_normalization_height
vert_normalization(VERTISSCALEHEIGHT) = vert_normalization_scale_height

! If the user has set a namelist to make different vertical normalization factors
! when computing the localization distances, allocate and set that up here.
! It overrides the defaults above.

if (special_vert_normalization_obs_types(1) /= 'null' .or. &
    special_vert_normalization_pressures(1)     /= missing_r8 .or. &
    special_vert_normalization_heights(1)       /= missing_r8 .or. &
    special_vert_normalization_levels(1)        /= missing_r8 .or. &
    special_vert_normalization_scale_heights(1) /= missing_r8) then

   ! FIXME: add code to check for mismatched length lists.  are we going to force
   ! users to specify all 4 values for any obs type that is not using the defaults?

   typecount = get_num_types_of_obs()  ! ignore function name, this is specific type count
   allocate(per_type_vert_norm(VERT_TYPE_COUNT, typecount))
  
   ! Set the defaults for all specific types not listed in the special list
   per_type_vert_norm(VERTISLEVEL, :)       = vert_normalization_level
   per_type_vert_norm(VERTISPRESSURE, :)    = vert_normalization_pressure
   per_type_vert_norm(VERTISHEIGHT, :)      = vert_normalization_height
   per_type_vert_norm(VERTISSCALEHEIGHT, :) = vert_normalization_scale_height

   ! Go through special-treatment observation kinds, if any.
   num_special_vert_norms = 0
   k = 0
   do i = 1, MAX_ITEMS
      if(special_vert_normalization_obs_types(i) == 'null') exit
      k = k + 1
   enddo
   num_special_vert_norms = k
   
   if (num_special_vert_norms > 0) has_special_vertical_norms = .true.
   
   do i = 1, num_special_vert_norms
      type_index = get_index_for_type_of_obs(special_vert_normalization_obs_types(i))
      if (type_index < 0) then
         write(msgstring, *) 'unrecognized TYPE_ in the special vertical normalization namelist:'
         call error_handler(E_ERR,'location_mod:', msgstring, source, revision, revdate, &
                            text2=trim(special_vert_normalization_obs_types(i)))
      endif

      per_type_vert_norm(VERTISLEVEL,       type_index) = special_vert_normalization_levels(i)
      per_type_vert_norm(VERTISPRESSURE,    type_index) = special_vert_normalization_pressures(i)
      per_type_vert_norm(VERTISHEIGHT,      type_index) = special_vert_normalization_heights(i)
      per_type_vert_norm(VERTISSCALEHEIGHT, type_index) = special_vert_normalization_scale_heights(i)
      
   enddo

   if (any(per_type_vert_norm == missing_r8)) then
      write(msgstring, *) 'one or more special vertical normalization values is uninitialized.'
      call error_handler(E_ERR,'location_mod:', &
                        'special vert normalization value namelist requires all 4 values per type', &
                        source, revision, revdate, &
                        text2=trim(msgstring))
   endif

endif

! if the namelist control says we are only basing the localization on
! distances in the horizontal, log that in the dart log file.
if (horiz_dist_only) then
   call error_handler(E_MSG,'location_mod:', &
      'Ignoring vertical separation when computing distances; horizontal distances only', &
      source,revision,revdate)
else
   call error_handler(E_MSG,'location_mod:', &
      'Including vertical separation when computing distances:', &
      source,revision,revdate)
   write(msgstring,'(A,f17.5)') '       # pascals ~ 1 horiz radian: ', vert_normalization_pressure
   call error_handler(E_MSG,'location_mod:',msgstring,source,revision,revdate)
   write(msgstring,'(A,f17.5)') '        # meters ~ 1 horiz radian: ', vert_normalization_height
   call error_handler(E_MSG,'location_mod:',msgstring,source,revision,revdate)
   write(msgstring,'(A,f17.5)') '  # model levels ~ 1 horiz radian: ', vert_normalization_level
   call error_handler(E_MSG,'location_mod:',msgstring,source,revision,revdate)
   write(msgstring,'(A,f17.5)') ' # scale heights ~ 1 horiz radian: ', vert_normalization_scale_height
   call error_handler(E_MSG,'location_mod:',msgstring,source,revision,revdate)

   if (allocated(per_type_vert_norm)) then
      typecount = get_num_types_of_obs()  ! ignore function name, this is specific type count
      do i = 1, typecount
         if ((per_type_vert_norm(VERTISLEVEL,       i) /= vert_normalization_level) .or. &
             (per_type_vert_norm(VERTISPRESSURE,    i) /= vert_normalization_pressure) .or. &
             (per_type_vert_norm(VERTISHEIGHT,      i) /= vert_normalization_height) .or. &
             (per_type_vert_norm(VERTISSCALEHEIGHT, i) /= vert_normalization_scale_height)) then
 
            write(msgstring,'(2A)') 'Altering default vertical normalization for type ', trim(get_name_for_type_of_obs(i))
            call error_handler(E_MSG,'location_mod:',msgstring,source,revision,revdate)
            if (per_type_vert_norm(VERTISPRESSURE,    i) /= vert_normalization_pressure) then
               write(msgstring,'(A,f17.5)') '       # pascals ~ 1 horiz radian: ', &
                     per_type_vert_norm(VERTISPRESSURE, i)
               call error_handler(E_MSG,'location_mod:',msgstring,source,revision,revdate)
            endif
            if (per_type_vert_norm(VERTISHEIGHT,      i) /= vert_normalization_height) then
               write(msgstring,'(A,f17.5)') '        # meters ~ 1 horiz radian: ', &
                     per_type_vert_norm(VERTISHEIGHT, i)
               call error_handler(E_MSG,'location_mod:',msgstring,source,revision,revdate)
            endif
            if (per_type_vert_norm(VERTISLEVEL,       i) /= vert_normalization_level) then
               write(msgstring,'(A,f17.5)') '  # model levels ~ 1 horiz radian: ', &
                     per_type_vert_norm(VERTISLEVEL, i)
               call error_handler(E_MSG,'location_mod:',msgstring,source,revision,revdate)
            endif
            if (per_type_vert_norm(VERTISSCALEHEIGHT, i) /= vert_normalization_scale_height) then
               write(msgstring,'(A,f17.5)') ' # scale heights ~ 1 horiz radian: ', &
                     per_type_vert_norm(VERTISSCALEHEIGHT, i)
               call error_handler(E_MSG,'location_mod:',msgstring,source,revision,revdate)
            endif
         endif
      enddo
   endif
endif

! Set up a lookup table for cos and sin for approximate but fast distances
! Don't worry about rounding errors as long as one gives more weight
! Really only need tables half this size, too (sin from -pi/2 to pi/2, cos only +)
if(approximate_distance) then
   do i = -SINCOS_LIMIT, SINCOS_LIMIT
      my_cos(i) = cos(i / SINCOS_DELTA)
      my_sin(i) = sin(i / SINCOS_DELTA)
   end do
   do i = -ACOS_LIMIT, ACOS_LIMIT
      my_acos(i) = acos(i / ACOS_DELTA)
   end do
   call error_handler(E_MSG,'location_mod:', &
      'Using table-lookup approximation for distance computations', &
      source,revision,revdate)
endif

end subroutine initialize_module

!----------------------------------------------------------------------------

function get_dist(loc1, loc2, type1, kind2, no_vert)

! returns the distance between 2 locations in units of radians.
! Distance depends on only horizontal distance or both horizontal and 
! vertical distance. 
! The choice is determined by horiz_dist_only and the which_vert of loc1.
! May want to allow return of some joint distance in the long run? 
! Or just a distance that is a function of all 3 things.
! The namelist controls whether default computations use just horizontal distance.
! However, this behavior can be over-ridden by the no_vert optional argument.
! If set to false, this will always do full 3d distance if possible. If set to
! true it will never do the full 3d distance. At present asking to do a vertical
! distance computation for incompatible vertical location units results 
! in a fatal error unless one of the vertical units is UNDEFINED.

! CHANGE from previous versions:  the 3rd argument is now a specific type
! (e.g. RADIOSONDE_TEMPERATURE, AIRCRAFT_SPECIFIC_HUMIDITY) associated
! with loc1, while the 4th argument is a generic kind (QTY_TEMPERATURE, 
! QTY_U_WIND_COMPONENT) associated with loc2.
! The type and kind are part of the interface in case user-code wants to do 
! a more sophisticated distance calculation based on the base type or target
! kind. In the usual case this code still doesn't use the kind/type, but 
! it does require at least type1 if using per-type vertical normalization.

type(location_type), intent(in) :: loc1, loc2
integer, optional,   intent(in) :: type1, kind2
logical, optional,   intent(in) :: no_vert
real(r8)                        :: get_dist

real(r8) :: lon_dif, vert_dist, rtemp
integer  :: lat1_ind, lat2_ind, lon_ind, temp  ! indexes into lookup tables
logical  :: comp_h_only


if ( .not. module_initialized ) call initialize_module()

! Begin with the horizontal distance
! Compute great circle path shortest route between two points
lon_dif = loc1%lon - loc2%lon

if(approximate_distance) then
   ! Option 1: Use table lookup; faster but less accurate
   lat1_ind = int(loc1%lat*SINCOS_DELTA)
   lat2_ind = int(loc2%lat*SINCOS_DELTA)
   lon_ind  = int(lon_dif *SINCOS_DELTA)
   temp     = int(ACOS_DELTA * (my_sin(lat2_ind) * my_sin(lat1_ind) + &
                  my_cos(lat2_ind) * my_cos(lat1_ind) * my_cos(lon_ind)))
   get_dist = my_acos(temp)
else
   ! Option 2: Use pre-defined trig functions: accurate but slow
   ! First 2 ifs avoids round-off error that can kill acos;
   if(abs(loc1%lat) >= PI/2.0_r8 .or. abs(loc2%lat) >= PI/2.0_r8 .or. &
      lon_dif == 0.0_r8) then
      get_dist = abs(loc2%lat - loc1%lat)
   else
      ! This test is for apparent roundoff error which may be a result of
      ! running r8 == r4. 
      rtemp = sin(loc2%lat) * sin(loc1%lat) + &
              cos(loc2%lat) * cos(loc1%lat) * cos(lon_dif)
      if (rtemp < -1.0_r8) then
         get_dist = PI
      else if (rtemp > 1.0_r8) then
         get_dist = 0.0_r8
      else
         get_dist = acos(rtemp)
      endif
   endif
endif

! Now compute a vertical distance if requested.  Highest priority is
! the optional no_vert argument, so test it first.
if(present(no_vert)) then
   comp_h_only = no_vert
! Namelist horizontal only has second highest priority
else 
   comp_h_only = horiz_dist_only
endif

! If which_vert has no vertical definition for either location do only horizontal
if(loc1%which_vert == VERTISUNDEF .or. loc2%which_vert == VERTISUNDEF) comp_h_only = .true.
! If both verts are surface, do only horizontal
if(loc1%which_vert == VERTISSURFACE .and. loc2%which_vert == VERTISSURFACE) comp_h_only = .true.

! Add in vertical component if required
if(.not. comp_h_only) then
   ! Vert distance can only be done for like vertical locations units
   if(loc1%which_vert /= loc2%which_vert) then
      write(msgstring,*)'loc1%which_vert (',loc1%which_vert, &
                   ') /= loc2%which_vert (',loc2%which_vert,')'
      call error_handler(E_MSG, 'get_dist', msgstring, source, revision, revdate)
      call write_location(logfileunit,loc1)
      call write_location(logfileunit,loc2)
      call write_location(0,loc1)
      call write_location(0,loc2)
      call error_handler(E_ERR, 'get_dist', &
         'Dont know how to compute vertical distance for unlike vertical coordinates', &
         source, revision, revdate)
   endif

   ! Compute the difference and divide by the appropriate normalization factor
   ! Normalization factor computes relative distance in vertical compared to one radian
   ! This is new - if per-type localization distances given, use the specific type of loc1
   ! to determine the vertical mapping distance.  it defaults to the 4 standard ones,
   ! but can be specified separately if desired.

   ! note that per-type vertical conversion factors are a global here, and were set
   ! by namelist values.  they apply to all calls to get_dist() based on the obs type.
   if (allocated(per_type_vert_norm)) then 
      if (.not. present(type1)) then
         write(msgstring, *) 'obs type required in get_dist() if doing per-type vertical normalization'
         call error_handler(E_MSG, 'get_dist', msgstring, source, revision, revdate)
      endif 
      vert_dist = abs(loc1%vloc - loc2%vloc) / per_type_vert_norm(loc1%which_vert, type1)
   else
      vert_dist = abs(loc1%vloc - loc2%vloc) / vert_normalization(loc1%which_vert)
   endif

   ! Spherical distance shape is computed here, other flavors can be computed
   get_dist = sqrt(get_dist**2 + vert_dist**2)
endif

end function get_dist

!---------------------------------------------------------------------------

function loc_eq(loc1,loc2)
 
! Interface operator used to compare two locations.
! Returns true only if all components are 'the same' to within machine
! precision. There is some debate as to whether or not the vertical
! locations need to be identical if 'VERTISUNDEF' ... hard to peruse
! the code tree to find where this may be affected. 

type(location_type), intent(in) :: loc1, loc2
logical                         :: loc_eq

if ( .not. module_initialized ) call initialize_module()

loc_eq = .false.

! if ( loc1%which_vert /= loc2%which_vert ) return
if ( abs(loc1%lon  - loc2%lon) > epsilon(loc1%lon) ) return
if ( abs(loc1%lat  - loc2%lat) > epsilon(loc1%lat) ) return

!if ( loc1%which_vert /= VERTISUNDEF ) then
   if ( abs(loc1%vloc - loc2%vloc) > epsilon(loc1%vloc) ) return
!endif

loc_eq = .true.

end function loc_eq

!---------------------------------------------------------------------------

function loc_ne(loc1,loc2)
 
! Interface operator used to compare two locations.
! Returns true if locations are not identical to machine precision.

type(location_type), intent(in) :: loc1, loc2
logical                         :: loc_ne

if ( .not. module_initialized ) call initialize_module()

loc_ne = (.not. loc_eq(loc1,loc2))

end function loc_ne

!---------------------------------------------------------------------------

function get_location(location)
 
! Given a location type (in radians), 
! return the longitude, latitude (in degrees) and vertical value

type(location_type), intent(in) :: location
real(r8), dimension(3) :: get_location

if ( .not. module_initialized ) call initialize_module()

get_location(1) = location%lon * RAD2DEG                 
get_location(2) = location%lat * RAD2DEG                 
get_location(3) = location%vloc     

end function get_location

!---------------------------------------------------------------------------

function set_location_single(lon, lat, vert_loc,  which_vert)
 
! Puts the given longitude, latitude, and vertical location
! into a location datatype.  Arguments to this function are in degrees,
! but the values are stored as radians.

real(r8), intent(in) :: lon, lat
real(r8), intent(in) :: vert_loc
integer,  intent(in) :: which_vert
type (location_type) :: set_location_single

if ( .not. module_initialized ) call initialize_module()

if(lon < 0.0_r8 .or. lon > 360.0_r8) then
   write(msgstring,*)'longitude (',lon,') is not within range [0,360]'
   call error_handler(E_ERR, 'set_location', msgstring, source, revision, revdate)
endif

if(lat < -90.0_r8 .or. lat > 90.0_r8) then
   write(msgstring,*)'latitude (',lat,') is not within range [-90,90]'
   call error_handler(E_ERR, 'set_location', msgstring, source, revision, revdate)
endif

set_location_single%lon = lon * DEG2RAD
set_location_single%lat = lat * DEG2RAD

if(which_vert < VERTISUNDEF .or. which_vert == 0 .or. which_vert > VERTISSCALEHEIGHT) then
   write(msgstring,*)'which_vert (',which_vert,') must be one of -2, -1, 1, 2, 3, or 4'
   call error_handler(E_ERR,'set_location', msgstring, source, revision, revdate)
endif

set_location_single%vloc = vert_loc
set_location_single%which_vert = which_vert

end function set_location_single

!----------------------------------------------------------------------------

function set_location_array(list)
 
! location semi-independent interface routine
! given 4 float numbers, call the underlying set_location routine

real(r8), intent(in) :: list(:)
type (location_type) :: set_location_array

if ( .not. module_initialized ) call initialize_module()

if (size(list) < 4) then
   write(msgstring,*)'requires 4 input values'
   call error_handler(E_ERR, 'set_location', msgstring, source, revision, revdate)
endif

set_location_array = set_location_single(list(1), list(2), list(3), nint(list(4)))

end function set_location_array

!----------------------------------------------------------------------------

function set_location_missing()

! Initialize a location type to indicate the contents are unset.

type (location_type) :: set_location_missing

if ( .not. module_initialized ) call initialize_module()

set_location_missing%lon        = MISSING_R8
set_location_missing%lat        = MISSING_R8
set_location_missing%vloc       = MISSING_R8
set_location_missing%which_vert = MISSING_I

end function set_location_missing

!---------------------------------------------------------------------------

function query_location(location, attr)
 
! Returns the value of the attribute

type(location_type),        intent(in) :: location
character(len=*), optional, intent(in) :: attr
real(r8)                               :: query_location

if ( .not. module_initialized ) call initialize_module()

! Workaround for apparent bug in mac osx intel 10.x fortran compiler.
! Previous code had a 16 byte local character variable which was
! apparently not getting deallocated after this function returned.

! Workaround for a second compiler bug.  The PGI 6.1.x compiler
! refused to compile the select statement below when it was
! selectcase(adjustl(attr)).  i'm rearranging the code again because
! this particular routine has been so troublesome.  i'm removing
! the result(fval) construct, and setting the default to which_vert
! and then overwriting it the case we recognize another quantity.
! if we fall through to the end of the routine, the return value
! is which_vert.  (This routine is rapidly becoming my favorite
! problem child.  How can such a short piece of code be so troublesome?)

! set the default here, and then only overwrite it if we
! recognize one of the other valid queries.

query_location = real(location%which_vert, r8)  ! this is really an int

if (.not. present(attr)) return

select case(attr)
   case ('lat','LAT')
      query_location = location%lat
   case ('lon','LON')
      query_location = location%lon
   case ('vloc','VLOC')
      query_location = location%vloc
   case ('which_vert','WHICH_VERT')
      ! already set
   case default
      call error_handler(E_ERR, 'query_location:', &
         'Only "lon","lat","vloc","which_vert" are legal attributes to request from location', &
          source, revision, revdate)
end select

end function query_location

!----------------------------------------------------------------------------

subroutine write_location(locfile, location, fform, charstring)
 
! Writes a location to a file.
! most recent change: adding the optional charstring option.  if present,
! locfile is ignored, and a pretty-print formatting is done into charstring.
! the locations are converted to lat/lon, and the vert is put into more
! common units (e.g. hPa, km, etc)

integer, intent(in)                        :: locfile
type(location_type), intent(in)            :: location
character(len = *),  intent(in),  optional :: fform
character(len = *),  intent(out), optional :: charstring

integer             :: charlength
logical             :: writebuf
character(len=129)  :: string1

! 10 format(1x,3(f22.14,1x),i4)  ! old
10 format(1X,3(G25.16,1X),I2)

if ( .not. module_initialized ) call initialize_module()

! writing to a file (normal use) or to a character buffer?
writebuf = present(charstring)

! output file; test for ascii or binary, write what's asked, and return
if (.not. writebuf) then
   if (ascii_file_format(fform)) then
      write(locfile, '(''loc3d'')' ) 
      write(locfile, 10) location%lon, location%lat, location%vloc, location%which_vert
   else
      write(locfile) location%lon, location%lat, location%vloc, location%which_vert
   endif
   return
endif

! you only get here if you're writing to a buffer and not
! to a file, and you can't have binary format set.
if (.not. ascii_file_format(fform)) then
   call error_handler(E_ERR, 'write_location', &
      'Cannot use string buffer with binary format', &
       source, revision, revdate)
endif

! format the location to be more human-friendly; meaning
! degrees instead of radians, and kilometers for height,
! hectopascals instead of pascals for pressure, etc.

! this must be the sum of the longest of the formats below.
charlength = 72

if (len(charstring) < charlength) then
   write(msgstring, *) 'charstring buffer must be at least ', charlength, ' chars long'
   call error_handler(E_ERR, 'write_location', msgstring, source, revision, revdate)
endif

! format the horizontal into a temp string
write(string1, '(A,F12.8,1X,F12.8,1X,A)') 'Lon/Lat(deg): ',  location%lon*RAD2DEG, &
   location%lat*RAD2DEG, ' Vert:'

! then pretty up the vertical choices, trying to get them to line up in
! case the caller is listing out locations with different vert units.
! concatinate the vertical on the end of the horizontal and put it all
! into the return string. 
select case  (location%which_vert)
   case (VERTISUNDEF)
      write(charstring, '(A,A)')       trim(string1), '              Undefined'
   case (VERTISSURFACE)
      write(charstring, '(A,F13.5,A)') trim(string1), location%vloc, ' surface (m)'
   case (VERTISLEVEL)
<<<<<<< HEAD
      write(charstring, '(A,F13.6,A)') trim(string1), location%vloc, ' level'
=======
      write(charstring, '(A,F13.6,A)') trim(string1), loc%vloc, '  level'
>>>>>>> 54fa0833
   case (VERTISPRESSURE)
      write(charstring, '(A,F13.7,A)') trim(string1), location%vloc / 100.0_r8, ' hPa'
   case (VERTISHEIGHT)
      write(charstring, '(A,F13.7,A)') trim(string1), location%vloc / 1000.0_r8, ' km'
   case (VERTISSCALEHEIGHT)
      write(charstring, '(A,F13.7,A)') trim(string1), location%vloc, ' scale ht'
   case default
      write(msgstring, *) 'unrecognized key for vertical type: ', location%which_vert
      call error_handler(E_ERR, 'write_location', msgstring, source, revision, revdate)
end select


end subroutine write_location

!----------------------------------------------------------------------------

function read_location(locfile, fform)
 
! Reads a location from a file that was written by write_location. 
! See write_location for additional discussion.

integer, intent(in)                      :: locfile
character(len = *), intent(in), optional :: fform
type(location_type)                      :: read_location

character(len=5) :: header

if ( .not. module_initialized ) call initialize_module()

if (ascii_file_format(fform)) then
   read(locfile, '(a5)' ) header
   if(header /= 'loc3d') then
         write(msgstring,*)'Expected location header "loc3d" in input file, got ', header
      call error_handler(E_ERR, 'read_location', msgstring, source, revision, revdate)
   endif
   ! Now read the location data value
   read(locfile, *)read_location%lon, read_location%lat, &
                   read_location%vloc, read_location%which_vert
else
   read(locfile)read_location%lon, read_location%lat, &
                read_location%vloc, read_location%which_vert
endif

end function read_location

!--------------------------------------------------------------------------

subroutine interactive_location(location, set_to_default)
 
! Allows for interactive input of a location. Also gives option of selecting
! a uniformly distributed random location.

type(location_type), intent(out) :: location
logical, intent(in), optional    :: set_to_default

real(r8) :: lon, lat, minlon, maxlon, minlat, maxlat

if ( .not. module_initialized ) call initialize_module()

! If set_to_default is true, then just zero out and return
if(present(set_to_default)) then
   if(set_to_default) then
      location%lon = 0.0
      location%lat = 0.0
      location%vloc = 0.0
      location%which_vert = 0   ! note that 0 isn't a valid vert type
      return
   endif
endif

write(*, *)'Vertical coordinate options'
write(*, *)VERTISUNDEF,' --> vertical coordinate undefined'
write(*, *)VERTISSURFACE,' --> surface'
write(*, *)VERTISLEVEL,' --> model level'
write(*, *)VERTISPRESSURE,' --> pressure'
write(*, *)VERTISHEIGHT,' --> height'
write(*, *)VERTISSCALEHEIGHT,' --> scale height'

100   read(*, *) location%which_vert
if(location%which_vert == VERTISLEVEL ) then
   write(*, *) 'Vertical coordinate model level'
   read(*, *) location%vloc
else if(location%which_vert == VERTISPRESSURE ) then
   write(*, *) 'Vertical coordinate Pressure (in hPa)'
   read(*, *) location%vloc
   location%vloc = 100.0 * location%vloc
else if(location%which_vert == VERTISHEIGHT ) then
   write(*, *) 'Vertical coordinate height (in meters)'
   read(*, *) location%vloc
else if(location%which_vert == VERTISSURFACE ) then
   ! most 3d sphere users want height in meters, not pressure.
   ! original code asked for pressure:
   !write(*, *) 'Vertical coordinate surface pressure (in hPa)'
   !location%vloc = 100.0 * location%vloc  ! only applies to pressure
   write(*, *) 'Vertical coordinate height'
   read(*, *) location%vloc
else if(location%which_vert == VERTISSCALEHEIGHT ) then
   write(*, *) 'Vertical coordinate scale height (-ln(p/ps))'
   read(*, *) location%vloc
else if(location%which_vert == VERTISUNDEF ) then
   ! a valid floating point value, but should be unused.
   location%vloc = MISSING_R8
else
   write(*, *) 'Wrong choice of which_vert try again between ',VERTISUNDEF, &
               ' and ',VERTISHEIGHT
   go to 100
end if

write(*, *) 'Input longitude: value 0 to 360.0 or a negative number for '
write(*, *) 'Uniformly distributed random location in the horizontal'
read(*, *) lon

do while(lon > 360.0_r8)
   write(*, *) 'Input value greater than 360.0 is illegal, please try again'
   read(*, *) lon
end do

if(lon < 0.0_r8) then

   ! Need to make sure random sequence is initialized

   if(.not. ran_seq_init) then
      call init_random_seq(ran_seq)
      ran_seq_init = .TRUE.
   endif

   write(*, *) 'Input minimum longitude (0 to 360.0)'
   read(*, *) minlon
   minlon = minlon * DEG2RAD

   write(*, *) 'Input maximum longitude (0 to 360.0)'
   read(*, *) maxlon
   maxlon = maxlon * DEG2RAD

   ! Longitude is random from minlon to maxlon
   location%lon = random_uniform(ran_seq) * (maxlon-minlon) + minlon

   write(*, *) 'Input minimum latitude (-90.0 to 90.0)'
   read(*, *) minlat
   minlat = sin(minlat * DEG2RAD)

   write(*, *) 'Input maximum latitude (-90.0 to 90.0)'
   read(*, *) maxlat
   maxlat = sin(maxlat * DEG2RAD)

   ! Latitude must be area weighted
   location%lat = asin(random_uniform(ran_seq) * (maxlat-minlat) + minlat)

   write(*, *) 'random location is ', location%lon / DEG2RAD, &
                                      location%lat / DEG2RAD

else

   write(*, *) 'Input latitude: value -90.0 to 90.0'
   read(*, *) lat

   do while(lat < -90.0_r8 .or. lat > 90.0_r8)
      write(*, *) 'Input value < -90.0 or > 90.0 is illegal, please try again'
      read(*, *) lat
   end do

   location%lat = lat*DEG2RAD
   location%lon = lon*DEG2RAD

end if

end subroutine interactive_location

!----------------------------------------------------------------------------

function is_location_in_region(location, minl, maxl)
 
! Returns true if the given location is inside the rectangular
! region defined by minl as the lower left, maxl the upper right.
! test is inclusive; values on the edges are considered inside.
! Periodic in longitude (box can cross the 2PI -> 0 line)

logical                          :: is_location_in_region
type(location_type), intent(in)  :: location, minl, maxl

if ( .not. module_initialized ) call initialize_module()

! maybe could use VERTISUNDEF in the minl and maxl args to indicate
! we want to test only in horizontal?  and if not, vtypes must match?
!if ( (minl%which_vert /= maxl%which_vert) .or. &
! ((minl%which_vert /= location%which_vert).and.(minl%which_vert /= VERTISUNDEF))) then
!   write(msgstring,*)'which_vert (',location%which_vert,') must be same in all args'
!   call error_handler(E_ERR, 'is_location_in_region', msgstring, source, revision, revdate)
!endif

! assume failure and return as soon as we are confirmed right.
! set to success only at the bottom after all tests have passed.
is_location_in_region = .false.

! latitude: we do not allow wrap of rectangular regions over the poles.
if ((location%lat < minl%lat) .or. (location%lat > maxl%lat)) return

! use common routine in utilities module to do all the wrapping
if (.not. is_longitude_between(location%lon, minl%lon, maxl%lon, doradians=.TRUE.)) return

! once we decide what to do about diff vert units, this is the test.
!if ((minl%which_vert .ne. VERTISUNDEF) .and. 
!    (location%vloc < minl%vloc) .or. (location%vloc > maxl%vloc)) return
 
is_location_in_region = .true.

end function is_location_in_region

!----------------------------------------------------------------------------

function has_vertical_choice()

logical :: has_vertical_choice

if ( .not. module_initialized ) call initialize_module

has_vertical_choice = .true.

end function has_vertical_choice

!----------------------------------------------------------------------------

function get_vertical_localization_coord()

integer :: get_vertical_localization_coord

if ( .not. module_initialized ) call initialize_module

get_vertical_localization_coord = location_vertical_localization_coord

end function get_vertical_localization_coord

!----------------------------------------------------------------------------

subroutine set_vertical_localization_coord(which_vert)

integer, intent(in) :: which_vert

if ( .not. module_initialized ) call initialize_module

location_vertical_localization_coord = which_vert

end subroutine set_vertical_localization_coord

!---------------------------------------------------------------------------

function vertical_localization_on()

logical :: vertical_localization_on

if ( .not. module_initialized ) call initialize_module

vertical_localization_on = .not. horiz_dist_only

end function vertical_localization_on

!----------------------------------------------------------------------------
!> use a string so caller doesn't have to have access to VERTISxxx values

function is_vertical(location, which_vert)

logical                          :: is_vertical
type(location_type), intent(in)  :: location
character(len=*),    intent(in)  :: which_vert

select case  (which_vert)
   case ("UNDEFINED")
      is_vertical = (VERTISUNDEF == location%which_vert)
   case ("SURFACE")
      is_vertical = (VERTISSURFACE == location%which_vert)
   case ("LEVEL")
      is_vertical = (VERTISLEVEL == location%which_vert)
   case ("PRESSURE")
      is_vertical = (VERTISPRESSURE == location%which_vert)
   case ("HEIGHT")
      is_vertical = (VERTISHEIGHT == location%which_vert)
   case ("SCALE_HEIGHT")
      is_vertical = (VERTISSCALEHEIGHT == location%which_vert)
   case default
      write(msgstring, *) 'unrecognized key for vertical type: "', trim(which_vert)//'"', location%which_vert
      call error_handler(E_ERR, 'is_vertical', msgstring, source, revision, revdate)
end select

end function is_vertical

!--------------------------------------------------------------------

subroutine set_vertical(location, vloc, which_vert)

type(location_type), intent(inout) :: location
real(r8), optional,  intent(in)    :: vloc
integer,  optional,  intent(in)    :: which_vert

if (present(vloc)) location%vloc = vloc
if (present(which_vert)) location%which_vert = which_vert

end subroutine set_vertical

!--------------------------------------------------------------------

subroutine convert_vertical_obs(ens_handle, num, locs, loc_qtys, loc_types, &
                                which_vert, status)

type(ensemble_type), intent(in)    :: ens_handle
integer,             intent(in)    :: num
type(location_type), intent(inout) :: locs(:)
integer,             intent(in)    :: loc_qtys(:), loc_types(:)
integer,             intent(in)    :: which_vert
integer,             intent(out)   :: status(:)

status(:) = 0

end subroutine convert_vertical_obs

!--------------------------------------------------------------------

subroutine convert_vertical_state(ens_handle, num, locs, loc_qtys, loc_indx, &
                                  which_vert, istatus)

type(ensemble_type), intent(in)    :: ens_handle
integer,             intent(in)    :: num
type(location_type), intent(inout) :: locs(:)
integer,             intent(in)    :: loc_qtys(:)
integer(i8),         intent(in)    :: loc_indx(:)
integer,             intent(in)    :: which_vert
integer,             intent(out)   :: istatus

istatus = 0

end subroutine convert_vertical_state

!----------------------------------------------------------------------------
!----------------------------------------------------------------------------
! get close routines
!----------------------------------------------------------------------------
!----------------------------------------------------------------------------

subroutine get_close_init(gc, num, maxdist, locs, maxdist_list)
 
! Initializes part of get_close accelerator dependent on the particular location

type(get_close_type), intent(inout) :: gc
integer,              intent(in)    :: num
real(r8),             intent(in)    :: maxdist
type(location_type),  intent(in)    :: locs(:)
real(r8), intent(in), optional      :: maxdist_list(:)

integer :: blat_ind, tlat_ind
integer :: bot_tlat_ind, top_tlat_ind
real(r8) :: base_lat(2), target_lat(2), del_lon, cos_del_lon
real(r8) :: max_del_lon
integer :: i, j, n, cum_start, lon_box(num), lat_box(num), tstart(nlon, nlat), tj, bj
integer :: typecount, distcount
real(r8), allocatable :: distlist(:)

if ( .not. module_initialized ) call initialize_module()

! Support per-loc-type localization more efficiently.
typecount = get_num_types_of_obs()  ! ignore function name, this is specific type count
allocate(gc%type_to_cutoff_map(typecount))

if (present(maxdist_list)) then
   if (size(maxdist_list) .ne. typecount) then
      write(msgstring,'(A,I8,A,I8)')'maxdist_list len must equal number of specific types, ', &
                                    size(maxdist_list), ' /= ', typecount
      call error_handler(E_ERR, 'get_close_init', msgstring, source, revision, revdate)
   endif
 
   allocate(distlist(typecount))
   call distinct_values(maxdist_list, distcount, distlist, gc%type_to_cutoff_map)
   gc%nt = distcount
   if (gc%nt <= 0) then
      write(msgstring,'(A)')'error getting count of distinct cutoff dists; should not happen'
      call error_handler(E_ERR, 'get_close_init', msgstring, source, revision, revdate)
   endif
else
   gc%nt = 1
   gc%type_to_cutoff_map(:) = 1
endif

! make a gtt type array for each different cutoff distance
! (a single type is the most common case)
allocate(gc%gtt(gc%nt))

if (present(maxdist_list)) then
   do i=1, gc%nt
      gc%gtt(i)%maxdist = distlist(i)
   enddo
else
   ! no per-type settings, everyone uses same distance
   gc%gtt(1)%maxdist = maxdist
endif

if (present(maxdist_list)) deallocate(distlist)   ! temp storage

! Allocate the storage for the grid dependent boxes
do i=1, gc%nt
   allocate(gc%gtt(i)%count(nlon, nlat), gc%gtt(i)%start(nlon, nlat))
   allocate(gc%gtt(i)%lon_offset(nlat, nlat))
   gc%gtt(i)%lon_offset = -1
   gc%gtt(i)%count      = -1
   gc%gtt(i)%start      = -1
enddo

! store the location counts in all derived types
do i=1, gc%nt
   gc%gtt(i)%num = num
enddo

! If there are no locs to operate on, no point in going any further.
if (num == 0) return

do i=1, gc%nt
   ! Allocate storage for locs number dependent part 
   allocate(gc%gtt(i)%loc_box(num))
   gc%gtt(i)%loc_box(:) = -1
enddo

do n=1, gc%nt
   ! Determine where the boxes should be for this set of locs and maxdist
   call find_box_ranges(gc%gtt(n), num, locs)

   ! Figure out which boxes are close to a box on a given latitude circle
   ! MIGHT AVOID DOING THIS WITH A COPY ROUTINE: HAVE SAME BOXES OFTEN
   do blat_ind = 1, nlat
      ! Search from east side of base block
      ! Start searching out, have to look for closest point in box being checked
      ! Only have to search latitude boxes that are within maximum distance
      bot_tlat_ind = blat_ind - floor(gc%gtt(n)%maxdist / gc%gtt(n)%lat_width) - 1
      if(bot_tlat_ind < 1) bot_tlat_ind = 1
      top_tlat_ind = blat_ind + floor(gc%gtt(n)%maxdist / gc%gtt(n)%lat_width) + 1
      if(top_tlat_ind > nlat) top_tlat_ind = nlat
      do tlat_ind = bot_tlat_ind, top_tlat_ind
         ! Spherical geometry can be tricky
         ! We want to find the MINIMUM distance between two lat/lon boxes
         ! This distance is known to be corners of the boxes. It is also known
         ! to be between the corners such that the longitude difference between
         ! the corners is a minimum. HOWEVER, determining whether it is between
         ! the closest latitudes or not is a non-trivial computation. Hence,
         ! since this isn't done much, we just check all four possible combinations
         ! of latitude and pick the one that gives the closest distance.
         do j = 1, 2
            base_lat(j)   = gc%gtt(n)%bot_lat + (blat_ind - 2 + j) * gc%gtt(n)%lat_width
            target_lat(j) = gc%gtt(n)%bot_lat + (tlat_ind - 2 + j) * gc%gtt(n)%lat_width
         end do
   
         ! If the max distance > PI, then everybody is close.
         ! Do a test for something slightly less than PI to avoid round-off error.
         ! Set max_del_lon to something much larger than PI since it doesn't matter.
         if(gc%gtt(n)%maxdist > PI - 0.0001_r8) then
            max_del_lon = 2.0 * PI
         else
            ! Find the maximum longitude offset for the different possible latitudes edges
            max_del_lon = 0.0_r8
            do tj = 1, 2
               do bj = 1, 2
                  ! Compute the lon offset directly by inverting distance
                  cos_del_lon = (cos(gc%gtt(n)%maxdist) - sin(base_lat(bj)) * sin(target_lat(tj))) / &
                     (cos(base_lat(bj)) * cos(target_lat(tj)))
                  if(cos_del_lon < -1.0_r8) then
                     del_lon = PI
                  else if(cos_del_lon > 1.0_r8) then
                     del_lon = 0.0_r8
                  else
                     del_lon = acos(cos_del_lon)
                  endif
                  if(del_lon > max_del_lon) max_del_lon = del_lon
               
               end do
            end do
         endif
         
         ! Compute the number of boxes to search in longitude for maximum del_lon
         gc%gtt(n)%lon_offset(blat_ind, tlat_ind) = floor(max_del_lon / gc%gtt(n)%lon_width) + 1
         ! Watch for roundoff leading to a search of more offsets than exist
         if(gc%gtt(n)%lon_offset(blat_ind, tlat_ind) > nlon / 2) &
            gc%gtt(n)%lon_offset(blat_ind, tlat_ind) = nlon / 2
   
      end do
   end do

   ! Begin by computing the number of locations in each box in lat/lon
   gc%gtt(n)%count = 0
   do i = 1, num
      lon_box(i) = get_lon_box(gc%gtt(n), locs(i)%lon)
      if(lon_box(i) < 0 .or. lon_box(i) > nlon) then
         write(msgstring, *) 'Contact Dart Developers: this error should not happen'
         call error_handler(E_MSG, 'get_close_init', msgstring, source, revision, revdate)
         write(msgstring, *) 'location outside grid boxes, index value:',  lon_box(i)
         call error_handler(E_ERR, 'get_close_init', msgstring, source, revision, revdate)
      endif
   
      lat_box(i) = floor((locs(i)%lat - gc%gtt(n)%bot_lat) / gc%gtt(n)%lat_width) + 1
      if(lat_box(i) > nlat) lat_box(i) = nlat
      if(lat_box(i) < 1) lat_box(i) = 1
   
      gc%gtt(n)%count(lon_box(i), lat_box(i)) = gc%gtt(n)%count(lon_box(i), lat_box(i)) + 1
   end do
   
   ! Figure out where storage for each boxes members should begin
   cum_start = 1
   do i = 1, nlon
      do j = 1, nlat
         gc%gtt(n)%start(i, j) = cum_start
         cum_start = cum_start + gc%gtt(n)%count(i, j)
      end do
   end do
   
   ! Now we know how many are in each box, get a list of which are in each box
   tstart = gc%gtt(n)%start
   do i = 1, num
      gc%gtt(n)%loc_box(tstart(lon_box(i), lat_box(i))) = i
      tstart(lon_box(i), lat_box(i)) = tstart(lon_box(i), lat_box(i)) + 1
   end do

end do

! info on how well the boxes are working.  by default print nothing.
! set print_box_level to higher values to get more and more detail.
! user info should be level 1; 2 and 3 should be for debug only.
! special for grid-decomposition debugging; set print level to -8.
if (output_box_info) then
   ! if this task normally prints, call the print routine.
   ! if print level > 2, set all tasks to print and call print.
   ! then reset the status to off again.
   if (do_output()) then
      call print_get_close_type(gc, 1, print_box_level)
   else if (print_box_level >= 2 .or. print_box_level < 0) then
      ! print status was false, but turn on temporarily
      ! to output box info from all tasks.
      call set_output(.true.)
      call print_get_close_type(gc, 1, print_box_level)
      call set_output(.false.)
   endif
endif

end subroutine get_close_init

!----------------------------------------------------------------------------

subroutine get_close_destroy(gc)

type(get_close_type), intent(inout) :: gc

integer :: i

! order matters here.  do all arrays inside the gtt types
! before releasing the array of types
do i=1, gc%nt
  if (allocated(gc%gtt(i)%loc_box)) deallocate(gc%gtt(i)%loc_box)
  deallocate(gc%gtt(i)%lon_offset, gc%gtt(i)%count, gc%gtt(i)%start)
enddo
deallocate(gc%type_to_cutoff_map)
deallocate(gc%gtt)

end subroutine get_close_destroy

!----------------------------------------------------------------------------

subroutine get_close_obs(gc, base_loc, base_type, locs, loc_qtys, loc_types, &
                         num_close, close_ind, dist, ens_handle)

! The specific type of the base observation, plus the generic kinds list
! for either the state or obs lists are available if a more sophisticated
! distance computation is needed.

type(get_close_type),          intent(in)  :: gc
type(location_type),           intent(inout) :: base_loc, locs(:)
integer,                       intent(in)  :: base_type, loc_qtys(:), loc_types(:)
integer,                       intent(out) :: num_close, close_ind(:)
real(r8),            optional, intent(out) :: dist(:)
type(ensemble_type), optional, intent(in)  :: ens_handle

call get_close(gc, base_loc, base_type, locs, loc_qtys, &
               num_close, close_ind, dist, ens_handle)

end subroutine get_close_obs

!----------------------------------------------------------------------------

subroutine get_close_state(gc, base_loc, base_type, locs, loc_qtys, loc_indx, &
                           num_close, close_ind, dist, ens_handle)

! The specific type of the base observation, plus the generic kinds list
! for either the state or obs lists are available if a more sophisticated
! distance computation is needed.

type(get_close_type),          intent(in)  :: gc
type(location_type),           intent(inout)  :: base_loc, locs(:)
integer,                       intent(in)  :: base_type, loc_qtys(:)
integer(i8),                   intent(in)  :: loc_indx(:)
integer,                       intent(out) :: num_close, close_ind(:)
real(r8),            optional, intent(out) :: dist(:)
type(ensemble_type), optional, intent(in)  :: ens_handle

call get_close(gc, base_loc, base_type, locs, loc_qtys, &
               num_close, close_ind, dist, ens_handle)

end subroutine get_close_state

!----------------------------------------------------------------------------

subroutine get_close(gc, base_loc, base_type, locs, loc_qtys, &
                     num_close, close_ind, dist, ens_handle)

! The specific type of the base observation, plus the generic kinds list
! for either the state or obs lists are available if a more sophisticated
! distance computation is needed.

type(get_close_type),          intent(in)  :: gc
type(location_type),           intent(inout)  :: base_loc, locs(:)
integer,                       intent(in)  :: base_type, loc_qtys(:)
integer,                       intent(out) :: num_close, close_ind(:)
real(r8),            optional, intent(out) :: dist(:)
type(ensemble_type), optional, intent(in)  :: ens_handle

! If dist is NOT present, just find everybody in a box, put them in the list,
! but don't compute any distances

integer :: lon_box, lat_box, i, j, k, n_lon, lon_ind, n_in_box, st, t_ind, bt
real(r8) :: this_dist, this_maxdist

! Variables needed for comparing against correct case
integer :: cnum_close, cclose_ind(size(locs))
real(r8) :: cdist(size(locs))


! First, set the intent out arguments to a missing value
num_close = 0
close_ind = -99
if(present(dist)) dist = -99.0_r8
this_dist = 999999.0_r8   ! something big.

! handle identity obs correctly -- only support them if there are no
! per-obs-type cutoffs.  identity obs don't have a specific type, they
! only have a generic kind based on what index into the state vector is
! specified.  if this is absolutely needed by someone, i can rejigger the
! code to try to use the default cutoff for identity obs, but it's tricky
! to identify which obs type is using the default.  in theory it's possible
! to specify a default cutoff and then specify a per-type cutoff for every
! other type in the system.  in that case i don't have a map entry for the
! default, and it's a pain to construct one.  so i'm punting for now.
if (base_type < 0) then
   if (gc%nt > 1) then
      write(msgstring,  '(A)') 'no support for identity obs if per-obs-type cutoffs are specified'
      write(msgstring1, '(A)') 'contact dart support if you have a need for this combination'
      call error_handler(E_ERR, 'get_close', msgstring, source, revision, revdate, &
                         text2=msgstring1)
   endif
   bt = 1
else
   ! map from type index to gtt index
   if (base_type < 1 .or. base_type > size(gc%type_to_cutoff_map)) then
      write(msgstring,'(A,I8)')'base_type out of range, is ', base_type
      write(msgstring1,'(A,2I8)')'must be between ', 1, size(gc%type_to_cutoff_map)
      call write_location (0, base_loc, charstring=msgstring2)
      call error_handler(E_ERR, 'get_close', msgstring, source, revision, revdate, &
                         text2=msgstring1, text3=msgstring2)
   endif
   bt = gc%type_to_cutoff_map(base_type)
   if (bt < 1 .or. bt > gc%nt) then
      write(msgstring,'(A,I8)')'mapped type index out of range, is ', bt
      write(msgstring1,'(A,2I8)')'must be between ', 1, gc%nt
      write(msgstring2, '(A)')'internal error, should not happen.  Contact DART Support'
      call error_handler(E_ERR, 'get_close', msgstring, source, revision, revdate, &
                         text2=msgstring1, text3=msgstring2)
   endif
endif

! the list of locations in the locs() argument must be the same
! as the list of locations passed into get_close_init(), so
! gc%gtt(bt)%num and size(locs) better be the same.   if the list 
! changes you have to destroy the old gc and init a new one.
if (size(locs) /= gc%gtt(bt)%num) then
   write(msgstring,'(A)')'locs() array must match one passed to get_close_init()'
   write(msgstring1,'(A,2I8)')'init size, current list size: ', gc%gtt(bt)%num, size(locs)
   write(msgstring2,'(A,I8)')'bt = ', bt
   call error_handler(E_ERR, 'get_close', msgstring, source, revision, revdate, &
                      text2=msgstring1, text3=msgstring2)
endif

! If num == 0, no point in going any further. 
if (gc%gtt(bt)%num == 0) return


! local variable for what the maxdist is in this particular case.
this_maxdist = gc%gtt(bt)%maxdist

!--------------------------------------------------------------
! For validation, it is useful to be able to compare against exact
! exhaustive search
if(COMPARE_TO_CORRECT) then
   cnum_close = 0
   do i = 1, gc%gtt(bt)%num 
      if (locs(i)%which_vert /= base_loc%which_vert) then
         this_dist = get_dist(base_loc, locs(i), base_type, loc_qtys(i), &
                     no_vert = .true.)
      else
         this_dist = get_dist(base_loc, locs(i), base_type, loc_qtys(i))
      endif
      if(this_dist <= this_maxdist) then
         ! Add this location to correct list
         cnum_close = cnum_close + 1
         cclose_ind(cnum_close) = i
         cdist(cnum_close) = this_dist
      endif
   end do
endif

!--------------------------------------------------------------

! Begin by figuring out which box the base_ob is in.
! Note that the boxes will not cover the entire sphere for sets of locations 
! that cover less than a hemisphere. In that case you expect to get out of range
! box numbers if the location is outside the covered region. But you do have to 
! handle the case of a location which is exactly on the top latitude boundary.  
! Include it in the top box if it is in the next box but still within N*epsilon 
! of the lower edge.
! FIXME: the longitude tests don't try to be smart about this, probably
! because of the complication of wrapping around the greenwich line.
! it just bins all values in box nlon+1 into box nlon.  we could do 
! the same thing here.
lon_box = get_lon_box(gc%gtt(bt), base_loc%lon)
lat_box = floor((base_loc%lat - gc%gtt(bt)%bot_lat) / gc%gtt(bt)%lat_width) + 1
! FIXME: cheaper to test now or later?
!if ((lat_box == nlat+1) .and. &
!    (base_loc%lat <= gc%gtt(bt)%top_lat + EDGE_TOLERANCE)) then
!!DEBUG write(*,'(A,4(G25.16,1X))') 'add to top lat_box', base_loc%lat, gc%gtt(bt)%top_lat, &
!!DEBUG                             epsilon(0.0_r8), (base_loc%lat - gc%gtt(bt)%top_lat)/epsilon(0.0_r8)
!   lat_box = nlat
!endif
! consistent with the current longitude code in get_lon_box():
if (lat_box == nlat+1) lat_box = nlat

!  If it is not in any box, then it is more than the maxdist away from everybody
if(lat_box > nlat .or. lat_box < 1 .or. lon_box < 0) return

! Next, loop through to find each box that is close to this box
do j = 1, nlat
   n_lon = gc%gtt(bt)%lon_offset(lat_box, j)
   if(n_lon >= 0) then
      LON_OFFSET: do i = -1 * n_lon, n_lon
         lon_ind = lon_box + i
         ! Search a box at this latitude j offset in longitude by i
         ! If domain is cyclic, need to wrap around
         if(gc%gtt(bt)%lon_cyclic) then
            if(lon_ind > nlon) lon_ind = lon_ind - nlon
            if(lon_ind < 1) lon_ind = lon_ind + nlon
         else
            ! Domain is not cyclic, don't search if outside of range
            if(lon_ind > nlon .or. lon_ind < 1) cycle LON_OFFSET
         endif
         ! Box to search is lon_ind, j
         n_in_box = gc%gtt(bt)%count(lon_ind, j)
         st = gc%gtt(bt)%start(lon_ind, j)
         ! Loop to check how close all locs in the box are; add those that are close
         do k = 1, n_in_box

            ! SHOULD ADD IN OPTIONAL ARGUMENT FOR DOING THIS!!!
            ! Could avoid adding any that have nums lower than base_ob???
            t_ind = gc%gtt(bt)%loc_box(st - 1 + k)

            if(.not. present(dist)) then
               ! Dist isn't present; add this ob to list without computing distance
               num_close = num_close + 1
               close_ind(num_close) = t_ind
            else
               if(base_loc%which_vert == locs(t_ind)%which_vert) then
                  ! Can compute total distance here if verts are the same
                  this_dist = get_dist(base_loc, locs(t_ind), base_type, loc_qtys(t_ind))
               else 
                  ! Otherwise can just get horizontal distance
                  this_dist = get_dist(base_loc, locs(t_ind), base_type, loc_qtys(t_ind), &
                     no_vert = .true.)
               endif

               ! If this locations distance is less than cutoff, add it to the list
               if(this_dist <= this_maxdist) then
                  num_close = num_close + 1
                  close_ind(num_close) = t_ind
                  dist(num_close) = this_dist
               endif
            endif
         end do
      end do LON_OFFSET
   endif
end do

!------------------------ Verify by comparing to exhaustive search --------------
if(COMPARE_TO_CORRECT) then
   ! Do comparisons against full search
   if((num_close /= cnum_close) .and. present(dist)) then
      write(msgstring, *) 'get_close (', num_close, ') should equal exhaustive search (', cnum_close, ')'
      call error_handler(E_ERR, 'get_close', msgstring, source, revision, revdate, &
                         text2='optional arg "dist" is present; we are computing exact distances', &
                         text3='the exhaustive search should find an identical number of locations')
   else if (num_close < cnum_close) then
      write(msgstring, *) 'get_close (', num_close, ') should not be smaller than exhaustive search (', cnum_close, ')'
      call error_handler(E_ERR, 'get_close', msgstring, source, revision, revdate, &
                         text2='optional arg "dist" not present; we are returning a superset of close locations', &
                         text3='the exhaustive search should find an equal or lesser number of locations')
   endif
endif
!--------------------End of verify by comparing to exhaustive search --------------

end subroutine get_close

!--------------------------------------------------------------------------

subroutine find_box_ranges(gtt, num, locs)
 
! Finds boundaries for boxes in N/S direction. If data is localized in N/S
! tries to find boxes that only span the range of the data.
  
type(get_close_type_by_type), intent(inout) :: gtt
integer,                      intent(in)    :: num
type(location_type),          intent(in)    :: locs(num)

real(r8) :: min_lat, max_lat, beg_box_lon, end_box_lon, first_loc_lon, last_loc_lon
real(r8) :: longitude_range, degrees, lon_dist
integer  :: i, indx, gap_start, gap_end, gap_length
logical  :: lon_box_full(360)

! Initialize boxes used to see where locations are.
! Assume regional until we prove that we have to use the
! entire 360 in longitude.
lon_box_full = .false.
gtt%lon_cyclic = .false.

! Figure out domain over which an additional locs MIGHT be close to one in this set
! If any points within maxdist of the poles, our boxes have to cover all 360 of
! longitude - no point in trying to restrict boxes to a region of the globe.
min_lat = minval(locs(:)%lat) - gtt%maxdist
max_lat = maxval(locs(:)%lat) + gtt%maxdist
if(min_lat <= -PI / 2.0_r8) then
   min_lat = -PI / 2.0_r8
   gtt%lon_cyclic = .true.
endif 
if(max_lat >= PI / 2.0_r8) then
   max_lat = PI / 2.0_r8
   gtt%lon_cyclic = .true.
endif

! Put this into storage for this get_close_type
gtt%bot_lat = min_lat
gtt%top_lat = max_lat
gtt%lat_width = (max_lat - min_lat) / nlat
! don't have to do all this work if we already know it has to be cyclic
if (.not. gtt%lon_cyclic) then

   ! Finding the longitude range is tricky because of cyclic nature
   ! Want to find minimum range spanned by locs even if they wrap-around Greenwich
   ! Would like to do this without sorting if possible at low-cost
   ! First, partition into 360 1-degree boxes and find the biggest gap
   do i = 1, num
      degrees = locs(i)%lon * 180.0_r8 / PI
      ! If the value of the longitude is very close to an integer number of degrees
      ! a roundoff can occur that leads to an assignment in the wrong box.  We avoid this
      ! by first testing to see if this is possible and then setting both boxes to full.
      ! If this is not the case, then we fill the box the location is in.
      if (abs(degrees - nint(degrees)) < 0.00001_r8) then
         indx = nint(degrees)
         if(indx <   1) indx = 360
         lon_box_full(indx) = .true.
   
         indx = nint(degrees) + 1
         if(indx > 360) indx = 1
         lon_box_full(indx) = .true.
      else
         indx = floor(degrees) + 1
         lon_box_full(indx) = .true.
      endif
   end do
   
   ! Find the longest sequence of empty boxes
   call find_longest_gap(lon_box_full, 360, gap_start, gap_end, gap_length)
   
   if (gap_length > 0) then

      ! There is a gap; figure out locs that are closest to ends of non-gap
      beg_box_lon = (gap_end / 180.0_r8) * PI
      end_box_lon = ((gap_start -1) / 180.0_r8) * PI
      first_loc_lon = find_closest_to_start(beg_box_lon, num, locs)
      last_loc_lon  = find_closest_to_end  (end_box_lon, num, locs)
      ! Determine the final longitude range
      longitude_range = last_loc_lon - first_loc_lon
      if(longitude_range <= 0.0_r8) longitude_range = longitude_range + 2.0_r8 * PI
      
      ! Add on the extra distance needed for the boxes
      ! To avoid any hard thinking about wraparound with sub-domain boxes
      ! Must span less than 180 degrees to get smaller boxes
      ! If addition of halos for close location fills more than half of space 
      ! things go 0 to 2PI

      ! other places we are computing in radians.  here we are computing in
      ! lat/lon, and you can't just add maxdist to the edges - that doesn't
      ! take into account the great-circle distance.  the separation in longitude
      ! varies with latitude.  compute the delta longitude based on the most
      ! poleward latitude and add that onto the edges of both boxes.  that
      ! overestimates for points closer to the equator, but that's better
      ! than underestimating and excluding points that are within maxdist.
      lon_dist = find_del_lon(minval(locs(:)%lat), maxval(locs(:)%lat), gtt%maxdist)

      if(longitude_range + 2.0_r8 * lon_dist > PI) then
         gtt%lon_cyclic = .true.
      else
         first_loc_lon = first_loc_lon - lon_dist
         if(first_loc_lon < 0.0_r8    ) first_loc_lon = first_loc_lon + 2.0_r8 * PI
         last_loc_lon  = last_loc_lon + lon_dist
         if(last_loc_lon > 2.0_r8 * PI) last_loc_lon  = last_loc_lon  - 2.0_r8 * PI
         gtt%lon_cyclic = .false.
      endif
   else
      ! No gap was found: all 360 boxes had an location in them
      gtt%lon_cyclic = .true.
   endif
endif

if (gtt%lon_cyclic) then
   first_loc_lon = 0.0_r8
   last_loc_lon  = 2.0_r8 * PI
endif

! Put in storage for structure
gtt%bot_lon = first_loc_lon
gtt%top_lon = last_loc_lon
longitude_range = last_loc_lon - first_loc_lon
if(longitude_range <= 0.0_r8) longitude_range = longitude_range + 2.0_r8 * PI
gtt%lon_width = longitude_range / nlon

end subroutine find_box_ranges

!----------------------------------------------------------------------------

subroutine find_longest_gap(lon_box_full, num_boxes, gap_start, gap_end, gap_length)
 
! Find the longest gap in the boxes (take the first one if there's a tie)

integer, intent(in) :: num_boxes
integer, intent(out) :: gap_start, gap_end, gap_length
logical, intent(in)  :: lon_box_full(num_boxes)

integer :: g_start, g_end, g_length, next_box, i, full_count
logical :: all_done

! Initialize these to known values.
gap_start  = -1
gap_end    = -1
gap_length = -1

! If more than half of the boxes are full, then assume that there is no
! meaningful gap and just use the whole domain for get_close
full_count = 0
do i = 1, num_boxes
   if(lon_box_full(i)) full_count = full_count + 1
end do
if(full_count >= num_boxes / 2) return
 
! More than half of the boxes were empty, try to hone in on potentially
! local locations
next_box = 1
all_done = .false.
! Loop long enough to be sure we go around
do i = 1, num_boxes
   call find_next_gap(next_box, lon_box_full, num_boxes, g_start, g_end, g_length) 
   next_box = g_end
   ! Easy way to terminate at cost of some small additional computation
   if(g_start == gap_start .and. g_end == gap_end) all_done = .true.
   if(g_length > gap_length) then
      gap_start  = g_start
      gap_end    = g_end
      gap_length = g_length
   endif
   ! Exit if longest has been found twice
   if(all_done) return
end do

end subroutine find_longest_gap

!----------------------------------------------------------------------------

subroutine find_next_gap(start_box, lon_box_full, num_boxes, gap_start, gap_end, gap_length)
integer, intent(in)  :: start_box, num_boxes
integer, intent(out) :: gap_start, gap_end, gap_length
logical, intent(in)  :: lon_box_full(num_boxes)

integer :: next_full

! This never gets called unless at least half of the boxes are empty
! No need to error check for all boxes empty (means num is 0) or for
! all boxes full.

! Finds the next gap of empty boxes in the cyclic set
! First, find the next full box from the start
next_full = next_full_box(start_box, num_boxes, lon_box_full)
! Find the next empty after that, make it the start of the gap
gap_start = next_empty_box(next_full, num_boxes, lon_box_full)
! Find the next full, box before that is the end of the gap
gap_end = next_full_box(gap_start, num_boxes, lon_box_full) - 1
if(gap_end < 1) gap_end = gap_end + num_boxes
! Carefully compute gap length
if(gap_end >= gap_start) then
   gap_length = gap_end - gap_start + 1
else
   gap_length = gap_end - gap_start + 360 + 1
endif

end subroutine find_next_gap


!----------------------------------------------------------------------------

function next_full_box(start_box, num_boxes, lon_box_full)
 
integer, intent(in) :: start_box
integer, intent(in) :: num_boxes
logical, intent(in) :: lon_box_full(num_boxes)
integer             :: next_full_box

integer :: i, indx

do i = 0, num_boxes
   indx = start_box + i
   if(indx > num_boxes) indx = indx - num_boxes
   if(lon_box_full(indx)) then
      next_full_box = indx
      return
   endif
end do

! Should never fall off the end since all boxes should not be empty
! Fatal error if this happens
call error_handler(E_ERR, 'next_full_box', 'All boxes empty: should not happen', &
   source, revision, revdate)

end function next_full_box

!----------------------------------------------------------------------------

function next_empty_box(start_box, num_boxes, lon_box_full)
 
integer, intent(in) :: start_box
integer, intent(in) :: num_boxes
logical, intent(in) :: lon_box_full(num_boxes)
integer             :: next_empty_box

integer :: i, indx

do i = 0, num_boxes
   indx = start_box + i
   if(indx > num_boxes) indx = indx - num_boxes
   if(.not. lon_box_full(indx)) then
      next_empty_box = indx
      return
   endif
end do

! Should never fall off the end since all boxes should not be full
! Fatal error if this happens
call error_handler(E_ERR, 'next_empty_box', 'All boxes full: should not happen', &
   source, revision, revdate)

end function next_empty_box

!----------------------------------------------------------------------------

function find_closest_to_start(beg_box_lon, num, locs)
 
real(r8),            intent(in) :: beg_box_lon
integer,             intent(in) :: num
type(location_type), intent(in) :: locs(num)
real(r8)                        :: find_closest_to_start

real(r8) :: least_dist, dist
integer  :: i

! Start with large value
least_dist = 2.0_r8 * PI

do i = 1, num
   dist = locs(i)%lon - beg_box_lon
   if(dist < 0.0_r8) dist = dist + 2.0_r8 * PI
   if(dist < least_dist) then
      least_dist = dist
      find_closest_to_start = locs(i)%lon
   endif 
end do

end function find_closest_to_start

!----------------------------------------------------------------------------

function find_closest_to_end(end_box_lon, num, locs)
 
real(r8),            intent(in) :: end_box_lon
integer,             intent(in) :: num
type(location_type), intent(in) :: locs(num)
real(r8)                        :: find_closest_to_end

real(r8) :: least_dist, dist
integer  :: i

! Start with large value
least_dist = 2.0_r8 * PI

do i = 1, num
   dist = end_box_lon - locs(i)%lon
   if(dist < 0.0_r8) dist = dist + 2.0_r8 * PI
   if(dist < least_dist) then
      least_dist = dist
      find_closest_to_end = locs(i)%lon
   endif 
end do

end function find_closest_to_end


!----------------------------------------------------------------------------

function get_lon_box(gtt, lon)

type(get_close_type_by_type), intent(in) :: gtt
real(r8),                     intent(in) :: lon
integer                                  :: get_lon_box
 
real(r8) :: del_lon

del_lon = lon - gtt%bot_lon
if(del_lon < 0.0_r8) del_lon = del_lon + 2.0_r8 * PI
get_lon_box = floor(del_lon / gtt%lon_width) + 1
! On wraparound, correct for truncation
! If not wraparound, then we're not in one of the boxes
if(get_lon_box > nlon) then
   if(gtt%lon_cyclic) then
      get_lon_box = 1
   else
      ! technically this should have a tolerance and only
      ! bin items which are on the boundary of boxes nlon and
      ! nlon+1.  this bins points which won't be close enough.
      ! FIXME: evaluate which is cheaper; 1) binning and computing
      ! distances on points later which can be excluded now, or
      ! 2) computing now whether the points are on the boundary
      ! and only keeping those ones.
      if(get_lon_box == nlon+1) then
         get_lon_box = nlon
      else
         get_lon_box = -1
      endif
   endif
endif

end function get_lon_box


!----------------------------------------------------------------------------

function find_del_lon(minlat, maxlat, maxdist)
 
! for the given latitudes, find the furthest longitude that is still
! within maxdist away.  this will be at a different latitude at any
! location other than the equator.  all values specified in radians.
! distance returned in radians.  if either lat is closer to the pole
! than maxdist, it returns 2*PI.

real(r8), intent(in) :: minlat, maxlat, maxdist
real(r8)             :: find_del_lon

real(r8) :: a, b, c
real(r8) :: latval, poleward_lat

! find the most poleward of the two latitudes
poleward_lat = max(abs(minlat), abs(maxlat))

! if either latitude is within maxdist of either pole, return 2 PI
! because you are now covering all possible longitudes.
if (poleward_lat + maxdist > (PI / 2.0_r8)) then
   find_del_lon = 2.0_r8 * PI
   return
endif

! compute some values we will reuse a couple times
a = cos(maxdist)
b = sin(poleward_lat)
c = cos(poleward_lat)

! lat at which max offset is found
latval = asin(b/a)

! distance to furthest lon, at latval
find_del_lon = acos((a - (b*sin(latval))) / (c*cos(latval)))

end function find_del_lon

!---------------------------------------------------------------------------
!> returns the maximum distance for the cutoff specified for the 
!> observation type of interest.
!> May be useful in custom 'get_close' applications.

function get_maxdist(gc, obs_type)
type(get_close_type), intent(in) :: gc
integer, optional,    intent(in) :: obs_type
real(r8) :: get_maxdist

integer :: bt

bt = gc%type_to_cutoff_map(obs_type)
get_maxdist = gc%gtt(bt)%maxdist

end function get_maxdist

!----------------------------------------------------------------------------

subroutine distinct_values(in_list, mycount, values, map)

!> parse an input list of values and return:
!>  1) the count of distinct values
!>  2) the list of unique values
!>  3) the mapping of the input list to the value list
!> the values and map list should already be allocated, and be the same
!> length as the incoming list length.

real(r8), intent(in)    :: in_list(:)   !< incoming list of all values
integer,  intent(out)   :: mycount      !< count of distinct values
real(r8), intent(inout) :: values(:)    !< list of distinct values
integer,  intent(inout) :: map(:)       !< mapping of in_list to values

integer :: i, j, listsize, nextslot
logical :: foundnew
real(r8) :: newval

! set return values now; if we error out then we can
! just return.
mycount = 0
values(:) = -1.0_r8
map(:) = -1

listsize = size(in_list)
if (listsize <= 0) return
if (size(values) /= size(in_list)) return
if (size(map) /= size(in_list)) return

! set values() with only the unique distances.
! when done, the valid values are only 'count' long, 
! not 'listsize'.
OUTER: do i=1, listsize
  newval = in_list(i) 
  foundnew = .true.
  INNER: do j=1, listsize
     nextslot = j
     if (values(j) < 0.0_r8) exit INNER
     if (abs(values(j) - newval) <= epsilon(newval)) then
        foundnew = .false.
        map(i) = j
        exit INNER
     endif
  enddo INNER
  if (foundnew) then
     values(nextslot) = newval
     map(i) = nextslot
     mycount = nextslot
  endif
enddo OUTER

end subroutine distinct_values

!----------------------------------------------------------------------------

subroutine print_get_close_type(gc, tt, amount)
 
! FIXME:  this is very useful for debugging but the current state
! of this code is ATROCIOUS!!  fix it.   possibly take the val=8
! details out into a separate subroutine so the simple case isn't so
! hard to follow.
!
! print out debugging statistics, or optionally print out a full
! dump from all mpi tasks in a format that can be plotted with matlab.

type(get_close_type), intent(in) :: gc
integer, intent(in), optional    :: tt
integer, intent(in), optional    :: amount

integer :: i, j, k, first, myindex, mytask, alltasks, whichtt
integer :: sample, nfull, nempty, howmuch, total, maxcount, maxi, maxj
logical :: tickmark(gc%gtt(1)%num), iam0
real(r8) :: lon_cen, lat_cen

logical, save :: write_now = .true.
integer, save :: been_called = 0
integer :: funit
character(len=64) :: fname

! cumulative times through this routine
been_called = been_called + 1

! second arg is optional, defaults to 1, and selects which
! of the cutoff structs to print
if (present(tt)) then
   whichtt = tt
else
   whichtt = 1
endif

! third arg is now an int, not logical, and means:
! 0 = very terse, only box summary (default).  
! 1 = structs and first part of arrays.
! 2 = all parts of all arrays.
! -8 = special for grid-decomposition debugging

! by default do not print all the loc_box or start contents (it can
! be very long).  but give the option to print more info or even an
! entire contents dump.  'sample' is the number to print for the
! short version.  (this value prints about 5-6 lines of data.)
! to get a full dump, change print_box_level to 2 or more in the namelist.
howmuch = 0
sample = 10
mytask = my_task_id() 
alltasks = task_count()
iam0 = (mytask == 0)

if (present(amount)) then
   howmuch = amount
endif

if (howmuch == -8) then
   if (.not. write_now) howmuch = 0
endif

!! SPECIAL - debugging
! if you enable debugging, maybe you want to turn it off for really
! large counts?  often it's easy to construct a case that has a lot of
! locations from the state vector in one set of boxes, but just a few
! locations from the locations in another.  this lets you turn off
! the debugging level for the large set and leave it on for the small.
!if (gc%gtt(whichtt)%num > 100) howmuch = 0

! print the get_close_type derived type values

if (howmuch /= 0 .and. iam0) then
   write(msgstring,*) 'get_close_type values:'
   call error_handler(E_MSG, 'loc', msgstring)

   write(msgstring,*) ' num = ', gc%gtt(whichtt)%num
   call error_handler(E_MSG, 'loc', msgstring)

   write(msgstring,*) ' nlon, nlat = ', nlon, nlat
   call error_handler(E_MSG, 'loc', msgstring)

   write(msgstring, "(A,F12.6)") ' maxdist = ', gc%gtt(whichtt)%maxdist
   call error_handler(E_MSG, 'loc', msgstring)
   write(msgstring, "(A,3(F12.6))") ' latbox: bot, top, width = ', gc%gtt(whichtt)%bot_lat, gc%gtt(whichtt)%top_lat, gc%gtt(whichtt)%lat_width
   call error_handler(E_MSG, 'loc', msgstring)
   write(msgstring, "(A,3(F12.6))") ' lonbox: bot, top, width = ', gc%gtt(whichtt)%bot_lon, gc%gtt(whichtt)%top_lon, gc%gtt(whichtt)%lon_width
   call error_handler(E_MSG, 'loc', msgstring)

   write(msgstring, "(A,F12.6)") ' maxdist = ', RAD2DEG*gc%gtt(whichtt)%maxdist
   call error_handler(E_MSG, 'loc', msgstring)
   write(msgstring, "(A,3(F12.6))") ' latbox: bot, top, width = ', RAD2DEG*gc%gtt(whichtt)%bot_lat, RAD2DEG*gc%gtt(whichtt)%top_lat, RAD2DEG*gc%gtt(whichtt)%lat_width
   call error_handler(E_MSG, 'loc', msgstring)
   write(msgstring, "(A,3(F12.6))") ' lonbox: bot, top, width = ', RAD2DEG*gc%gtt(whichtt)%bot_lon, RAD2DEG*gc%gtt(whichtt)%top_lon, RAD2DEG*gc%gtt(whichtt)%lon_width
   call error_handler(E_MSG, 'loc', msgstring)

   write(msgstring,*) ' lon_cyclic = ', gc%gtt(whichtt)%lon_cyclic
   call error_handler(E_MSG, 'loc', msgstring)
endif

! this one can be very large.   print only the first nth unless
! instructed otherwise.  (print n+1 because 1 more value fits on
! the line because it prints ( i ) and not ( i, j ) like the others.)
if (allocated(gc%gtt(whichtt)%loc_box)) then
   i = size(gc%gtt(whichtt)%loc_box,1)
   if (i/= gc%gtt(whichtt)%num) then
      write(msgstring,*) ' warning: size of loc_box incorrect, nlocs, i =', gc%gtt(whichtt)%num, i
      call error_handler(E_MSG, 'locations_mod', msgstring)
   endif
   if (howmuch > 1) then
      ! DEBUG
      write(msgstring,"(A,I8,A,36(I8,1X))") ' loc_box(',i,') =', gc%gtt(whichtt)%loc_box(1:min(i,36))  ! (nlocs)
      !write(msgstring,*) ' loc_box(',i,') =', gc%gtt(whichtt)%loc_box    ! (nlocs)
      call error_handler(E_MSG, 'locations_mod', msgstring)
   else if(howmuch > 0) then
      write(msgstring,*) ' loc_box(',i,') =', gc%gtt(whichtt)%loc_box(1:min(i,sample+1))
      call error_handler(E_MSG, 'locations_mod', msgstring)
      write(msgstring,*) '  <rest of loc_box omitted>'
      call error_handler(E_MSG, 'locations_mod', msgstring)
   endif
else
   if (howmuch > 0) then
      write(msgstring,*) ' loc_box unallocated'
      call error_handler(E_MSG, 'locations_mod', msgstring)
   endif
endif

! like loc_box, this one can be very large.   print only the first nth unless
! instructed otherwise
if (allocated(gc%gtt(whichtt)%start)) then
   i = size(gc%gtt(whichtt)%start,1)
   j = size(gc%gtt(whichtt)%start,2)
   if ((i /= nlon) .or. (j /= nlat)) then
      write(msgstring,*) ' warning: size of start incorrect, nlon, nlat, i, j =', nlon, nlat, i, j
      call error_handler(E_MSG, 'locations_mod', msgstring)
   endif
   if (howmuch > 1) then
      write(msgstring,*) ' start(',i,j,') ='              ! (nlon, nlat)
      call error_handler(E_MSG, 'locations_mod', msgstring)
      do k=1, j
         write(msgstring,"(36(I8,1X))") gc%gtt(whichtt)%start(1:min(i,36), k)
         call error_handler(E_MSG, 'locations_mod', msgstring)
      enddo
   else if (howmuch > 0) then
      write(msgstring,*) ' start(',i,j,') =', gc%gtt(whichtt)%start(1:min(i,sample), 1)
      call error_handler(E_MSG, 'locations_mod', msgstring)
      write(msgstring,*) '  <rest of start omitted>'
      call error_handler(E_MSG, 'locations_mod', msgstring)
   endif
else
   if (howmuch > 0) then
      write(msgstring,*) ' start unallocated'
      call error_handler(E_MSG, 'locations_mod', msgstring)
   endif
endif

! as above, print only first n unless second arg is .true.
if (allocated(gc%gtt(whichtt)%lon_offset)) then
   i =  size(gc%gtt(whichtt)%lon_offset,1)
   j =  size(gc%gtt(whichtt)%lon_offset,2)
   if ((i /= nlat) .or. (j /= nlat)) then
      write(msgstring,*) ' warning: size of lon_offset incorrect, nlat, i, j =', nlat, i, j
      call error_handler(E_MSG, 'locations_mod', msgstring)
   endif
   if (howmuch > 1) then
      write(msgstring,*) ' lon_offset(',i,j,') ='                 ! (nlat, nlat)
      call error_handler(E_MSG, 'locations_mod', msgstring)
      do k=1, j
         write(msgstring,"(36(I8,1X))") gc%gtt(whichtt)%lon_offset(1:min(i,36), k) 
         call error_handler(E_MSG, 'locations_mod', msgstring)
      enddo
   else if (howmuch > 0) then
      write(msgstring,*) ' lon_offset(',i,j,') =', gc%gtt(whichtt)%lon_offset(1:min(i,sample), 1)
      call error_handler(E_MSG, 'locations_mod', msgstring)
      write(msgstring,*) '  <rest of lon_offset omitted>'
      call error_handler(E_MSG, 'locations_mod', msgstring)
   endif
else
   if (howmuch > 0) then
      write(msgstring,*) ' lon_offset unallocated'
      call error_handler(E_MSG, 'locations_mod', msgstring)
   endif
endif

! as above, print only first n unless second arg is .true.
if (allocated(gc%gtt(whichtt)%count)) then
   i = size(gc%gtt(whichtt)%count,1)
   j = size(gc%gtt(whichtt)%count,2)
   if ((i /= nlon) .or. (j /= nlat)) then
      write(msgstring,*) ' warning: size of count incorrect, nlon, nlat, i, j =', &
                      nlon, nlat, i, j
      call error_handler(E_MSG, 'locations_mod', msgstring)
   endif
   if (howmuch > 1) then
      write(msgstring,*) ' count(',i,j,') ='              ! (nlon, nlat)
      call error_handler(E_MSG, 'locations_mod', msgstring)
      do k=1, j
         write(msgstring,"(36(I8,1X))") gc%gtt(whichtt)%count(1:min(i,36), k) 
         call error_handler(E_MSG, 'locations_mod', msgstring)
      enddo
   else if (howmuch > 0) then
      write(msgstring,*) ' count(',i,j,') =', gc%gtt(whichtt)%count(1:min(i,sample), 1)
      call error_handler(E_MSG, 'locations_mod', msgstring)
      write(msgstring,*) '  <rest of count omitted>'
      call error_handler(E_MSG, 'locations_mod', msgstring)
   endif
else
   if (howmuch > 0) then
      write(msgstring,*) ' count unallocated'
      call error_handler(E_MSG, 'locations_mod', msgstring)
   endif
endif


! end of print.  strictly speaking the following code is validation code,
! not a simple print.


! initialize all ticks to false.  turn them true as they are found
! in the loc_box list, and complain about duplicates or misses.
tickmark = .FALSE.

do i=1, nlon
   do j=1, nlat
      first = gc%gtt(whichtt)%start(i, j)
      do k=1, gc%gtt(whichtt)%count(i, j)
         myindex = first + k - 1
         if ((myindex < 1) .or. (myindex > gc%gtt(whichtt)%num)) then
            write(msgstring, *) 'exiting at first bad value; could be more'
            call error_handler(E_MSG, 'locations_mod', msgstring)
            write(msgstring, *) 'bad loc list index, in box: ', myindex, i, j
            call error_handler(E_ERR, 'locations_mod', msgstring)
         endif
         if (tickmark(myindex)) then
            write(msgstring, *) 'exiting at first bad value; could be more'
            call error_handler(E_MSG, 'locations_mod', msgstring)
            write(msgstring, *) 'error: locs found in more than one box list.  index, box: ', &
                         myindex, i, j
            call error_handler(E_ERR, 'locations_mod', msgstring)
         endif
         tickmark(myindex) = .TRUE.
      enddo
   enddo
enddo

do i=1, gc%gtt(whichtt)%num
  if (.not. tickmark(i)) then
     write(msgstring, *) 'exiting at first bad value; could be more'
     call error_handler(E_MSG, 'locations_mod', msgstring)
     write(msgstring,*) 'locs not found in any box list: ', i
     call error_handler(E_ERR, 'locations_mod', msgstring)
  endif
enddo

! print out some hopefully useful stats
nfull = 0
nempty = 0
total = 0
maxcount = 0
maxi = 0
maxj = 0

if (howmuch == -8) then
   if (iam0) then
      fname = 'loc_dump_header.m'
      funit = open_file(fname, action='write')
      write(funit,'(A,I2,A,I4,A)') 'xlocs = zeros(', nlon, ',', alltasks, ');'
      write(funit,'(A,I2,A,I4,A)') 'ylocs = zeros(', nlat, ',', alltasks, ');'
      write(funit,'(A,I2,A,I2,A,I4,A)') 'boxes = zeros(', nlon, ',', nlat, ',', alltasks, ');'
      call close_file(funit)
   endif
   write(fname, '(A,I3.3,A)')  'loc_dump_', mytask, '.m'
   funit = open_file(fname, action='write')
endif

do i=1, nlon
   if (howmuch == -8) then
      lon_cen = gc%gtt(whichtt)%bot_lon + ((i-1)*gc%gtt(whichtt)%lon_width) + (gc%gtt(whichtt)%lon_width/2.0)
      write(funit, '(A,I2,A,I4,A,F12.9,A)') 'xlocs(', i, ',', mytask+1, ') = ',  lon_cen, ';'
   endif
   do j=1, nlat
      if (howmuch == -8 .and. i==1) then
         lat_cen = gc%gtt(whichtt)%bot_lat + ((j-1)*gc%gtt(whichtt)%lat_width) + (gc%gtt(whichtt)%lat_width/2.0)
         write(funit, '(A,I2,A,I4,A,F12.9,A)') 'ylocs(', j, ',', mytask+1, ') = ',  lat_cen, ';'
      endif
      if (gc%gtt(whichtt)%count(i, j) > 0) then
         nfull = nfull + 1
         total = total + gc%gtt(whichtt)%count(i, j)
         if (gc%gtt(whichtt)%count(i, j) > maxcount) then
            maxcount = gc%gtt(whichtt)%count(i, j)
            maxi = i
            maxj = j
         endif
      else
         nempty = nempty + 1
      endif
      ! output for grid boxes; in matlab-friendly format
      if (howmuch == -8) then
         write(funit, '(A,I2,A,I2,A,I4,A,I8,A)') 'boxes(', i, ', ', j, &
                                ',', mytask+1, ') = ', gc%gtt(whichtt)%count(i, j), ';'
      endif
   enddo
enddo

if (howmuch == -8) then
   call close_file(funit)
   write_now = .false.
endif

! these print out always - make sure they are useful to end users.
write(msgstring, '(a)') "Location module statistics:"
call error_handler(E_MSG, 'locations_mod', msgstring)
write(msgstring, '(a,i9)') " Total boxes (nlon * nlat): ", nfull + nempty
call error_handler(E_MSG, 'locations_mod', msgstring)
write(msgstring, '(a,i9)') " Total items to put in boxes: ", gc%gtt(tt)%num
call error_handler(E_MSG, 'locations_mod', msgstring)
if (howmuch > 0) then
   write(msgstring, '(a,i9)') " Total boxes with 1+ items: ", nfull
   call error_handler(E_MSG, 'locations_mod', msgstring)
   write(msgstring, '(a,i9)') " Total boxes empty: ", nempty
   call error_handler(E_MSG, 'locations_mod', msgstring)
endif
if (nfull > 0) then
   write(msgstring, '(a,f7.2)') " Percent boxes with 1+ items: ", nfull / real(nfull + nempty, r8) * 100.
   call error_handler(E_MSG, 'locations_mod', msgstring)
   write(msgstring, '(a,f12.2)') " Average #items per non-empty box: ", real(total, r8) / nfull
   call error_handler(E_MSG, 'locations_mod', msgstring)
endif
if (maxcount > 0) then
   write(msgstring, '(a,i9)') " Largest #items in one box: ", maxcount
   call error_handler(E_MSG, 'locations_mod', msgstring)
! leave this out for now.  one, if there are multiple boxes with
! the same maxcount this is just the last one found.  two, the
! index numbers do not seem very helpful.
!   if (howmuch > 0) then
!      write(msgstring, '(a,i9,i9)') " That box index: ", maxi, maxj
!      call error_handler(E_MSG, 'locations_mod', msgstring)
!   endif
endif


end subroutine print_get_close_type

!----------------------------------------------------------------------------
! end of location/threed_sphere/location_mod.f90
!----------------------------------------------------------------------------

end module location_mod

! <next few lines under version control, do not edit>
! $URL$
! $Id$
! $Revision$
! $Date$<|MERGE_RESOLUTION|>--- conflicted
+++ resolved
@@ -601,19 +601,19 @@
 
 !---------------------------------------------------------------------------
 
-function get_location(location)
+function get_location(loc)
  
 ! Given a location type (in radians), 
 ! return the longitude, latitude (in degrees) and vertical value
 
-type(location_type), intent(in) :: location
+type(location_type), intent(in) :: loc
 real(r8), dimension(3) :: get_location
 
 if ( .not. module_initialized ) call initialize_module()
 
-get_location(1) = location%lon * RAD2DEG                 
-get_location(2) = location%lat * RAD2DEG                 
-get_location(3) = location%vloc     
+get_location(1) = loc%lon * RAD2DEG                 
+get_location(2) = loc%lat * RAD2DEG                 
+get_location(3) = loc%vloc     
 
 end function get_location
 
@@ -695,11 +695,11 @@
 
 !---------------------------------------------------------------------------
 
-function query_location(location, attr)
+function query_location(loc, attr)
  
 ! Returns the value of the attribute
 
-type(location_type),        intent(in) :: location
+type(location_type),        intent(in) :: loc
 character(len=*), optional, intent(in) :: attr
 real(r8)                               :: query_location
 
@@ -722,17 +722,17 @@
 ! set the default here, and then only overwrite it if we
 ! recognize one of the other valid queries.
 
-query_location = real(location%which_vert, r8)  ! this is really an int
+query_location = real(loc%which_vert, r8)  ! this is really an int
 
 if (.not. present(attr)) return
 
 select case(attr)
    case ('lat','LAT')
-      query_location = location%lat
+      query_location = loc%lat
    case ('lon','LON')
-      query_location = location%lon
+      query_location = loc%lon
    case ('vloc','VLOC')
-      query_location = location%vloc
+      query_location = loc%vloc
    case ('which_vert','WHICH_VERT')
       ! already set
    case default
@@ -745,7 +745,7 @@
 
 !----------------------------------------------------------------------------
 
-subroutine write_location(locfile, location, fform, charstring)
+subroutine write_location(locfile, loc, fform, charstring)
  
 ! Writes a location to a file.
 ! most recent change: adding the optional charstring option.  if present,
@@ -754,7 +754,7 @@
 ! common units (e.g. hPa, km, etc)
 
 integer, intent(in)                        :: locfile
-type(location_type), intent(in)            :: location
+type(location_type), intent(in)            :: loc
 character(len = *),  intent(in),  optional :: fform
 character(len = *),  intent(out), optional :: charstring
 
@@ -774,9 +774,9 @@
 if (.not. writebuf) then
    if (ascii_file_format(fform)) then
       write(locfile, '(''loc3d'')' ) 
-      write(locfile, 10) location%lon, location%lat, location%vloc, location%which_vert
+      write(locfile, 10) loc%lon, loc%lat, loc%vloc, loc%which_vert
    else
-      write(locfile) location%lon, location%lat, location%vloc, location%which_vert
+      write(locfile) loc%lon, loc%lat, loc%vloc, loc%which_vert
    endif
    return
 endif
@@ -802,32 +802,28 @@
 endif
 
 ! format the horizontal into a temp string
-write(string1, '(A,F12.8,1X,F12.8,1X,A)') 'Lon/Lat(deg): ',  location%lon*RAD2DEG, &
-   location%lat*RAD2DEG, ' Vert:'
+write(string1, '(A,F12.8,1X,F12.8,1X,A)') 'Lon/Lat(deg): ',  loc%lon*RAD2DEG, &
+   loc%lat*RAD2DEG, ' Vert:'
 
 ! then pretty up the vertical choices, trying to get them to line up in
 ! case the caller is listing out locations with different vert units.
 ! concatinate the vertical on the end of the horizontal and put it all
 ! into the return string. 
-select case  (location%which_vert)
+select case  (loc%which_vert)
    case (VERTISUNDEF)
       write(charstring, '(A,A)')       trim(string1), '              Undefined'
    case (VERTISSURFACE)
-      write(charstring, '(A,F13.5,A)') trim(string1), location%vloc, ' surface (m)'
+      write(charstring, '(A,F13.5,A)') trim(string1), loc%vloc, ' surface (m)'
    case (VERTISLEVEL)
-<<<<<<< HEAD
-      write(charstring, '(A,F13.6,A)') trim(string1), location%vloc, ' level'
-=======
       write(charstring, '(A,F13.6,A)') trim(string1), loc%vloc, '  level'
->>>>>>> 54fa0833
    case (VERTISPRESSURE)
-      write(charstring, '(A,F13.7,A)') trim(string1), location%vloc / 100.0_r8, ' hPa'
+      write(charstring, '(A,F13.7,A)') trim(string1), loc%vloc / 100.0_r8, ' hPa'
    case (VERTISHEIGHT)
-      write(charstring, '(A,F13.7,A)') trim(string1), location%vloc / 1000.0_r8, ' km'
+      write(charstring, '(A,F13.7,A)') trim(string1), loc%vloc / 1000.0_r8, ' km'
    case (VERTISSCALEHEIGHT)
-      write(charstring, '(A,F13.7,A)') trim(string1), location%vloc, ' scale ht'
+      write(charstring, '(A,F13.7,A)') trim(string1), loc%vloc, ' scale ht'
    case default
-      write(msgstring, *) 'unrecognized key for vertical type: ', location%which_vert
+      write(msgstring, *) 'unrecognized key for vertical type: ', loc%which_vert
       call error_handler(E_ERR, 'write_location', msgstring, source, revision, revdate)
 end select
 
@@ -990,7 +986,7 @@
 
 !----------------------------------------------------------------------------
 
-function is_location_in_region(location, minl, maxl)
+function is_location_in_region(loc, minl, maxl)
  
 ! Returns true if the given location is inside the rectangular
 ! region defined by minl as the lower left, maxl the upper right.
@@ -998,15 +994,15 @@
 ! Periodic in longitude (box can cross the 2PI -> 0 line)
 
 logical                          :: is_location_in_region
-type(location_type), intent(in)  :: location, minl, maxl
+type(location_type), intent(in)  :: loc, minl, maxl
 
 if ( .not. module_initialized ) call initialize_module()
 
 ! maybe could use VERTISUNDEF in the minl and maxl args to indicate
 ! we want to test only in horizontal?  and if not, vtypes must match?
 !if ( (minl%which_vert /= maxl%which_vert) .or. &
-! ((minl%which_vert /= location%which_vert).and.(minl%which_vert /= VERTISUNDEF))) then
-!   write(msgstring,*)'which_vert (',location%which_vert,') must be same in all args'
+! ((minl%which_vert /= loc%which_vert).and.(minl%which_vert /= VERTISUNDEF))) then
+!   write(msgstring,*)'which_vert (',loc%which_vert,') must be same in all args'
 !   call error_handler(E_ERR, 'is_location_in_region', msgstring, source, revision, revdate)
 !endif
 
@@ -1015,14 +1011,14 @@
 is_location_in_region = .false.
 
 ! latitude: we do not allow wrap of rectangular regions over the poles.
-if ((location%lat < minl%lat) .or. (location%lat > maxl%lat)) return
+if ((loc%lat < minl%lat) .or. (loc%lat > maxl%lat)) return
 
 ! use common routine in utilities module to do all the wrapping
-if (.not. is_longitude_between(location%lon, minl%lon, maxl%lon, doradians=.TRUE.)) return
+if (.not. is_longitude_between(loc%lon, minl%lon, maxl%lon, doradians=.TRUE.)) return
 
 ! once we decide what to do about diff vert units, this is the test.
 !if ((minl%which_vert .ne. VERTISUNDEF) .and. 
-!    (location%vloc < minl%vloc) .or. (location%vloc > maxl%vloc)) return
+!    (loc%vloc < minl%vloc) .or. (loc%vloc > maxl%vloc)) return
  
 is_location_in_region = .true.
 
@@ -1079,27 +1075,27 @@
 !----------------------------------------------------------------------------
 !> use a string so caller doesn't have to have access to VERTISxxx values
 
-function is_vertical(location, which_vert)
+function is_vertical(loc, which_vert)
 
 logical                          :: is_vertical
-type(location_type), intent(in)  :: location
+type(location_type), intent(in)  :: loc
 character(len=*),    intent(in)  :: which_vert
 
 select case  (which_vert)
    case ("UNDEFINED")
-      is_vertical = (VERTISUNDEF == location%which_vert)
+      is_vertical = (VERTISUNDEF == loc%which_vert)
    case ("SURFACE")
-      is_vertical = (VERTISSURFACE == location%which_vert)
+      is_vertical = (VERTISSURFACE == loc%which_vert)
    case ("LEVEL")
-      is_vertical = (VERTISLEVEL == location%which_vert)
+      is_vertical = (VERTISLEVEL == loc%which_vert)
    case ("PRESSURE")
-      is_vertical = (VERTISPRESSURE == location%which_vert)
+      is_vertical = (VERTISPRESSURE == loc%which_vert)
    case ("HEIGHT")
-      is_vertical = (VERTISHEIGHT == location%which_vert)
+      is_vertical = (VERTISHEIGHT == loc%which_vert)
    case ("SCALE_HEIGHT")
-      is_vertical = (VERTISSCALEHEIGHT == location%which_vert)
+      is_vertical = (VERTISSCALEHEIGHT == loc%which_vert)
    case default
-      write(msgstring, *) 'unrecognized key for vertical type: "', trim(which_vert)//'"', location%which_vert
+      write(msgstring, *) 'unrecognized key for vertical type: ', which_vert
       call error_handler(E_ERR, 'is_vertical', msgstring, source, revision, revdate)
 end select
 
@@ -1107,14 +1103,14 @@
 
 !--------------------------------------------------------------------
 
-subroutine set_vertical(location, vloc, which_vert)
-
-type(location_type), intent(inout) :: location
+subroutine set_vertical(loc, vloc, which_vert)
+
+type(location_type), intent(inout) :: loc
 real(r8), optional,  intent(in)    :: vloc
 integer,  optional,  intent(in)    :: which_vert
 
-if (present(vloc)) location%vloc = vloc
-if (present(which_vert)) location%which_vert = which_vert
+if (present(vloc)) loc%vloc = vloc
+if (present(which_vert)) loc%which_vert = which_vert
 
 end subroutine set_vertical
 
