! This namelist is set up for a single, CAM-FV, assimilation cycle
! using the default values as found in model_mod.f90 and
! shell_scripts/cesm2_1/setup_{hybrid,advanced}
! starting from a single model state, which must be perturbed into an ensemble.
! Comments below give suggestions for setting it up for other assimilations:
! > continuing an assimilation (no perturbations) and/or starting from an ensemble.
! > Setting up a WACCM(-X) assimilation
! > Setting up for perfect_model_obs
!
! PLEASE READ
!
! cam-fv/model_mod.html
!
! for recommendations on namelist settings for CAM.

! stages_to_write          Controls diagnostic and restart output.  Valid values are
!                          'input', 'forecast','preassim', 'postassim', 'analysis', and 'output'.
!                          If only prior inflation is used, then 'postassim' and 'analysis'
!                          are redundant with 'output'.
!                          If only posterior inflation is used, 'analysis' and 'preassim'
!                          are redundant with 'input'.
!                          If you want input_mean and input_sd, you'll
!                          need to set output_mean and output_sd = .true.
!                          (and include 'input' in stages_to_write).

&filter_nml
   input_state_files            = ''
   input_state_file_list        = 'cam_init_files'
   single_file_in               = .false.
   perturb_from_single_instance = .true.
   init_time_days               = -1
   init_time_seconds            = -1

   stages_to_write              = 'preassim','output'

   output_state_files           = ''
   output_state_file_list       = 'cam_init_files'
   output_mean                  = .true.
   output_sd                    = .true.
   output_members               = .true.
   num_output_state_members     = 3
   single_file_out              = .false.
   write_all_stages_at_end      = .false.
   output_interval              = 1

   ens_size                     = 3
   num_groups                   = 1
   distributed_state            = .true.

   inf_flavor                  = 2,                       0
   inf_initial_from_restart    = .false.,                 .false.
   inf_initial                 = 1.0,                     1.0
   inf_lower_bound             = 1.0,                     1.0
   inf_upper_bound             = 100.0,                   100.0
   inf_sd_initial_from_restart = .false.,                 .false.
   inf_sd_initial              = 0.6,                     0.6
   inf_sd_lower_bound          = 0.6,                     0.6
   inf_sd_max_change           = 1.05,                    1.05
   inf_damping                 = 0.9,                     0.9
   inf_deterministic           = .true.,                  .true.

   obs_sequence_in_name     = 'obs_seq.out'
   obs_sequence_out_name    = 'obs_seq.final'
   first_obs_days           = -1
   first_obs_seconds        = -1
   last_obs_days            = -1
   last_obs_seconds         = -1
   compute_posterior        = .false.
   num_output_obs_members   = 3

   adv_ens_command          = 'no_CESM_advance_script'
   trace_execution          = .true.
   output_timestamps        = .true.
   output_forward_op_errors = .false.
   silence                  = .false.
   /

&perfect_model_obs_nml
   read_input_state_from_file = .true.
   input_state_files          = "caminput.nc"
   init_time_days             = -1
   init_time_seconds          = -1

   write_output_state_to_file = .true.
   output_state_files         = "perfect_restart.nc"

   obs_seq_in_file_name       = "obs_seq.in"
   obs_seq_out_file_name      = "obs_seq.out"
   first_obs_days             = -1
   first_obs_seconds          = -1
   last_obs_days              = -1
   last_obs_seconds           = -1

   trace_execution            = .true.
   output_timestamps          = .true.
   print_every_nth_obs        = 0
   output_forward_op_errors   = .false.
   /

#========================================================================
# Start of CAM-FV dependencies and general discussion.
#========================================================================
!
! Creation of initial ensemble from a single model state.
!     fields_to_perturb lists the state variables to be perturbed to make the ensemble.
!         Providing an empty list is one of the changes to use an existing ensemble.
!     perturbation_amplitude > 0 allows each point of the fields_to_perturb fields 
!         of each ensemble member to be randomly perturbed with a standard deviation 
!         of perturbation_amplitude.
!         Each field can be given a different perturbation_amplitude.
!     Used by filter's call to pert_model_copies.
!
! state_variables (5 columns for each variable):
!     netcdf varname, dart quantity, min allowed value, max allowed value, (no)update this var
!
! vert_normalization_YYY
!     The vert_normalization_scale_height default value was chosen based on 
!     Pedatella's settling on 1.5 (scale heights/radian), based on tuning experiments.
!     This is supported by tuning experiments with CAM5.
!
! use_log_vertical_scale(vertical interpolation only):
!     .false. or .true.
!
! no_obs_assim_above_level 
!     Prevents assimilation of observations whose vertical location is above
!     this model level.  Note that, if this value is set to a large value,
!     it may be within CAM's hybrid coordinate layers instead of in the pure pressure layers.
!     This will result in the the observation cutoff height being at different pressure levels
!     over mountains versus lower areas.

! model_damping_ends_at_level
!     This controls how much innovations are reduced near the model top, to mitigate the effects 
!     of the extra diffusion sometimes applied there in CAM and WACCM (see fv_div24del2flag).
!     The default value (-1) turns off the damping and relies on the choices of the following 
!     variables to prevent assimilation from happening in CAM's diffusive top layers:
!        no_obs_assim_above_level,
!        use_log_vertical_scale,
!        vert_normalization_YYY,
!        cutoff.
!     When it is turned on (> 0), it is the lowest level which will be damped.  
!     Damping increases with height (smaller level numbers).
!     The values given below are the minimums recommended for various models.
!     You can start with the minimum and increase it if there seems to be excessive
!     noise in the upper layers.
!
! CAM-FV Section
!     Model top 220 Pa
!     Number of CAM model top levels with extra diffusion, controlled by div24del2:
!         2 = div2    -> 2 levels
!         4,24 = del2 -> 3 levels 
!     CAM assimilations can use pressure or scale height vertical coordinate.
!     We recommend scale height.
!        use_log_vertical_scale          = .true.
!        vert_normalization_scale_height = 1.5 
!        vert_normalization_pressure     = 20000. 
!     
!     26 levels (CAM4):
!        no_obs_assim_above_level            = 5       ! corresponds to ~3700 Pa
!     30 levels (CAM5):
!        no_obs_assim_above_level            = 5       ! corresponds to ~3800 Pa
!     32 levels (CAM6):
!        no_obs_assim_above_level            = 5       ! corresponds to ~3600 Pa
!
! WACCM 
!     The model top for WACCM is (naturally) much higher: 4.5e-4 Pa
!     The number of model top levels with extra diffusion is controlled by WACCM's 
!     fv_div24del2flag:
!         2 = div2    -> 3 levels
!         4,24 = del2 -> 4 levels
!     70 levels (WACCM4):
!        no_obs_assim_above_level            = 7       ! corresponds to 0.012 Pa
!     This values must be used with WACCM assimilations;
!        use_log_vertical_scale          = .true.
!     This is recommended, but your own tuning experiments may support a different value.
!        vert_normalization_scale_height = 1.5
!
!========================================================================

&model_nml
   cam_template_filename       = 'caminput.nc'
   cam_phis_filename           = 'cam_phis.nc'
   custom_routine_to_generate_ensemble = .true.
   fields_to_perturb                   = 'QTY_TEMPERATURE'
   perturbation_amplitude              = 0.1
   state_variables       = 'T',     'QTY_TEMPERATURE',         'NA', 'NA', 'UPDATE'
                           'US',    'QTY_U_WIND_COMPONENT',    'NA', 'NA', 'UPDATE'
                           'VS',    'QTY_V_WIND_COMPONENT',    'NA', 'NA', 'UPDATE'
                           'Q',     'QTY_SPECIFIC_HUMIDITY',   'NA', 'NA', 'UPDATE'
                           'CLDLIQ','QTY_CLOUD_LIQUID_WATER',  'NA', 'NA', 'UPDATE'
                           'CLDICE','QTY_CLOUD_ICE',           'NA', 'NA', 'UPDATE'
                           'PS',    'QTY_SURFACE_PRESSURE',    'NA', 'NA', 'UPDATE'
   use_log_vertical_scale              = .true.
   use_variable_mean_mass              = .false.
   no_normalization_of_scale_heights   = .true.
   vertical_localization_coord         = 'SCALEHEIGHT'
   no_obs_assim_above_level            = 5
   model_damping_ends_at_level         = -1
   using_chemistry                = .false.
   assimilation_period_days       = 0
   assimilation_period_seconds    = 21600
   suppress_grid_info_in_output   = .false.
   debug_level                    = 0
   /


&location_nml
   horiz_dist_only                 = .false.
   vert_normalization_pressure     = 20000.0
   vert_normalization_height       = 10000.0
   vert_normalization_level        = 20.0
   vert_normalization_scale_height = 1.5
   approximate_distance            = .true.
   nlon                            = 141
   nlat                            = 72
   output_box_info                 = .false.
   print_box_level                 = 0
   /

#========================================================================
# End of CAM-FV dependencies.
#========================================================================

&fill_inflation_restart_nml
   write_prior_inf = .true.
   prior_inf_mean  = 1.01
   prior_inf_sd    = 0.6

   write_post_inf  = .false.
   post_inf_mean   = 1.00
   post_inf_sd     = 0.6

   input_state_files = 'caminput.nc'
   single_file       = .false.
   verbose           = .false.
   /

! to use chemistry or saber temperatures, include the following.
!                             '../../../observations/forward_operators/obs_def_CO_Nadir_mod.f90',
!                             '../../../observations/forward_operators/obs_def_SABER_mod.f90',
!                             '../../../observations/forward_operators/obs_def_MOPITT_CO_mod.f90',

&preprocess_nml
   input_obs_qty_mod_file = '../../../assimilation_code/modules/observations/DEFAULT_obs_kind_mod.F90',
  output_obs_qty_mod_file = '../../../assimilation_code/modules/observations/obs_kind_mod.f90',
    input_obs_def_mod_file = '../../../observations/forward_operators/DEFAULT_obs_def_mod.F90',
   output_obs_def_mod_file = '../../../observations/forward_operators/obs_def_mod.f90',
  obs_type_files           = '../../../observations/forward_operators/obs_def_gps_mod.f90',
                             '../../../observations/forward_operators/obs_def_upper_atm_mod.f90',
                             '../../../observations/forward_operators/obs_def_reanalysis_bufr_mod.f90',
                             '../../../observations/forward_operators/obs_def_altimeter_mod.f90',
<<<<<<< HEAD
  quantity_files           = '../../../assimilation_code/modules/observations/atmosphere_quantities.f90',
                             '../../../assimilation_code/modules/observations/space_quantities.f90',
                             '../../../assimilation_code/modules/observations/chemistry_quantities.f90'
=======
                             '../../../observations/forward_operators/obs_def_upper_atm_mod.f90'
>>>>>>> dc9c0107
   /

! Not usually assimilated.  No fundamental reason not to.
!                               'RADIOSONDE_SPECIFIC_HUMIDITY',
! Available from mid-2006 onward.  Build filter with obs_def_gps_mod.f90
!                               'GPSRO_REFRACTIVITY',
! WACCM can use higher observations than CAM.
! An example can be included via obs_def_SABER_mod.f90.
!                               'SABER_TEMPERATURE',

&obs_kind_nml
   assimilate_these_obs_types = 'RADIOSONDE_U_WIND_COMPONENT',
                                'RADIOSONDE_V_WIND_COMPONENT',
                                'RADIOSONDE_TEMPERATURE',
                                'AIRCRAFT_U_WIND_COMPONENT',
                                'AIRCRAFT_V_WIND_COMPONENT',
                                'AIRCRAFT_TEMPERATURE',
                                'ACARS_U_WIND_COMPONENT',
                                'ACARS_V_WIND_COMPONENT',
                                'ACARS_TEMPERATURE',
                                'SAT_U_WIND_COMPONENT',
                                'SAT_V_WIND_COMPONENT',
                                'GPSRO_REFRACTIVITY'

   evaluate_these_obs_types = 'RADIOSONDE_SPECIFIC_HUMIDITY',
   /


&state_vector_io_nml
   buffer_state_io         = .false.
   single_precision_output = .false.
   /


! 'layout' and 'tasks_per_node' will be reset by the assimilate.csh script
! to match the number used when laying out the job.

&ensemble_manager_nml
   layout         = 2
   tasks_per_node = 16
   /


&assim_tools_nml
   filter_kind                       = 1
   cutoff                            = 0.15
   sort_obs_inc                      = .false.
   spread_restoration                = .false.
   sampling_error_correction         = .false.
   adaptive_localization_threshold   = -1
   output_localization_diagnostics   = .false.
   localization_diagnostics_file     = 'localization_diagnostics'
   convert_all_obs_verticals_first   = .true.
   convert_all_state_verticals_first = .false.
   print_every_nth_obs               = 10000
   distribute_mean                   = .false.
   /


&cov_cutoff_nml
   select_localization = 1
   /


&reg_factor_nml
   select_regression    = 1
   input_reg_file       = 'time_mean_reg'
   save_reg_diagnostics = .false.
   reg_diagnostics_file = 'reg_diagnostics'
   /


&obs_sequence_nml
   write_binary_obs_sequence = .false.
   /


&quality_control_nml
   input_qc_threshold          =  3.0
   outlier_threshold           =  3.0
   enable_special_outlier_code = .false.
   /


&xyz_location_nml
   /


!  : error codes >= TERMLEVEL will cause termination
!  E_DBG = -2,   E_MSG = -1,  E_ALLMSG = 0, E_WARN = 1, E_ERR = 2
&utilities_nml
   TERMLEVEL      = 2
   module_details = .false.
   logfilename    = 'dart_log.out'
   nmlfilename    = 'dart_log.nml'
   /


&mpi_utilities_nml
   /


&obs_def_gps_nml
   max_gpsro_obs = 15000000
   /


#========================================================================
# observation manipulation tools
#========================================================================

! other possible obs tool namelist items:
!
! keep only the U and V radiosonde winds:
!   obs_types          = 'RADIOSONDE_U_WIND_COMPONENT'
!                        'RADIOSONDE_V_WIND_COMPONENT'
!   keep_types         = .true.
!
! remove the U and V radiosonde winds:
!   obs_types          = 'RADIOSONDE_U_WIND_COMPONENT'
!                        'RADIOSONDE_V_WIND_COMPONENT'
!   keep_types         = .false.
!
! keep only observations with a DART QC of 0:
!   qc_metadata        = 'Dart quality control'
!   min_qc             = 0
!   max_qc             = 0
!
! keep only radiosonde temp obs between 250 and 300 K:
!   copy_metadata      = 'NCEP BUFR observation'
!   copy_type          = 'RADIOSONDE_TEMPERATURE'
!   min_copy           = 250.0
!   max_copy           = 300.0


&obs_sequence_tool_nml
   num_input_files    = 2
   filename_seq       = 'obs_seq.one', 'obs_seq.two'
   filename_out       = 'obs_seq.processed'
   first_obs_days     = -1
   first_obs_seconds  = -1
   last_obs_days      = -1
   last_obs_seconds   = -1
   min_lat            =  -90.0
   max_lat            =   90.0
   min_lon            =    0.0
   max_lon            =  360.0
   gregorian_cal      = .true.
   print_only         =  .false.
   /


&obs_common_subset_nml
   num_to_compare_at_once   = 2
   filename_seq             = ''
   filename_seq_list        = ''
   filename_out_suffix      = '.common' 
   print_only               = .false.
   print_every              = 10000
   calendar                 = 'Gregorian'
   dart_qc_threshold        = 3
   eval_and_assim_can_match = .false.
   /


&obs_impact_tool_nml
   input_filename         = 'cross_correlations.txt'
   output_filename        = 'control_impact_runtime.txt'
   debug                  = .false.
   /


&smoother_nml
   num_lags              = 0
   start_from_restart    = .false.
   output_restart        = .false.
   restart_in_file_name  = 'smoother_ics'
   restart_out_file_name = 'smoother_restart'
   /


#========================================================================
# diagnostic tools
#========================================================================

! The times in the namelist for the obs_diag program are vectors
! that follow the following sequence:
! year   month   day   hour   minute   second
! max_num_bins can be used to specify a fixed number of bins,
! in which case last_bin_center should be safely in the future.
!
! Acceptable latitudes range from  [-90,  90]
! Acceptable longitudes range from [  0, Inf]
!
! Other available namelist variables, not in the default obs_diag.nml:
!  hlevel
!  mlevel
!  print_obs_locations
!  outliers_in_histogram
!  plevel_edges
!  hlevel_edges
!  mlevel_edges
! Standard layers:
! 1000, 925, 850, 700, 600, 500, 400, 300,  250,  200,  150,  100,   70,   50,   30,   20,   10 hPa
!    +950(MetOffc)     -600(skipped in obs_diag.f90 defaults)   -70 and less skipped in obs_diag.f90
! Corresponding heights (assuming a standard atmosphere)
! 0,  650, 1350, 2900,4100,5480,7090,9080,10280,11700,13520,16100,18358,21060,24640,27480,32330
!
!    plevel = 1000.,925.,850.,700.,500.,400.,300.,250.,200.,150.,100.,50.,20.,10.
!    hlevel = 1000., 2000., 3000., 4000., 5000., 6000., 7000., 8000., 9000., 10000.,11000.
!             0, 1500, 2500, 3500, 4500, 5500, 6500, 7500, 9500, 11500, 13500, 15500
!
! Defaults
!    plevel = 1000.,850.,700.,500.,400.,300.,200.,150.,100.
!    Nregions   = 4
!    lonlim1    =   0.0,   0.0,   0.0, 235.0
!    lonlim2    = 360.0, 360.0, 360.0, 295.0
!    latlim1    =  20.0, -80.0, -20.0,  25.0
!    latlim2    =  80.0, -20.0,  20.0,  55.0
!    reg_names  = 'Northern Hemisphere', 'Southern Hemisphere', 'Tropics', 'North America'
!
! for WACCM you will want to change the plevel to match
! the higher vertical range of the model.
!   plevel = 1000.,850.,700.,500.,400.,300.,200.,150.,100.
! these are specified in hectopascals (hPa)

&obs_diag_nml
   obs_sequence_name = 'obs_seq.final'
   obs_sequence_list = ''
   first_bin_center  =  2013, 1, 1, 0, 0, 0
   last_bin_center   =  2013, 1, 2, 0, 0, 0
   bin_separation    =     0, 0, 0, 6, 0, 0
   bin_width         =     0, 0, 0, 6, 0, 0
   time_to_skip      =     0, 0, 1, 0, 0, 0
   max_num_bins      = 1000
   trusted_obs       = 'null'
   plevel_edges = 1035.5, 962.5, 887.5, 775, 600, 450, 350, 275, 225,   175,   125,   75,   35,   15,    2
   hlevel_edges =      0, 630,   930,  1880,3670,5680,7440,9130,10530,12290, 14650,18220,23560,29490,43000
   Nregions     = 3
   reg_names    = 'Northern Hemisphere', 'Tropics', 'Southern Hemisphere'
   lonlim1      =   0.0,   0.0,   0.0
   lonlim2      = 360.0, 360.0, 360.0
   latlim1      =  20.0, -20.0, -90.0
   latlim2      =  90.0,  20.0, -20.0
   print_mismatched_locs = .false.
   create_rank_histogram = .true.
   outliers_in_histogram = .true.
   use_zero_error_obs    = .false.
   verbose               = .false.
   /


&schedule_nml
   calendar             = 'Gregorian'
   first_bin_start      =  1601,  1,  1,  0,  0,  0
   first_bin_end        =  2999,  1,  1,  0,  0,  0
   last_bin_end         =  2999,  1,  1,  0,  0,  0
   bin_interval_days    = 1000000
   bin_interval_seconds = 0
   max_num_bins         = 1000
   print_table          = .true.
   /


&obs_seq_to_netcdf_nml
   obs_sequence_name = 'obs_seq.final'
   obs_sequence_list = ''
   append_to_netcdf  = .false.
   lonlim1    =    0.0
   lonlim2    =  360.0
   latlim1    =  -90.0
   latlim2    =   90.0
   verbose    = .false.
   /


&model_mod_check_nml
   input_state_files     = 'caminput.nc'
   output_state_files    = 'mmc_output.nc'
   test1thru             = 0
   run_tests             = 1,2,3,4,5,7
   x_ind                 = 175001

   quantity_of_interest  = 'QTY_U_WIND_COMPONENT'
   loc_of_interest       = 254.727854, 39.9768545, 50000.0

   interp_test_lonrange  = 0.0, 360.0
   interp_test_dlon      = 1.0
   interp_test_latrange  = -90.0, 90.0
   interp_test_dlat      = 1.0
   interp_test_vertrange = 10000.0,  90000.0
   interp_test_dvert     = 10000.0
   interp_test_vertcoord = 'VERTISPRESSURE'
   verbose               = .false.
   /


! different methods to compute 'distance' from mean:
!  1 = simple absolute difference
!  2 = normalized absolute difference
!  3 = simple rmse difference
!  4 = normalized rmse difference

&closest_member_tool_nml
   input_restart_file_list = 'cam_in.txt'
   output_file_name        = 'closest_restart'
   ens_size                = 3
   single_restart_file_in  = .false.
   difference_method       = 4
   use_only_qtys           = ''
   /


&perturb_single_instance_nml
   ens_size               = 3
   input_files            = 'caminput.nc'
   output_files           = 'cam_pert1.nc','cam_pert2.nc','cam_pert3.nc'
   output_file_list       = ''
   perturbation_amplitude = 0.2
   /


&quad_interpolate_nml
   debug = 0
   /
<|MERGE_RESOLUTION|>--- conflicted
+++ resolved
@@ -248,13 +248,10 @@
                              '../../../observations/forward_operators/obs_def_upper_atm_mod.f90',
                              '../../../observations/forward_operators/obs_def_reanalysis_bufr_mod.f90',
                              '../../../observations/forward_operators/obs_def_altimeter_mod.f90',
-<<<<<<< HEAD
   quantity_files           = '../../../assimilation_code/modules/observations/atmosphere_quantities.f90',
                              '../../../assimilation_code/modules/observations/space_quantities.f90',
-                             '../../../assimilation_code/modules/observations/chemistry_quantities.f90'
-=======
+                             '../../../assimilation_code/modules/observations/chemistry_quantities.f90',
                              '../../../observations/forward_operators/obs_def_upper_atm_mod.f90'
->>>>>>> dc9c0107
    /
 
 ! Not usually assimilated.  No fundamental reason not to.
