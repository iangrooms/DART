! DART software - Copyright UCAR. This open source software is provided
! by UCAR, "as is", without charge, subject to all terms of use at
! http://www.image.ucar.edu/DAReS/DART/DART_download

module filter_mod

!------------------------------------------------------------------------------
use types_mod,             only : r8, i8, missing_r8, metadatalength, MAX_NUM_DOMS, MAX_FILES

use options_mod,           only : get_missing_ok_status, set_missing_ok_status

use obs_sequence_mod,      only : read_obs_seq, obs_type, obs_sequence_type,                  &
                                  get_obs_from_key, set_copy_meta_data, get_copy_meta_data,   &
                                  get_obs_def, get_time_range_keys, set_obs_values, set_obs,  &
                                  write_obs_seq, get_num_obs, get_obs_values, init_obs,       &
                                  assignment(=), get_num_copies, get_qc, get_num_qc, set_qc,  &
                                  static_init_obs_sequence, destroy_obs, read_obs_seq_header, &
                                  set_qc_meta_data, get_first_obs, get_obs_time_range,        &
                                  delete_obs_from_seq, delete_seq_head,                       &
                                  delete_seq_tail, replace_obs_values, replace_qc,            &
                                  destroy_obs_sequence, get_qc_meta_data, add_qc
                                 
use obs_def_mod,           only : obs_def_type, get_obs_def_error_variance, get_obs_def_time, &
                                  get_obs_def_type_of_obs

use obs_def_utilities_mod, only : set_debug_fwd_op

use time_manager_mod,      only : time_type, get_time, set_time, operator(/=), operator(>),   &
                                  operator(-), print_time

<<<<<<< HEAD
use utilities_mod,         only : register_module,  error_handler, E_ERR, E_MSG, E_DBG,       &
                                  logfileunit, nmlfileunit, timestamp,  flex_parser,          &
=======
use utilities_mod,         only : error_handler, E_ERR, E_MSG, E_DBG,       &
                                  logfileunit, nmlfileunit, timestamp,  &
>>>>>>> 91b3a44e
                                  do_output, find_namelist_in_file, check_namelist_read,      &
                                  open_file, close_file, do_nml_file, do_nml_term, to_upper,  &
                                  set_multiple_filename_lists, find_textfile_dims

use assim_model_mod,       only : static_init_assim_model, get_model_size,                    &
                                  end_assim_model,  pert_model_copies

use assim_tools_mod,       only : filter_assim, set_assim_tools_trace, test_state_copies
use obs_model_mod,         only : move_ahead, advance_state, set_obs_model_trace

use ensemble_manager_mod,  only : init_ensemble_manager, end_ensemble_manager,                &
                                  ensemble_type, get_copy, get_my_num_copies, put_copy,       &
                                  all_vars_to_all_copies, all_copies_to_all_vars,             &
                                  compute_copy_mean, compute_copy_mean_sd,                    &
                                  compute_copy_mean_var, duplicate_ens, get_copy_owner_index, &
                                  get_ensemble_time, set_ensemble_time, broadcast_copy,       &
                                  map_pe_to_task, prepare_to_update_copies,  &
                                  copies_in_window, set_num_extra_copies, get_allow_transpose, &
                                  all_copies_to_all_vars, allocate_single_copy, allocate_vars, &
                                  get_single_copy, put_single_copy, deallocate_single_copy,   &
                                  print_ens_handle

use adaptive_inflate_mod,  only : do_ss_inflate, mean_from_restart, sd_from_restart,  &
                                  inflate_ens, adaptive_inflate_init,                 &
                                  adaptive_inflate_type, set_inflation_mean_copy ,    &
                                  log_inflation_info, set_inflation_sd_copy,          &
                                  get_minmax_task_zero, do_rtps_inflate,              &
                                  validate_inflate_options

use mpi_utilities_mod,     only : my_task_id, task_sync, broadcast_send, broadcast_recv,      &
                                  task_count

use smoother_mod,          only : smoother_read_restart, advance_smoother,                    &
                                  smoother_gen_copy_meta_data, smoother_write_restart,        &
                                  init_smoother, do_smoothing, smoother_mean_spread,          &
                                  smoother_assim,                                             &
                                  smoother_ss_diagnostics, smoother_end, set_smoother_trace

use random_seq_mod,        only : random_seq_type, init_random_seq, random_gaussian

use state_vector_io_mod,   only : state_vector_io_init, read_state, write_state, &
                                  set_stage_to_write, get_stage_to_write

use io_filenames_mod,      only : io_filenames_init, file_info_type, &
                                  combine_file_info, set_file_metadata,  &
                                  set_member_file_metadata,  set_io_copy_flag, &
                                  check_file_info_variable_shape, &
                                  query_copy_present, COPY_NOT_PRESENT, &
                                  READ_COPY, WRITE_COPY, READ_WRITE_COPY

use direct_netcdf_mod,     only : finalize_single_file_io, write_augmented_state, &
                                  nc_get_num_times

use state_structure_mod,   only : get_num_domains

use forward_operator_mod,  only : get_obs_ens_distrib_state

use quality_control_mod,   only : initialize_qc

!------------------------------------------------------------------------------

implicit none
private

public :: filter_sync_keys_time, &
          filter_set_initial_time, &
          filter_main

character(len=*), parameter :: source = 'filter_mod.f90'

! Some convenient global storage items
character(len=512)      :: msgstring

integer :: trace_level, timestamp_level

! Defining whether diagnostics are for prior or posterior
integer, parameter :: PRIOR_DIAG = 0, POSTERIOR_DIAG = 2

! Determine if inflation it turned on or off for reading and writing
! inflation restart files
logical :: output_inflation = .false.

! Identifier for different copies for diagnostic files
integer, parameter :: MEM_START     = 1
integer, parameter :: MEM_END       = 2
integer, parameter :: ENS_MEAN      = 3
integer, parameter :: ENS_SD        = 4
integer, parameter :: PRIORINF_MEAN = 5
integer, parameter :: PRIORINF_SD   = 6
integer, parameter :: POSTINF_MEAN  = 7
integer, parameter :: POSTINF_SD    = 8

! Number of Stage Copies
integer, parameter :: NUM_SCOPIES    = 8

! Ensemble copy numbers
integer :: ENS_MEM_START                   = COPY_NOT_PRESENT
integer :: ENS_MEM_END                     = COPY_NOT_PRESENT
integer :: ENS_MEAN_COPY                   = COPY_NOT_PRESENT
integer :: ENS_SD_COPY                     = COPY_NOT_PRESENT
integer :: PRIOR_INF_COPY                  = COPY_NOT_PRESENT
integer :: PRIOR_INF_SD_COPY               = COPY_NOT_PRESENT
integer :: POST_INF_COPY                   = COPY_NOT_PRESENT
integer :: POST_INF_SD_COPY                = COPY_NOT_PRESENT

integer :: INPUT_COPIES( NUM_SCOPIES )     = COPY_NOT_PRESENT

integer ::   CURRENT_COPIES( NUM_SCOPIES ) = COPY_NOT_PRESENT
integer ::  FORECAST_COPIES( NUM_SCOPIES ) = COPY_NOT_PRESENT
integer ::  PREASSIM_COPIES( NUM_SCOPIES ) = COPY_NOT_PRESENT
integer :: POSTASSIM_COPIES( NUM_SCOPIES ) = COPY_NOT_PRESENT
integer ::  ANALYSIS_COPIES( NUM_SCOPIES ) = COPY_NOT_PRESENT

integer :: SPARE_PRIOR_SPREAD              = COPY_NOT_PRESENT

! Module Global Variables for inflation
logical :: do_prior_inflate     = .false.
logical :: do_posterior_inflate = .false.
type(adaptive_inflate_type) :: prior_inflate, post_inflate

logical :: has_cycling          = .false. ! filter will advance the model

! parms for trace/timing messages
integer, parameter :: T_BEFORE  = 1
integer, parameter :: T_AFTER   = 2
integer, parameter :: T_NEITHER = 3
logical, parameter :: P_TIME    = .true.

!----------------------------------------------------------------
! Namelist input with default values
!
integer  :: async = 0, ens_size = 20
integer  :: tasks_per_model_advance = 1
! if init_time_days and seconds are negative initial time is 0, 0
! for no restart or comes from restart if restart exists
integer  :: init_time_days    = 0
integer  :: init_time_seconds = 0
! Time of first and last observations to be used from obs_sequence
! If negative, these are not used
integer  :: first_obs_days      = -1
integer  :: first_obs_seconds   = -1
integer  :: last_obs_days       = -1
integer  :: last_obs_seconds    = -1
! Assimilation window; defaults to model timestep size.
integer  :: obs_window_days     = -1
integer  :: obs_window_seconds  = -1
! Control diagnostic output for state variables
integer  :: num_output_state_members = 0
integer  :: num_output_obs_members   = 0
integer  :: output_interval     = 1
integer  :: num_groups          = 1
logical  :: output_forward_op_errors = .false.
logical  :: output_timestamps        = .false.
logical  :: trace_execution          = .false.
logical  :: write_obs_every_cycle    = .false.  ! debug only
logical  :: silence                  = .false.
logical  :: distributed_state = .true. ! Default to do state complete forward operators.

! IO options
!>@todo FIXME - how does this work for multiple domains?  ens1d1, ens2d1, ... ens1d2 or
!> ens1d1 ens1d2, ens1d1 ens2d2, etc   i like the latter better.
character(len=256) ::  input_state_files(MAX_FILES) = '' 
character(len=256) :: output_state_files(MAX_FILES) = '' 
! Name of files containing a list of {input,output} restart files, 1 file per domain
character(len=256) ::  input_state_file_list(MAX_NUM_DOMS) = '' 
character(len=256) :: output_state_file_list(MAX_NUM_DOMS) = ''
! Read in a single file and perturb this to create an ensemble
logical  :: perturb_from_single_instance = .false.
real(r8) :: perturbation_amplitude       = 0.2_r8
! File options.  Single vs. Multiple.  really 'unified' or 'combination' vs 'individual'
logical  :: single_file_in  = .false. ! all copies read  from 1 file
logical  :: single_file_out = .false. ! all copies written to 1 file

! optimization option:
logical :: compute_posterior   = .true. ! set to false to not compute posterior values

! Stages to write.  Valid values are:
! multi-file:    input, forecast, preassim, postassim, analysis, output
! single-file:          forecast, preassim, postassim, analysis, output
character(len=10)  :: stages_to_write(6) = (/"output    ", "null      ", "null      ", &
                                             "null      ", "null      ", "null      " /)

!>@todo FIXME
!> for preassim and postassim output it might be we should
!> be controlling the writing of individual ensemble members
!> by looking at the num_output_state_member value.  0 means
!> don't write any members, otherwise it's a count.  and for
!> completeness, there could be a count for pre and a count for post.

logical :: output_members   = .true.
logical :: output_mean      = .true.
logical :: output_sd        = .true.
logical :: write_all_stages_at_end = .false.

character(len=256) :: obs_sequence_in_name  = "obs_seq.out",    &
                      obs_sequence_out_name = "obs_seq.final",  &
                      adv_ens_command       = './advance_model.csh'

<<<<<<< HEAD
! The inflation flavor parameters are defined in adaptive_inflate_mod.
! It is an open question as to whether or not we should 'use' the 
! integer parameters for PRIOR and POSTERIOR from adaptive_inflate_mod.

character(len=32) :: inf_flavor(2)         = (/ 'none', 'none' /)
=======
! Inflation namelist entries follow, first entry for prior, second for posterior
! inf_flavor is 0:none, 1:obs space, 2: varying state space, 3: fixed state_space,
! 4: rtps (relax to prior spread), 5: enhanced state space
integer  :: inf_flavor(2)                  = 0
>>>>>>> 91b3a44e
logical  :: inf_initial_from_restart(2)    = .false.
logical  :: inf_sd_initial_from_restart(2) = .false.
logical  :: inf_deterministic(2)           = .true.
real(r8) :: inf_initial(2)                 = 1.0_r8
real(r8) :: inf_sd_initial(2)              = 0.0_r8
real(r8) :: inf_sd_max_change(2)           = 1.05_r8
real(r8) :: inf_damping(2)                 = 1.0_r8
real(r8) :: inf_lower_bound(2)             = 1.0_r8
real(r8) :: inf_upper_bound(2)             = 1000000.0_r8
real(r8) :: inf_sd_lower_bound(2)          = 0.0_r8

! Some models are allowed to have MISSING_R8 values in the DART state vector.
! If they are encountered, it is not necessarily a FATAL error.
! Most of the time, if a MISSING_R8 is encountered, DART should die.
! CLM should have allow_missing_clm = .true.
logical  :: allow_missing_clm = .false.


namelist /filter_nml/ async,     &
   adv_ens_command,              &
   ens_size,                     &
   tasks_per_model_advance,      &
   output_members,               &
   obs_sequence_in_name,         &
   obs_sequence_out_name,        &
   init_time_days,               &
   init_time_seconds,            &
   first_obs_days,               &
   first_obs_seconds,            &
   last_obs_days,                &
   last_obs_seconds,             &
   obs_window_days,              &
   obs_window_seconds,           &
   num_output_state_members,     &
   num_output_obs_members,       &
   output_interval,              &
   num_groups,                   &
   trace_execution,              &
   output_forward_op_errors,     &
   output_timestamps,            &
   inf_flavor,                   &
   inf_initial_from_restart,     &
   inf_sd_initial_from_restart,  &
   inf_sd_max_change,            & 
   inf_deterministic,            &
   inf_damping,                  &
   inf_initial,                  &
   inf_sd_initial,               &
   inf_lower_bound,              &
   inf_upper_bound,              &
   inf_sd_lower_bound,           &
   silence,                      &
   distributed_state,            &
   single_file_in,               &
   single_file_out,              &
   perturb_from_single_instance, &
   perturbation_amplitude,       &
   compute_posterior,            &
   stages_to_write,              &
   input_state_files,            &
   output_state_files,           &
   output_state_file_list,       &
   input_state_file_list,        &
   output_mean,                  &
   output_sd,                    &
   write_all_stages_at_end,      &
   write_obs_every_cycle,        & 
   allow_missing_clm


!----------------------------------------------------------------

contains

!----------------------------------------------------------------
!> The code does not use %vars arrays except:
!> * Task 0 still writes the obs_sequence file, so there is a transpose (copies to vars) and
!> sending the obs_fwd_op_ens_handle%vars to task 0. Keys is also size obs%vars.
!> * If you read dart restarts state_ens_handle%vars is allocated.
!> * If you write dart diagnostics state_ens_handle%vars is allocated.
!> * If you are not doing distributed forward operators state_ens_handle%vars is allocated
subroutine filter_main()

type(ensemble_type)         :: state_ens_handle, obs_fwd_op_ens_handle, qc_ens_handle
type(obs_sequence_type)     :: seq
type(time_type)             :: time1, first_obs_time, last_obs_time
type(time_type)             :: curr_ens_time, next_ens_time, window_time

integer,    allocatable :: keys(:)
integer(i8)             :: model_size
integer                 :: iunit, io, time_step_number, num_obs_in_set, ntimes
integer                 :: last_key_used, key_bounds(2)
integer                 :: in_obs_copy, obs_val_index
integer                 :: prior_obs_mean_index, posterior_obs_mean_index
integer                 :: prior_obs_spread_index, posterior_obs_spread_index
! Global indices into ensemble storage - observations
integer                 :: OBS_VAL_COPY, OBS_ERR_VAR_COPY, OBS_KEY_COPY
integer                 :: OBS_GLOBAL_QC_COPY,OBS_EXTRA_QC_COPY
integer                 :: OBS_MEAN_START, OBS_MEAN_END
integer                 :: OBS_VAR_START, OBS_VAR_END, TOTAL_OBS_COPIES
integer                 :: input_qc_index, DART_qc_index
integer                 :: num_state_ens_copies
logical                 :: read_time_from_file

integer :: num_extras ! the extra ensemble copies

type(file_info_type) :: file_info_input
type(file_info_type) :: file_info_mean_sd
type(file_info_type) :: file_info_forecast
type(file_info_type) :: file_info_preassim
type(file_info_type) :: file_info_postassim
type(file_info_type) :: file_info_analysis
type(file_info_type) :: file_info_output
type(file_info_type) :: file_info_all

logical :: ds, all_gone, allow_missing

! real(r8), allocatable   :: temp_ens(:) ! for smoother
real(r8), allocatable   :: prior_qc_copy(:)

call filter_initialize_modules_used() ! static_init_model called in here

! Read the namelist entry
call find_namelist_in_file("input.nml", "filter_nml", iunit)
read(iunit, nml = filter_nml, iostat = io)
call check_namelist_read(iunit, io, "filter_nml")

! Record the namelist values used for the run ...
if (do_nml_file()) write(nmlfileunit, nml=filter_nml)
if (do_nml_term()) write(     *     , nml=filter_nml)

if (task_count() == 1) distributed_state = .true.

call set_debug_fwd_op(output_forward_op_errors)
call set_trace(trace_execution, output_timestamps, silence)

call     trace_message('Filter start')
call timestamp_message('Filter start')

! Make sure ensemble size is at least 2 (NEED MANY OTHER CHECKS)
if(ens_size < 2) then
   write(msgstring, *) 'ens_size in namelist is ', ens_size, ': Must be > 1'
   call error_handler(E_ERR,'filter_main', msgstring, source)
endif

! informational message to log
write(msgstring, '(A,I5)') 'running with an ensemble size of ', ens_size
call error_handler(E_MSG,'filter_main:', msgstring, source)

! See if smoothing is turned on
ds = do_smoothing()

call set_missing_ok_status(allow_missing_clm)
allow_missing = get_missing_ok_status()

call trace_message('Before initializing inflation')

<<<<<<< HEAD
inflation_flavor = set_inflation_flavor(inf_flavor)

call validate_inflate_options(inflation_flavor, inf_damping, inf_initial_from_restart, &
=======
call validate_inflate_options(inf_flavor, inf_damping, inf_initial_from_restart, &
>>>>>>> 91b3a44e
   inf_sd_initial_from_restart, inf_deterministic, inf_sd_max_change,            &
   do_prior_inflate, do_posterior_inflate, output_inflation, compute_posterior)

! Initialize the adaptive inflation module
call adaptive_inflate_init(prior_inflate, inf_flavor(1), inf_initial_from_restart(1), &
   inf_sd_initial_from_restart(1), output_inflation, inf_deterministic(1),            &
   inf_initial(1), inf_sd_initial(1), inf_lower_bound(1), inf_upper_bound(1),         &
   inf_sd_lower_bound(1), inf_sd_max_change(1), state_ens_handle,                     &
   allow_missing, 'Prior')

call adaptive_inflate_init(post_inflate, inf_flavor(2), inf_initial_from_restart(2),  &
   inf_sd_initial_from_restart(2), output_inflation, inf_deterministic(2),            &
   inf_initial(2),  inf_sd_initial(2), inf_lower_bound(2), inf_upper_bound(2),        &
   inf_sd_lower_bound(2), inf_sd_max_change(2), state_ens_handle,                     &
   allow_missing, 'Posterior')

if (do_output()) then
   if (inf_flavor(1) > 0 .and. inf_damping(1) < 1.0_r8) then
      write(msgstring, '(A,F12.6,A)') 'Prior inflation damping of ', inf_damping(1), ' will be used'
      call error_handler(E_MSG,'filter_main:', msgstring)
   endif
   if (inf_flavor(2) > 0 .and. inf_damping(2) < 1.0_r8) then
      write(msgstring, '(A,F12.6,A)') 'Posterior inflation damping of ', inf_damping(2), ' will be used'
      call error_handler(E_MSG,'filter_main:', msgstring)
   endif
endif

call trace_message('After  initializing inflation')

! for now, set 'has_cycling' to match 'single_file_out' since we're only supporting
! multi-file output for a single pass through filter, and allowing cycling if we're
! writing to a single file.

has_cycling = single_file_out

! don't allow cycling and write all at end - might never be supported
if (has_cycling .and. write_all_stages_at_end) then
   call error_handler(E_ERR,'filter:', &
         'advancing the model inside filter and writing all state data at end not supported', &
          source, text2='delaying write until end only supported when advancing model outside filter', &
          text3='set "write_all_stages_at_end=.false." to cycle and write data as it is computed')
endif

! Setup the indices into the ensemble storage:

! Can't output more ensemble members than exist
if(num_output_state_members > ens_size) num_output_state_members = ens_size
if(num_output_obs_members   > ens_size) num_output_obs_members   = ens_size

! Set up stages to write : input, preassim, postassim, output
call parse_stages_to_write(stages_to_write)

! Count and set up State copy numbers
num_state_ens_copies = count_state_ens_copies(ens_size, prior_inflate, post_inflate)
num_extras           = num_state_ens_copies - ens_size

! Observation
OBS_ERR_VAR_COPY     = ens_size + 1
OBS_VAL_COPY         = ens_size + 2
OBS_KEY_COPY         = ens_size + 3
OBS_GLOBAL_QC_COPY   = ens_size + 4
OBS_EXTRA_QC_COPY    = ens_size + 5
OBS_MEAN_START       = ens_size + 6
OBS_MEAN_END         = OBS_MEAN_START + num_groups - 1
OBS_VAR_START        = OBS_MEAN_START + num_groups
OBS_VAR_END          = OBS_VAR_START + num_groups - 1

TOTAL_OBS_COPIES = ens_size + 5 + 2*num_groups

!>@todo FIXME turn trace/timestamp calls into:  
!>
!> integer, parameter :: T_BEFORE = 1
!> integer, parameter :: T_AFTER  = 2
!> integer, parameter :: P_TIME   = 1
!>
!>  call progress(string, T_BEFORE)  ! simple trace msg
!>  call progress(string, T_AFTER)
!>
!>  call progress(string, T_BEFORE, P_TIME)  ! trace plus timestamp
!>  call progress(string, T_AFTER,  P_TIME)

!> DO NOT timestamp every trace message because some are
!> so quick that the timestamps don't impart any info.  
!> we should be careful to timestamp logical *sections* instead.

call     trace_message('Before setting up space for observations')
call timestamp_message('Before setting up space for observations')

! Initialize the obs_sequence; every pe gets a copy for now
call filter_setup_obs_sequence(seq, in_obs_copy, obs_val_index, input_qc_index, DART_qc_index, compute_posterior)

call timestamp_message('After  setting up space for observations')
call     trace_message('After  setting up space for observations')

call trace_message('Before setting up space for ensembles')

! Allocate model size storage and ens_size storage for metadata for outputting ensembles
model_size = get_model_size()

if(distributed_state) then
   call init_ensemble_manager(state_ens_handle, num_state_ens_copies, model_size)
   msgstring = 'running with distributed state; model states stay distributed across all tasks for the entire run'
else
   call init_ensemble_manager(state_ens_handle, num_state_ens_copies, model_size, transpose_type_in = 2)
   msgstring = 'running without distributed state; model states are gathered by ensemble for forward operators'
endif
! don't print if running single task.  transposes don't matter in this case.
if (task_count() > 1) &
   call error_handler(E_MSG,'filter_main:', msgstring, source)

call set_num_extra_copies(state_ens_handle, num_extras)

call trace_message('After  setting up space for ensembles')

! Don't currently support number of processes > model_size
if(task_count() > model_size) then 
   write(msgstring, *) 'number of MPI processes = ', task_count(), ' while model size = ', model_size
   call error_handler(E_ERR,'filter_main', &
      'Cannot have number of processes > model size' ,source, text2=msgstring)
endif

if(.not. compute_posterior) then
   msgstring = 'skipping computation of posterior forward operators'
   call error_handler(E_MSG,'filter_main:', msgstring, source)
endif

! Set a time type for initial time if namelist inputs are not negative
call filter_set_initial_time(init_time_days, init_time_seconds, time1, read_time_from_file)

! Moved this. Not doing anything with it, but when we do it should be before the read
! Read in or initialize smoother restarts as needed
if(ds) then
   call init_smoother(state_ens_handle, POST_INF_COPY, POST_INF_SD_COPY)
   call smoother_read_restart(state_ens_handle, ens_size, model_size, time1, init_time_days)
endif

call     trace_message('Before reading in ensemble restart files')
call timestamp_message('Before reading in ensemble restart files')

! for now, assume that we only allow cycling if single_file_out is true.
! code in this call needs to know how to initialize the output files.
call initialize_file_information(num_state_ens_copies ,                     &
                                 file_info_input      , file_info_mean_sd,  &
                                 file_info_forecast   , file_info_preassim, &
                                 file_info_postassim  , file_info_analysis, &
                                 file_info_output)

call check_file_info_variable_shape(file_info_output, state_ens_handle)

call set_inflation_mean_copy( prior_inflate, PRIOR_INF_COPY )
call set_inflation_sd_copy(   prior_inflate, PRIOR_INF_SD_COPY )
call set_inflation_mean_copy( post_inflate,  POST_INF_COPY )
call set_inflation_sd_copy(   post_inflate,  POST_INF_SD_COPY )

call read_state(state_ens_handle, file_info_input, read_time_from_file, time1, &
                prior_inflate, post_inflate, perturb_from_single_instance)

! This must be after read_state
call get_minmax_task_zero(prior_inflate, state_ens_handle, PRIOR_INF_COPY, PRIOR_INF_SD_COPY)
call log_inflation_info(prior_inflate, state_ens_handle%my_pe, 'Prior', single_file_in)
call get_minmax_task_zero(post_inflate, state_ens_handle, POST_INF_COPY, POST_INF_SD_COPY)
call log_inflation_info(post_inflate, state_ens_handle%my_pe, 'Posterior', single_file_in)


if (perturb_from_single_instance) then
   call error_handler(E_MSG,'filter_main:', &
      'Reading in a single member and perturbing data for the other ensemble members')

   ! Only zero has the time, so broadcast the time to all other copy owners
   call broadcast_time_across_copy_owners(state_ens_handle, time1)
   call create_ensemble_from_single_file(state_ens_handle)
else
   call error_handler(E_MSG,'filter_main:', &
      'Reading in initial condition/restart data for all ensemble members from file(s)')
endif

call timestamp_message('After  reading in ensemble restart files')
call     trace_message('After  reading in ensemble restart files')

! see what our stance is on missing values in the state vector
allow_missing = get_missing_ok_status()

call     trace_message('Before initializing output files')
call timestamp_message('Before initializing output files')

! Initialize the output sequences and state files and set their meta data
call filter_generate_copy_meta_data(seq, in_obs_copy, &
      prior_obs_mean_index, posterior_obs_mean_index, &
      prior_obs_spread_index, posterior_obs_spread_index, &
      compute_posterior)

if(ds) call error_handler(E_ERR, 'filter', 'smoother broken by Helen')

!>@todo fudge
if(ds) call smoother_gen_copy_meta_data(num_output_state_members, output_inflation=.true.)

call timestamp_message('After  initializing output files')
call     trace_message('After  initializing output files')

call trace_message('Before trimming obs seq if start/stop time specified')

! Need to find first obs with appropriate time, delete all earlier ones
if(first_obs_seconds > 0 .or. first_obs_days > 0) then
   first_obs_time = set_time(first_obs_seconds, first_obs_days)
   call delete_seq_head(first_obs_time, seq, all_gone)
   if(all_gone) then
      msgstring = 'All obs in sequence are before first_obs_days:first_obs_seconds'
      call error_handler(E_ERR,'filter_main',msgstring,source)
   endif
endif

! Start assimilating at beginning of modified sequence
last_key_used = -99

! Also get rid of observations past the last_obs_time if requested
if(last_obs_seconds >= 0 .or. last_obs_days >= 0) then
   last_obs_time = set_time(last_obs_seconds, last_obs_days)
   call delete_seq_tail(last_obs_time, seq, all_gone)
   if(all_gone) then
      msgstring = 'All obs in sequence are after last_obs_days:last_obs_seconds'
      call error_handler(E_ERR,'filter_main',msgstring,source)
   endif
endif

call trace_message('After  trimming obs seq if start/stop time specified')

! Time step number is used to do periodic diagnostic output
time_step_number = -1
curr_ens_time = set_time(0, 0)
next_ens_time = set_time(0, 0)
call filter_set_window_time(window_time)

! Compute mean and spread
call compute_copy_mean_sd(state_ens_handle, 1, ens_size, ENS_MEAN_COPY, ENS_SD_COPY)

! Write out the mean and sd for the input files if requested
if (get_stage_to_write('input')) then

   call     trace_message('Before input state space output')
   call timestamp_message('Before input state space output')

   if (write_all_stages_at_end) then
      call store_input(state_ens_handle, prior_inflate, post_inflate)
   else
      ! if there is only one timestep in your input file insert the mean and sd if requested
      ntimes = nc_get_num_times(file_info_input%stage_metadata%filenames(1,1))
      if (single_file_out) then
        if ( ntimes == 1 ) then
           call write_augmented_state(state_ens_handle, file_info_input)
        else
           call error_handler(E_ERR,'filter_main', &
                   'can not insert mean or spread into input files that have multiple time steps',  &
                   source, text2='please remove "input" from stages_to_write')
        endif
     else ! muti file case
        ! write out input_mean.nc and input_sd.nc if requested
        call write_state(state_ens_handle, file_info_mean_sd)
     endif
   endif

   call timestamp_message('After  input state space output')
   call     trace_message('After  input state space output')

endif


AdvanceTime : do
   call trace_message('Top of main advance time loop')

   time_step_number = time_step_number + 1
   write(msgstring , '(A,I5)') &
      'Main assimilation loop, starting iteration', time_step_number
   call trace_message(' ', ' ', -1)
   call trace_message(msgstring, 'filter: ', -1)

   ! Check the time before doing the first model advance.  Not all tasks
   ! might have a time, so only check on PE0 if running multitask.
   ! This will get broadcast (along with the post-advance time) to all
   ! tasks so everyone has the same times, whether they have copies or not.
   ! If smoothing, we need to know whether the move_ahead actually advanced
   ! the model or not -- the first time through this loop the data timestamp
   ! may already include the first observation, and the model will not need
   ! to be run.  Also, last time through this loop, the move_ahead call
   ! will determine if there are no more obs, not call the model, and return
   ! with no keys in the list, which is how we know to exit.  In both of
   ! these cases, we must not advance the times on the lags.

   ! Figure out how far model needs to move data to make the window
   ! include the next available observation.  recent change is
   ! curr_ens_time in move_ahead() is intent(inout) and doesn't get changed
   ! even if there are no more obs.
   call trace_message('Before move_ahead checks time of data and next obs')

   call move_ahead(state_ens_handle, ens_size, seq, last_key_used, window_time, &
      key_bounds, num_obs_in_set, curr_ens_time, next_ens_time)

   call trace_message('After  move_ahead checks time of data and next obs')

   ! Only processes with an ensemble copy know to exit;
   ! For now, let process 0 broadcast its value of key_bounds
   ! This will synch the loop here and allow everybody to exit
   ! Need to clean up and have a broadcast that just sends a single integer???
   ! PAR For now, can only broadcast real arrays
   call filter_sync_keys_time(state_ens_handle, key_bounds, num_obs_in_set, curr_ens_time, next_ens_time)

   if(key_bounds(1) < 0) then
      call trace_message('No more obs to assimilate, exiting main loop', 'filter:', -1)
      exit AdvanceTime
   endif

   ! if model state data not at required time, advance model
   if (curr_ens_time /= next_ens_time) then
      ! Advance the lagged distribution, if needed.
      ! Must be done before the model runs and updates the data.
      if(ds) then
         call     trace_message('Before advancing smoother')
         call timestamp_message('Before advancing smoother')
         call advance_smoother(state_ens_handle)
         call timestamp_message('After  advancing smoother')
         call     trace_message('After  advancing smoother')
      endif

      ! we are going to advance the model - make sure we're doing single file output
      if (.not. has_cycling) then
         call error_handler(E_ERR,'filter:', &
             'advancing the model inside filter and multiple file output not currently supported', &
             source, text2='support will be added in subsequent releases', &
             text3='set "single_file_out=.true" for filter to advance the model, or advance the model outside filter')
      endif

      call trace_message('Ready to run model to advance data ahead in time', 'filter:', -1)
      call print_ens_time(state_ens_handle, 'Ensemble data time before advance')
      call     trace_message('Before running model')
      call timestamp_message('Before running model', sync=.true.)

      ! make sure storage is allocated in ensemble manager for vars.
      call allocate_vars(state_ens_handle)

      call all_copies_to_all_vars(state_ens_handle)

      call advance_state(state_ens_handle, ens_size, next_ens_time, async, &
                   adv_ens_command, tasks_per_model_advance, file_info_output, file_info_input)

      call all_vars_to_all_copies(state_ens_handle)

      ! updated mean and spread after the model advance
      call compute_copy_mean_sd(state_ens_handle, 1, ens_size, ENS_MEAN_COPY, ENS_SD_COPY)

      ! update so curr time is accurate.
      curr_ens_time = next_ens_time
      state_ens_handle%current_time = curr_ens_time
      call set_time_on_extra_copies(state_ens_handle)

      ! only need to sync here since we want to wait for the
      ! slowest task to finish before outputting the time.
      call timestamp_message('After  running model', sync=.true.)
      call     trace_message('After  running model')
      call print_ens_time(state_ens_handle, 'Ensemble data time after  advance')
   else
      call trace_message('Model does not need to run; data already at required time', 'filter:', -1)
   endif

   call trace_message('Before setup for next group of observations')
   write(msgstring, '(A,I7)') 'Number of observations to be assimilated', &
      num_obs_in_set
   call trace_message(msgstring)
   call print_obs_time(seq, key_bounds(1), 'Time of first observation in window')
   call print_obs_time(seq, key_bounds(2), 'Time of last  observation in window')

   ! Create an ensemble for the observations from this time plus
   ! obs_error_variance, observed value, key from sequence, global qc,
   ! then mean for each group, then variance for each group
   call init_ensemble_manager(obs_fwd_op_ens_handle, TOTAL_OBS_COPIES, int(num_obs_in_set,i8), 1, transpose_type_in = 2)
   ! Also need a qc field for copy of each observation
   call init_ensemble_manager(qc_ens_handle, ens_size, int(num_obs_in_set,i8), 1, transpose_type_in = 2)

   ! Allocate storage for the keys for this number of observations
   allocate(keys(num_obs_in_set)) ! This is still var size for writing out the observation sequence

   ! Get all the keys associated with this set of observations
   ! Is there a way to distribute this?
   call get_time_range_keys(seq, key_bounds, num_obs_in_set, keys)

   call trace_message('After  setup for next group of observations')

   ! Write out forecast file(s). This contains the incoming ensemble members and potentially
   ! mean, sd, inflation values if requested.
   if (get_stage_to_write('forecast')) then
      if ((output_interval > 0) .and. &
          (time_step_number / output_interval * output_interval == time_step_number)) then

         call     trace_message('Before forecast state space output')
         call timestamp_message('Before forecast state space output')

         ! save or output the data
         if (write_all_stages_at_end) then
            call store_copies(state_ens_handle, FORECAST_COPIES)
         else
            call write_state(state_ens_handle, file_info_forecast)
         endif

         call timestamp_message('After  forecast state space output')
         call     trace_message('After  forecast state space output')

      endif
   endif

   if(do_ss_inflate(prior_inflate)) then
      call trace_message('Before prior inflation damping and prep')

      if (inf_damping(1) /= 1.0_r8) then
         call prepare_to_update_copies(state_ens_handle)
         state_ens_handle%copies(PRIOR_INF_COPY, :) = 1.0_r8 + &
            inf_damping(1) * (state_ens_handle%copies(PRIOR_INF_COPY, :) - 1.0_r8)
      endif

      call filter_ensemble_inflate(state_ens_handle, PRIOR_INF_COPY, prior_inflate, ENS_MEAN_COPY)

      ! Recompute the the mean and spread as required for diagnostics
      call compute_copy_mean_sd(state_ens_handle, 1, ens_size, ENS_MEAN_COPY, ENS_SD_COPY)

      call trace_message('After  prior inflation damping and prep')
   endif

   ! if relaxation-to-prior-spread inflation, save the prior spread in SPARE_PRIOR_SPREAD
   if ( do_rtps_inflate(post_inflate) ) &
      call compute_copy_mean_sd(state_ens_handle, 1, ens_size, ENS_MEAN_COPY, SPARE_PRIOR_SPREAD)

   call     trace_message('Before computing prior observation values')
   call timestamp_message('Before computing prior observation values')

   ! Compute the ensemble of prior observations, load up the obs_err_var
   ! and obs_values. ens_size is the number of regular ensemble members,
   ! not the number of copies

   ! allocate() space for the prior qc copy
   call allocate_single_copy(obs_fwd_op_ens_handle, prior_qc_copy)

   call get_obs_ens_distrib_state(state_ens_handle, obs_fwd_op_ens_handle, qc_ens_handle, &
     seq, keys, obs_val_index, input_qc_index, &
     OBS_ERR_VAR_COPY, OBS_VAL_COPY, OBS_KEY_COPY, OBS_GLOBAL_QC_COPY, OBS_EXTRA_QC_COPY, &
     OBS_MEAN_START, OBS_VAR_START, isprior=.true., prior_qc_copy=prior_qc_copy)

   call timestamp_message('After  computing prior observation values')
   call     trace_message('After  computing prior observation values')

   ! Write out preassim diagnostic files if requested.  This contains potentially 
   ! damped prior inflation values and the inflated ensemble.
   if (get_stage_to_write('preassim')) then
      if ((output_interval > 0) .and. &
          (time_step_number / output_interval * output_interval == time_step_number)) then

         call     trace_message('Before preassim state space output')
         call timestamp_message('Before preassim state space output')

         ! save or output the data
         if (write_all_stages_at_end) then
            call store_copies(state_ens_handle, PREASSIM_COPIES)
         else
            call write_state(state_ens_handle, file_info_preassim)
         endif

         call timestamp_message('After  preassim state space output')
         call     trace_message('After  preassim state space output')

      endif
   endif

   call trace_message('Before observation space diagnostics')

   ! This is where the mean obs
   ! copy ( + others ) is moved to task 0 so task 0 can update seq.
   ! There is a transpose (all_copies_to_all_vars(obs_fwd_op_ens_handle)) in obs_space_diagnostics
   ! Do prior observation space diagnostics and associated quality control
   call obs_space_diagnostics(obs_fwd_op_ens_handle, qc_ens_handle, ens_size, &
      seq, keys, PRIOR_DIAG, num_output_obs_members, in_obs_copy+1, &
      obs_val_index, OBS_KEY_COPY, &                                 ! new
      prior_obs_mean_index, prior_obs_spread_index, num_obs_in_set, &
      OBS_MEAN_START, OBS_VAR_START, OBS_GLOBAL_QC_COPY, &
      OBS_VAL_COPY, OBS_ERR_VAR_COPY, DART_qc_index, compute_posterior)
   call trace_message('After  observation space diagnostics')


   write(msgstring, '(A,I8,A)') 'Ready to assimilate up to', size(keys), ' observations'
   call trace_message(msgstring, 'filter:', -1)

   call     trace_message('Before observation assimilation')
   call timestamp_message('Before observation assimilation')

   call filter_assim(state_ens_handle, obs_fwd_op_ens_handle, seq, keys, &
      ens_size, num_groups, obs_val_index, prior_inflate, &
      ENS_MEAN_COPY, ENS_SD_COPY, &
      PRIOR_INF_COPY, PRIOR_INF_SD_COPY, OBS_KEY_COPY, OBS_GLOBAL_QC_COPY, &
      OBS_MEAN_START, OBS_MEAN_END, OBS_VAR_START, &
      OBS_VAR_END, inflate_only = .false.)

   call timestamp_message('After  observation assimilation')
   call     trace_message('After  observation assimilation')

   ! Do the update for the smoother lagged fields, too.
   ! Would be more efficient to do these all at once inside filter_assim
   ! in the future
   if(ds) then
      write(msgstring, '(A,I8,A)') 'Ready to reassimilate up to', size(keys), ' observations in the smoother'
      call trace_message(msgstring, 'filter:', -1)

      call     trace_message('Before smoother assimilation')
      call timestamp_message('Before smoother assimilation')
      call smoother_assim(obs_fwd_op_ens_handle, seq, keys, ens_size, num_groups, &
         obs_val_index, ENS_MEAN_COPY, ENS_SD_COPY, &
         PRIOR_INF_COPY, PRIOR_INF_SD_COPY, OBS_KEY_COPY, OBS_GLOBAL_QC_COPY, &
         OBS_MEAN_START, OBS_MEAN_END, OBS_VAR_START, &
         OBS_VAR_END)
      call timestamp_message('After  smoother assimilation')
      call     trace_message('After  smoother assimilation')
   endif

   ! Already transformed, so compute mean and spread for state diag as needed
   call compute_copy_mean_sd(state_ens_handle, 1, ens_size, ENS_MEAN_COPY, ENS_SD_COPY)

   ! This block applies posterior inflation

   if(do_ss_inflate(post_inflate)) then

      call trace_message('Before posterior inflation damping')

      if (inf_damping(2) /= 1.0_r8) then
         call prepare_to_update_copies(state_ens_handle)
         state_ens_handle%copies(POST_INF_COPY, :) = 1.0_r8 + &
            inf_damping(2) * (state_ens_handle%copies(POST_INF_COPY, :) - 1.0_r8)
      endif

      call trace_message('After  posterior inflation damping')

   endif


   ! Write out postassim diagnostic files if requested.  This contains the assimilated ensemble 
   ! and potentially damped posterior inflation and updated prior inflation.
   if (get_stage_to_write('postassim')) then
      if ((output_interval > 0) .and. &
          (time_step_number / output_interval * output_interval == time_step_number)) then

         call     trace_message('Before postassim state space output')
         call timestamp_message('Before postassim state space output')

         ! save or output the data
         if (write_all_stages_at_end) then
            call store_copies(state_ens_handle, POSTASSIM_COPIES)
         else
            call write_state(state_ens_handle, file_info_postassim)
         endif

         !>@todo What to do here?
         !call smoother_ss_diagnostics(model_size, num_output_state_members, &
         !  output_inflation, temp_ens, ENS_MEAN_COPY, ENS_SD_COPY, &
         ! POST_INF_COPY, POST_INF_SD_COPY)

         call timestamp_message('After  postassim state space output')
         call     trace_message('After  postassim state space output')

      endif
   endif

   ! This block applies posterior inflation

   if(do_ss_inflate(post_inflate)) then

      call trace_message('Before posterior inflation applied to state')

      if (do_rtps_inflate(post_inflate)) then   
         call filter_ensemble_inflate(state_ens_handle, POST_INF_COPY, post_inflate, ENS_MEAN_COPY, &
                                      SPARE_PRIOR_SPREAD, ENS_SD_COPY)
      else
         call filter_ensemble_inflate(state_ens_handle, POST_INF_COPY, post_inflate, ENS_MEAN_COPY)
      endif

      ! Recompute the mean or the mean and spread as required for diagnostics
      call compute_copy_mean_sd(state_ens_handle, 1, ens_size, ENS_MEAN_COPY, ENS_SD_COPY)

      call trace_message('After  posterior inflation applied to state')

   endif

   ! this block recomputes the expected obs values for the obs_seq.final file

   if (compute_posterior) then
      call     trace_message('Before computing posterior observation values')
      call timestamp_message('Before computing posterior observation values')
   
      ! Compute the ensemble of posterior observations, load up the obs_err_var
      ! and obs_values.  ens_size is the number of regular ensemble members,
      ! not the number of copies
   
       call get_obs_ens_distrib_state(state_ens_handle, obs_fwd_op_ens_handle, qc_ens_handle, &
        seq, keys, obs_val_index, input_qc_index, &
        OBS_ERR_VAR_COPY, OBS_VAL_COPY, OBS_KEY_COPY, OBS_GLOBAL_QC_COPY, OBS_EXTRA_QC_COPY, &
        OBS_MEAN_START, OBS_VAR_START, isprior=.false., prior_qc_copy=prior_qc_copy)
   
      call deallocate_single_copy(obs_fwd_op_ens_handle, prior_qc_copy)
   
      call timestamp_message('After  computing posterior observation values')
      call     trace_message('After  computing posterior observation values')
   
      if(ds) then
         call trace_message('Before computing smoother means/spread')
         call smoother_mean_spread(ens_size, ENS_MEAN_COPY, ENS_SD_COPY)
         call trace_message('After  computing smoother means/spread')
      endif
   
      call trace_message('Before posterior obs space diagnostics')
   
      ! Write posterior observation space diagnostics
      ! There is a transpose (all_copies_to_all_vars(obs_fwd_op_ens_handle)) in obs_space_diagnostics
      call obs_space_diagnostics(obs_fwd_op_ens_handle, qc_ens_handle, ens_size, &
         seq, keys, POSTERIOR_DIAG, num_output_obs_members, in_obs_copy+2, &
         obs_val_index, OBS_KEY_COPY, &                             ! new
         posterior_obs_mean_index, posterior_obs_spread_index, num_obs_in_set, &
         OBS_MEAN_START, OBS_VAR_START, OBS_GLOBAL_QC_COPY, &
         OBS_VAL_COPY, OBS_ERR_VAR_COPY, DART_qc_index, compute_posterior)
   
   
      call trace_message('After  posterior obs space diagnostics')
   else
      call deallocate_single_copy(obs_fwd_op_ens_handle, prior_qc_copy)
   endif

   ! this block computes the adaptive state space posterior inflation
   ! (it was applied earlier, this is computing the updated values for
   ! the next cycle.)

   ! CSS added condition: Don't update posterior inflation if relaxing to prior spread
   if(do_ss_inflate(post_inflate) .and. ( .not. do_rtps_inflate(post_inflate)) ) then

      ! If not reading the sd values from a restart file and the namelist initial
      !  sd < 0, then bypass this entire code block altogether for speed.
      if ((inf_sd_initial(2) >= 0.0_r8) .or. inf_sd_initial_from_restart(2)) then

         call     trace_message('Before computing posterior state space inflation')
         call timestamp_message('Before computing posterior state space inflation')

         call filter_assim(state_ens_handle, obs_fwd_op_ens_handle, seq, keys, ens_size, num_groups, &
            obs_val_index, post_inflate, ENS_MEAN_COPY, ENS_SD_COPY, &
            POST_INF_COPY, POST_INF_SD_COPY, OBS_KEY_COPY, OBS_GLOBAL_QC_COPY, &
            OBS_MEAN_START, OBS_MEAN_END, OBS_VAR_START, &
            OBS_VAR_END, inflate_only = .true.)

         call timestamp_message('After  computing posterior state space inflation')
         call     trace_message('After  computing posterior state space inflation')

         ! recalculate standard deviation since this was overwritten in filter_assim
         call compute_copy_mean_sd(state_ens_handle, 1, ens_size, ENS_MEAN_COPY, ENS_SD_COPY)


      endif  ! sd >= 0 or sd from restart file
   endif  ! if doing state space posterior inflate

   ! Write out analysis diagnostic files if requested.  This contains the 
   ! posterior inflated ensemble and updated {prior,posterior} inflation values
   if (get_stage_to_write('analysis')) then
      if ((output_interval > 0) .and. &
          (time_step_number / output_interval * output_interval == time_step_number)) then

         call     trace_message('Before analysis state space output')
         call timestamp_message('Before analysis state space output')

         ! save or output the data
         if (write_all_stages_at_end) then
            call store_copies(state_ens_handle, ANALYSIS_COPIES)
         else
            call write_state(state_ens_handle, file_info_analysis)
         endif

         !>@todo What to do here?
         !call smoother_ss_diagnostics(model_size, num_output_state_members, &
         !  output_inflation, temp_ens, ENS_MEAN_COPY, ENS_SD_COPY, &
         ! POST_INF_COPY, POST_INF_SD_COPY)

         call timestamp_message('After  analysis state space output')
         call     trace_message('After  analysis state space output')

      endif
   endif

   ! only intended for debugging when cycling inside filter.
   ! writing the obs_seq file here will be slow - but if filter crashes
   ! you can get partial results by enabling this flag.
   if (write_obs_every_cycle) then
      call     trace_message('Before writing in-progress output sequence file')
      call timestamp_message('Before writing in-progress output sequence file')
      ! Only pe 0 outputs the observation space diagnostic file
      if(my_task_id() == 0) call write_obs_seq(seq, obs_sequence_out_name)
      call timestamp_message('After  writing in-progress output sequence file')
      call     trace_message('After  writing in-progress output sequence file')
   endif

   call trace_message('Near bottom of main loop, cleaning up obs space')
   ! Deallocate storage used for keys for each set
   deallocate(keys)

   ! The last key used is updated to move forward in the observation sequence
   last_key_used = key_bounds(2)

   ! Free up the obs ensemble space; LATER, can just keep it if obs are same size next time
   call end_ensemble_manager(obs_fwd_op_ens_handle)
   call end_ensemble_manager(qc_ens_handle)

   call trace_message('Bottom of main advance time loop')

end do AdvanceTime

call trace_message('End of main filter assimilation loop, starting cleanup', 'filter:', -1)

! Output the adjusted ensemble. If cycling only the last timestep is writen out
if (get_stage_to_write('output')) then
      call     trace_message('Before state space output')
      call timestamp_message('Before state space output')

      ! will write outside loop
      if (.not. write_all_stages_at_end) &
         call write_state(state_ens_handle, file_info_output)
   
      !>@todo need to fix smoother
      !if(ds) call smoother_write_restart(1, ens_size)

      call timestamp_message('After  state space output')
      call     trace_message('After  state space output')

endif

call     trace_message('Before writing output sequence file')
call timestamp_message('Before writing output sequence file')
! Only pe 0 outputs the observation space diagnostic file
if(my_task_id() == 0) call write_obs_seq(seq, obs_sequence_out_name)
call timestamp_message('After  writing output sequence file')
call     trace_message('After  writing output sequence file')

! Output all restart files if requested
if (write_all_stages_at_end) then
   call     trace_message('Before writing all state restart files at end')
   call timestamp_message('Before writing all state restart files at end')

   file_info_all = combine_file_info( (/file_info_input, file_info_mean_sd, file_info_forecast, &
                                        file_info_preassim, file_info_postassim, file_info_analysis, &
                                        file_info_output/) )

   call write_state(state_ens_handle, file_info_all)

   call timestamp_message('After  writing all state restart files at end')
   call     trace_message('After  writing all state restart files at end')
endif

! close the diagnostic/restart netcdf files
if (single_file_out) then

   if (get_stage_to_write('forecast')) &
      call finalize_single_file_io(file_info_forecast)

   if (get_stage_to_write('preassim')) &
      call finalize_single_file_io(file_info_preassim)

   if (get_stage_to_write('postassim')) &
      call finalize_single_file_io(file_info_postassim)

   if (get_stage_to_write('analysis')) &
      call finalize_single_file_io(file_info_analysis)

   if (get_stage_to_write('output')) &
      call finalize_single_file_io(file_info_output)
endif

! Give the model_mod code a chance to clean up.
call trace_message('Before end_model call')
call end_assim_model()
call trace_message('After  end_model call')

call trace_message('Before ensemble and obs memory cleanup')
call end_ensemble_manager(state_ens_handle)

! Free up the obs sequence
call destroy_obs_sequence(seq)
call trace_message('After  ensemble and obs memory cleanup')

if(ds) then
   call trace_message('Before smoother memory cleanup')
   call smoother_end()
   call trace_message('After  smoother memory cleanup')
endif

call     trace_message('Filter done')
call timestamp_message('Filter done')
if(my_task_id() == 0) then
   write(logfileunit,*)'FINISHED filter.'
   write(logfileunit,*)
endif

end subroutine filter_main

!-----------------------------------------------------------
!> This generates the copy meta data for the diagnostic files.
!> And also creates the state space diagnostic file.
!> Note for the state space diagnostic files the order of copies
!> in the diagnostic file is different from the order of copies
!> in the ensemble handle.
subroutine filter_generate_copy_meta_data(seq, in_obs_copy, &
   prior_obs_mean_index, posterior_obs_mean_index, &
   prior_obs_spread_index, posterior_obs_spread_index, &
   do_post)

type(obs_sequence_type),     intent(inout) :: seq
integer,                     intent(in)    :: in_obs_copy
integer,                     intent(out)   :: prior_obs_mean_index, posterior_obs_mean_index
integer,                     intent(out)   :: prior_obs_spread_index, posterior_obs_spread_index
logical,                     intent(in)    :: do_post

! Figures out the strings describing the output copies for the three output files.
! THese are the prior and posterior state output files and the observation sequence
! output file which contains both prior and posterior data.

character(len=metadatalength) :: prior_meta_data, posterior_meta_data
integer :: i, num_obs_copies

! only PE0 (here task 0) will allocate space for the obs_seq.final
!
! all other tasks should NOT allocate all this space.
! instead, set the copy numbers to an illegal value
! so we'll trap if they're used, and return early.
if (my_task_id() /= 0) then
   prior_obs_mean_index  = -1
   posterior_obs_mean_index = -1
   prior_obs_spread_index  = -1
   posterior_obs_spread_index = -1
   return
endif
  
! Set the metadata for the observations.

! Set up obs ensemble mean
num_obs_copies = in_obs_copy

num_obs_copies = num_obs_copies + 1
prior_meta_data = 'prior ensemble mean'
call set_copy_meta_data(seq, num_obs_copies, prior_meta_data)
prior_obs_mean_index = num_obs_copies

if (do_post) then
   num_obs_copies = num_obs_copies + 1
   posterior_meta_data = 'posterior ensemble mean'
   call set_copy_meta_data(seq, num_obs_copies, posterior_meta_data)
   posterior_obs_mean_index = num_obs_copies
endif

! Set up obs ensemble spread
num_obs_copies = num_obs_copies + 1
prior_meta_data = 'prior ensemble spread'
call set_copy_meta_data(seq, num_obs_copies, prior_meta_data)
prior_obs_spread_index = num_obs_copies

if (do_post) then
   num_obs_copies = num_obs_copies + 1
   posterior_meta_data = 'posterior ensemble spread'
   call set_copy_meta_data(seq, num_obs_copies, posterior_meta_data)
   posterior_obs_spread_index = num_obs_copies
endif

! Make sure there are not too many copies requested - 
! proposed: make this magic number set in 1 place with an accessor
! routine so all parts of the code agree on max values.
if(num_output_obs_members > 10000) then
   write(msgstring, *)'output metadata in filter needs obs ensemble size < 10000, not ',&
                      num_output_obs_members
   call error_handler(E_ERR,'filter_generate_copy_meta_data',msgstring,source)
endif

! Set up obs ensemble members as requested
do i = 1, num_output_obs_members
   num_obs_copies = num_obs_copies + 1
   write(prior_meta_data, '(a21, 1x, i6)') 'prior ensemble member', i
   call set_copy_meta_data(seq, num_obs_copies, prior_meta_data)
   if (do_post) then
      num_obs_copies = num_obs_copies + 1
      write(posterior_meta_data, '(a25, 1x, i6)') 'posterior ensemble member', i
      call set_copy_meta_data(seq, num_obs_copies, posterior_meta_data)
   endif
end do


end subroutine filter_generate_copy_meta_data

!-------------------------------------------------------------------------

subroutine filter_initialize_modules_used()

call trace_message('Before filter_initialize_module_used call')

! Initialize the obs sequence module
call static_init_obs_sequence()

! Initialize the model class data now that obs_sequence is all set up
call static_init_assim_model()
call state_vector_io_init()
call initialize_qc()
call trace_message('After filter_initialize_module_used call')

end subroutine filter_initialize_modules_used

!-------------------------------------------------------------------------

subroutine filter_setup_obs_sequence(seq, in_obs_copy, obs_val_index, &
   input_qc_index, DART_qc_index, do_post)

type(obs_sequence_type), intent(inout) :: seq
integer,                 intent(out)   :: in_obs_copy, obs_val_index
integer,                 intent(out)   :: input_qc_index, DART_qc_index
logical,                 intent(in)    :: do_post

character(len=metadatalength) :: no_qc_meta_data = 'No incoming data QC'
character(len=metadatalength) :: dqc_meta_data   = 'DART quality control'
character(len=129) :: obs_seq_read_format
integer :: obs_seq_file_id, copies_num_inc, qc_num_inc
integer :: tnum_copies, tnum_qc, tnum_obs, tmax_num_obs
integer :: my_task, io_task
logical :: pre_I_format

! Input file can have one qc field, none, or more.  note that read_obs_seq_header
! does NOT return the actual metadata values, which would be helpful in trying
! to decide if we need to add copies or qcs.
call read_obs_seq_header(obs_sequence_in_name, tnum_copies, tnum_qc, tnum_obs, tmax_num_obs, &
   obs_seq_file_id, obs_seq_read_format, pre_I_format, close_the_file = .true.)

! return the original number of copies in the obs_seq file
! before we add any copies for diagnostics.
in_obs_copy = tnum_copies

! FIXME: this should be called from inside obs_space_diagnostics the first
! time that routine is called, so it has an ensemble handle to query for 
! exactly which task is pe0 (or use a different pe number).  here we 
! have to assume task 0 == pe 0 which is currently true but someday
! we would like to be able to change.
io_task = 0
my_task = my_task_id()

! only the task writing the obs_seq.final file needs space for the
! additional copies/qcs.  for large numbers of individual members
! in the final file this takes quite a bit of memory. 

if (my_task == io_task) then
   ! Determine the number of output obs space fields
   if (do_post) then
      ! 4 is for prior/posterior mean and spread, plus
      ! prior/posterior values for all requested members
      copies_num_inc = 4 + (2 * num_output_obs_members)
   else
      ! 2 is for prior mean and spread, plus
      ! prior values for all requested members
      copies_num_inc = 2 + (1 * num_output_obs_members)
   endif
else
   copies_num_inc = 0
endif

! if there are less than 2 incoming qc fields, we will need
! to make at least 2 (one for the dummy data qc and one for
! the dart qc) on task 0.  other tasks just need 1 for incoming qc.
if (tnum_qc < 2) then
   if (my_task == io_task) then
      qc_num_inc = 2 - tnum_qc
   else
      qc_num_inc = 1 - tnum_qc
   endif
else
   qc_num_inc = 0
endif

! Read in with enough space for diagnostic output values and add'l qc field(s)
! ONLY ADD SPACE ON TASK 0.  everyone else just read in the original obs_seq file.
call read_obs_seq(obs_sequence_in_name, copies_num_inc, qc_num_inc, 0, seq)

! check to be sure that we have an incoming qc field.  if not, look for
! a blank qc field
input_qc_index = get_obs_qc_index(seq)
if (input_qc_index < 0) then
   input_qc_index = get_blank_qc_index(seq)
   if (input_qc_index < 0) then
      ! Need 1 new qc field for dummy incoming qc
      call add_qc(seq, 1)
      input_qc_index = get_blank_qc_index(seq)
      if (input_qc_index < 0) then
         call error_handler(E_ERR,'filter_setup_obs_sequence', &
           'error adding blank qc field to sequence; should not happen', source)
      endif
   endif
   ! Since we are constructing a dummy QC, label it as such
   call set_qc_meta_data(seq, input_qc_index, no_qc_meta_data)
endif

! check to be sure we either find an existing dart qc field and
! reuse it, or we add a new one. only on task 0.
DART_qc_index = get_obs_dartqc_index(seq)
if (DART_qc_index < 0 .and. my_task == io_task) then
   DART_qc_index = get_blank_qc_index(seq)
   if (DART_qc_index < 0) then
      ! Need 1 new qc field for the DART quality control
      call add_qc(seq, 1)
      DART_qc_index = get_blank_qc_index(seq)
      if (DART_qc_index < 0) then
         call error_handler(E_ERR,'filter_setup_obs_sequence', &
           'error adding blank qc field to sequence; should not happen', source)
      endif
   endif
   call set_qc_meta_data(seq, DART_qc_index, dqc_meta_data)
endif

! Determine which copy has actual obs value and return it.
obs_val_index = get_obs_copy_index(seq)

end subroutine filter_setup_obs_sequence

!-------------------------------------------------------------------------

function get_obs_copy_index(seq)

type(obs_sequence_type), intent(in) :: seq
integer                             :: get_obs_copy_index

integer :: i

! Determine which copy in sequence has actual obs

do i = 1, get_num_copies(seq)
   get_obs_copy_index = i
   ! Need to look for 'observation'
   if(index(get_copy_meta_data(seq, i), 'observation') > 0) return
end do
! Falling of end means 'observations' not found; die
call error_handler(E_ERR,'get_obs_copy_index', &
   'Did not find observation copy with metadata "observation"', source)

end function get_obs_copy_index

!-------------------------------------------------------------------------

function get_obs_prior_index(seq)

type(obs_sequence_type), intent(in) :: seq
integer                             :: get_obs_prior_index

integer :: i

! Determine which copy in sequence has prior mean, if any.

do i = 1, get_num_copies(seq)
   get_obs_prior_index = i
   ! Need to look for 'prior mean'
   if(index(get_copy_meta_data(seq, i), 'prior ensemble mean') > 0) return
end do
! Falling of end means 'prior mean' not found; not fatal!

get_obs_prior_index = -1

end function get_obs_prior_index

!-------------------------------------------------------------------------

function get_obs_qc_index(seq)

type(obs_sequence_type), intent(in) :: seq
integer                             :: get_obs_qc_index

integer :: i

! Determine which qc, if any, has the incoming obs qc
! this is tricky because we have never specified what string
! the metadata has to have.  look for 'qc' or 'QC' and the
! first metadata that matches (much like 'observation' above)
! is the winner.

do i = 1, get_num_qc(seq)
   get_obs_qc_index = i

   ! Need to avoid 'QC metadata not initialized'
   if(index(get_qc_meta_data(seq, i), 'QC metadata not initialized') > 0) cycle
 
   ! Need to look for 'QC' or 'qc'
   if(index(get_qc_meta_data(seq, i), 'QC') > 0) return
   if(index(get_qc_meta_data(seq, i), 'qc') > 0) return
   if(index(get_qc_meta_data(seq, i), 'Quality Control') > 0) return
   if(index(get_qc_meta_data(seq, i), 'QUALITY CONTROL') > 0) return
end do
! Falling off end means 'QC' string not found; not fatal!

get_obs_qc_index = -1

end function get_obs_qc_index

!-------------------------------------------------------------------------

function get_obs_dartqc_index(seq)

type(obs_sequence_type), intent(in) :: seq
integer                             :: get_obs_dartqc_index

integer :: i

! Determine which qc, if any, has the DART qc

do i = 1, get_num_qc(seq)
   get_obs_dartqc_index = i
   ! Need to look for 'DART quality control'
   if(index(get_qc_meta_data(seq, i), 'DART quality control') > 0) return
end do
! Falling off end means 'DART quality control' not found; not fatal!

get_obs_dartqc_index = -1

end function get_obs_dartqc_index

!-------------------------------------------------------------------------

function get_blank_qc_index(seq)

type(obs_sequence_type), intent(in) :: seq
integer                             :: get_blank_qc_index

integer :: i

! Determine which qc, if any, is blank

do i = 1, get_num_qc(seq)
   get_blank_qc_index = i
   ! Need to look for 'QC metadata not initialized'
   if(index(get_qc_meta_data(seq, i), 'QC metadata not initialized') > 0) return
end do
! Falling off end means unused slot not found; not fatal!

get_blank_qc_index = -1

end function get_blank_qc_index

!-------------------------------------------------------------------------

subroutine filter_set_initial_time(days, seconds, dart_time, read_time_from_file)

integer,         intent(in)  :: days, seconds
type(time_type), intent(out) :: dart_time
logical,         intent(out) :: read_time_from_file

if(days >= 0) then
   dart_time = set_time(seconds, days)
   read_time_from_file = .false.
else
   dart_time = set_time(0, 0)
   read_time_from_file = .true.
endif

end subroutine filter_set_initial_time

!-------------------------------------------------------------------------

subroutine filter_set_window_time(dart_time)

type(time_type), intent(out) :: dart_time


if(obs_window_days >= 0) then
   dart_time = set_time(obs_window_seconds, obs_window_days)
else
   dart_time = set_time(0, 0)
endif

end subroutine filter_set_window_time

!-------------------------------------------------------------------------

subroutine filter_ensemble_inflate(ens_handle, inflate_copy, inflate, ENS_MEAN_COPY, &
                                   SPARE_PRIOR_SPREAD, ENS_SD_COPY)

type(ensemble_type),         intent(inout) :: ens_handle
integer,                     intent(in)    :: inflate_copy, ENS_MEAN_COPY
type(adaptive_inflate_type), intent(inout) :: inflate
integer, optional,           intent(in)    :: SPARE_PRIOR_SPREAD, ENS_SD_COPY

integer :: j, group, grp_bot, grp_top, grp_size

! Assumes that the ensemble is copy complete
call prepare_to_update_copies(ens_handle)

! Inflate each group separately;  Divide ensemble into num_groups groups
grp_size = ens_size / num_groups

do group = 1, num_groups
   grp_bot = (group - 1) * grp_size + 1
   grp_top = grp_bot + grp_size - 1
   ! Compute the mean for this group
   call compute_copy_mean(ens_handle, grp_bot, grp_top, ENS_MEAN_COPY)

   if ( do_rtps_inflate(inflate)) then 
      if ( present(SPARE_PRIOR_SPREAD) .and. present(ENS_SD_COPY)) then 
         write(msgstring, *) ' doing RTPS inflation'
<<<<<<< HEAD
         call error_handler(E_MSG,'filter_ensemble_inflate:',msgstring,source,revision,revdate)
=======
         call error_handler(E_MSG,'filter_ensemble_inflate:',msgstring,source)
>>>>>>> 91b3a44e
         do j = 1, ens_handle%my_num_vars 
            call inflate_ens(inflate, ens_handle%copies(grp_bot:grp_top, j), &
               ens_handle%copies(ENS_MEAN_COPY, j), ens_handle%copies(inflate_copy, j), 0.0_r8, &
               ens_handle%copies(SPARE_PRIOR_SPREAD, j), ens_handle%copies(ENS_SD_COPY, j)) 
         end do 
      else 
         write(msgstring, *) 'internal error: missing arguments for RTPS inflation, should not happen'
         call error_handler(E_ERR,'filter_ensemble_inflate',msgstring,source)
      endif 
   else 
      do j = 1, ens_handle%my_num_vars
         call inflate_ens(inflate, ens_handle%copies(grp_bot:grp_top, j), &
            ens_handle%copies(ENS_MEAN_COPY, j), ens_handle%copies(inflate_copy, j))
      end do
   endif
end do

end subroutine filter_ensemble_inflate

!-------------------------------------------------------------------------

subroutine obs_space_diagnostics(obs_fwd_op_ens_handle, qc_ens_handle, ens_size, &
   seq, keys, prior_post, num_output_members, members_index, &
   obs_val_index, OBS_KEY_COPY, &
   ens_mean_index, ens_spread_index, num_obs_in_set, &
   OBS_MEAN_START, OBS_VAR_START, OBS_GLOBAL_QC_COPY, OBS_VAL_COPY, &
   OBS_ERR_VAR_COPY, DART_qc_index, do_post)

! Do prior observation space diagnostics on the set of obs corresponding to keys

type(ensemble_type),     intent(inout) :: obs_fwd_op_ens_handle, qc_ens_handle
integer,                 intent(in)    :: ens_size
integer,                 intent(in)    :: num_obs_in_set
integer,                 intent(in)    :: keys(num_obs_in_set), prior_post
integer,                 intent(in)    :: num_output_members, members_index
integer,                 intent(in)    :: obs_val_index
integer,                 intent(in)    :: OBS_KEY_COPY
integer,                 intent(in)    :: ens_mean_index, ens_spread_index
type(obs_sequence_type), intent(inout) :: seq
integer,                 intent(in)    :: OBS_MEAN_START, OBS_VAR_START
integer,                 intent(in)    :: OBS_GLOBAL_QC_COPY, OBS_VAL_COPY
integer,                 intent(in)    :: OBS_ERR_VAR_COPY, DART_qc_index
logical,                 intent(in)    :: do_post

integer               :: j, k, ens_offset, copy_factor
integer               :: ivalue, io_task, my_task
real(r8), allocatable :: obs_temp(:)
real(r8)              :: rvalue(1)

! Do verbose forward operator output if requested
if(output_forward_op_errors) call verbose_forward_op_output(qc_ens_handle, prior_post, ens_size, keys)

! this is a query routine to return which task has 
! logical processing element 0 in this ensemble.
io_task = map_pe_to_task(obs_fwd_op_ens_handle, 0)
my_task = my_task_id()

! single value per member if no posterior, else 2
if (do_post) then
   copy_factor = 2
else
   copy_factor = 1
endif

! Make var complete for get_copy() calls below.
! Optimize: Could we use a gather instead of a transpose and get copy?
call all_copies_to_all_vars(obs_fwd_op_ens_handle)

! allocate temp space for sending data only on the task that will
! write the obs_seq.final file
if (my_task == io_task) then
   allocate(obs_temp(num_obs_in_set))
else ! TJH: this change became necessary when using Intel 19.0.5 ...
   allocate(obs_temp(1))
endif

! Update the ensemble mean
call get_copy(io_task, obs_fwd_op_ens_handle, OBS_MEAN_START, obs_temp)
if(my_task == io_task) then
   do j = 1, obs_fwd_op_ens_handle%num_vars
      rvalue(1) = obs_temp(j)
      call replace_obs_values(seq, keys(j), rvalue, ens_mean_index)
     end do
  endif

! Update the ensemble spread
call get_copy(io_task, obs_fwd_op_ens_handle, OBS_VAR_START, obs_temp)
if(my_task == io_task) then
   do j = 1, obs_fwd_op_ens_handle%num_vars
      if (obs_temp(j) /= missing_r8) then
         rvalue(1) = sqrt(obs_temp(j))
      else
         rvalue(1) = obs_temp(j)
      endif
      call replace_obs_values(seq, keys(j), rvalue, ens_spread_index)
   end do
endif

! Update any requested ensemble members
ens_offset = members_index + 2*copy_factor
do k = 1, num_output_members
   call get_copy(io_task, obs_fwd_op_ens_handle, k, obs_temp)
   if(my_task == io_task) then
      ivalue = ens_offset + copy_factor * (k - 1)
      do j = 1, obs_fwd_op_ens_handle%num_vars
         rvalue(1) = obs_temp(j)
         call replace_obs_values(seq, keys(j), rvalue, ivalue)
      end do
   endif
end do

! Update the qc global value
call get_copy(io_task, obs_fwd_op_ens_handle, OBS_GLOBAL_QC_COPY, obs_temp)
if(my_task == io_task) then
   do j = 1, obs_fwd_op_ens_handle%num_vars
      rvalue(1) = obs_temp(j)
      call replace_qc(seq, keys(j), rvalue, DART_qc_index)
   end do
endif

deallocate(obs_temp)

end subroutine obs_space_diagnostics

!-------------------------------------------------------------------------

subroutine filter_sync_keys_time(ens_handle, key_bounds, num_obs_in_set, time1, time2)

integer,             intent(inout)  :: key_bounds(2), num_obs_in_set
type(time_type),     intent(inout)  :: time1, time2
type(ensemble_type), intent(inout)     :: ens_handle

! Have owner of copy 1 broadcast these values to all other tasks.
! Only tasks which contain copies have this info; doing it this way
! allows ntasks > nens to work.

real(r8) :: rkey_bounds(2), rnum_obs_in_set(1)
real(r8) :: rtime(4)
integer  :: days, secs
integer  :: copy1_owner, owner_index

call get_copy_owner_index(ens_handle, 1, copy1_owner, owner_index)

if( ens_handle%my_pe == copy1_owner) then
   rkey_bounds = key_bounds
   rnum_obs_in_set(1) = num_obs_in_set
   call get_time(time1, secs, days)
   rtime(1) = secs
   rtime(2) = days
   call get_time(time2, secs, days)
   rtime(3) = secs
   rtime(4) = days
   call broadcast_send(map_pe_to_task(ens_handle, copy1_owner), rkey_bounds, rnum_obs_in_set, rtime)
else
   call broadcast_recv(map_pe_to_task(ens_handle, copy1_owner), rkey_bounds, rnum_obs_in_set, rtime)
   key_bounds =     nint(rkey_bounds)
   num_obs_in_set = nint(rnum_obs_in_set(1))
   time1 = set_time(nint(rtime(1)), nint(rtime(2)))
   time2 = set_time(nint(rtime(3)), nint(rtime(4)))
endif

! Every task gets the current time (necessary for the forward operator)
ens_handle%current_time = time1

end subroutine filter_sync_keys_time

!-------------------------------------------------------------------------
! Only copy 1 on task zero has the correct time after reading
! when you read one instance using filter_read_restart.
! perturb_from_single_instance = .true.
! This routine makes the times consistent across the ensemble. 
! Any task that owns one or more state vectors needs the time for
! the move ahead call.
!> @todo This is broadcasting the time to all tasks, not
!> just the tasks that own copies.

subroutine broadcast_time_across_copy_owners(ens_handle, ens_time)

type(ensemble_type), intent(inout) :: ens_handle
type(time_type),     intent(in)    :: ens_time

real(r8) :: rtime(2)
integer  :: days, secs
integer  :: copy1_owner, owner_index
type(time_type) :: time_from_copy1

call get_copy_owner_index(ens_handle, 1, copy1_owner, owner_index)

if( ens_handle%my_pe == copy1_owner) then
   call get_time(ens_time, secs, days)
   rtime(1) = secs
   rtime(2) = days
   call broadcast_send(map_pe_to_task(ens_handle, copy1_owner), rtime)
   ens_handle%time(1:ens_handle%my_num_copies) = ens_time
else
   call broadcast_recv(map_pe_to_task(ens_handle, copy1_owner), rtime)
   time_from_copy1 = set_time(nint(rtime(1)), nint(rtime(2)))
   if (ens_handle%my_num_copies > 0) ens_handle%time(1:ens_handle%my_num_copies) = time_from_copy1
endif

end subroutine broadcast_time_across_copy_owners

!-------------------------------------------------------------------------

subroutine set_trace(trace_execution, output_timestamps, silence)

logical, intent(in) :: trace_execution
logical, intent(in) :: output_timestamps
logical, intent(in) :: silence

! Set whether other modules trace execution with messages
! and whether they output timestamps to trace overall performance

! defaults
trace_level     = 0
timestamp_level = 0

! selectively turn stuff back on
if (trace_execution)   trace_level     = 1
if (output_timestamps) timestamp_level = 1

! turn as much off as possible
if (silence) then
   trace_level     = -1
   timestamp_level = -1
endif

call set_smoother_trace(trace_level, timestamp_level)
call set_obs_model_trace(trace_level, timestamp_level)
call set_assim_tools_trace(trace_level, timestamp_level)

end subroutine set_trace

!-------------------------------------------------------------------------

subroutine trace_message(msg, label, threshold)

character(len=*), intent(in)           :: msg
character(len=*), intent(in), optional :: label
integer,          intent(in), optional :: threshold

! Write message to stdout and log file.
integer :: t

t = 0
if (present(threshold)) t = threshold

if (trace_level <= t) return

if (.not. do_output()) return

if (present(label)) then
   call error_handler(E_MSG,trim(label),trim(msg))
else
   call error_handler(E_MSG,' filter trace:',trim(msg))
endif

end subroutine trace_message

!-------------------------------------------------------------------------

subroutine timestamp_message(msg, sync)

character(len=*), intent(in) :: msg
logical, intent(in), optional :: sync

! Write current time and message to stdout and log file.
! if sync is present and true, sync mpi jobs before printing time.

if (timestamp_level <= 0) return

if (present(sync)) then
  if (sync) call task_sync()
endif

if (do_output()) call timestamp(' '//trim(msg), pos='brief')

end subroutine timestamp_message

!-------------------------------------------------------------------------
!>  call progress(string, T_BEFORE, P_TIME, label, threshold, sync)  ! trace plus timestamp
!-------------------------------------------------------------------------

subroutine progress(msg, when, dotime, label, threshold, sync)  ! trace plus timestamp

character(len=*), intent(in)           :: msg
integer,          intent(in)           :: when
logical,          intent(in)           :: dotime
character(len=*), intent(in), optional :: label
integer,          intent(in), optional :: threshold
logical,          intent(in), optional :: sync

! Write message to stdout and log file.
! optionally write timestamp.
integer :: t, lastchar
character(len=40) :: label_to_use

t = 0
if (present(threshold)) t = threshold

if (trace_level <= t) return

if (.not. do_output()) return

if (present(label)) then
   lastchar = min(len_trim(label), len(label_to_use))
   label_to_use = label(1:lastchar)
else
   label_to_use = ' filter_trace: '
endif

select case (when)
  case (T_BEFORE)
    call error_handler(E_MSG, trim(label_to_use)//' Before ', trim(msg))
  case (T_AFTER)
    call error_handler(E_MSG, trim(label_to_use)//' After  ', trim(msg))
  case default
    call error_handler(E_MSG, trim(label_to_use), trim(msg))
end select

if (timestamp_level <= 0) return

! if sync is present and true, sync mpi jobs before printing time.
if (present(sync)) then
  if (sync) call task_sync()
endif

if (do_output()) then
   select case (when)
     case (T_BEFORE)
      call timestamp(' Before '//trim(msg), pos='brief')
     case (T_AFTER)
      call timestamp(' After  '//trim(msg), pos='brief')
     case default
      call timestamp(' '//trim(msg), pos='brief')
   end select
endif

end subroutine progress

!-------------------------------------------------------------------------

subroutine print_ens_time(ens_handle, msg)

type(ensemble_type), intent(in) :: ens_handle
character(len=*), intent(in) :: msg

! Write message to stdout and log file.
type(time_type) :: mtime

if (trace_level <= 0) return

if (do_output()) then
   if (get_my_num_copies(ens_handle) < 1) return
   call get_ensemble_time(ens_handle, 1, mtime)
   call print_time(mtime, ' filter trace: '//msg, logfileunit)
   call print_time(mtime, ' filter trace: '//msg)
endif

end subroutine print_ens_time

!-------------------------------------------------------------------------

subroutine print_obs_time(seq, key, msg)

type(obs_sequence_type), intent(in) :: seq
integer, intent(in) :: key
character(len=*), intent(in), optional :: msg

! Write time of an observation to stdout and log file.
type(obs_type) :: obs
type(obs_def_type) :: obs_def
type(time_type) :: mtime

if (trace_level <= 0) return

if (do_output()) then
   call init_obs(obs, 0, 0)
   call get_obs_from_key(seq, key, obs)
   call get_obs_def(obs, obs_def)
   mtime = get_obs_def_time(obs_def)
   call print_time(mtime, ' filter trace: '//msg, logfileunit)
   call print_time(mtime, ' filter trace: '//msg)
   call destroy_obs(obs)
endif

end subroutine print_obs_time

!-------------------------------------------------------------------------
!> write out failed forward operators
!> This was part of obs_space_diagnostics

subroutine verbose_forward_op_output(qc_ens_handle, prior_post, ens_size, keys)

type(ensemble_type), intent(inout) :: qc_ens_handle
integer,             intent(in)    :: prior_post
integer,             intent(in)    :: ens_size
integer,             intent(in)    :: keys(:) ! I think this is still var size

character(len=12) :: task
integer :: j, i
integer :: forward_unit

write(task, '(i6.6)') my_task_id()

! all tasks open file?
if(prior_post == PRIOR_DIAG) then
   forward_unit = open_file('prior_forward_ope_errors' // task, 'formatted', 'append')
else
   forward_unit = open_file('post_forward_ope_errors' // task, 'formatted', 'append')
endif

! qc_ens_handle is a real representing an integer; values /= 0 get written out
do i = 1, ens_size
   do j = 1, qc_ens_handle%my_num_vars
      if(nint(qc_ens_handle%copies(i, j)) /= 0) write(forward_unit, *) i, keys(j), nint(qc_ens_handle%copies(i, j))
   end do
end do

call close_file(forward_unit)

end subroutine verbose_forward_op_output

!------------------------------------------------------------------
!> Produces an ensemble by copying my_vars of the 1st ensemble member
!> and then perturbing the copies array.
!> Mimicks the behaviour of pert_model_state:
!> pert_model_copies is called:
!>   if no model perturb is provided, perturb_copies_task_bitwise is called.
!> Note: Not enforcing a model_mod to produce a
!> pert_model_copies that is bitwise across any number of
!> tasks, although there is enough information in the
!> ens_handle to do this.
!>
!> Some models allow missing_r8 in the state vector.  If missing_r8 is
!> allowed the locations of missing_r8s are stored before the perturb,
!> then the missing_r8s are put back in after the perturb.

subroutine create_ensemble_from_single_file(ens_handle)

type(ensemble_type), intent(inout) :: ens_handle

integer               :: i
logical               :: interf_provided ! model does the perturbing
logical, allocatable  :: miss_me(:)
integer               :: partial_state_on_my_task ! the number of elements ON THIS TASK

! Copy from ensemble member 1 to the other copies
do i = 1, ens_handle%my_num_vars
   ens_handle%copies(2:ens_size, i) = ens_handle%copies(1, i)  ! How slow is this?
enddo

! If the state allows missing values, we have to record their locations
! and restore them in all the new perturbed copies.

if (get_missing_ok_status()) then
   partial_state_on_my_task = size(ens_handle%copies,2)
   allocate(miss_me(partial_state_on_my_task))
   miss_me = .false.
   where(ens_handle%copies(1, :) == missing_r8) miss_me = .true.
endif

call pert_model_copies(ens_handle, ens_size, perturbation_amplitude, interf_provided)
if (.not. interf_provided) then
   call perturb_copies_task_bitwise(ens_handle)
endif

! Restore the missing_r8
if (get_missing_ok_status()) then
   do i = 1, ens_size
      where(miss_me) ens_handle%copies(i, :) = missing_r8
   enddo
   deallocate(miss_me)
endif

end subroutine create_ensemble_from_single_file


!------------------------------------------------------------------
! Perturb the copies array in a way that is bitwise reproducible
! no matter how many task you run on.

subroutine perturb_copies_task_bitwise(ens_handle)

type(ensemble_type), intent(inout) :: ens_handle

integer               :: i, j ! loop variables
type(random_seq_type) :: r(ens_size)
real(r8)              :: random_array(ens_size) ! array of random numbers
integer               :: local_index

! Need ens_size random number sequences.
do i = 1, ens_size
   call init_random_seq(r(i), i)
enddo

local_index = 1 ! same across the ensemble

! Only one task is going to update per i.  This will not scale at all.
do i = 1, ens_handle%num_vars

   do j = 1, ens_size
     ! Can use %copies here because the random number
     ! is only relevant to the task than owns element i.
     random_array(j)  =  random_gaussian(r(j), ens_handle%copies(j, local_index), perturbation_amplitude)
   enddo

   if (ens_handle%my_vars(local_index) == i) then
      ens_handle%copies(1:ens_size, local_index) = random_array(:)
      local_index = local_index + 1 ! task is ready for the next random number
      local_index = min(local_index, ens_handle%my_num_vars)
   endif

enddo

end subroutine perturb_copies_task_bitwise

!------------------------------------------------------------------
!> Set the time on any extra copies that a pe owns
!> Could we just set the time on all copies?

subroutine set_time_on_extra_copies(ens_handle)

type(ensemble_type), intent(inout) :: ens_handle

integer :: copy_num, owner, owners_index
integer :: ens_size

ens_size = ens_handle%num_copies - ens_handle%num_extras

do copy_num = ens_size + 1, ens_handle%num_copies
   ! Set time for a given copy of an ensemble
   call get_copy_owner_index(ens_handle, copy_num, owner, owners_index)
   if(ens_handle%my_pe == owner) then
      call set_ensemble_time(ens_handle, owners_index, ens_handle%current_time)
   endif
enddo

end subroutine  set_time_on_extra_copies


!------------------------------------------------------------------
!> Copy the current mean, sd, inf_mean, inf_sd to spare copies
!> Assuming that if the spare copy is there you should fill it

subroutine store_input(ens_handle, prior_inflate, post_inflate)

type(ensemble_type),         intent(inout) :: ens_handle
type(adaptive_inflate_type), intent(in)    :: prior_inflate
type(adaptive_inflate_type), intent(in)    :: post_inflate

if( output_mean ) then
   if (query_copy_present( INPUT_COPIES(ENS_MEAN)) ) &
      ens_handle%copies(   INPUT_COPIES(ENS_MEAN), :) = ens_handle%copies(ENS_MEAN_COPY, :)

   if ( do_prior_inflate .and. .not. mean_from_restart( prior_inflate) ) then
     if (query_copy_present( INPUT_COPIES(PRIORINF_MEAN)) ) &
        ens_handle%copies(   INPUT_COPIES(PRIORINF_MEAN), :) = ens_handle%copies(PRIOR_INF_COPY, :)
   endif 

   if ( do_posterior_inflate .and. .not. mean_from_restart(post_inflate) ) then
      if (query_copy_present( INPUT_COPIES(POSTINF_MEAN)) ) &
         ens_handle%copies(   INPUT_COPIES(POSTINF_MEAN), :) = ens_handle%copies(POST_INF_COPY, :)
   endif
   
endif

if( output_sd ) then

   if (query_copy_present( INPUT_COPIES(ENS_SD)) ) then
      ens_handle%copies(   INPUT_COPIES(ENS_SD), :) = ens_handle%copies(ENS_SD_COPY, :)
   endif

   if ( do_prior_inflate .and. .not. sd_from_restart(prior_inflate) ) then
      if (query_copy_present( INPUT_COPIES(PRIORINF_SD)) ) then
         ens_handle%copies(   INPUT_COPIES(PRIORINF_SD), :) = ens_handle%copies(PRIOR_INF_SD_COPY, :)
      endif
   endif

   if ( do_posterior_inflate .and. .not. sd_from_restart(post_inflate) ) then
      if (query_copy_present( INPUT_COPIES(POSTINF_SD)) ) then
         ens_handle%copies(   INPUT_COPIES(POSTINF_SD), :)  = ens_handle%copies(POST_INF_SD_COPY, :)
      endif
   endif

endif

end subroutine store_input


!------------------------------------------------------------------
!> Copy the current mean, sd, inf_mean, inf_sd to spare copies
!> Assuming that if the spare copy is there you should fill it

subroutine store_copies(ens_handle, STAGE_COPIES)

type(ensemble_type), intent(inout) :: ens_handle
integer,             intent(inout) :: STAGE_COPIES(NUM_SCOPIES)

integer :: i, offset

if (query_copy_present( STAGE_COPIES(ENS_MEAN)) ) &
   ens_handle%copies(   STAGE_COPIES(ENS_MEAN), :)      = ens_handle%copies(ENS_MEAN_COPY, :)

if (query_copy_present( STAGE_COPIES(ENS_SD)) ) &
   ens_handle%copies(   STAGE_COPIES(ENS_SD), :)        = ens_handle%copies(ENS_SD_COPY, :)

if (query_copy_present( STAGE_COPIES(PRIORINF_MEAN)) ) &
   ens_handle%copies(   STAGE_COPIES(PRIORINF_MEAN), :) = ens_handle%copies(PRIOR_INF_COPY, :)

if (query_copy_present( STAGE_COPIES(PRIORINF_SD)) ) &
   ens_handle%copies(   STAGE_COPIES(PRIORINF_SD), :)   = ens_handle%copies(PRIOR_INF_SD_COPY, :)

if (query_copy_present( STAGE_COPIES(POSTINF_MEAN)) ) &
   ens_handle%copies(   STAGE_COPIES(POSTINF_MEAN), :)  = ens_handle%copies(POST_INF_COPY, :)

if (query_copy_present( STAGE_COPIES(POSTINF_SD)) ) &
   ens_handle%copies(   STAGE_COPIES(POSTINF_SD), :)    = ens_handle%copies(POST_INF_SD_COPY, :)
     
do i = 1, num_output_state_members
   offset = STAGE_COPIES(MEM_START) + i - 1
   if ( query_copy_present(offset) ) ens_handle%copies(offset, :) = ens_handle%copies(i, :)
enddo

end subroutine store_copies


!------------------------------------------------------------------
!> Count the number of copies to be allocated for the ensemble manager

function count_state_ens_copies(ens_size, post_inflate, prior_inflate) result(num_copies)

integer,                     intent(in) :: ens_size
type(adaptive_inflate_type), intent(in) :: prior_inflate
type(adaptive_inflate_type), intent(in) :: post_inflate
integer :: num_copies

integer :: cnum = 0

! Filter Ensemble Members
!   ENS_MEM_XXXX
ENS_MEM_START = next_copy_number(cnum)
ENS_MEM_END   = next_copy_number(cnum, ens_size)

! Filter Extra Copies For Assimilation
!    ENS_MEAN_COPY    
!    ENS_SD_COPY      
!    PRIOR_INF_COPY   
!    PRIOR_INF_SD_COPY
!    POST_INF_COPY    
!    POST_INF_SD_COPY 

ENS_MEAN_COPY     = next_copy_number(cnum)
ENS_SD_COPY       = next_copy_number(cnum)
PRIOR_INF_COPY    = next_copy_number(cnum)
PRIOR_INF_SD_COPY = next_copy_number(cnum)
POST_INF_COPY     = next_copy_number(cnum)
POST_INF_SD_COPY  = next_copy_number(cnum)

! If there are no diagnostic files, we will need to store the
! copies that would have gone in Prior_Diag.nc and Posterior_Diag.nc
! in spare copies in the ensemble.

if (write_all_stages_at_end) then
   if (get_stage_to_write('input')) then
      ! Option to Output Input Mean and SD
      !   INPUT_MEAN
      !   INPUT_SD  
      if (output_mean) then
         INPUT_COPIES(ENS_MEAN) = next_copy_number(cnum)
         if ( do_prior_inflate .and. .not. mean_from_restart(prior_inflate) ) then
            INPUT_COPIES(PRIORINF_MEAN) = next_copy_number(cnum)
         endif
         if ( do_posterior_inflate .and. .not. mean_from_restart(post_inflate) ) then
            INPUT_COPIES(POSTINF_MEAN)  = next_copy_number(cnum)
         endif
      endif

      if (output_sd) then
         INPUT_COPIES(ENS_SD) = next_copy_number(cnum)
         if ( do_prior_inflate .and. .not. sd_from_restart(prior_inflate) ) then
            INPUT_COPIES(PRIORINF_SD) = next_copy_number(cnum)
         endif
         if ( do_posterior_inflate .and. .not. sd_from_restart(post_inflate) ) then
            INPUT_COPIES(POSTINF_SD)  = next_copy_number(cnum)
         endif
      endif
   endif

   if (get_stage_to_write('forecast')) &
      call set_copies( cnum, FORECAST_COPIES)

   if (get_stage_to_write('preassim')) &
      call set_copies( cnum, PREASSIM_COPIES)

   if (get_stage_to_write('postassim')) &
      call set_copies( cnum, POSTASSIM_COPIES)

   if (get_stage_to_write('analysis')) &
      call set_copies( cnum, ANALYSIS_COPIES)

else

   ! Write everything in stages
   ! Option to Output Input Mean and SD
   !   INPUT_MEAN
   !   INPUT_SD  
   if (output_mean) then
      INPUT_COPIES(ENS_MEAN) = ENS_MEAN_COPY
      if ( do_prior_inflate     .and. .not. mean_from_restart(prior_inflate) ) then
         INPUT_COPIES(PRIORINF_MEAN) = PRIOR_INF_COPY
      endif
      if ( do_posterior_inflate .and. .not. mean_from_restart(post_inflate) ) then
         INPUT_COPIES(POSTINF_MEAN)  = POST_INF_COPY
      endif
   endif

   if (output_sd) then
      INPUT_COPIES(ENS_SD) = ENS_SD_COPY
      if ( do_prior_inflate     .and. .not. sd_from_restart(prior_inflate) ) then
         INPUT_COPIES(PRIORINF_SD) = PRIOR_INF_SD_COPY
      endif
      if ( do_posterior_inflate .and. .not. sd_from_restart(post_inflate) ) then
         INPUT_COPIES(POSTINF_SD)  = POST_INF_SD_COPY
      endif
   endif
  
   FORECAST_COPIES   = (/ ENS_MEM_START, ENS_MEM_END, ENS_MEAN_COPY, ENS_SD_COPY, &
                          PRIOR_INF_COPY, PRIOR_INF_SD_COPY, POST_INF_COPY, POST_INF_SD_COPY /)

   PREASSIM_COPIES   = (/ ENS_MEM_START, ENS_MEM_END, ENS_MEAN_COPY, ENS_SD_COPY, &
                          PRIOR_INF_COPY, PRIOR_INF_SD_COPY, POST_INF_COPY, POST_INF_SD_COPY /)

   POSTASSIM_COPIES  = (/ ENS_MEM_START, ENS_MEM_END, ENS_MEAN_COPY, ENS_SD_COPY, &
                         PRIOR_INF_COPY, PRIOR_INF_SD_COPY, POST_INF_COPY, POST_INF_SD_COPY /)

   ANALYSIS_COPIES   = (/ ENS_MEM_START, ENS_MEM_END, ENS_MEAN_COPY, ENS_SD_COPY, &
                          PRIOR_INF_COPY, PRIOR_INF_SD_COPY, POST_INF_COPY, POST_INF_SD_COPY /)
  
endif

CURRENT_COPIES    = (/ ENS_MEM_START, ENS_MEM_END, ENS_MEAN_COPY, ENS_SD_COPY, &
                       PRIOR_INF_COPY, PRIOR_INF_SD_COPY, POST_INF_COPY, POST_INF_SD_COPY /)

<<<<<<< HEAD
! If Whitaker/Hamill (2012) relaxation-to-prior-spread (rpts) inflation (inflation_flavor = 4)
! then we need an extra copy to hold (save) the prior ensemble spread
! ENS_SD_COPY will be overwritten with the posterior spread before
! applying the inflation algorithm; hence we must save the prior ensemble spread in a different copy
write(*,*)'TJH inf_flavor(2) is ',inf_flavor(2)
write(*,*)'TJH do_rtps_inflate(post_inflate) is ',do_rtps_inflate(post_inflate)
if (do_rtps_inflate(post_inflate)) SPARE_PRIOR_SPREAD = next_copy_number(cnum)
=======
! CSS If Whitaker/Hamill (2012) relaxation-to-prior-spread (rpts) inflation (inf_flavor = 4)
!  then we need an extra copy to hold (save) the prior ensemble spread
!   ENS_SD_COPY will be overwritten with the posterior spread before
!   applying the inflation algorithm; hence we must save the prior ensemble spread in a different copy
if ( inf_flavor(2) == 4 ) then ! CSS
   SPARE_PRIOR_SPREAD = next_copy_number(cnum)
endif 
>>>>>>> 91b3a44e

if ( inflation_flavor(POSTERIOR) == RELAXATION_TO_PRIOR_SPREAD ) then
   SPARE_PRIOR_SPREAD = next_copy_number(cnum)
endif

num_copies = cnum

end function count_state_ens_copies


!------------------------------------------------------------------
!> Set file name information.  For members restarts can be read from
!> an input_state_file_list or constructed using a stage name and
!> num_ens.  The file_info handle knows whether or not there is an
!> associated input_state_file_list. If no list is provided member
!> filenames are written as :
!>    stage_member_####.nc (ex. preassim_member_0001.nc)
!> extra copies are stored as :
!>    stage_basename.nc (ex. preassim_mean.nc)

subroutine set_filename_info(file_info, stage, num_ens, STAGE_COPIES) 

type(file_info_type), intent(inout) :: file_info
character(len=*),     intent(in)    :: stage
integer,              intent(in)    :: num_ens
integer,              intent(inout) :: STAGE_COPIES(NUM_SCOPIES)

call set_member_file_metadata(file_info, num_ens, STAGE_COPIES(MEM_START))


STAGE_COPIES(MEM_END) = STAGE_COPIES(MEM_START) + num_ens - 1

call set_file_metadata(file_info, STAGE_COPIES(ENS_MEAN),      stage, 'mean',          'ensemble mean')
call set_file_metadata(file_info, STAGE_COPIES(ENS_SD),        stage, 'sd',            'ensemble sd')
call set_file_metadata(file_info, STAGE_COPIES(PRIORINF_MEAN), stage, 'priorinf_mean', 'prior inflation mean')
call set_file_metadata(file_info, STAGE_COPIES(PRIORINF_SD),   stage, 'priorinf_sd',   'prior inflation sd')
call set_file_metadata(file_info, STAGE_COPIES(POSTINF_MEAN),  stage, 'postinf_mean',  'posterior inflation mean')
call set_file_metadata(file_info, STAGE_COPIES(POSTINF_SD),    stage, 'postinf_sd',    'posterior inflation sd')

end subroutine set_filename_info

!------------------------------------------------------------------

subroutine set_input_file_info( file_info, num_ens, STAGE_COPIES )

type(file_info_type), intent(inout) :: file_info
integer,              intent(in)    :: num_ens
integer,              intent(in)    :: STAGE_COPIES(NUM_SCOPIES)

if ( perturb_from_single_instance ) then
   call set_io_copy_flag(file_info, STAGE_COPIES(MEM_START), READ_COPY)
   !>@todo know whether we are perturbing or not
   !#! call set_perturb_members(file_info, MEM_START, num_ens)
else
   call set_io_copy_flag(file_info, STAGE_COPIES(MEM_START), STAGE_COPIES(MEM_START)+num_ens-1, READ_COPY)
endif

if ( do_prior_inflate ) then
   if ( inf_initial_from_restart(1)    ) &
      call set_io_copy_flag(file_info, STAGE_COPIES(PRIORINF_MEAN), READ_COPY, inherit_units=.false.)
   if ( inf_sd_initial_from_restart(1) ) &
      call set_io_copy_flag(file_info, STAGE_COPIES(PRIORINF_SD),   READ_COPY, inherit_units=.false.)
endif

if ( do_posterior_inflate ) then
   if ( inf_initial_from_restart(2)    ) &
      call set_io_copy_flag(file_info, STAGE_COPIES(POSTINF_MEAN),  READ_COPY, inherit_units=.false.)
   if ( inf_sd_initial_from_restart(2) ) &
      call set_io_copy_flag(file_info, STAGE_COPIES(POSTINF_SD),    READ_COPY, inherit_units=.false.)
endif

! This is for single file augmented state mean and sd if requested
if(single_file_in) then
   if (output_mean) then
     call set_io_copy_flag(file_info,    STAGE_COPIES(ENS_MEAN),  WRITE_COPY, inherit_units=.true.)

      if ( do_prior_inflate .and. .not. mean_from_restart(prior_inflate) ) &
        call set_io_copy_flag(file_info, STAGE_COPIES(PRIORINF_MEAN), WRITE_COPY, inherit_units=.false.)

      if ( do_posterior_inflate .and. .not. mean_from_restart(post_inflate) ) &
        call set_io_copy_flag(file_info, STAGE_COPIES(POSTINF_MEAN),  WRITE_COPY, inherit_units=.false.)
   endif
   
   if (output_sd) then
     call set_io_copy_flag(file_info, STAGE_COPIES(ENS_SD),    WRITE_COPY, inherit_units=.true.)

      if ( do_prior_inflate .and. .not. sd_from_restart(prior_inflate) ) &
        call set_io_copy_flag(file_info, STAGE_COPIES(PRIORINF_SD), WRITE_COPY, inherit_units=.false.)

      if ( do_posterior_inflate .and. .not. sd_from_restart(post_inflate) ) &
        call set_io_copy_flag(file_info, STAGE_COPIES(POSTINF_SD),  WRITE_COPY, inherit_units=.false.)
   endif
endif

end subroutine set_input_file_info

!------------------------------------------------------------------

subroutine set_output_file_info( file_info, num_ens, STAGE_COPIES, do_clamping, force_copy)

type(file_info_type), intent(inout) :: file_info
integer,              intent(in)    :: num_ens
integer,              intent(in)    :: STAGE_COPIES(NUM_SCOPIES)
logical,              intent(in)    :: do_clamping
logical,              intent(in)    :: force_copy

!>@todo revisit if we should be clamping mean copy for file_info_output
if ( num_ens > 0 .and. output_members ) then
   call set_io_copy_flag(file_info, STAGE_COPIES(MEM_START), STAGE_COPIES(MEM_START)+num_ens-1, WRITE_COPY, &
                         num_output_ens=num_ens, clamp_vars=do_clamping, &
                         force_copy_back=force_copy)
endif

if ( output_mean )          &
   call set_io_copy_flag(file_info, STAGE_COPIES(ENS_MEAN),       WRITE_COPY, &
                         inherit_units=.true., clamp_vars=do_clamping, force_copy_back=force_copy)
if ( output_sd )            &
   call set_io_copy_flag(file_info, STAGE_COPIES(ENS_SD),         WRITE_COPY, &
                         inherit_units=.true., force_copy_back=force_copy)
if ( do_prior_inflate )     &
   call set_io_copy_flag(file_info, STAGE_COPIES(PRIORINF_MEAN),  WRITE_COPY, &
                         inherit_units=.false., force_copy_back=force_copy)
if ( do_prior_inflate )     &
   call set_io_copy_flag(file_info, STAGE_COPIES(PRIORINF_SD),    WRITE_COPY, &
                         inherit_units=.false., force_copy_back=force_copy)
if ( do_posterior_inflate ) &
   call set_io_copy_flag(file_info, STAGE_COPIES(POSTINF_MEAN),   WRITE_COPY, &
                         inherit_units=.false., force_copy_back=force_copy)
if ( do_posterior_inflate ) &
   call set_io_copy_flag(file_info, STAGE_COPIES(POSTINF_SD),     WRITE_COPY, &
                         inherit_units=.false., force_copy_back=force_copy)

end subroutine set_output_file_info

!-----------------------------------------------------------
!> checks the user input and informs the IO modules which files to write.


subroutine parse_stages_to_write(stages)

character(len=*), intent(in) :: stages(:)

integer :: nstages, i
character (len=32) :: my_stage

nstages = size(stages,1)

do i = 1, nstages
   my_stage = stages(i)
   call to_upper(my_stage)
   if (trim(my_stage) /= trim('NULL')) then
   SELECT CASE (my_stage)
      CASE ('INPUT', 'FORECAST', 'PREASSIM', 'POSTASSIM', 'ANALYSIS', 'OUTPUT')
         call set_stage_to_write(stages(i),.true.)
         write(msgstring,*)"filter will write stage : "//trim(stages(i))
         call error_handler(E_MSG,'parse_stages_to_write:',msgstring,source)
      CASE DEFAULT
         write(msgstring,*)"unknown stage : "//trim(stages(i))
         call error_handler(E_ERR,'parse_stages_to_write:',msgstring,source, &
                           text2="currently supported stages include :",&
                           text3="input, forecast, preassim, postassim, analysis, output")
   END SELECT

   endif
enddo

end subroutine parse_stages_to_write

!-----------------------------------------------------------
!> checks the user input and informs the IO modules which files to write.


function next_copy_number(cnum, ncopies)
integer, intent(inout)        :: cnum
integer, intent(in), optional :: ncopies
integer :: next_copy_number

if (present(ncopies)) then
   next_copy_number = cnum + ncopies - 1
else
   next_copy_number = cnum + 1
endif

cnum = next_copy_number

end function next_copy_number

!-----------------------------------------------------------
!> initialize file names and which copies should be read and or written


subroutine initialize_file_information(ncopies, &
                                       file_info_input,     file_info_mean_sd, &
                                       file_info_forecast,  file_info_preassim, &
                                       file_info_postassim, file_info_analysis, &
                                       file_info_output)

integer,              intent(in)  :: ncopies
type(file_info_type), intent(out) :: file_info_input
type(file_info_type), intent(out) :: file_info_mean_sd
type(file_info_type), intent(out) :: file_info_forecast
type(file_info_type), intent(out) :: file_info_preassim
type(file_info_type), intent(out) :: file_info_postassim
type(file_info_type), intent(out) :: file_info_analysis
type(file_info_type), intent(out) :: file_info_output

integer :: noutput_members, ninput_files, noutput_files, ndomains
character(len=256), allocatable :: file_array_input(:,:), file_array_output(:,:)

! local variable to shorten the name for function input
noutput_members = num_output_state_members 
ndomains        = get_num_domains()
noutput_files   = ens_size ! number of incomming ensemble members
ninput_files    = ens_size ! number of incomming ensemble members

! Assign the correct number of input and output files.
if (single_file_in .or. perturb_from_single_instance)  ninput_files = 1
if (single_file_out)                                  noutput_files = 1

! Given either a vector of in/output_state_files or a text file containing
! a list of files, return a vector of files containing the filenames.
call set_multiple_filename_lists(input_state_files(:), &
                                 input_state_file_list(:), &
                                 ndomains, &
                                 ninput_files,     &
                                 'filter','input_state_files','input_state_file_list')
call set_multiple_filename_lists(output_state_files(:), &
                                 output_state_file_list(:), &
                                 ndomains, &
                                 noutput_files, &
                                 'filter','output_state_files','output_state_file_list')

! Allocate space for file arrays.  contains a matrix of files (num_ens x num_domains)
! If perturbing from a single instance the number of input files does not have to
! be ens_size but rather a single file (or multiple files if more than one domain)
allocate(file_array_input(ninput_files, ndomains), file_array_output(noutput_files, ndomains))

file_array_input  = RESHAPE(input_state_files,  (/ninput_files,  ndomains/))
file_array_output = RESHAPE(output_state_files, (/noutput_files, ndomains/))


! Allocate space for the filename handles
call io_filenames_init(file_info_input,                       & 
                       ncopies       = ncopies,               &
                       cycling       = has_cycling,           &
                       single_file   = single_file_in,        &
                       restart_files = file_array_input,      &
                       root_name     = 'input')

! Output Files (we construct the filenames)
call io_filenames_init(file_info_mean_sd,   ncopies, has_cycling, single_file_out, root_name='input')
call io_filenames_init(file_info_forecast,  ncopies, has_cycling, single_file_out, root_name='forecast')
call io_filenames_init(file_info_preassim,  ncopies, has_cycling, single_file_out, root_name='preassim')
call io_filenames_init(file_info_postassim, ncopies, has_cycling, single_file_out, root_name='postassim')
call io_filenames_init(file_info_analysis,  ncopies, has_cycling, single_file_out, root_name='analysis')

! Write restart from output_state_file_list if provided
call io_filenames_init(file_info_output,                       &
                       ncopies       = ncopies,                &
                       cycling       = has_cycling,            &
                       single_file   = single_file_out,        &
                       restart_files = file_array_output,      &
                       root_name     = 'output',               &
                       check_output_compatibility = .true.)


! Set filename metadata information
!   Input Files
call set_filename_info(file_info_input,       'input',     ens_size,          CURRENT_COPIES )

!   Output Files
if (get_stage_to_write('input')) &
   call set_filename_info(file_info_mean_sd,  'input',     0,                   INPUT_COPIES )
if (get_stage_to_write('forecast')) &
   call set_filename_info(file_info_forecast, 'forecast',  noutput_members,  FORECAST_COPIES )
if (get_stage_to_write('preassim')) &
   call set_filename_info(file_info_preassim, 'preassim',  noutput_members,  PREASSIM_COPIES )
if (get_stage_to_write('postassim')) &
   call set_filename_info(file_info_postassim,'postassim', noutput_members, POSTASSIM_COPIES ) 
if (get_stage_to_write('analysis')) &
   call set_filename_info(file_info_analysis, 'analysis',  noutput_members,  ANALYSIS_COPIES )

call set_filename_info(file_info_output,      'output',    ens_size,          CURRENT_COPIES )

! Set file IO information
!   Input Files
call set_input_file_info( file_info_input, ens_size, CURRENT_COPIES ) 

!   Output Files
call set_output_file_info( file_info_mean_sd,           & 
                           num_ens      = 0,            &
                           STAGE_COPIES = INPUT_COPIES, &
                           do_clamping  = .false.,      &
                           force_copy   = .true. )

call set_output_file_info( file_info_forecast,             &
                           num_ens      = noutput_members, &
                           STAGE_COPIES = FORECAST_COPIES, &
                           do_clamping  = .false.,         &
                           force_copy   = .true. )

call set_output_file_info( file_info_preassim,             &
                           num_ens      = noutput_members, &
                           STAGE_COPIES = PREASSIM_COPIES, & 
                           do_clamping  = .false.,         &
                           force_copy   = .true. )

call set_output_file_info( file_info_postassim,             &
                           num_ens      = noutput_members,  &
                           STAGE_COPIES = POSTASSIM_COPIES, &
                           do_clamping  = .false.,          &
                           force_copy   = .true. )

call set_output_file_info( file_info_analysis,             &
                           num_ens      = noutput_members, &
                           STAGE_COPIES = ANALYSIS_COPIES, &
                           do_clamping  = .false.,         &
                           force_copy   = .true. )

call set_output_file_info( file_info_output,              &
                           num_ens      = ens_size,       &
                           STAGE_COPIES = CURRENT_COPIES, &
                           do_clamping  = .true.,         &
                           force_copy   = .false. )

end subroutine initialize_file_information


!-----------------------------------------------------------
!> set copy numbers. this is for when writing all stages at end

subroutine set_copies(cnum, STAGE_COPIES)
integer, intent(inout) :: cnum
integer, intent(inout) :: STAGE_COPIES(NUM_SCOPIES)

! Option to Output Postassim Ensemble Members Before Posterior Inflation
!   MEM_START
!   MEM_END = MEM_START + num_output_state_members - 1
STAGE_COPIES(MEM_START) = next_copy_number(cnum)
STAGE_COPIES(MEM_END)   = next_copy_number(cnum, num_output_state_members)

! Option to Output Input Mean and SD
!   MEAN
!   SD
if (output_mean) then
   STAGE_COPIES(ENS_MEAN) = next_copy_number(cnum)
endif
if (output_sd) then
   STAGE_COPIES(ENS_SD)   = next_copy_number(cnum)
endif

if (output_inflation) then
   ! Option to Output Infation with Damping
   !    PRIORINF_MEAN
   !    PRIORINF_SD
   !    POSTINF_MEAN
   !    POSTINF_SD
   if (do_prior_inflate) then
      STAGE_COPIES(PRIORINF_MEAN) = next_copy_number(cnum)
      STAGE_COPIES(PRIORINF_SD)   = next_copy_number(cnum)
   endif
   if (do_posterior_inflate) then
      STAGE_COPIES(POSTINF_MEAN)  = next_copy_number(cnum)
      STAGE_COPIES(POSTINF_SD)    = next_copy_number(cnum)
   endif
endif

end subroutine set_copies


<<<<<<< HEAD
!-------------------------------------------------------------------------------
!> The infl_flavor namelist is a string, and specifies the inflation algorithm.
!> The character string can either be the name associated with the type of inflation
!> or the integer associated with the type of inflation. The string names of the
!> inflation algorithms is based on what is declared in the adaptive_inflate_mod.f90
!> which is repeated here for reference. 
!>
!> NO_INFLATION               = 0
!> OBS_INFLATION              = 1    observation-space inflation (deprecated)
!> VARYING_SS_INFLATION       = 2    spatially-varying state-space inflation
!> SINGLE_SS_INFLATION        = 3    spatially-constant state-space inflation
!> RELAXATION_TO_PRIOR_SPREAD = 4    (available only with posterior inflation)
!> ENHANCED_SS_INFLATION      = 5    Inverse Gamma version of VARYING_SS_INFLATION

function set_inflation_flavor(flavor_string) result(flavors)

character(len=*), intent(in)  :: flavor_string(2)
integer                       :: flavors(2)

integer :: int_options(7) = (/ NO_INFLATION,               &
                               OBS_INFLATION,              &
                               VARYING_SS_INFLATION,       &
                               SINGLE_SS_INFLATION,        &
                               RELAXATION_TO_PRIOR_SPREAD, &
                               RELAXATION_TO_PRIOR_SPREAD, &
                               ENHANCED_SS_INFLATION       /)

character(len=32) :: string_options(7) = (/ 'NO_INFLATION              ',&
                                            'OBS_INFLATION             ',&
                                            'VARYING_SS_INFLATION      ',&
                                            'SINGLE_SS_INFLATION       ',&
                                            'RELAXATION_TO_PRIOR_SPREAD',&
                                            'RTPS                      ',&
                                            'ENHANCED_SS_INFLATION     ' /)

flavors(PRIOR)     = flex_parser(flavor_string(PRIOR),     &
                          int_options, string_options, 'input_nml:inf_flavor(1)')
flavors(POSTERIOR) = flex_parser(flavor_string(POSTERIOR), &
                          int_options, string_options, 'input_nml:inf_flavor(2)')

end function set_inflation_flavor


=======
>>>>>>> 91b3a44e
!==================================================================
! TEST FUNCTIONS BELOW THIS POINT
!------------------------------------------------------------------
!> dump out obs_copies to file
subroutine test_obs_copies(obs_fwd_op_ens_handle, information)

type(ensemble_type), intent(in) :: obs_fwd_op_ens_handle
character(len=*),    intent(in) :: information

character(len=20)  :: task_str !! string to hold the task number
character(len=256) :: file_obscopies !! output file name
integer :: i, iunit

write(task_str, '(i10)') obs_fwd_op_ens_handle%my_pe
file_obscopies = TRIM('obscopies_' // TRIM(ADJUSTL(information)) // TRIM(ADJUSTL(task_str)))

iunit = open_file(file_obscopies, 'formatted', 'append')

do i = 1, obs_fwd_op_ens_handle%num_copies - 4
   write(iunit, *) obs_fwd_op_ens_handle%copies(i,:)
enddo

close(iunit)

end subroutine test_obs_copies

!-------------------------------------------------------------------
end module filter_mod
<|MERGE_RESOLUTION|>--- conflicted
+++ resolved
@@ -28,13 +28,8 @@
 use time_manager_mod,      only : time_type, get_time, set_time, operator(/=), operator(>),   &
                                   operator(-), print_time
 
-<<<<<<< HEAD
-use utilities_mod,         only : register_module,  error_handler, E_ERR, E_MSG, E_DBG,       &
-                                  logfileunit, nmlfileunit, timestamp,  flex_parser,          &
-=======
-use utilities_mod,         only : error_handler, E_ERR, E_MSG, E_DBG,       &
-                                  logfileunit, nmlfileunit, timestamp,  &
->>>>>>> 91b3a44e
+use utilities_mod,         only : error_handler, E_ERR, E_MSG, E_DBG,                         &
+                                  logfileunit, nmlfileunit, timestamp, flex_parser,           &
                                   do_output, find_namelist_in_file, check_namelist_read,      &
                                   open_file, close_file, do_nml_file, do_nml_term, to_upper,  &
                                   set_multiple_filename_lists, find_textfile_dims
@@ -62,7 +57,10 @@
                                   adaptive_inflate_type, set_inflation_mean_copy ,    &
                                   log_inflation_info, set_inflation_sd_copy,          &
                                   get_minmax_task_zero, do_rtps_inflate,              &
-                                  validate_inflate_options
+                                  validate_inflate_options, PRIOR, POSTERIOR,         &
+                                  NO_INFLATION, OBS_INFLATION, VARYING_SS_INFLATION,  &
+                                  SINGLE_SS_INFLATION, RELAXATION_TO_PRIOR_SPREAD,    &
+                                  ENHANCED_SS_INFLATION
 
 use mpi_utilities_mod,     only : my_task_id, task_sync, broadcast_send, broadcast_recv,      &
                                   task_count
@@ -233,18 +231,11 @@
                       obs_sequence_out_name = "obs_seq.final",  &
                       adv_ens_command       = './advance_model.csh'
 
-<<<<<<< HEAD
 ! The inflation flavor parameters are defined in adaptive_inflate_mod.
 ! It is an open question as to whether or not we should 'use' the 
 ! integer parameters for PRIOR and POSTERIOR from adaptive_inflate_mod.
 
 character(len=32) :: inf_flavor(2)         = (/ 'none', 'none' /)
-=======
-! Inflation namelist entries follow, first entry for prior, second for posterior
-! inf_flavor is 0:none, 1:obs space, 2: varying state space, 3: fixed state_space,
-! 4: rtps (relax to prior spread), 5: enhanced state space
-integer  :: inf_flavor(2)                  = 0
->>>>>>> 91b3a44e
 logical  :: inf_initial_from_restart(2)    = .false.
 logical  :: inf_sd_initial_from_restart(2) = .false.
 logical  :: inf_deterministic(2)           = .true.
@@ -315,6 +306,8 @@
    allow_missing_clm
 
 
+integer :: inflation_flavor(2)
+
 !----------------------------------------------------------------
 
 contains
@@ -402,36 +395,32 @@
 
 call trace_message('Before initializing inflation')
 
-<<<<<<< HEAD
 inflation_flavor = set_inflation_flavor(inf_flavor)
 
 call validate_inflate_options(inflation_flavor, inf_damping, inf_initial_from_restart, &
-=======
-call validate_inflate_options(inf_flavor, inf_damping, inf_initial_from_restart, &
->>>>>>> 91b3a44e
    inf_sd_initial_from_restart, inf_deterministic, inf_sd_max_change,            &
    do_prior_inflate, do_posterior_inflate, output_inflation, compute_posterior)
 
 ! Initialize the adaptive inflation module
-call adaptive_inflate_init(prior_inflate, inf_flavor(1), inf_initial_from_restart(1), &
-   inf_sd_initial_from_restart(1), output_inflation, inf_deterministic(1),            &
-   inf_initial(1), inf_sd_initial(1), inf_lower_bound(1), inf_upper_bound(1),         &
-   inf_sd_lower_bound(1), inf_sd_max_change(1), state_ens_handle,                     &
+call adaptive_inflate_init(prior_inflate, inflation_flavor(PRIOR), inf_initial_from_restart(PRIOR), &
+   inf_sd_initial_from_restart(PRIOR), output_inflation, inf_deterministic(PRIOR),            &
+   inf_initial(PRIOR), inf_sd_initial(PRIOR), inf_lower_bound(PRIOR), inf_upper_bound(PRIOR),         &
+   inf_sd_lower_bound(PRIOR), inf_sd_max_change(PRIOR), state_ens_handle,                     &
    allow_missing, 'Prior')
 
-call adaptive_inflate_init(post_inflate, inf_flavor(2), inf_initial_from_restart(2),  &
-   inf_sd_initial_from_restart(2), output_inflation, inf_deterministic(2),            &
-   inf_initial(2),  inf_sd_initial(2), inf_lower_bound(2), inf_upper_bound(2),        &
-   inf_sd_lower_bound(2), inf_sd_max_change(2), state_ens_handle,                     &
+call adaptive_inflate_init(post_inflate, inflation_flavor(POSTERIOR), inf_initial_from_restart(POSTERIOR),  &
+   inf_sd_initial_from_restart(POSTERIOR), output_inflation, inf_deterministic(POSTERIOR),            &
+   inf_initial(POSTERIOR),  inf_sd_initial(POSTERIOR), inf_lower_bound(POSTERIOR), inf_upper_bound(POSTERIOR),        &
+   inf_sd_lower_bound(POSTERIOR), inf_sd_max_change(POSTERIOR), state_ens_handle,                     &
    allow_missing, 'Posterior')
 
 if (do_output()) then
-   if (inf_flavor(1) > 0 .and. inf_damping(1) < 1.0_r8) then
-      write(msgstring, '(A,F12.6,A)') 'Prior inflation damping of ', inf_damping(1), ' will be used'
+   if (inflation_flavor(PRIOR) > NO_INFLATION .and. inf_damping(PRIOR) < 1.0_r8) then
+      write(msgstring, '(A,F12.6,A)') 'Prior inflation damping of ', inf_damping(PRIOR), ' will be used'
       call error_handler(E_MSG,'filter_main:', msgstring)
    endif
-   if (inf_flavor(2) > 0 .and. inf_damping(2) < 1.0_r8) then
-      write(msgstring, '(A,F12.6,A)') 'Posterior inflation damping of ', inf_damping(2), ' will be used'
+   if (inflation_flavor(POSTERIOR) > NO_INFLATION .and. inf_damping(POSTERIOR) < 1.0_r8) then
+      write(msgstring, '(A,F12.6,A)') 'Posterior inflation damping of ', inf_damping(POSTERIOR), ' will be used'
       call error_handler(E_MSG,'filter_main:', msgstring)
    endif
 endif
@@ -819,10 +808,10 @@
    if(do_ss_inflate(prior_inflate)) then
       call trace_message('Before prior inflation damping and prep')
 
-      if (inf_damping(1) /= 1.0_r8) then
+      if (inf_damping(PRIOR) /= 1.0_r8) then
          call prepare_to_update_copies(state_ens_handle)
          state_ens_handle%copies(PRIOR_INF_COPY, :) = 1.0_r8 + &
-            inf_damping(1) * (state_ens_handle%copies(PRIOR_INF_COPY, :) - 1.0_r8)
+            inf_damping(PRIOR) * (state_ens_handle%copies(PRIOR_INF_COPY, :) - 1.0_r8)
       endif
 
       call filter_ensemble_inflate(state_ens_handle, PRIOR_INF_COPY, prior_inflate, ENS_MEAN_COPY)
@@ -935,10 +924,10 @@
 
       call trace_message('Before posterior inflation damping')
 
-      if (inf_damping(2) /= 1.0_r8) then
+      if (inf_damping(POSTERIOR) /= 1.0_r8) then
          call prepare_to_update_copies(state_ens_handle)
          state_ens_handle%copies(POST_INF_COPY, :) = 1.0_r8 + &
-            inf_damping(2) * (state_ens_handle%copies(POST_INF_COPY, :) - 1.0_r8)
+            inf_damping(POSTERIOR) * (state_ens_handle%copies(POST_INF_COPY, :) - 1.0_r8)
       endif
 
       call trace_message('After  posterior inflation damping')
@@ -1045,7 +1034,7 @@
 
       ! If not reading the sd values from a restart file and the namelist initial
       !  sd < 0, then bypass this entire code block altogether for speed.
-      if ((inf_sd_initial(2) >= 0.0_r8) .or. inf_sd_initial_from_restart(2)) then
+      if ((inf_sd_initial(POSTERIOR) >= 0.0_r8) .or. inf_sd_initial_from_restart(POSTERIOR)) then
 
          call     trace_message('Before computing posterior state space inflation')
          call timestamp_message('Before computing posterior state space inflation')
@@ -1608,12 +1597,12 @@
    if ( do_rtps_inflate(inflate)) then 
       if ( present(SPARE_PRIOR_SPREAD) .and. present(ENS_SD_COPY)) then 
          write(msgstring, *) ' doing RTPS inflation'
-<<<<<<< HEAD
-         call error_handler(E_MSG,'filter_ensemble_inflate:',msgstring,source,revision,revdate)
-=======
          call error_handler(E_MSG,'filter_ensemble_inflate:',msgstring,source)
->>>>>>> 91b3a44e
-         do j = 1, ens_handle%my_num_vars 
+
+         !Reset the RTPS factor to the given input.nml value
+         ens_handle%copies(inflate_copy, 1:ens_handle%my_num_vars) = inf_initial(POSTERIOR)
+
+         do j = 1, ens_handle%my_num_vars
             call inflate_ens(inflate, ens_handle%copies(grp_bot:grp_top, j), &
                ens_handle%copies(ENS_MEAN_COPY, j), ens_handle%copies(inflate_copy, j), 0.0_r8, &
                ens_handle%copies(SPARE_PRIOR_SPREAD, j), ens_handle%copies(ENS_SD_COPY, j)) 
@@ -2357,7 +2346,6 @@
 CURRENT_COPIES    = (/ ENS_MEM_START, ENS_MEM_END, ENS_MEAN_COPY, ENS_SD_COPY, &
                        PRIOR_INF_COPY, PRIOR_INF_SD_COPY, POST_INF_COPY, POST_INF_SD_COPY /)
 
-<<<<<<< HEAD
 ! If Whitaker/Hamill (2012) relaxation-to-prior-spread (rpts) inflation (inflation_flavor = 4)
 ! then we need an extra copy to hold (save) the prior ensemble spread
 ! ENS_SD_COPY will be overwritten with the posterior spread before
@@ -2365,16 +2353,8 @@
 write(*,*)'TJH inf_flavor(2) is ',inf_flavor(2)
 write(*,*)'TJH do_rtps_inflate(post_inflate) is ',do_rtps_inflate(post_inflate)
 if (do_rtps_inflate(post_inflate)) SPARE_PRIOR_SPREAD = next_copy_number(cnum)
-=======
-! CSS If Whitaker/Hamill (2012) relaxation-to-prior-spread (rpts) inflation (inf_flavor = 4)
-!  then we need an extra copy to hold (save) the prior ensemble spread
-!   ENS_SD_COPY will be overwritten with the posterior spread before
-!   applying the inflation algorithm; hence we must save the prior ensemble spread in a different copy
-if ( inf_flavor(2) == 4 ) then ! CSS
-   SPARE_PRIOR_SPREAD = next_copy_number(cnum)
-endif 
->>>>>>> 91b3a44e
-
+
+! ERROR DEBUG ... WHY IS THE PREVIOUS TEST FAILING ?
 if ( inflation_flavor(POSTERIOR) == RELAXATION_TO_PRIOR_SPREAD ) then
    SPARE_PRIOR_SPREAD = next_copy_number(cnum)
 endif
@@ -2432,16 +2412,16 @@
 endif
 
 if ( do_prior_inflate ) then
-   if ( inf_initial_from_restart(1)    ) &
+   if ( inf_initial_from_restart(PRIOR)    ) &
       call set_io_copy_flag(file_info, STAGE_COPIES(PRIORINF_MEAN), READ_COPY, inherit_units=.false.)
-   if ( inf_sd_initial_from_restart(1) ) &
+   if ( inf_sd_initial_from_restart(PRIOR) ) &
       call set_io_copy_flag(file_info, STAGE_COPIES(PRIORINF_SD),   READ_COPY, inherit_units=.false.)
 endif
 
 if ( do_posterior_inflate ) then
-   if ( inf_initial_from_restart(2)    ) &
+   if ( inf_initial_from_restart(POSTERIOR)    ) &
       call set_io_copy_flag(file_info, STAGE_COPIES(POSTINF_MEAN),  READ_COPY, inherit_units=.false.)
-   if ( inf_sd_initial_from_restart(2) ) &
+   if ( inf_sd_initial_from_restart(POSTERIOR) ) &
       call set_io_copy_flag(file_info, STAGE_COPIES(POSTINF_SD),    READ_COPY, inherit_units=.false.)
 endif
 
@@ -2744,7 +2724,6 @@
 end subroutine set_copies
 
 
-<<<<<<< HEAD
 !-------------------------------------------------------------------------------
 !> The infl_flavor namelist is a string, and specifies the inflation algorithm.
 !> The character string can either be the name associated with the type of inflation
@@ -2788,8 +2767,6 @@
 end function set_inflation_flavor
 
 
-=======
->>>>>>> 91b3a44e
 !==================================================================
 ! TEST FUNCTIONS BELOW THIS POINT
 !------------------------------------------------------------------
