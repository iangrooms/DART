*.mod
*.o
*.swp
*__pycache__*
*obscount.txt
*region?.ps
*~
.DS_Store
Gemfile.lock
_site/
.cppdefs

# Nuisance files

# Makefile
build_templates/mkmf.template
dart_log.*
mkmf.template
input.nml.*default
filter_ics
obs_def_mod.f90
obs_kind_mod.f90
using_mpi_for_*
check_me.nc
check_me_interptest.*
*.orig

# RTTOV coefficient files

mietable*
rtcoef*

# Executables

advance_time
closest_member_tool
compare_states
compute_error
create_fixed_network_seq
create_obs_sequence
fill_inflation_restart
filter
gen_sampling_err_table
integrate_model
model_mod_check
obs_assim_count
obs_common_subset
obs_diag
obs_impact_tool
obs_keep_a_few
obs_loop
obs_selection
obs_seq_coverage
obs_seq_to_netcdf
obs_seq_verify
obs_sequence_tool
obs_total_error
obs_utils
perfect_model_obs
perturb_single_instance
preprocess
restart_file_tool
system_simulation
<<<<<<< HEAD
wakeup_filter
FeoM_time
rttov_test
=======
>>>>>>> 1034d11a

# Directories to NOT IGNORE ... same as executable names
# as far as I know, these must be listed after the executables

!advance_time/
!closest_member_tool/
!compare_states/
!compute_error/
!create_fixed_network_seq/
!create_obs_sequence/
!fill_inflation_restart/
!filter/
!gen_sampling_err_table/
!integrate_model/
!model_mod_check/
!obs_assim_count/
!obs_common_subset/
!obs_diag/
!obs_impact_tool/
!obs_keep_a_few/
!obs_loop/
!obs_selection/
!obs_seq_coverage/
!obs_seq_to_netcdf/
!obs_seq_verify/
!obs_sequence_tool/
!obs_total_error/
!obs_utils/
!perfect_model_obs/
!perturb_single_instance/
!preprocess/
!restart_file_tool/
!system_simulation/
!wakeup_filter/
<|MERGE_RESOLUTION|>--- conflicted
+++ resolved
@@ -61,12 +61,7 @@
 preprocess
 restart_file_tool
 system_simulation
-<<<<<<< HEAD
-wakeup_filter
-FeoM_time
 rttov_test
-=======
->>>>>>> 1034d11a
 
 # Directories to NOT IGNORE ... same as executable names
 # as far as I know, these must be listed after the executables
