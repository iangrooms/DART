! DART software - Copyright UCAR. This open source software is provided
! by ucar, "as is", without charge, subject to all terms of use at
! http://www.image.ucar.edu/dares/dart/dart_download
!
! $Id$
!----------------------------------------------------------------
!>
!> this is the interface between the cam-fv atmosphere model and dart.
!> the required public interfaces and arguments cannot be changed.
!>
!----------------------------------------------------------------

module model_mod

use             types_mod,  only : MISSING_R8, MISSING_I, i8, r8, vtablenamelength, &
                                   gravity, DEG2RAD
use      time_manager_mod,  only : set_time, time_type, set_date, &
                                   set_calendar_type, get_date
use          location_mod,  only : location_type, set_vertical, set_location, &
                                   get_location, write_location, is_vertical, &
                                   VERTISUNDEF, VERTISSURFACE, VERTISLEVEL, &
                                   VERTISPRESSURE, VERTISHEIGHT, &
                                   VERTISSCALEHEIGHT, query_location, &
                                   set_vertical_localization_coord, get_dist, &
                                   loc_get_close_obs => get_close_obs, &
                                   loc_get_close_state => get_close_state, &
                                   vertical_localization_on, get_close_type, get_maxdist
use         utilities_mod,  only : find_namelist_in_file, check_namelist_read, &
                                   string_to_logical, string_to_real,& 
                                   nmlfileunit, do_nml_file, do_nml_term, &
                                   register_module, error_handler, &
                                   file_exist, to_upper, E_ERR, E_MSG, array_dump, &
                                   find_enclosing_indices
use          obs_kind_mod,  only : QTY_SURFACE_ELEVATION, QTY_PRESSURE, &
                                   QTY_GEOMETRIC_HEIGHT, QTY_VERTLEVEL, &
                                   QTY_SURFACE_PRESSURE, &
                                   QTY_TEMPERATURE, QTY_SPECIFIC_HUMIDITY, &
                                   QTY_MOLEC_OXYGEN_MIXING_RATIO, &
                                   QTY_ION_O_MIXING_RATIO, QTY_ATOMIC_H_MIXING_RATIO, &
                                   QTY_ATOMIC_OXYGEN_MIXING_RATIO, QTY_NITROGEN, &
                                   get_index_for_quantity, get_num_quantities, &
                                   get_name_for_quantity, get_quantity_for_type_of_obs
<<<<<<< HEAD
=======

! examples of additional quantities that cam-chem might need defined from the obs_kind_mod
!                                   ! GASES
!                                   QTY_CO, QTY_SFCO, QTY_SFCO01, QTY_SFCO02, QTY_SFCO03, &
!                                   QTY_O3, QTY_OH, QTY_NO, QTY_NO2, QTY_NO3, QTY_CH2O, &
!                                  ! AEROSOLS
!                                   QTY_AOD, QTY_NUM_A1, QTY_NUM_A2, QTY_NUM_A3, QTY_NUM_A4, & ! AOD and Numbers
!                                   QTY_SFNUM_A1, QTY_SFNUM_A2, QTY_SFNUM_A3, QTY_SFNUM_A4, & ! SF / Numbers
!                                   QTY_POM_A1, QTY_POM_A4, QTY_BC_A1, QTY_BC_A4, &
!                                   QTY_SFPOM_A4, QTY_SFBC_A4, & ! Carbon
!                                   QTY_SO4_A1, QTY_SO4_A2, QTY_SO4_A3, QTY_SFSO4_A1, QTY_SFSO4_A2, & ! Sulfates
!                                   QTY_DST_A1, QTY_DST_A2, QTY_DST_A3, QTY_NCL_A1, QTY_NCL_A2, QTY_NCL_A3, &
!                                   QTY_SOA1_A1, QTY_SOA1_A2, QTY_SOA2_A1, QTY_SOA2_A2, QTY_SOA3_A1, QTY_SOA3_A2, & ! SOA
!                                   QTY_SOA4_A1, QTY_SOA4_A2, QTY_SOA5_A1, QTY_SOA5_A2, & ! SOA

>>>>>>> 5850b2e7
use     mpi_utilities_mod,  only : my_task_id
use        random_seq_mod,  only : random_seq_type, init_random_seq, random_gaussian
use  ensemble_manager_mod,  only : ensemble_type, get_my_num_vars, get_my_vars
use distributed_state_mod,  only : get_state
use   state_structure_mod,  only : add_domain, get_dart_vector_index, get_domain_size, &
                                   get_dim_name, get_kind_index, get_num_dims, &
                                   get_num_variables, get_varid_from_kind, &
                                   get_model_variable_indices, state_structure_info
use  netcdf_utilities_mod,  only : nc_get_variable, nc_get_variable_size, &
                                   nc_add_attribute_to_variable, &
                                   nc_define_integer_variable, &
                                   nc_define_real_variable, &
                                   nc_define_real_scalar, &
                                   nc_add_global_creation_time, &
                                   nc_add_global_attribute, &
                                   nc_define_dimension, nc_put_variable, &
                                   nc_synchronize_file, nc_end_define_mode, &
                                   nc_begin_define_mode, nc_open_file_readonly, &
                                   nc_close_file, nc_variable_exists
use        chem_tables_mod, only : init_chem_tables, finalize_chem_tables, &
                                   get_molar_mass, get_volume_mixing_ratio
use        quad_utils_mod,  only : quad_interp_handle, init_quad_interp, &
                                   set_quad_coords, finalize_quad_interp, &
                                   quad_lon_lat_locate, quad_lon_lat_evaluate, &
                                   GRID_QUAD_IRREG_SPACED_REGULAR,  &
                                   QUAD_LOCATED_CELL_CENTERS
use     default_model_mod,  only : adv_1step, nc_write_model_vars, &
                                   init_time => fail_init_time,    &
                                   init_conditions => fail_init_conditions

implicit none
private

! these routines must be public and you cannot change
! the arguments - they will be called *from* the dart code.

! routines in this list have code in this module
public :: static_init_model,                   &
          get_model_size,                      &
          get_state_meta_data,                 &
          model_interpolate,                   & 
          shortest_time_between_assimilations, &
          nc_write_model_atts,                 &
          write_model_time,                    & 
          read_model_time,                     &
          end_model,                           &
          pert_model_copies,                   & 
          convert_vertical_obs,                & 
          convert_vertical_state,              & 
          get_close_obs,                       &
          get_close_state

! code for these routines are in other modules
public :: nc_write_model_vars,           &
          adv_1step,                     &
          init_time,                     &
          init_conditions

! version controlled file description for error handling, do not edit
character(len=256), parameter :: source   = "$URL$"
character(len=32 ), parameter :: revision = "$Revision$"
character(len=128), parameter :: revdate  = "$Date$"

! maximum number of fields you can list to be perturbed
! to generate an ensemble if starting from a single state.
integer, parameter :: MAX_PERT = 100

! model_nml namelist variables and default values
character(len=256) :: cam_template_filename           = 'caminput.nc'
character(len=256) :: cam_phis_filename               = 'cam_phis.nc'
character(len=32)  :: vertical_localization_coord     = 'PRESSURE'
logical            :: use_log_vertical_scale          = .false.
integer            :: assimilation_period_days        = 0
integer            :: assimilation_period_seconds     = 21600
! proposed changes:
integer            :: no_obs_assim_above_level       = -1      ! model levels
integer            :: model_damping_ends_at_level    = -1      ! model levels
! end proposed changes
integer            :: debug_level                     = 0
logical            :: suppress_grid_info_in_output    = .false.
logical            :: custom_routine_to_generate_ensemble = .true.
character(len=32)  :: fields_to_perturb(MAX_PERT)     = ""
real(r8)           :: perturbation_amplitude(MAX_PERT)= 0.0_r8
logical            :: using_chemistry                 = .false.
logical            :: use_variable_mean_mass          = .false.

! in converting to scale height for the vertical: 
!  set this to .true. to compute the log of the pressure.  
!  set this to .false. to additionally normalize by the surface
!    pressure at this location.  this option is backwards-compatible 
!    with previous versions of this code.
logical :: no_normalization_of_scale_heights = .true.

! state_variables defines the contents of the state vector.
! each line of this input should have the form:
!
!    netcdf_variable_name, dart_quantity, clamp_min, clamp_max, update_variable
!
! all items must be strings (even if numerical values).
! for no clamping, use the string 'NA'
! to have the assimilation change the variable use 'UPDATE', else 'NO_UPDATE'

integer, parameter :: MAX_STATE_VARIABLES = 100
integer, parameter :: num_state_table_columns = 5
character(len=vtablenamelength) :: state_variables(MAX_STATE_VARIABLES * &
                                                   num_state_table_columns ) = ' '

namelist /model_nml/  &
   cam_template_filename,               &
   cam_phis_filename,                   &
   vertical_localization_coord,         &
   state_variables,                     &
   assimilation_period_days,            &
   assimilation_period_seconds,         &
   use_log_vertical_scale,              &
   no_obs_assim_above_level,            & 
   model_damping_ends_at_level,         &
   suppress_grid_info_in_output,        &
   custom_routine_to_generate_ensemble, &
   fields_to_perturb,                   &
   perturbation_amplitude,              &
   no_normalization_of_scale_heights,   &
   use_variable_mean_mass,              &
   using_chemistry,                     &
   debug_level

! global variables
character(len=512) :: string1, string2, string3
logical, save      :: module_initialized = .false.

<<<<<<< HEAD
! domain id for the cam model.  this allows us access to all of the state structure
! info and is require for getting state variables.
=======
! this id allows us access to all of the state structure
! info and is required for getting state variables.
>>>>>>> 5850b2e7
integer :: domain_id

!> Metadata from the template netCDF file that describes 
!> where the variable data is located and what size it is.

type cam_1d_array
   integer  :: nsize
   real(r8), allocatable :: vals(:)
end type

type cam_grid
   type(cam_1d_array) :: lon
   type(cam_1d_array) :: lat
   type(cam_1d_array) :: slon
   type(cam_1d_array) :: slat
   type(cam_1d_array) :: lev
   type(cam_1d_array) :: ilev
   type(cam_1d_array) :: gw
   type(cam_1d_array) :: hyai
   type(cam_1d_array) :: hybi
   type(cam_1d_array) :: hyam
   type(cam_1d_array) :: hybm
   type(cam_1d_array) :: P0
end type

type(cam_grid) :: grid_data


integer, parameter :: STAGGER_NONE = -1
integer, parameter :: STAGGER_U    =  1
integer, parameter :: STAGGER_V    =  2
integer, parameter :: STAGGER_W    =  3 
integer, parameter :: STAGGER_UV   =  4

type cam_stagger
   integer, allocatable :: qty_stagger(:)
end type

type(cam_stagger) :: grid_stagger

! Surface potential; used for calculation of geometric heights.
real(r8), allocatable :: phis(:, :)

! default to localizing in pressure.  override with namelist
integer :: vertical_localization_type = VERTISPRESSURE

! flag used to know if the vertical unit system has numbers
! that get larger as you move away from the earth's surface
! (e.g. height) or smaller (e.g. pressure)
logical :: higher_is_smaller

! commonly used numbers that we'll set in static_init_model
real(r8) :: ref_model_top_pressure
real(r8) :: ref_surface_pressure
integer  :: ref_nlevels

!>@todo FIXME ask kevin if this threshold value is small enough
! to distinguish cam from waccm configurations?

! an arbitrary value to test the model top against to see
! if we're running cam vs waccm or waccm-x.  it changes the
! standard atmosphere table we use to convert pressure to height, 
! and changes the formatting of numbers in dart_log output.
real(r8), parameter :: high_top_threshold = 0.3_r8  ! pascals

! things related to damping at the model top
logical  :: are_damping = .false.
real(r8) :: ramp_end         ! fixed top of ramp; the start (bottom) varies
logical  :: discarding_high_obs = .false.
real(r8) :: no_assim_above_height    = -1.0_r8 
real(r8) :: no_assim_above_level     = -1.0_r8 
real(r8) :: no_assim_above_pressure  = -1.0_r8 

!> build a pressure/height conversion column based on a
!> standard atmosphere.  this can only be used when we
!> don't have a real ensemble to use, or we don't care
!> about absolute accuracy.

interface single_pressure_value
 module procedure single_pressure_value_int
 module procedure single_pressure_value_real
end interface

! Precompute pressure <-> height map once based on either a low-top or
! high-top table depending on what the model top is.
! Used only to discard obs on heights above the user-defined top threshold.
integer, parameter :: HIGH_TOP_TABLE = 1
integer, parameter ::  LOW_TOP_TABLE = 2
integer :: std_atm_table_len
real(r8), allocatable :: std_atm_hgt_col(:)
real(r8), allocatable :: std_atm_pres_col(:)

! Horizontal interpolation code.  Need a handle for nonstaggered, U and V.
type(quad_interp_handle) :: interp_nonstaggered, &
                            interp_u_staggered, &
                            interp_v_staggered


contains


!-----------------------------------------------------------------------
! All the required interfaces are first.
!-----------------------------------------------------------------------


!-----------------------------------------------------------------------
!> Called to do one time initialization of the model.
!> In this case, it reads in the grid information, the namelist
!> containing the variables of interest, where to get them, their size,
!> their associated DART Quantity, etc.
!>
!> In addition to harvesting the model metadata (grid,
!> desired model advance step, etc.), it also fills a structure
!> containing information about what variables are where in the DART
!> framework.

subroutine static_init_model()

integer :: iunit, io
integer :: nfields

character(len=*), parameter :: routine = 'static_init_model'

if ( module_initialized ) return

! Record version info
call register_module(source, revision, revdate)

module_initialized = .true.

! Read the DART namelist for this model
call find_namelist_in_file('input.nml', 'model_nml', iunit)
read(iunit, nml = model_nml, iostat = io)
call check_namelist_read(iunit, io, 'model_nml')

! Record the namelist values used for the run
if (do_nml_file()) write(nmlfileunit, nml=model_nml)
if (do_nml_term()) write(     *     , nml=model_nml)

call set_calendar_type('GREGORIAN')

call read_grid_info(cam_template_filename, grid_data)

! initialize global values that are used frequently
call init_globals()

! read the namelist &model_nml :: state_variables
! to set up what will be read into the cam state vector
call set_cam_variable_info(state_variables, nfields)

! convert from string in namelist to integer (e.g. VERTISxxx)
! and tell the dart code which vertical type we want to localize in.
call set_vert_localization(vertical_localization_coord)

! if you have chemistry variables in the model state, set
! this namelist variable so we can initialize the proper tables
if (using_chemistry) call init_chem_tables()

! set top limit where obs impacts are diminished to 0.
! only allowed if doing vertical localization.  error if
! computing horizontal distances only (odd case, intentionally
! choosing not to support this.)
if (model_damping_ends_at_level > 0) then
   if (vertical_localization_on()) then
      call init_damping_ramp_info()
      are_damping = .true.
   else
      string1='cannot support model top damping unless also using vertical localization'
      string2='set "model_damping_ends_at_level = -1" in &model_nml, OR' 
      string3='set "horiz_dist_only = .false." in &location_nml'
      call error_handler(E_ERR, routine, string1, source, revision, revdate, &
                         text2=string2, text3=string3)
   endif
endif

! set top limit where obs are discarded.  -1 to disable.
if (no_obs_assim_above_level > 0) then
   call init_discard_high_obs()
   discarding_high_obs = .true.
endif

! set a flag based on the vertical localization coordinate selected
call init_sign_of_vert_units()

end subroutine static_init_model


!-----------------------------------------------------------------------
!> Returns the size of the DART state vector (i.e. model) as an integer.
!>

function get_model_size()

integer(i8) :: get_model_size

if ( .not. module_initialized ) call static_init_model

get_model_size = get_domain_size(domain_id)

end function get_model_size



!-----------------------------------------------------------------------
!> Given an integer index into the state vector structure, returns the
!> associated location. A second intent(out) optional argument quantity
!> can be returned if the model has more than one type of field (for
!> instance temperature and zonal wind component). This interface is
!> required for all filter applications as it is required for computing
!> the distance between observations and state variables.
!>
!> @param index_in the index into the DART state vector
!> @param location the location at that index
!> @param var_type the DART Quantity at that index
!>

subroutine get_state_meta_data(index_in, location, var_type)
<<<<<<< HEAD

integer(i8),         intent(in)  :: index_in
type(location_type), intent(out) :: location
integer, optional,   intent(out) :: var_type

! Local variables

integer  :: iloc, vloc, jloc
integer  :: myvarid, myqty, nd

if ( .not. module_initialized ) call static_init_model

call get_model_variable_indices(index_in, iloc, jloc, vloc, var_id=myvarid, kind_index=myqty)

nd = get_num_dims(domain_id, myvarid)

location = get_location_from_index(iloc, jloc, vloc, myqty, nd)

! return state quantity for this index if requested
if (present(var_type)) var_type = myqty

end subroutine get_state_meta_data

!-----------------------------------------------------------------------
!> given the (i,j,k) indices into a field in the state vector,
!> and the quantity, and the dimensionality of the field (2d, 3d),
!> compute the location of that item.  

function get_location_from_index(i, j, k, q, nd)
integer, intent(in) :: i
integer, intent(in) :: j
integer, intent(in) :: k
integer, intent(in) :: q
integer, intent(in) :: nd
type(location_type) :: get_location_from_index

real(r8) :: slon_val
real(r8) :: use_vert_val
integer  :: use_vert_type

! full 3d fields are returned with lon/lat/level.
! 2d fields are either surface fields, or if they
! are column integrated values then they are 'undefined'
! in the vertical.

if (nd == 3) then
   use_vert_type = VERTISLEVEL
   use_vert_val  = real(k,r8)
else
   if (q == QTY_SURFACE_ELEVATION .or. q == QTY_SURFACE_PRESSURE) then
      use_vert_type = VERTISSURFACE
      use_vert_val  = MISSING_R8  
      ! setting the vertical value to missing matches what the previous
      ! version of this code did.  other models choose to set the vertical
      ! value to the actual surface elevation at this location:
      !   use_vert_val  = phis(lon_index, lat_index) / gravity
   else
      ! assume other 2d fields are integrated quantities with no vertical
      ! location. if there are other real surface fields in the state
      ! add their quantitys to the if() test above.
      use_vert_type = VERTISUNDEF
      use_vert_val  = MISSING_R8
   endif
endif

! the horizontal location depends on whether this quantity is on the
! mass point grid or staggered in either lat or lon.  

select case (grid_stagger%qty_stagger(q))
  case (STAGGER_U)
   get_location_from_index = set_location(grid_data%lon%vals(i), &
                                          grid_data%slat%vals(j), &
                                          use_vert_val, use_vert_type)

  case (STAGGER_V)
   ! the first staggered longitude is negative.  dart requires lons
   ! be between 0 and 360.
   slon_val = grid_data%slon%vals(i)
   if (slon_val < 0) slon_val = slon_val + 360.0_r8
   get_location_from_index = set_location(slon_val, &
                                          grid_data%lat%vals(j), &
                                          use_vert_val, use_vert_type)
   
  !>@todo not sure what to do yet. ? +-1/2 ?
  case (STAGGER_W)
   get_location_from_index = set_location(grid_data%lon%vals(i), &
                                          grid_data%lat%vals(j), &
                                          use_vert_val - 0.5_r8, use_vert_type)
  ! no stagger - cell centers
  case default
   get_location_from_index = set_location(grid_data%lon%vals(i), &
                                          grid_data%lat%vals(j), &
                                          use_vert_val, use_vert_type)

end select

end function get_location_from_index

!-----------------------------------------------------------------------
!> this routine should be called to compute a value that comes from an
!> unstaggered grid but needs to correspond to a staggered grid.
!> e.g. you need the surface pressure under a V wind point.

subroutine get_staggered_values_from_qty(ens_handle, ens_size, qty, lon_index, lat_index, &
                                         lev_index, stagger_qty, vals, my_status)
type(ensemble_type), intent(in) :: ens_handle
integer,             intent(in) :: ens_size
integer,             intent(in) :: qty
integer,             intent(in) :: lon_index
integer,             intent(in) :: lat_index
integer,             intent(in) :: lev_index
integer,             intent(in) :: stagger_qty
real(r8),            intent(out) :: vals(ens_size)
integer,             intent(out) :: my_status

integer :: next_lat, prev_lon, stagger
real(r8) :: vals1(ens_size), vals2(ens_size)

vals(:) = MISSING_R8
stagger = grid_stagger%qty_stagger(stagger_qty)

!> latitudes:  staggered value N is between N and (N + 1) on the unstaggered grid
!> longitudes: staggered value N is between N and (N - 1) on the unstaggered grid

select case (stagger)
  case (STAGGER_U)
   call quad_index_neighbors(lon_index, lat_index, prev_lon, next_lat)

   call get_values_from_single_level(ens_handle, ens_size, qty, lon_index, lat_index, lev_index, &
                                     vals1, my_status)
   if (my_status /= 0) return
   call get_values_from_single_level(ens_handle, ens_size, qty, lon_index, next_lat,  lev_index, &
                                     vals2, my_status)
   if (my_status /= 0) return

   vals = (vals1 + vals2) * 0.5_r8

  case (STAGGER_V)
   call quad_index_neighbors(lon_index, lat_index, prev_lon, next_lat)

   call get_values_from_single_level(ens_handle, ens_size, qty, lon_index, lat_index, lev_index, &
                                     vals1, my_status)
   if (my_status /= 0) return
   call get_values_from_single_level(ens_handle, ens_size, qty, prev_lon,  lat_index, lev_index, &
                                     vals2, my_status)
   if (my_status /= 0) return

   vals = (vals1 + vals2) * 0.5_r8

  ! no stagger - cell centers, or W stagger
  case default
   call get_values_from_single_level(ens_handle, ens_size, qty, lon_index, lat_index, lev_index, &
                                     vals, my_status)
   if (my_status /= 0) return

end select

! when you reach here, my_status has been to 0 by the last call
! to get_values_from_single_level().  if it was anything else
! it would have already returned.

end subroutine get_staggered_values_from_qty


!-----------------------------------------------------------------------
!> this routine converts the 3 index values and a quantity into a state vector
!> offset and gets the ensemble of state values for that offset.  this only
!> gets a single vertical location - if you need to get values which might 
!> have different vertical locations in different ensemble members
!> see get_values_from_varid() below.

subroutine get_values_from_single_level(ens_handle, ens_size, qty, lon_index, lat_index, lev_index, &
                                        vals, my_status)
type(ensemble_type), intent(in) :: ens_handle
integer,             intent(in) :: ens_size
integer,             intent(in) :: qty
integer,             intent(in) :: lon_index
integer,             intent(in) :: lat_index
integer,             intent(in) :: lev_index
real(r8),            intent(out) :: vals(ens_size)
integer,             intent(out) :: my_status

character(len=*), parameter :: routine = 'get_values_from_single_level:'

integer :: varid
integer(i8) :: state_indx

varid = get_varid_from_kind(domain_id, qty)
if (varid < 0) then
   vals(:) = MISSING_R8
   my_status = 12
   return
endif

state_indx = get_dart_vector_index(lon_index, lat_index, lev_index, domain_id, varid)
if (state_indx < 1 .or. state_indx > get_domain_size(domain_id)) then
   write(string1, *) 'state_index out of range: ', state_indx, ' not between ', 1, get_domain_size(domain_id)
   call error_handler(E_ERR,routine,string1,source,revision,revdate,text2=string2,text3='should not happen')
endif
vals(:) = get_state(state_indx, ens_handle)

my_status = 0

end subroutine get_values_from_single_level


!-----------------------------------------------------------------------
!> this routine takes care of getting the actual state values.  get_state()
!> communicates with other MPI tasks and can be expensive.
!>
!> all ensemble members have the same horizontal location, but different 
!> ensemble members could have different vertical locations and
!> so be between different vertical layers.  this code tries to do the fewest
!> calls to get_state by only calling it for levels that are actually needed
!> and setting all members with those same levels in a single pass.
!> 

subroutine get_values_from_varid(ens_handle, ens_size, lon_index, lat_index, lev_index, varid, &
                                 vals, my_status)
type(ensemble_type), intent(in)  :: ens_handle
integer,  intent(in)  :: ens_size
integer,  intent(in)  :: lon_index
integer,  intent(in)  :: lat_index
integer,  intent(in)  :: lev_index(ens_size)
integer,  intent(in)  :: varid
real(r8), intent(out) :: vals(ens_size)
integer,  intent(out) :: my_status(ens_size)

integer(i8) :: state_indx
integer  :: i, j
real(r8) :: temp_vals(ens_size) 
logical  :: member_done(ens_size)

character(len=*), parameter :: routine = 'get_values_from_varid:'

! as we get the values for each ensemble member, we set the 'done' flag
! and a good return code. 
my_status(:) = 12
member_done(:) = .false.

! start with lev_index(1).  get the vals into a temp var.  
! run through 2-N. any other member that has the same level 
! set the outgoing values.  keep a separate flag for which 
! member(s) have been done.  skip to the next undone member 
! and get the state for that level.  repeat until all levels done.

do i=1, ens_size

   if (member_done(i)) cycle

   state_indx = get_dart_vector_index(lon_index, lat_index, lev_index(i), domain_id, varid)

   if (state_indx < 0) then
      write(string1,*) 'Should not happen: could not find dart state index from '
      write(string2,*) 'lon, lat, and lev index :', lon_index, lat_index, lev_index
      call error_handler(E_ERR,routine,string1,source,revision,revdate,text2=string2)
      return
   endif

   temp_vals(:) = get_state(state_indx, ens_handle)    ! all the ensemble members for level (i)

   ! start at i, because my ensemble member is clearly at this level.
   ! then continue on to see if any other members are also at this level.
   do j=i, ens_size
      if (member_done(j)) cycle

      if (lev_index(j) == lev_index(i)) then
         vals(j) = temp_vals(j)
         member_done(j) = .true.
         my_status(j) = 0
      endif
         
   enddo
enddo

end subroutine get_values_from_varid

!-----------------------------------------------------------------------
!> this is just for 3d fields

subroutine get_values_from_nonstate_fields(ens_handle, ens_size, lon_index, lat_index, &
                                           lev_index, obs_quantity, vals, my_status)
type(ensemble_type),  intent(in)  :: ens_handle
integer,              intent(in)  :: ens_size
integer,              intent(in)  :: lon_index
integer,              intent(in)  :: lat_index
integer,              intent(in)  :: lev_index(ens_size)
integer,              intent(in)  :: obs_quantity
real(r8),             intent(out) :: vals(ens_size)
integer,              intent(out) :: my_status(ens_size)

integer  :: imember
real(r8) :: vals_array(ref_nlevels,ens_size)

character(len=*), parameter :: routine = 'get_values_from_nonstate_fields:'

vals(:) = MISSING_R8
my_status(:) = 99

select case (obs_quantity) 
   case (QTY_PRESSURE)
      call cam_pressure_levels(ens_handle, ens_size, &
                               lon_index, lat_index, ref_nlevels, &
                               obs_quantity, vals_array, my_status)
      if (any(my_status /= 0)) return

      do imember=1,ens_size
         vals(imember) = vals_array(lev_index(imember), imember)
      enddo

   case (QTY_VERTLEVEL)
      vals(:)      = lev_index(:)
      my_status(:) = 0

   case default
      write(string1,*)'contact dart support. unexpected error for quantity ', obs_quantity
      call error_handler(E_MSG,routine,string1,source,revision,revdate)

end select

end subroutine get_values_from_nonstate_fields

!-----------------------------------------------------------------------
!>
!> Model interpolate will interpolate any DART state variable
!> to the given location.
!>
!> @param state_handle DART ensemble handle
!> @param ens_size DART ensemble size
!> @param location the location of interest
!> @param obs_qty the DART Quantity of interest
!> @param interp_vals the estimated value of the DART state at the location
!>          of interest (the interpolated value).
!> @param istatus interpolation status ... 0 == success, /=0 is a failure
!>
!> istatus = 2    asked to interpolate an unknown/unsupported quantity
!> istatus = 3    cannot locate horizontal quad
!> istatus = 4    cannot locate enclosing vertical levels
!> istatus = 5    cannot retrieve state vector values
!> istatus = 6    cannot get values at quad corners
!> istatus = 7    unused (error code available)
!> istatus = 8    cannot interpolate in the quad to get the values
!> istatus = 9    unused (error code available)
!> istatus = 10   cannot get vertical levels for an obs on pressure levels
!> istatus = 11   cannot get vertical levels for an obs on height levels
!> istatus = 12   cannot get values from obs quantity
!> istatus = 13   can not interpolate values of this quantity
!> istatus = 14   obs above user-defined assimilation top pressure
!> istatus = 15   can not get indices from given state vector index
!> istatus = 16   cannot do vertical interpolation for bottom layer
!> istatus = 17   cannot do vertical interpolation for top layer
!> istatus = 98   unknown error - shouldn't happen
!> istatus = 99   unknown error - shouldn't happen
!>

subroutine model_interpolate(state_handle, ens_size, location, obs_qty, interp_vals, istatus)

type(ensemble_type), intent(in) :: state_handle
integer,             intent(in) :: ens_size
type(location_type), intent(in) :: location
integer,             intent(in) :: obs_qty
real(r8),           intent(out) :: interp_vals(ens_size) !< array of interpolated values
integer,            intent(out) :: istatus(ens_size)

character(len=*), parameter :: routine = 'model_interpolate:'

integer  :: varid, which_vert, status1
integer  :: four_lons(4), four_lats(4)
integer  :: status_array(ens_size)
real(r8) :: lon_fract, lat_fract
real(r8) :: lon_lat_vert(3)
real(r8) :: quad_vals(4, ens_size)
type(quad_interp_handle) :: interp_handle

if ( .not. module_initialized ) call static_init_model


! Successful istatus is 0
interp_vals(:) = MISSING_R8
istatus(:)     = 99

! do we know how to interpolate this quantity?
call ok_to_interpolate(obs_qty, varid, status1)

if (status1 /= 0) then  
   if(debug_level > 12) then
      write(string1,*)'did not find observation quantity ', obs_qty, ' in the state vector'
      call error_handler(E_MSG,routine,string1,source,revision,revdate)
   endif
   istatus(:) = status1   ! this quantity not in the state vector
   return
endif

! get the grid handle for the right staggered grid
interp_handle = get_interp_handle(obs_qty)

! unpack the location type into lon, lat, vert, vert_type
lon_lat_vert = get_location(location)
which_vert   = nint(query_location(location)) 

! get the indices for the 4 corners of the quad in the horizontal, plus
! the fraction across the quad for the obs location
call quad_lon_lat_locate(interp_handle, lon_lat_vert(1), lon_lat_vert(2), &
                         four_lons, four_lats, lon_fract, lat_fract, status1)
if (status1 /= 0) then
   istatus(:) = 3  ! cannot locate enclosing horizontal quad
   return
endif

! if we are avoiding assimilating obs above a given pressure, test here and return.
if (discarding_high_obs) then
   call obs_too_high(lon_lat_vert(3), which_vert, status1)
   if (status1 /= 0) then
      istatus(:) = status1
      return
   endif
endif

call get_quad_vals(state_handle, ens_size, varid, obs_qty, four_lons, four_lats, &
                   lon_lat_vert, which_vert, quad_vals, status_array)

!>@todo FIXME : Here we are failing if any ensemble member fails. Instead
!>              we should be using track status...
if (any(status_array /= 0)) then
   istatus(:) = maxval(status_array)   ! cannot get the state values at the corners
   return
endif

! do the horizontal interpolation for each ensemble member
call quad_lon_lat_evaluate(interp_handle, lon_fract, lat_fract, ens_size, &
                           quad_vals, interp_vals, status_array)

if (any(status_array /= 0)) then
   istatus(:) = 8   ! cannot evaluate in the quad
   return
endif

if (using_chemistry) &
   interp_vals = interp_vals * get_volume_mixing_ratio(obs_qty)

! all interp values should be set by now.  set istatus
istatus(:) = 0

end subroutine model_interpolate

!-----------------------------------------------------------------------
!> internal only version of model interpolate. 
!> does not check for locations too high - return all actual values.

subroutine interpolate_values(state_handle, ens_size, location, obs_qty, varid, &
                              interp_vals, istatus)

type(ensemble_type), intent(in) :: state_handle
integer,             intent(in) :: ens_size
type(location_type), intent(in) :: location
integer,             intent(in) :: obs_qty
integer,             intent(in) :: varid
real(r8),           intent(out) :: interp_vals(ens_size) 
integer,            intent(out) :: istatus(ens_size)

character(len=*), parameter :: routine = 'interpolate_values:'

integer  :: which_vert, four_lons(4), four_lats(4)
real(r8) :: lon_fract, lat_fract
real(r8) :: lon_lat_vert(3), quad_vals(4, ens_size)
type(quad_interp_handle) :: interp_handle

interp_vals(:) = MISSING_R8
istatus(:)     = 99

interp_handle = get_interp_handle(obs_qty)
lon_lat_vert  = get_location(location)
which_vert    = nint(query_location(location)) 

call quad_lon_lat_locate(interp_handle, lon_lat_vert(1), lon_lat_vert(2), &
                         four_lons, four_lats, lon_fract, lat_fract, istatus(1))
if (istatus(1) /= 0) then
   istatus(:) = 3  ! cannot locate enclosing horizontal quad
   return
endif

call get_quad_vals(state_handle, ens_size, varid, obs_qty, four_lons, four_lats, &
                   lon_lat_vert, which_vert, quad_vals, istatus)
if (any(istatus /= 0)) return

call quad_lon_lat_evaluate(interp_handle, lon_fract, lat_fract, ens_size, &
                           quad_vals, interp_vals, istatus)
if (any(istatus /= 0)) then
=======

integer(i8),         intent(in)  :: index_in
type(location_type), intent(out) :: location
integer, optional,   intent(out) :: var_type

! Local variables

integer  :: iloc, vloc, jloc
integer  :: myvarid, myqty, nd

if ( .not. module_initialized ) call static_init_model

call get_model_variable_indices(index_in, iloc, jloc, vloc, var_id=myvarid, kind_index=myqty)

nd = get_num_dims(domain_id, myvarid)

location = get_location_from_index(iloc, jloc, vloc, myqty, nd)

! return state quantity for this index if requested
if (present(var_type)) var_type = myqty

end subroutine get_state_meta_data

!-----------------------------------------------------------------------
!> given the (i,j,k) indices into a field in the state vector,
!> and the quantity, and the dimensionality of the field (2d, 3d),
!> compute the location of that item.  

function get_location_from_index(i, j, k, q, nd)
integer, intent(in) :: i
integer, intent(in) :: j
integer, intent(in) :: k
integer, intent(in) :: q
integer, intent(in) :: nd
type(location_type) :: get_location_from_index

character(len=*), parameter :: routine = 'get_location_from_index'
real(r8) :: slon_val
real(r8) :: use_vert_val
integer  :: use_vert_type

! full 3d fields are returned with lon/lat/level.
! 2d fields are either surface fields, or if they
! are column integrated values then they are 'undefined'
! in the vertical.

if (nd == 3) then
   use_vert_type = VERTISLEVEL
   use_vert_val  = real(k,r8)
else if (nd == 2) then
   ! add any 2d surface fields to this function
   if (is_surface_field(q)) then
      use_vert_type = VERTISSURFACE
      use_vert_val  = MISSING_R8  
      ! setting the vertical value to missing matches what the previous
      ! version of this code did.  other models choose to set the vertical
      ! value to the model surface elevation at this location:
      !   use_vert_val  = phis(lon_index, lat_index) / gravity
   else
      ! any 2d field not listed as a surface field (in is_surface_field() function) 
      ! is assumed to be an integrated quantity with a vert type of VERTISUNDEF.
      use_vert_type = VERTISUNDEF
      use_vert_val  = MISSING_R8
   endif
else
   write(string1, *) 'state vector field not 2D or 3D and no code to handle other dimensionity'
   write(string2, *) 'dimensionality = ', nd, ' quantity type = ', trim(get_name_for_quantity(q))
   call error_handler(E_ERR,routine,string1,source,revision,revdate,text2=string2)
endif

! the horizontal location depends on whether this quantity is on the
! mass point grid or staggered in either lat or lon.  

select case (grid_stagger%qty_stagger(q))
  case (STAGGER_U)
   get_location_from_index = set_location(grid_data%lon%vals(i), &
                                          grid_data%slat%vals(j), &
                                          use_vert_val, use_vert_type)

  case (STAGGER_V)
   ! the first staggered longitude is negative.  dart requires lons
   ! be between 0 and 360.
   slon_val = grid_data%slon%vals(i)
   if (slon_val < 0) slon_val = slon_val + 360.0_r8
   get_location_from_index = set_location(slon_val, &
                                          grid_data%lat%vals(j), &
                                          use_vert_val, use_vert_type)
   
  !>@todo not sure what to do yet. ? +-1/2 ?
  case (STAGGER_W)
   get_location_from_index = set_location(grid_data%lon%vals(i), &
                                          grid_data%lat%vals(j), &
                                          use_vert_val - 0.5_r8, use_vert_type)
  ! no stagger - cell centers
  case default
   get_location_from_index = set_location(grid_data%lon%vals(i), &
                                          grid_data%lat%vals(j), &
                                          use_vert_val, use_vert_type)

end select

end function get_location_from_index

!-----------------------------------------------------------------------
!> this routine should be called to compute a value that comes from an
!> unstaggered grid but needs to correspond to a staggered grid.
!> e.g. you need the surface pressure under a V wind point.

subroutine get_staggered_values_from_qty(ens_handle, ens_size, qty, lon_index, lat_index, &
                                         lev_index, stagger_qty, vals, my_status)
type(ensemble_type), intent(in) :: ens_handle
integer,             intent(in) :: ens_size
integer,             intent(in) :: qty
integer,             intent(in) :: lon_index
integer,             intent(in) :: lat_index
integer,             intent(in) :: lev_index
integer,             intent(in) :: stagger_qty
real(r8),            intent(out) :: vals(ens_size)
integer,             intent(out) :: my_status

integer :: next_lat, prev_lon, stagger
real(r8) :: vals1(ens_size), vals2(ens_size)

vals(:) = MISSING_R8
stagger = grid_stagger%qty_stagger(stagger_qty)

!> latitudes:  staggered value N is between N and (N + 1) on the unstaggered grid
!> longitudes: staggered value N is between N and (N - 1) on the unstaggered grid

select case (stagger)
  case (STAGGER_U)
   call quad_index_neighbors(lon_index, lat_index, prev_lon, next_lat)

   call get_values_from_single_level(ens_handle, ens_size, qty, lon_index, lat_index, lev_index, &
                                     vals1, my_status)
   if (my_status /= 0) return
   call get_values_from_single_level(ens_handle, ens_size, qty, lon_index, next_lat,  lev_index, &
                                     vals2, my_status)
   if (my_status /= 0) return

   vals = (vals1 + vals2) * 0.5_r8

  case (STAGGER_V)
   call quad_index_neighbors(lon_index, lat_index, prev_lon, next_lat)

   call get_values_from_single_level(ens_handle, ens_size, qty, lon_index, lat_index, lev_index, &
                                     vals1, my_status)
   if (my_status /= 0) return
   call get_values_from_single_level(ens_handle, ens_size, qty, prev_lon,  lat_index, lev_index, &
                                     vals2, my_status)
   if (my_status /= 0) return

   vals = (vals1 + vals2) * 0.5_r8

  ! no stagger - cell centers, or W stagger
  case default
   call get_values_from_single_level(ens_handle, ens_size, qty, lon_index, lat_index, lev_index, &
                                     vals, my_status)
   if (my_status /= 0) return

end select

! when you reach here, my_status has been to 0 by the last call
! to get_values_from_single_level().  if it was anything else
! it would have already returned.

end subroutine get_staggered_values_from_qty


!-----------------------------------------------------------------------
!> this routine converts the 3 index values and a quantity into a state vector
!> offset and gets the ensemble of state values for that offset.  this only
!> gets a single vertical location - if you need to get values which might 
!> have different vertical locations in different ensemble members
!> see get_values_from_varid() below.

subroutine get_values_from_single_level(ens_handle, ens_size, qty, lon_index, lat_index, lev_index, &
                                        vals, my_status)
type(ensemble_type), intent(in) :: ens_handle
integer,             intent(in) :: ens_size
integer,             intent(in) :: qty
integer,             intent(in) :: lon_index
integer,             intent(in) :: lat_index
integer,             intent(in) :: lev_index
real(r8),            intent(out) :: vals(ens_size)
integer,             intent(out) :: my_status

character(len=*), parameter :: routine = 'get_values_from_single_level:'

integer :: varid
integer(i8) :: state_indx

varid = get_varid_from_kind(domain_id, qty)
if (varid < 0) then
   vals(:) = MISSING_R8
   my_status = 12
   return
endif

state_indx = get_dart_vector_index(lon_index, lat_index, lev_index, domain_id, varid)
if (state_indx < 1 .or. state_indx > get_domain_size(domain_id)) then
   write(string1, *) 'state_index out of range: ', state_indx, ' not between ', 1, get_domain_size(domain_id)
   call error_handler(E_ERR,routine,string1,source,revision,revdate,text2=string2,text3='should not happen')
endif
vals(:) = get_state(state_indx, ens_handle)

my_status = 0

end subroutine get_values_from_single_level


!-----------------------------------------------------------------------
!> this routine takes care of getting the actual state values.  get_state()
!> communicates with other MPI tasks and can be expensive.
!>
!> all ensemble members have the same horizontal location, but different 
!> ensemble members could have different vertical locations and
!> so be between different vertical layers.  this code tries to do the fewest
!> calls to get_state by only calling it for levels that are actually needed
!> and setting all members with those same levels in a single pass.
!> 

subroutine get_values_from_varid(ens_handle, ens_size, lon_index, lat_index, lev_index, varid, &
                                 vals, my_status)
type(ensemble_type), intent(in)  :: ens_handle
integer,  intent(in)  :: ens_size
integer,  intent(in)  :: lon_index
integer,  intent(in)  :: lat_index
integer,  intent(in)  :: lev_index(ens_size)
integer,  intent(in)  :: varid
real(r8), intent(out) :: vals(ens_size)
integer,  intent(out) :: my_status(ens_size)

integer(i8) :: state_indx
integer  :: i, j
real(r8) :: temp_vals(ens_size) 
logical  :: member_done(ens_size)

character(len=*), parameter :: routine = 'get_values_from_varid:'

! as we get the values for each ensemble member, we set the 'done' flag
! and a good return code. 
my_status(:) = 12
member_done(:) = .false.

! start with lev_index(1).  get the vals into a temp var.  
! run through 2-N. any other member that has the same level 
! set the outgoing values.  keep a separate flag for which 
! member(s) have been done.  skip to the next undone member 
! and get the state for that level.  repeat until all levels done.

do i=1, ens_size

   if (member_done(i)) cycle

   state_indx = get_dart_vector_index(lon_index, lat_index, lev_index(i), domain_id, varid)

   if (state_indx < 0) then
      write(string1,*) 'Should not happen: could not find dart state index from '
      write(string2,*) 'lon, lat, and lev index :', lon_index, lat_index, lev_index
      call error_handler(E_ERR,routine,string1,source,revision,revdate,text2=string2)
      return
   endif

   temp_vals(:) = get_state(state_indx, ens_handle)    ! all the ensemble members for level (i)

   ! start at i, because my ensemble member is clearly at this level.
   ! then continue on to see if any other members are also at this level.
   do j=i, ens_size
      if (member_done(j)) cycle

      if (lev_index(j) == lev_index(i)) then
         vals(j) = temp_vals(j)
         member_done(j) = .true.
         my_status(j) = 0
      endif
         
   enddo
enddo

end subroutine get_values_from_varid

!-----------------------------------------------------------------------
!> this is just for 3d fields

subroutine get_values_from_nonstate_fields(ens_handle, ens_size, lon_index, lat_index, &
                                           lev_index, obs_quantity, vals, my_status)
type(ensemble_type),  intent(in)  :: ens_handle
integer,              intent(in)  :: ens_size
integer,              intent(in)  :: lon_index
integer,              intent(in)  :: lat_index
integer,              intent(in)  :: lev_index(ens_size)
integer,              intent(in)  :: obs_quantity
real(r8),             intent(out) :: vals(ens_size)
integer,              intent(out) :: my_status(ens_size)

integer  :: imember
real(r8) :: vals_array(ref_nlevels,ens_size)

character(len=*), parameter :: routine = 'get_values_from_nonstate_fields:'

vals(:) = MISSING_R8
my_status(:) = 99

select case (obs_quantity) 
   case (QTY_PRESSURE)
      call cam_pressure_levels(ens_handle, ens_size, &
                               lon_index, lat_index, ref_nlevels, &
                               obs_quantity, vals_array, my_status)
      if (any(my_status /= 0)) return

      do imember=1,ens_size
         vals(imember) = vals_array(lev_index(imember), imember)
      enddo

   case (QTY_VERTLEVEL)
      vals(:)      = lev_index(:)
      my_status(:) = 0

   case default
      write(string1,*)'contact dart support. unexpected error for quantity ', obs_quantity
      call error_handler(E_MSG,routine,string1,source,revision,revdate)

end select

end subroutine get_values_from_nonstate_fields

!-----------------------------------------------------------------------
!>
!> Model interpolate will interpolate any DART state variable
!> to the given location.
!>
!> @param state_handle DART ensemble handle
!> @param ens_size DART ensemble size
!> @param location the location of interest
!> @param obs_qty the DART Quantity of interest
!> @param interp_vals the estimated value of the DART state at the location
!>          of interest (the interpolated value).
!> @param istatus interpolation status ... 0 == success, /=0 is a failure
!>
!> istatus = 2    asked to interpolate an unknown/unsupported quantity
!> istatus = 3    cannot locate horizontal quad
!> istatus = 4    cannot locate enclosing vertical levels
!> istatus = 5    cannot retrieve state vector values
!> istatus = 6    cannot get values at quad corners
!> istatus = 7    unused (error code available)
!> istatus = 8    cannot interpolate in the quad to get the values
!> istatus = 9    unused (error code available)
!> istatus = 10   cannot get vertical levels for an obs on pressure levels
!> istatus = 11   cannot get vertical levels for an obs on height levels
!> istatus = 12   cannot get values from obs quantity
!> istatus = 13   can not interpolate values of this quantity
!> istatus = 14   obs above user-defined assimilation top pressure
!> istatus = 15   can not get indices from given state vector index
!> istatus = 16   cannot do vertical interpolation for bottom layer
!> istatus = 17   cannot do vertical interpolation for top layer
!> istatus = 98   unknown error - shouldn't happen
!> istatus = 99   unknown error - shouldn't happen
!>

subroutine model_interpolate(state_handle, ens_size, location, obs_qty, interp_vals, istatus)

type(ensemble_type), intent(in) :: state_handle
integer,             intent(in) :: ens_size
type(location_type), intent(in) :: location
integer,             intent(in) :: obs_qty
real(r8),           intent(out) :: interp_vals(ens_size) !< array of interpolated values
integer,            intent(out) :: istatus(ens_size)

character(len=*), parameter :: routine = 'model_interpolate:'

integer  :: varid, which_vert, status1
integer  :: four_lons(4), four_lats(4)
integer  :: status_array(ens_size)
real(r8) :: lon_fract, lat_fract
real(r8) :: lon_lat_vert(3)
real(r8) :: quad_vals(4, ens_size)
type(quad_interp_handle) :: interp_handle   ! should this be a pointer?? 
                                            ! is it replicating the internal arrays on assignment?

if ( .not. module_initialized ) call static_init_model


! Successful istatus is 0
interp_vals(:) = MISSING_R8
istatus(:)     = 99

! do we know how to interpolate this quantity?
call ok_to_interpolate(obs_qty, varid, status1)

if (status1 /= 0) then  
   if(debug_level > 12) then
      write(string1,*)'did not find observation quantity ', obs_qty, ' in the state vector'
      call error_handler(E_MSG,routine,string1,source,revision,revdate)
   endif
   istatus(:) = status1   ! this quantity not in the state vector
   return
endif

! get the grid handle for the right staggered grid
interp_handle = get_interp_handle(obs_qty)

! unpack the location type into lon, lat, vert, vert_type
lon_lat_vert = get_location(location)
which_vert   = nint(query_location(location)) 

! get the indices for the 4 corners of the quad in the horizontal, plus
! the fraction across the quad for the obs location
call quad_lon_lat_locate(interp_handle, lon_lat_vert(1), lon_lat_vert(2), &
                         four_lons, four_lats, lon_fract, lat_fract, status1)
if (status1 /= 0) then
   istatus(:) = 3  ! cannot locate enclosing horizontal quad
   return
endif

! if we are avoiding assimilating obs above a given pressure, test here and return.
if (discarding_high_obs) then
   call obs_too_high(lon_lat_vert(3), which_vert, status1)
   if (status1 /= 0) then
      istatus(:) = status1
      return
   endif
endif

call get_quad_vals(state_handle, ens_size, varid, obs_qty, four_lons, four_lats, &
                   lon_lat_vert, which_vert, quad_vals, status_array)

!>@todo FIXME : Here we are failing if any ensemble member fails. Instead
!>              we should be using track status...
if (any(status_array /= 0)) then
   istatus(:) = maxval(status_array)   ! cannot get the state values at the corners
   return
endif

! do the horizontal interpolation for each ensemble member
call quad_lon_lat_evaluate(interp_handle, lon_fract, lat_fract, ens_size, &
                           quad_vals, interp_vals, status_array)

if (any(status_array /= 0)) then
>>>>>>> 5850b2e7
   istatus(:) = 8   ! cannot evaluate in the quad
   return
endif

<<<<<<< HEAD
end subroutine interpolate_values

!-----------------------------------------------------------------------
!> return my_status /= 0 if obs is above a user-defined threshold.
!> intended to be quick (low-cost) and not exact. 

subroutine obs_too_high(vert_value, which_vert, my_status)
real(r8), intent(in) :: vert_value
integer,  intent(in) :: which_vert
integer, intent(out) :: my_status

! assume ok to begin with
my_status = 0

if (which_vert == VERTISPRESSURE) then
   ! lower pressures are higher; watch the less than/greater than tests
   if (vert_value < no_assim_above_pressure) my_status = 14
   return
endif

! these are always ok
if (which_vert == VERTISSURFACE .or. which_vert == VERTISUNDEF) return

if (which_vert == VERTISHEIGHT) then
   if (vert_value > no_assim_above_height) my_status = 14
   return
endif

if (which_vert == VERTISLEVEL) then
   ! level 1 is top; watch less than/greater than in tests
   if (vert_value < no_assim_above_level) my_status = 14
   return
endif

! for now we haven't run into observations where the vertical coordinate
! (of the OBS) is in scale height - but if we do it will fall into here.

write(string2, *) 'vertical type: ', which_vert
call error_handler(E_ERR, 'obs_too_high', 'unrecognized vertical type', &
                   source, revision, revdate, text2=string2)

end subroutine obs_too_high

!-----------------------------------------------------------------------
!>

=======
if (using_chemistry) &
   interp_vals = interp_vals * get_volume_mixing_ratio(obs_qty)

! all interp values should be set by now.  set istatus
istatus(:) = 0

end subroutine model_interpolate

!-----------------------------------------------------------------------
!> internal only version of model interpolate. 
!> does not check for locations too high - return all actual values.

subroutine interpolate_values(state_handle, ens_size, location, obs_qty, varid, &
                              interp_vals, istatus)

type(ensemble_type), intent(in) :: state_handle
integer,             intent(in) :: ens_size
type(location_type), intent(in) :: location
integer,             intent(in) :: obs_qty
integer,             intent(in) :: varid
real(r8),           intent(out) :: interp_vals(ens_size) 
integer,            intent(out) :: istatus(ens_size)

character(len=*), parameter :: routine = 'interpolate_values:'

integer  :: which_vert, four_lons(4), four_lats(4)
real(r8) :: lon_fract, lat_fract
real(r8) :: lon_lat_vert(3), quad_vals(4, ens_size)
type(quad_interp_handle) :: interp_handle

interp_vals(:) = MISSING_R8
istatus(:)     = 99

interp_handle = get_interp_handle(obs_qty)
lon_lat_vert  = get_location(location)
which_vert    = nint(query_location(location)) 

call quad_lon_lat_locate(interp_handle, lon_lat_vert(1), lon_lat_vert(2), &
                         four_lons, four_lats, lon_fract, lat_fract, istatus(1))
if (istatus(1) /= 0) then
   istatus(:) = 3  ! cannot locate enclosing horizontal quad
   return
endif

call get_quad_vals(state_handle, ens_size, varid, obs_qty, four_lons, four_lats, &
                   lon_lat_vert, which_vert, quad_vals, istatus)
if (any(istatus /= 0)) return

call quad_lon_lat_evaluate(interp_handle, lon_fract, lat_fract, ens_size, &
                           quad_vals, interp_vals, istatus)
if (any(istatus /= 0)) then
   istatus(:) = 8   ! cannot evaluate in the quad
   return
endif

end subroutine interpolate_values

!-----------------------------------------------------------------------
!> return my_status /= 0 if obs is above a user-defined threshold.
!> intended to be quick (low-cost) and not exact. 
!> This intentionally does NOT have a case for vert type of
!> SCALEHEIGHT - because this routine is only used to look at
!> observation locations.  we have not yet encountered obs
!> with that vertical type.

subroutine obs_too_high(vert_value, which_vert, my_status)
real(r8), intent(in) :: vert_value
integer,  intent(in) :: which_vert
integer, intent(out) :: my_status

! assume ok to begin with
my_status = 0

if (which_vert == VERTISPRESSURE) then
   ! lower pressures are higher; watch the less than/greater than tests
   if (vert_value < no_assim_above_pressure) my_status = 14
   return
endif

! these are always ok
if (which_vert == VERTISSURFACE .or. which_vert == VERTISUNDEF) return

if (which_vert == VERTISHEIGHT) then
   if (vert_value > no_assim_above_height) my_status = 14
   return
endif

if (which_vert == VERTISLEVEL) then
   ! level 1 is top; watch less than/greater than in tests
   if (vert_value < no_assim_above_level) my_status = 14
   return
endif

! for now we haven't run into observations where the vertical coordinate
! (of the OBS) is in scale height - but if we do it will fall into here.

write(string2, *) 'vertical type: ', which_vert
call error_handler(E_ERR, 'obs_too_high', 'unrecognized vertical type', &
                   source, revision, revdate, text2=string2)

end subroutine obs_too_high

!-----------------------------------------------------------------------
!>

>>>>>>> 5850b2e7
subroutine get_quad_vals(state_handle, ens_size, varid, obs_qty, four_lons, four_lats, &
                         lon_lat_vert, which_vert, quad_vals, my_status)
type(ensemble_type), intent(in) :: state_handle
integer,             intent(in) :: ens_size
integer,             intent(in) :: varid
integer,             intent(in) :: obs_qty
integer,             intent(in) :: four_lons(4)
integer,             intent(in) :: four_lats(4)
real(r8),            intent(in) :: lon_lat_vert(3)
integer,             intent(in) :: which_vert
real(r8),           intent(out) :: quad_vals(4, ens_size) !< array of interpolated values
integer,            intent(out) :: my_status(ens_size)

integer  :: icorner, numdims
integer  :: level_one_array(ens_size)
integer  :: four_levs1(4, ens_size), four_levs2(4, ens_size)
real(r8) :: four_vert_fracts(4, ens_size)

character(len=*), parameter :: routine = 'get_quad_vals:'

quad_vals(:,:) = MISSING_R8
my_status(:) = 99

! need to consider the case for 2d vs 3d variables
numdims = get_dims_from_qty(obs_qty, varid)

! now here potentially we have different results for different
! ensemble members.  the things that can vary are dimensioned by ens_size.

if (numdims == 3) then

   ! build 4 columns to find vertical level numbers
   do icorner=1, 4
      call find_vertical_levels(state_handle, ens_size, &
                                four_lons(icorner), four_lats(icorner), lon_lat_vert(3), &
                                which_vert, obs_qty, varid, &
                                four_levs1(icorner, :), four_levs2(icorner, :), & 
                                four_vert_fracts(icorner, :), my_status)
      if (any(my_status /= 0)) return
  
   enddo
   
   ! we have all the indices and fractions we could ever want.
   ! now get the data values at the bottom levels, the top levels, 
   ! and do vertical interpolation to get the 4 values in the columns.
   ! the final horizontal interpolation will happen later.
      
   if (varid > 0) then

      call get_four_state_values(state_handle, ens_size, four_lons, four_lats, &
                                four_levs1, four_levs2, four_vert_fracts, &   
                                varid, quad_vals, my_status)

   else ! get 3d special variables in another ways ( like QTY_PRESSURE )
      call get_four_nonstate_values(state_handle, ens_size, four_lons, four_lats, &
                                   four_levs1, four_levs2, four_vert_fracts, & 
                                   obs_qty, quad_vals, my_status)

   endif

   if (any(my_status /= 0)) return

else if (numdims == 2) then

   if (varid > 0) then
      level_one_array(:) = 1
      do icorner=1, 4
         call get_values_from_varid(state_handle,  ens_size, & 
                                    four_lons(icorner), four_lats(icorner), &
                                    level_one_array, varid, quad_vals(icorner,:),my_status)
         if (any(my_status /= 0)) return

      enddo

   else ! special 2d case
      do icorner=1, 4
         call get_quad_values(ens_size, four_lons(icorner), four_lats(icorner), &
                               obs_qty, obs_qty, quad_vals(icorner,:))
      enddo
      ! apparently this can't fail
      my_status(:) = 0
      
   endif

else
   write(string1, *) trim(get_name_for_quantity(obs_qty)), ' has dimension ', numdims
   call error_handler(E_ERR, routine, 'only supports 2D or 3D fields', &
                      source, revision, revdate, text2=string1)
endif

! when you get here, my_status() was set either by passing it to a
! subroutine, or setting it explicitly here.  if this routine returns
! the default value of 99 something went wrong in this logic.
<<<<<<< HEAD

end subroutine get_quad_vals

=======

end subroutine get_quad_vals

>>>>>>> 5850b2e7
!-----------------------------------------------------------------------
!>

subroutine get_four_state_values(state_handle, ens_size, four_lons, four_lats, &
                                 four_levs1, four_levs2, four_vert_fracts, &
                                 varid, quad_vals, my_status)

type(ensemble_type), intent(in) :: state_handle
integer,             intent(in) :: ens_size
integer,             intent(in) :: four_lons(4), four_lats(4)
integer,             intent(in) :: four_levs1(4, ens_size), four_levs2(4, ens_size)
real(r8),            intent(in) :: four_vert_fracts(4, ens_size)
integer,             intent(in) :: varid
real(r8),           intent(out) :: quad_vals(4, ens_size) !< array of interpolated values
integer,            intent(out) :: my_status(ens_size)

integer  :: icorner
real(r8) :: vals1(ens_size), vals2(ens_size)

character(len=*), parameter :: routine = 'get_four_state_values:'

do icorner=1, 4
   call get_values_from_varid(state_handle,  ens_size, &
                              four_lons(icorner), four_lats(icorner), &
                              four_levs1(icorner, :), varid, vals1, &
                              my_status)

   if (any(my_status /= 0)) then
      my_status(:) = 16   ! cannot retrieve vals1 values
      return
   endif

   call get_values_from_varid(state_handle,  ens_size, &
                              four_lons(icorner), four_lats(icorner), &
                              four_levs2(icorner, :), varid, vals2, my_status)
   if (any(my_status /= 0)) then
      my_status(:) = 17   ! cannot retrieve top values
      return
   endif

   call vert_interp(ens_size, vals1, vals2, four_vert_fracts(icorner, :), & 
                    quad_vals(icorner, :))

enddo


end subroutine get_four_state_values

!-----------------------------------------------------------------------
!>

subroutine get_four_nonstate_values(state_handle, ens_size, four_lons, four_lats, &
                                 four_levs1, four_levs2, four_vert_fracts, &
                                 obs_qty, quad_vals, my_status)

type(ensemble_type), intent(in) :: state_handle
integer,             intent(in) :: ens_size
integer,             intent(in) :: four_lons(4), four_lats(4)
integer,             intent(in) :: four_levs1(4, ens_size), four_levs2(4, ens_size)
real(r8),            intent(in) :: four_vert_fracts(4, ens_size)
integer,             intent(in) :: obs_qty
real(r8),           intent(out) :: quad_vals(4, ens_size) !< array of interpolated values
integer,            intent(out) :: my_status(ens_size)

integer  :: icorner
real(r8) :: vals1(ens_size), vals2(ens_size)

character(len=*), parameter :: routine = 'get_four_nonstate_values:'

do icorner=1, 4
   call get_values_from_nonstate_fields(state_handle,  ens_size, &
                              four_lons(icorner), four_lats(icorner), &
                              four_levs1(icorner, :), obs_qty, vals1, my_status)
   if (any(my_status /= 0)) then
      my_status(:) = 16   ! cannot retrieve vals1 values
      return
   endif

   call get_values_from_nonstate_fields(state_handle,  ens_size, &
                              four_lons(icorner), four_lats(icorner), &
                              four_levs2(icorner, :), obs_qty, vals2, my_status)
   if (any(my_status /= 0)) then
      my_status(:) = 17   ! cannot retrieve top values
      return
   endif

   call vert_interp(ens_size, vals1, vals2, four_vert_fracts(icorner, :), &
                    quad_vals(icorner, :))

enddo

end subroutine get_four_nonstate_values

!-----------------------------------------------------------------------
!> figure out whether this is a 2d or 3d field based on the quantity.
!> if this field is in the state vector, use the state routines.
!> if it's not, there are cases for known other quantities we can
!> interpolate and return.  add any new non-state fields here.

function get_dims_from_qty(obs_quantity, var_id)
integer, intent(in) :: obs_quantity
integer, intent(in) :: var_id
integer :: get_dims_from_qty
<<<<<<< HEAD

character(len=*), parameter :: routine = 'get_dims_from_qty:'

=======

character(len=*), parameter :: routine = 'get_dims_from_qty:'

>>>>>>> 5850b2e7
if (var_id > 0) then
   get_dims_from_qty = get_num_dims(domain_id,var_id)
else
   select case (obs_quantity)
      case (QTY_SURFACE_ELEVATION)
         get_dims_from_qty = 2
      case (QTY_PRESSURE, QTY_GEOMETRIC_HEIGHT)
         get_dims_from_qty = 3
      case default 
         write(string1, *) 'we can not interpolate qty "', get_name_for_quantity(obs_quantity), &
                           '" if the dimension is not known'
         call error_handler(E_ERR,routine, string1,source,revision,revdate)
    end select
endif

end function get_dims_from_qty

!-----------------------------------------------------------------------
!> return 0 (ok) if we know how to interpolate this quantity.
!> if it is a field in the state, return the variable id from
!> the state structure.  if not in the state, varid will return -1

subroutine ok_to_interpolate(obs_qty, varid, my_status)
integer, intent(in)  :: obs_qty
integer, intent(out) :: varid
integer, intent(out) :: my_status

! See if the state contains the obs quantity 
varid = get_varid_from_kind(domain_id, obs_qty)

! in the state vector
if (varid > 0) then
   my_status = 0
   return
endif
   

! add any quantities that can be interpolated to this list if they
! are not in the state vector.
select case (obs_qty)
   case (QTY_SURFACE_ELEVATION, &
         QTY_PRESSURE,          &
         QTY_GEOMETRIC_HEIGHT,  &
         QTY_VERTLEVEL) 
      my_status = 0
   case default
      my_status = 2
end select


end subroutine ok_to_interpolate


!-----------------------------------------------------------------------
!>
!>  This is for 2d special observations quantities not in the state

subroutine get_quad_values(ens_size, lon_index, lat_index, obs_quantity, stagger_qty, vals)
integer,  intent(in) :: ens_size
integer,  intent(in) :: lon_index
integer,  intent(in) :: lat_index
integer,  intent(in) :: obs_quantity
integer,  intent(in) :: stagger_qty
real(r8), intent(out) :: vals(ens_size) 

character(len=*), parameter :: routine = 'get_quad_values'

integer :: stagger, prev_lon, next_lat
real(r8) :: vals1(ens_size), vals2(ens_size)

stagger = grid_stagger%qty_stagger(stagger_qty)

select case (obs_quantity)
   case (QTY_SURFACE_ELEVATION)

     select case (stagger)
       case (STAGGER_U)
          call quad_index_neighbors(lon_index, lat_index, prev_lon, next_lat)
          vals1(:) = phis(lon_index, lat_index) 
          vals2(:) = phis(lon_index, next_lat) 
     
        vals = (vals1 + vals2) * 0.5_r8 
     
       case (STAGGER_V)
          call quad_index_neighbors(lon_index, lat_index, prev_lon, next_lat)
          vals1(:) = phis(lon_index, lat_index) 
          vals2(:) = phis(prev_lon,  lat_index) 
     
        vals = (vals1 + vals2) * 0.5_r8
     
       ! no stagger - cell centers, or W stagger
       case default
  
        vals = phis(lon_index, lat_index)
  
     end select
    
     !>@todo FIXME:
     ! should this be using gravity at the given latitude? 
     vals = vals / gravity

   case default 
      write(string1, *) 'we can not interpolate qty', obs_quantity
      call error_handler(E_ERR,routine,string1,source,revision,revdate)

end select

end subroutine get_quad_values


!-----------------------------------------------------------------------
!> interpolate in the vertical between 2 arrays of items.
!>
!> vert_fracts: 0 is 100% of the first level and 
!>              1 is 100% of the second level

subroutine vert_interp(nitems, levs1, levs2, vert_fracts, out_vals)
integer,  intent(in)  :: nitems
real(r8), intent(in)  :: levs1(nitems)
real(r8), intent(in)  :: levs2(nitems)
real(r8), intent(in)  :: vert_fracts(nitems)
real(r8), intent(out) :: out_vals(nitems)

out_vals(:) = (levs1(:) * (1.0_r8-vert_fracts(:))) + &
              (levs2(:) *         vert_fracts(:))

end subroutine vert_interp

!-----------------------------------------------------------------------
!> given lon/lat indices, add one to lat and subtract one from lon
!> check for wraparound in lon, and north pole at lat.
!> intent is that you give the indices into the staggered grid
!> and the return values are the indices in the original unstaggered
!> grid that you need to compute the midpoints for the staggers.
!>@todo FIXME this needs a picture or ascii art

subroutine quad_index_neighbors(lon_index, lat_index, prev_lon, next_lat)
integer, intent(in)  :: lon_index
integer, intent(in)  :: lat_index
integer, intent(out) :: prev_lon
integer, intent(out) :: next_lat

next_lat = lat_index+1
if (next_lat > grid_data%lat%nsize) next_lat = grid_data%lat%nsize

prev_lon = lon_index-1
if (prev_lon < 1) prev_lon = grid_data%lon%nsize

end subroutine quad_index_neighbors


!-----------------------------------------------------------------------
!> given a lon/lat index number, a quantity and a vertical value and type,
!> return which two levels these are between and the fraction across.
!> 

subroutine find_vertical_levels(ens_handle, ens_size, lon_index, lat_index, vert_val, &
                                which_vert, obs_qty, var_id, levs1, levs2, vert_fracts, my_status)
type(ensemble_type), intent(in)  :: ens_handle
integer,             intent(in)  :: ens_size
integer,             intent(in)  :: lon_index 
integer,             intent(in)  :: lat_index
real(r8),            intent(in)  :: vert_val
integer,             intent(in)  :: which_vert
integer,             intent(in)  :: obs_qty
integer,             intent(in)  :: var_id
integer,             intent(out) :: levs1(ens_size)
integer,             intent(out) :: levs2(ens_size)
real(r8),            intent(out) :: vert_fracts(ens_size)
integer,             intent(out) :: my_status(ens_size)

character(len=*), parameter :: routine = 'find_vertical_levels:'

integer  :: l1, l2, imember, level_one, status1, k
real(r8) :: fract1
real(r8) :: surf_pressure (  ens_size )
real(r8) :: pressure_array( ref_nlevels, ens_size )
real(r8) :: height_array  ( ref_nlevels, ens_size )

! assume the worst
levs1(:)    = MISSING_I
levs2(:)    = MISSING_I
vert_fracts(:) = MISSING_R8
my_status(:)   = 98

! ref_nlevels is the number of vertical levels (midlayer points)

level_one = 1

select case (which_vert)

   case(VERTISPRESSURE)
      ! construct a pressure column here and find the model levels
      ! that enclose this value
      call get_staggered_values_from_qty(ens_handle, ens_size, QTY_SURFACE_PRESSURE, &
                                         lon_index, lat_index, level_one, obs_qty, &
                                         surf_pressure, status1)
      if (status1 /= 0) then
         my_status(:) = status1
         return
      endif

      call build_cam_pressure_columns(ens_size, surf_pressure, ref_nlevels, pressure_array)

      do imember=1, ens_size
         call pressure_to_level(ref_nlevels, pressure_array(:, imember), vert_val, & 
                                levs1(imember), levs2(imember), &
                                vert_fracts(imember), my_status(imember))

      enddo

      if (debug_level > 100) then
         do k = 1,ens_size
            print*, 'ISPRESSURE levs1(k), levs2(k), vert_fracts(k), vert_val', &
                     levs1(k), levs2(k), vert_fracts(k), vert_val
          enddo
      endif

   case(VERTISHEIGHT)
      ! construct a height column here and find the model levels
      ! that enclose this value
      call cam_height_levels(ens_handle, ens_size, lon_index, lat_index, ref_nlevels, obs_qty, &
                             height_array, my_status)
<<<<<<< HEAD
      if (any(my_status /= 0)) return   !>@todo FIXME let successful members continue?

      if (debug_level > 400) then
         do k = 1,ref_nlevels
            print*, 'ISHEIGHT: ', k, height_array(k,1)
         enddo
      endif

      do imember=1, ens_size
         call height_to_level(ref_nlevels, height_array(:, imember), vert_val, & 
                             levs1(imember), levs2(imember), vert_fracts(imember), &
                             my_status(imember))
      enddo
      if (any(my_status /= 0)) return   !>@todo FIXME let successful members continue?

      if (debug_level > 100) then
         do k = 1,ens_size
            print*, 'ISHEIGHT ens#, levs1(#), levs2(#), vert_fracts(#), top/bot height(#)', &
                     k, levs1(k), levs2(k), vert_fracts(k), height_array(levs2(k),k), height_array(levs1(k), k)
         enddo
      endif
      
   case(VERTISLEVEL)
      ! this routine returns false if the level number is out of range.
      if (.not. check_good_levels(vert_val, ref_nlevels, l1, l2, fract1)) then
         my_status(:) = 8
         return
      endif

      ! because we're given a model level as input, all the ensemble
      ! members have the same outgoing values.
      levs1(:) = l1
      levs2(:) = l2
      vert_fracts(:) = fract1
      my_status(:) = 0

      if (debug_level > 100) then
         do k = 1,ens_size
            print*, 'ISLEVEL levs1(k), levs2(k), vert_fracts(k), vert_val', &
                     levs1(k), levs2(k), vert_fracts(k), vert_val
         enddo
      endif

   ! 2d fields
   case(VERTISUNDEF, VERTISSURFACE)
      if (get_dims_from_qty(obs_qty, var_id) == 2) then
         levs1(:) = ref_nlevels - 1
         levs2(:) = ref_nlevels
         vert_fracts(:) = 1.0_r8
         my_status(:) = 0
      else
         my_status(:) = 4 ! can not get vertical levels
      endif

   case default
      write(string1, *) 'unsupported vertical type: ', which_vert
      call error_handler(E_ERR,routine,string1,source,revision,revdate)
      
end select

! by this time someone has already set my_status(), good or bad.

end subroutine find_vertical_levels

!-----------------------------------------------------------------------
!> Compute the heights at pressure midpoints
!>
!> this version does all ensemble members at once.

subroutine cam_height_levels(ens_handle, ens_size, lon_index, lat_index, nlevels, qty, height_array, my_status) 
type(ensemble_type), intent(in)  :: ens_handle
integer,             intent(in)  :: ens_size
integer,             intent(in)  :: lon_index
integer,             intent(in)  :: lat_index
integer,             intent(in)  :: nlevels
integer,             intent(in)  :: qty
real(r8),            intent(out) :: height_array(nlevels, ens_size)
integer,             intent(out) :: my_status(ens_size)

integer  :: k, level_one, imember, status1
real(r8) :: surface_elevation(1)
real(r8) :: surface_pressure(ens_size), mbar(nlevels, ens_size)
real(r8) :: tv(nlevels, ens_size)  ! Virtual temperature, top to bottom

! this is for surface obs
level_one = 1

! get the surface pressure from the ens_handle
call get_staggered_values_from_qty(ens_handle, ens_size, QTY_SURFACE_PRESSURE, &
                                   lon_index, lat_index, level_one, qty, surface_pressure, status1)

! get the surface elevation from the phis, including stagger if needed
call get_quad_values(1, lon_index, lat_index, QTY_SURFACE_ELEVATION, qty, surface_elevation)

call compute_virtual_temperature(ens_handle, ens_size, lon_index, lat_index, nlevels, qty, tv, status1)

if (status1 /= 0) then
   my_status = status1
   return
endif

if (use_variable_mean_mass) then
   call compute_mean_mass(ens_handle, ens_size, lon_index, lat_index, nlevels, qty, mbar, status1)

   if (status1 /= 0) then
      my_status = status1
      return
   endif

   ! compute the height columns for each ensemble member - passing mbar() array in.
   do imember = 1, ens_size
      call build_heights(nlevels, surface_pressure(imember), surface_elevation(1), &
                         tv(:, imember), height_array(:, imember), mbar=mbar(:, imember))
   enddo

else
   ! compute the height columns for each ensemble member - no mbar() argument here.
   ! (you cannot just pass 1.0 in for the mbar() array; it uses a different gas constant
   ! in the variable mean mass case.)
   do imember = 1, ens_size
      call build_heights(nlevels, surface_pressure(imember), surface_elevation(1), &
                         tv(:, imember), height_array(:, imember))
   enddo
endif


if (debug_level > 100) then
 do imember = 1, ens_size
  print *, ''
  print *, 'geopotential, member: ', imember
  do k = 1, nlevels
    print*, 'tv(level)    ', k, tv(k, imember)
  enddo
  do k = 1, nlevels
    print*, 'height(level)', k, height_array(k, imember)
  enddo
 enddo
endif

! convert entire array to geometric height (from potential height)
call gph2gmh(height_array, grid_data%lat%vals(lat_index))

if (debug_level > 100) then
 do imember = 1, ens_size
  print *, ''
  print *, 'geometric, member: ', imember
  do k = 1, nlevels
    print*, 'height(level)', k, height_array(k, imember)
  enddo
 enddo
endif

my_status(:) = 0

end subroutine cam_height_levels

!-----------------------------------------------------------------------
!> Compute the pressures at the layer midpoints for multiple columns

subroutine build_cam_pressure_columns(ens_size, surface_pressure, n_levels, pressure_array)

integer,            intent(in)  :: ens_size
real(r8),           intent(in)  :: surface_pressure(:)   ! in pascals
integer,            intent(in)  :: n_levels
real(r8),           intent(out) :: pressure_array(:,:)

integer :: j, k

! Set midpoint pressures.  This array mirrors the order of the
! cam model levels: 1 is the model top, N is the bottom.

do j=1, ens_size
   do k=1,n_levels
      pressure_array(k, j) = ref_surface_pressure    * grid_data%hyam%vals(k) + &
                                 surface_pressure(j) * grid_data%hybm%vals(k) 
   enddo
enddo

end subroutine build_cam_pressure_columns


!-----------------------------------------------------------------------
!> Compute column of pressures at the layer midpoints for the given 
!> surface pressure.  
!>
!> to get pressure on layer interfaces, the computation would be identical
!> but use hyai, hybi.  (also have n_levels+1)

subroutine single_pressure_column(surface_pressure, n_levels, pressure_array)

real(r8),           intent(in)  :: surface_pressure   ! in pascals
integer,            intent(in)  :: n_levels
real(r8),           intent(out) :: pressure_array(n_levels)

integer :: k

! Set midpoint pressures.  This array mirrors the order of the
! cam model levels: 1 is the model top, N is the bottom.

do k=1, n_levels
   pressure_array(k) = ref_surface_pressure * grid_data%hyam%vals(k) + &
                           surface_pressure * grid_data%hybm%vals(k)
enddo

end subroutine single_pressure_column

!-----------------------------------------------------------------------
!> Compute pressure at one level given the surface pressure
!> cam model levels: 1 is the model top, N is the bottom.
!> in this version of the routine level is integer/whole value

function single_pressure_value_int(surface_pressure, level)

real(r8), intent(in)  :: surface_pressure   ! in pascals
integer,  intent(in)  :: level
real(r8) :: single_pressure_value_int

! cam model levels: 1 is the model top, N is the bottom.

single_pressure_value_int = ref_surface_pressure * grid_data%hyam%vals(level) + &
                                surface_pressure * grid_data%hybm%vals(level)

end function single_pressure_value_int

!-----------------------------------------------------------------------
!> Compute pressure at one level given the surface pressure
!> cam model levels: 1 is the model top, N is the bottom.
!> fraction = 0 is full level 1, fraction = 1 is full level 2
!> level is real/fractional value


function single_pressure_value_real(surface_pressure, level)

real(r8), intent(in)  :: surface_pressure   ! in pascals
real(r8), intent(in)  :: level
real(r8) :: single_pressure_value_real

integer :: k
real(r8) :: fract, pres1, pres2

k = int(level)
fract = level - int(level)

if (k /= ref_nlevels) then
   pres1 = single_pressure_value_int(surface_pressure, k)
   pres2 = single_pressure_value_int(surface_pressure, k+1)
else
   pres1 = single_pressure_value_int(surface_pressure, k-1)
   pres2 = single_pressure_value_int(surface_pressure, k)
   fract = 1.0_r8
endif

single_pressure_value_real = (pres1 * (1.0_r8 - fract)) + &
                              pres2 * (fract)

end function single_pressure_value_real

!-----------------------------------------------------------------------
!> return the level indices and fraction across the level.
!> level 1 is model top, level N is model bottom. 
!> pressure is smallest at the top, so the values are not inverted
!> in the array.
!> fract = 0 means full lev1 value,
!> fract = 1 means full lev2 value. 
!> return non-zero if value outside valid range.

subroutine pressure_to_level(nlevels, pressures, p_val, &
                              lev1, lev2, fract, my_status)

integer,  intent(in)  :: nlevels
real(r8), intent(in)  :: pressures(:)
real(r8), intent(in)  :: p_val
integer,  intent(out) :: lev1
integer,  intent(out) :: lev2
real(r8), intent(out) :: fract  
integer,  intent(out) :: my_status

call find_enclosing_indices(nlevels, pressures, p_val, lev1, lev2, fract, my_status, & 
                            inverted = .false., log_scale = use_log_vertical_scale)

if (my_status /= 0) my_status = 10

=======

      !>@todo FIXME let successful members continue?
      if (any(my_status /= 0)) return

      if (debug_level > 400) then
         do k = 1,ref_nlevels
            print*, 'ISHEIGHT: ', k, height_array(k,1)
         enddo
      endif

      do imember=1, ens_size
         call height_to_level(ref_nlevels, height_array(:, imember), vert_val, & 
                             levs1(imember), levs2(imember), vert_fracts(imember), &
                             my_status(imember))
      enddo

      !>@todo FIXME let successful members continue?
      if (any(my_status /= 0)) return

      if (debug_level > 100) then
         do k = 1,ens_size
            print*, 'ISHEIGHT ens#, levs1(#), levs2(#), vert_fracts(#), top/bot height(#)', &
                     k, levs1(k), levs2(k), vert_fracts(k), height_array(levs2(k),k), height_array(levs1(k), k)
         enddo
      endif
      
   case(VERTISLEVEL)
      ! this routine returns false if the level number is out of range.
      if (.not. check_good_levels(vert_val, ref_nlevels, l1, l2, fract1)) then
         my_status(:) = 8
         return
      endif

      ! because we're given a model level as input, all the ensemble
      ! members have the same outgoing values.
      levs1(:) = l1
      levs2(:) = l2
      vert_fracts(:) = fract1
      my_status(:) = 0

      if (debug_level > 100) then
         do k = 1,ens_size
            print*, 'ISLEVEL levs1(k), levs2(k), vert_fracts(k), vert_val', &
                     levs1(k), levs2(k), vert_fracts(k), vert_val
         enddo
      endif

   ! 2d fields
   case(VERTISUNDEF, VERTISSURFACE)
      if (get_dims_from_qty(obs_qty, var_id) == 2) then
         levs1(:) = ref_nlevels - 1
         levs2(:) = ref_nlevels
         vert_fracts(:) = 1.0_r8
         my_status(:) = 0
      else
         my_status(:) = 4 ! can not get vertical levels
      endif

   case default
      write(string1, *) 'unsupported vertical type: ', which_vert
      call error_handler(E_ERR,routine,string1,source,revision,revdate)
      
end select

! by this time someone has already set my_status(), good or bad.

end subroutine find_vertical_levels

!-----------------------------------------------------------------------
!> Compute the heights at pressure midpoints
!>
!> this version does all ensemble members at once.

subroutine cam_height_levels(ens_handle, ens_size, lon_index, lat_index, nlevels, qty, height_array, my_status) 
type(ensemble_type), intent(in)  :: ens_handle
integer,             intent(in)  :: ens_size
integer,             intent(in)  :: lon_index
integer,             intent(in)  :: lat_index
integer,             intent(in)  :: nlevels
integer,             intent(in)  :: qty
real(r8),            intent(out) :: height_array(nlevels, ens_size)
integer,             intent(out) :: my_status(ens_size)

integer  :: k, level_one, imember, status1
real(r8) :: surface_elevation(1)
real(r8) :: surface_pressure(ens_size), mbar(nlevels, ens_size)
real(r8) :: tv(nlevels, ens_size)  ! Virtual temperature, top to bottom

! this is for surface obs
level_one = 1

! get the surface pressure from the ens_handle
call get_staggered_values_from_qty(ens_handle, ens_size, QTY_SURFACE_PRESSURE, &
                                   lon_index, lat_index, level_one, qty, surface_pressure, status1)

! get the surface elevation from the phis, including stagger if needed
call get_quad_values(1, lon_index, lat_index, QTY_SURFACE_ELEVATION, qty, surface_elevation)

call compute_virtual_temperature(ens_handle, ens_size, lon_index, lat_index, nlevels, qty, tv, status1)

if (status1 /= 0) then
   my_status = status1
   return
endif

if (use_variable_mean_mass) then
   call compute_mean_mass(ens_handle, ens_size, lon_index, lat_index, nlevels, qty, mbar, status1)

   if (status1 /= 0) then
      my_status = status1
      return
   endif

   ! compute the height columns for each ensemble member - passing mbar() array in.
   do imember = 1, ens_size
      call build_heights(nlevels, surface_pressure(imember), surface_elevation(1), &
                         tv(:, imember), height_array(:, imember), mbar=mbar(:, imember))
   enddo

else
   ! compute the height columns for each ensemble member - no mbar() argument here.
   ! (you cannot just pass 1.0 in for the mbar() array; it uses a different gas constant
   ! in the variable mean mass case.)
   do imember = 1, ens_size
      call build_heights(nlevels, surface_pressure(imember), surface_elevation(1), &
                         tv(:, imember), height_array(:, imember))
   enddo
endif


if (debug_level > 100) then
 do imember = 1, ens_size
  print *, ''
  print *, 'geopotential, member: ', imember
  do k = 1, nlevels
    print*, 'tv(level)    ', k, tv(k, imember)
  enddo
  do k = 1, nlevels
    print*, 'height(level)', k, height_array(k, imember)
  enddo
 enddo
endif

! convert entire array to geometric height (from potential height)
call gph2gmh(height_array, grid_data%lat%vals(lat_index))

if (debug_level > 100) then
 do imember = 1, ens_size
  print *, ''
  print *, 'geometric, member: ', imember
  do k = 1, nlevels
    print*, 'height(level)', k, height_array(k, imember)
  enddo
 enddo
endif

my_status(:) = 0

end subroutine cam_height_levels

!-----------------------------------------------------------------------
!> Compute the pressures at the layer midpoints for multiple columns

subroutine build_cam_pressure_columns(ens_size, surface_pressure, n_levels, pressure_array)

integer,            intent(in)  :: ens_size
real(r8),           intent(in)  :: surface_pressure(:)   ! in pascals
integer,            intent(in)  :: n_levels
real(r8),           intent(out) :: pressure_array(:,:)

integer :: j, k

! Set midpoint pressures.  This array mirrors the order of the
! cam model levels: 1 is the model top, N is the bottom.

do j=1, ens_size
   do k=1,n_levels
      pressure_array(k, j) = ref_surface_pressure    * grid_data%hyam%vals(k) + &
                                 surface_pressure(j) * grid_data%hybm%vals(k) 
   enddo
enddo

end subroutine build_cam_pressure_columns


!-----------------------------------------------------------------------
!> Compute column of pressures at the layer midpoints for the given 
!> surface pressure.  
!>
!> to get pressure on layer interfaces, the computation would be identical
!> but use hyai, hybi.  (also have n_levels+1)

subroutine single_pressure_column(surface_pressure, n_levels, pressure_array)

real(r8),           intent(in)  :: surface_pressure   ! in pascals
integer,            intent(in)  :: n_levels
real(r8),           intent(out) :: pressure_array(n_levels)

integer :: k

! Set midpoint pressures.  This array mirrors the order of the
! cam model levels: 1 is the model top, N is the bottom.

do k=1, n_levels
   pressure_array(k) = ref_surface_pressure * grid_data%hyam%vals(k) + &
                           surface_pressure * grid_data%hybm%vals(k)
enddo

end subroutine single_pressure_column

!-----------------------------------------------------------------------
!> Compute pressure at one level given the surface pressure
!> cam model levels: 1 is the model top, N is the bottom.
!> in this version of the routine level is integer/whole value

function single_pressure_value_int(surface_pressure, level)

real(r8), intent(in)  :: surface_pressure   ! in pascals
integer,  intent(in)  :: level
real(r8) :: single_pressure_value_int

! cam model levels: 1 is the model top, N is the bottom.

single_pressure_value_int = ref_surface_pressure * grid_data%hyam%vals(level) + &
                                surface_pressure * grid_data%hybm%vals(level)

end function single_pressure_value_int

!-----------------------------------------------------------------------
!> Compute pressure at one level given the surface pressure
!> cam model levels: 1 is the model top, N is the bottom.
!> fraction = 0 is full level 1, fraction = 1 is full level 2
!> level is real/fractional value


function single_pressure_value_real(surface_pressure, level)

real(r8), intent(in)  :: surface_pressure   ! in pascals
real(r8), intent(in)  :: level
real(r8) :: single_pressure_value_real

integer :: k
real(r8) :: fract, pres1, pres2

k = int(level)
fract = level - int(level)

if (k /= ref_nlevels) then
   pres1 = single_pressure_value_int(surface_pressure, k)
   pres2 = single_pressure_value_int(surface_pressure, k+1)
else
   pres1 = single_pressure_value_int(surface_pressure, k-1)
   pres2 = single_pressure_value_int(surface_pressure, k)
   fract = 1.0_r8
endif

single_pressure_value_real = (pres1 * (1.0_r8 - fract)) + &
                              pres2 * (fract)

end function single_pressure_value_real

!-----------------------------------------------------------------------
!> return the level indices and fraction across the level.
!> level 1 is model top, level N is model bottom. 
!> pressure is smallest at the top, so the values are not inverted
!> in the array.
!> fract = 0 means full lev1 value,
!> fract = 1 means full lev2 value. 
!> return non-zero if value outside valid range.

subroutine pressure_to_level(nlevels, pressures, p_val, &
                              lev1, lev2, fract, my_status)

integer,  intent(in)  :: nlevels
real(r8), intent(in)  :: pressures(:)
real(r8), intent(in)  :: p_val
integer,  intent(out) :: lev1
integer,  intent(out) :: lev2
real(r8), intent(out) :: fract  
integer,  intent(out) :: my_status

call find_enclosing_indices(nlevels, pressures, p_val, lev1, lev2, fract, my_status, & 
                            inverted = .false., log_scale = use_log_vertical_scale)

if (my_status /= 0) my_status = 10

>>>>>>> 5850b2e7
end subroutine pressure_to_level

!-----------------------------------------------------------------------
!> return the level indices and fraction across the level.
!> level 1 is model top, level N is model bottom. 
!> height is largest at the top, so the values *are* inverted
!> in the array.
!> fract = 0 means full lev1 value,
!> fract = 1 means full lev2 value. 
!> return non-zero if value outside valid range.

subroutine height_to_level(nlevels, heights, h_val, &
                            lev1, lev2, fract, my_status)

integer,  intent(in)  :: nlevels
real(r8), intent(in)  :: heights(:)
real(r8), intent(in)  :: h_val
integer,  intent(out) :: lev1
integer,  intent(out) :: lev2
real(r8), intent(out) :: fract  
integer,  intent(out) :: my_status

character(len=*), parameter :: routine = 'height_to_level:'

call find_enclosing_indices(nlevels, heights, h_val, lev1, lev2, fract, my_status, &
                            inverted = .true., log_scale = .false.)

if (my_status /= 0) my_status = 11

end subroutine height_to_level

!-----------------------------------------------------------------------
!> in cam level 1 is at the model top, level N is the lowest level
!> our convention in this code is:  between levels a fraction of 0
!> is 100% level 1, and fraction of 1 is 100% level 2.

function check_good_levels(vert_value, valid_range, l1, l2, fract)
real(r8), intent(in)  :: vert_value
integer,  intent(in)  :: valid_range
integer,  intent(out) :: l1
integer,  intent(out) :: l2
real(r8), intent(out) :: fract
logical               :: check_good_levels

integer :: integer_level
real(r8) :: fract_level

! be a pessimist, then you're never disappointed
check_good_levels = .false.
l1 = MISSING_I
l2 = MISSING_I
fract = MISSING_R8

! out of range checks
if (vert_value < 1.0_r8 .or. vert_value > valid_range) return

integer_level = floor(vert_value) 
fract_level = vert_value - integer_level 

! cam levels start at the top so level 1 is
! the highest level and increases on the way down.

!>might want to allow extrapolation - which means
!>allowing out of range values here and handling
!>them correctly in the calling and vert_interp() code.

if (vert_value /= valid_range) then
   l1 = integer_level
   l2 = integer_level + 1
   fract = fract_level
else   
   ! equal to the largest level number
   l1 = integer_level - 1
   l2 = integer_level
   fract = 1.0_r8
endif

check_good_levels = .true.

end function check_good_levels


!-----------------------------------------------------------------------
!> based on the stagger that corresponds to the given quantity,
!> return the handle to the interpolation grid


function get_interp_handle(obs_quantity)
integer, intent(in)      :: obs_quantity
type(quad_interp_handle) :: get_interp_handle

character(len=*), parameter :: routine = 'get_interp_handle:'

select case (grid_stagger%qty_stagger(obs_quantity))
   case ( STAGGER_U ) 
      get_interp_handle = interp_u_staggered
   case ( STAGGER_V ) 
      get_interp_handle = interp_v_staggered
   case ( STAGGER_NONE )
      get_interp_handle = interp_nonstaggered
   case ( STAGGER_W ) 
      write(string1,*) 'w stagger -- not supported yet'
      call error_handler(E_ERR,routine,string1,source,revision,revdate)
   case ( STAGGER_UV ) 
      write(string1,*) 'uv stagger -- not supported yet'
      call error_handler(E_ERR,routine,string1,source,revision,revdate)
   case default
      write(string1,*) 'unknown stagger -- this should never happen'
      call error_handler(E_ERR,routine,string1,source,revision,revdate)
end select
                      
end function get_interp_handle

!-----------------------------------------------------------------------
!>
!> Set the desired minimum model advance time. This is generally NOT the
!> dynamical timestep of the model, but rather the shortest forecast length
!> you are willing to make. This impacts how frequently the observations
!> may be assimilated.
!>
!>

function shortest_time_between_assimilations()

character(len=*), parameter :: routine = 'shortest_time_between_assimilations:'

type(time_type) :: shortest_time_between_assimilations

if ( .not. module_initialized ) call static_init_model

shortest_time_between_assimilations = set_time(assimilation_period_seconds, &
                                               assimilation_period_days)

write(string1,*)'assimilation period is ',assimilation_period_days,   ' days ', &
                                          assimilation_period_seconds,' seconds'
call error_handler(E_MSG,routine,string1,source,revision,revdate)

end function shortest_time_between_assimilations




!-----------------------------------------------------------------------
!>
!> Does any shutdown and clean-up needed for model.
!>

subroutine end_model()

! deallocate arrays from grid and anything else

call free_cam_grid(grid_data)

call free_std_atm_tables()

call finalize_quad_interp(interp_nonstaggered)
call finalize_quad_interp(interp_u_staggered)
call finalize_quad_interp(interp_v_staggered)

if (using_chemistry) call finalize_chem_tables()

end subroutine end_model


!-----------------------------------------------------------------------
!>
!> Writes the model-specific attributes to a DART 'diagnostic' netCDF file.
!> This includes coordinate variables and some metadata, but NOT the
!> actual DART state.
!>
!> @param ncid    the netCDF handle of the DART diagnostic file opened by
!>                assim_model_mod:init_diag_output

subroutine nc_write_model_atts(ncid, dom_id)

integer, intent(in) :: ncid      ! netCDF file identifier
integer, intent(in) :: dom_id    ! not used since there is only one domain

!----------------------------------------------------------------------
! local variables 
!----------------------------------------------------------------------

character(len=*), parameter :: routine = 'nc_write_model_atts'

if ( .not. module_initialized ) call static_init_model

!-------------------------------------------------------------------------------
! Write Global Attributes 
!-------------------------------------------------------------------------------

call nc_begin_define_mode(ncid, routine)

call nc_add_global_creation_time(ncid, routine)

call nc_add_global_attribute(ncid, "model_source", source, routine)
call nc_add_global_attribute(ncid, "model_revision", revision, routine)
call nc_add_global_attribute(ncid, "model_revdate", revdate, routine)

call nc_add_global_attribute(ncid, "model", "CAM", routine)

! this option is for users who want the smallest output
! or diagnostic files - only the state vector data will
! be written.   otherwise, if you want to plot this data
! the rest of this routine writes out enough grid info
! to make the output file look like the input.
if (suppress_grid_info_in_output) then
   call nc_end_define_mode(ncid, routine)
   return
endif

!----------------------------------------------------------------------------
! Output the grid variables.
!----------------------------------------------------------------------------
! Define the new dimensions IDs
!----------------------------------------------------------------------------

call nc_define_dimension(ncid, 'lon',  grid_data%lon%nsize,  routine)
call nc_define_dimension(ncid, 'lat',  grid_data%lat%nsize,  routine)
call nc_define_dimension(ncid, 'slon', grid_data%slon%nsize, routine)
call nc_define_dimension(ncid, 'slat', grid_data%slat%nsize, routine)
call nc_define_dimension(ncid, 'lev',  grid_data%lev%nsize,  routine)
call nc_define_dimension(ncid, 'ilev', grid_data%ilev%nsize, routine)
call nc_define_dimension(ncid, 'gw',   grid_data%gw%nsize,   routine)
call nc_define_dimension(ncid, 'hyam', grid_data%hyam%nsize, routine)
call nc_define_dimension(ncid, 'hybm', grid_data%hybm%nsize, routine)
call nc_define_dimension(ncid, 'hyai', grid_data%hyai%nsize, routine)
call nc_define_dimension(ncid, 'hybi', grid_data%hybi%nsize, routine)

!----------------------------------------------------------------------------
! Create the Coordinate Variables and the Attributes
! The contents will be written in a later block of code.
!----------------------------------------------------------------------------

! U,V Grid Longitudes
call nc_define_real_variable(     ncid, 'lon', (/ 'lon' /),                 routine)
call nc_add_attribute_to_variable(ncid, 'lon', 'long_name', 'longitude',    routine)
call nc_add_attribute_to_variable(ncid, 'lon', 'units',     'degrees_east', routine)


call nc_define_real_variable(     ncid, 'slon', (/ 'slon' /),                       routine)
call nc_add_attribute_to_variable(ncid, 'slon', 'long_name', 'staggered longitude', routine)
call nc_add_attribute_to_variable(ncid, 'slon', 'units',     'degrees_east',        routine)

! U,V Grid Latitudes
call nc_define_real_variable(     ncid, 'lat', (/ 'lat' /),                  routine)
call nc_add_attribute_to_variable(ncid, 'lat', 'long_name', 'latitude',      routine)
call nc_add_attribute_to_variable(ncid, 'lat', 'units',     'degrees_north', routine)


call nc_define_real_variable(     ncid, 'slat', (/ 'slat' /),                      routine)
call nc_add_attribute_to_variable(ncid, 'slat', 'long_name', 'staggered latitude', routine)
call nc_add_attribute_to_variable(ncid, 'slat', 'units',     'degrees_north',      routine)

! Vertical Grid Latitudes
call nc_define_real_variable(     ncid, 'lev', (/ 'lev' /),                                                     routine)
call nc_add_attribute_to_variable(ncid, 'lev', 'long_name',      'hybrid level at midpoints (1000*(A+B))',      routine)
<<<<<<< HEAD
call nc_add_attribute_to_variable(ncid, 'lev', 'units',          'level',                                       routine)
=======
call nc_add_attribute_to_variable(ncid, 'lev', 'units',          'hPa',                                         routine)
>>>>>>> 5850b2e7
call nc_add_attribute_to_variable(ncid, 'lev', 'positive',       'down',                                        routine)
call nc_add_attribute_to_variable(ncid, 'lev', 'standard_name',  'atmosphere_hybrid_sigma_pressure_coordinate', routine)
call nc_add_attribute_to_variable(ncid, 'lev', 'formula_terms',  'a: hyam b: hybm p0: P0 ps: PS',               routine)


call nc_define_real_variable(     ncid, 'ilev', (/ 'ilev' /),                                                    routine)
call nc_add_attribute_to_variable(ncid, 'ilev', 'long_name',      'hybrid level at interfaces (1000*(A+B))',     routine)
<<<<<<< HEAD
call nc_add_attribute_to_variable(ncid, 'ilev', 'units',          'level',                                       routine)
=======
call nc_add_attribute_to_variable(ncid, 'ilev', 'units',          'hPa',                                         routine)
>>>>>>> 5850b2e7
call nc_add_attribute_to_variable(ncid, 'ilev', 'positive',       'down',                                        routine)
call nc_add_attribute_to_variable(ncid, 'ilev', 'standard_name',  'atmosphere_hybrid_sigma_pressure_coordinate', routine)
call nc_add_attribute_to_variable(ncid, 'ilev', 'formula_terms',  'a: hyai b: hybi p0: P0 ps: PS',               routine)

! Hybrid Coefficients
call nc_define_real_variable(     ncid, 'hyam', (/ 'lev' /),                                            routine)
call nc_add_attribute_to_variable(ncid, 'hyam', 'long_name', 'hybrid A coefficient at layer midpoints', routine)

call nc_define_real_variable(     ncid, 'hybm', (/ 'lev' /),                                            routine)
call nc_add_attribute_to_variable(ncid, 'hybm', 'long_name', 'hybrid B coefficient at layer midpoints', routine)


call nc_define_real_variable(     ncid, 'hyai', (/ 'ilev' /),                                            routine)
call nc_add_attribute_to_variable(ncid, 'hyai', 'long_name', 'hybrid A coefficient at layer interfaces', routine)


call nc_define_real_variable(     ncid, 'hybi', (/ 'ilev' /),                                            routine)
call nc_add_attribute_to_variable(ncid, 'hybi', 'long_name', 'hybrid B coefficient at layer interfaces', routine)

! Gaussian Weights
call nc_define_real_variable(     ncid, 'gw', (/ 'lat' /),                  routine)
call nc_add_attribute_to_variable(ncid, 'gw', 'long_name', 'gauss weights', routine)

call nc_define_real_scalar(       ncid, 'P0', routine)
call nc_add_attribute_to_variable(ncid, 'P0', 'long_name', 'reference pressure', routine)
call nc_add_attribute_to_variable(ncid, 'P0', 'units',     'Pa',                 routine)

! Finished with dimension/variable definitions, must end 'define' mode to fill.

call nc_end_define_mode(ncid, routine)

!----------------------------------------------------------------------------
! Fill the coordinate variables
!----------------------------------------------------------------------------

call nc_put_variable(ncid, 'lon',  grid_data%lon%vals,  routine)
call nc_put_variable(ncid, 'lat',  grid_data%lat%vals,  routine)
call nc_put_variable(ncid, 'slon', grid_data%slon%vals, routine)
call nc_put_variable(ncid, 'slat', grid_data%slat%vals, routine)
call nc_put_variable(ncid, 'lev',  grid_data%lev%vals,  routine)
call nc_put_variable(ncid, 'ilev', grid_data%ilev%vals, routine)
call nc_put_variable(ncid, 'gw',   grid_data%gw%vals,   routine)
call nc_put_variable(ncid, 'hyam', grid_data%hyam%vals, routine)
call nc_put_variable(ncid, 'hybm', grid_data%hybm%vals, routine)
call nc_put_variable(ncid, 'hyai', grid_data%hyai%vals, routine)
call nc_put_variable(ncid, 'hybi', grid_data%hybi%vals, routine)
call nc_put_variable(ncid, 'P0',   grid_data%P0%vals,   routine)

! flush any pending i/o to disk
call nc_synchronize_file(ncid, routine)

end subroutine nc_write_model_atts

!-----------------------------------------------------------------------
!> writes CAM's model date and time of day into file.  CAM uses
!> integer date values and interger time of day measured in seconds
!>
!> @param ncid         name of the file
!> @param model_time   the current time of the model state
!>

subroutine write_model_time(ncid, model_time)
integer,         intent(in) :: ncid
type(time_type), intent(in) :: model_time

integer :: iyear, imonth, iday, ihour, iminute, isecond
integer :: cam_date(1), cam_tod(1)

character(len=*), parameter :: routine = 'write_model_time'

if ( .not. module_initialized ) call static_init_model

call get_date(model_time, iyear, imonth, iday, ihour, iminute, isecond)

cam_date = iyear*10000 + imonth*100 + iday
cam_tod  = ihour*3600  + iminute*60 + isecond

! if the file doesn't already have a "date" variable make one
if (.not. nc_variable_exists(ncid, "date")) then
   call nc_begin_define_mode(ncid, routine)
   call nc_define_integer_variable(ncid, 'date', (/ 'time' /), routine)
   call nc_end_define_mode(ncid, routine)
   call nc_put_variable(ncid, 'date', cam_date, routine)
endif

! if the file doesn't already have a "datesec" variable make one
if (.not. nc_variable_exists(ncid, "datesec")) then
   call nc_begin_define_mode(ncid, routine)
   call nc_define_integer_variable(ncid, 'datesec', (/ 'time' /), routine)
   call nc_end_define_mode(ncid, routine)
   call nc_put_variable(ncid, 'datesec', cam_tod,  routine)
endif

end subroutine write_model_time

!--------------------------------------------------------------------
!>
!> Read the time from the input file
!>
!> @param filename name of file that contains the time
!>
<<<<<<< HEAD

function read_model_time(filename)

character(len=*), intent(in) :: filename
type(time_type)              :: read_model_time

integer :: ncid
integer :: cam_date, cam_tod
integer :: iyear, imonth, iday, ihour, imin, isec, rem

character(len=*), parameter :: routine = 'read_model_time'

if ( .not. module_initialized ) call static_init_model

if ( .not. file_exist(filename) ) then
   write(string1,*) trim(filename), ' does not exist.'
   call error_handler(E_ERR,routine,string1,source,revision,revdate)
endif

ncid = nc_open_file_readonly(filename, routine)

! CAM initial files have two variables of length 
! 'time' (the unlimited dimension): date, datesec

call nc_get_variable(ncid, 'date',    cam_date, routine)
call nc_get_variable(ncid, 'datesec', cam_tod,  routine)

! 'date' is YYYYMMDD 
! 'cam_tod' is seconds of current day
iyear  = cam_date / 10000
rem    = cam_date - iyear*10000
imonth = rem / 100
iday   = rem - imonth*100

ihour  = cam_tod / 3600
rem    = cam_tod - ihour*3600
imin   = rem / 60
isec   = rem - imin*60

! some cam files are from before the start of the gregorian calendar.
! since these are 'arbitrary' years, just change the offset.
if (iyear < 1601) then
   write(string1,*)' '
   write(string2,*)'WARNING - ',trim(filename),' changing year from ', &
                   iyear,'to',iyear+1601

   call error_handler(E_MSG, routine, string1, source, revision, &
                      revdate, text2=string2,text3='to make it a valid Gregorian date.')

   write(string1,*)' '
   call error_handler(E_MSG, routine, string1, source, revision)
   iyear = iyear + 1601
endif

read_model_time = set_date(iyear,imonth,iday,ihour,imin,isec)

call nc_close_file(ncid, routine)

end function read_model_time

!--------------------------------------------------------------------
!> if the namelist is set to not use this custom routine, the default
!> dart routine will add 'pert_amp' of noise to every field in the state
!> to generate an ensemble from a single member.  if it is set to true
!> this routine will be called.  the pert_amp will be ignored, and the
!> given list of quantities will be perturbed by the given amplitude
!> (which can be different for each field) to generate an ensemble.

subroutine pert_model_copies(state_ens_handle, ens_size, pert_amp, interf_provided)
type(ensemble_type), intent(inout) :: state_ens_handle 
integer,             intent(in)    :: ens_size
real(r8),            intent(in)    :: pert_amp   ! ignored in this version
logical,             intent(out)   :: interf_provided

type(random_seq_type) :: seq

integer :: iloc, jloc, vloc, myqty
integer :: max_qtys, j

integer(i8) :: i, state_items
integer(i8), allocatable :: my_vars(:)

logical,  allocatable :: do_these_qtys(:)
real(r8), allocatable :: perturb_by(:)

=======

function read_model_time(filename)

character(len=*), intent(in) :: filename
type(time_type)              :: read_model_time

integer :: ncid
integer :: cam_date, cam_tod
integer :: iyear, imonth, iday, ihour, imin, isec, rem

character(len=*), parameter :: routine = 'read_model_time'

if ( .not. module_initialized ) call static_init_model

if ( .not. file_exist(filename) ) then
   write(string1,*) trim(filename), ' does not exist.'
   call error_handler(E_ERR,routine,string1,source,revision,revdate)
endif

ncid = nc_open_file_readonly(filename, routine)

! CAM initial files have two variables of length 
! 'time' (the unlimited dimension): date, datesec

call nc_get_variable(ncid, 'date',    cam_date, routine)
call nc_get_variable(ncid, 'datesec', cam_tod,  routine)

! 'date' is YYYYMMDD 
! 'cam_tod' is seconds of current day
iyear  = cam_date / 10000
rem    = cam_date - iyear*10000
imonth = rem / 100
iday   = rem - imonth*100

ihour  = cam_tod / 3600
rem    = cam_tod - ihour*3600
imin   = rem / 60
isec   = rem - imin*60

! some cam files are from before the start of the gregorian calendar.
! since these are 'arbitrary' years, just change the offset.
if (iyear < 1601) then
   write(string1,*)' '
   write(string2,*)'WARNING - ',trim(filename),' changing year from ', &
                   iyear,'to',iyear+1601

   call error_handler(E_MSG, routine, string1, source, revision, &
                      revdate, text2=string2,text3='to make it a valid Gregorian date.')

   write(string1,*)' '
   call error_handler(E_MSG, routine, string1, source, revision)
   iyear = iyear + 1601
endif

read_model_time = set_date(iyear,imonth,iday,ihour,imin,isec)

call nc_close_file(ncid, routine)

end function read_model_time

!--------------------------------------------------------------------
!> if the namelist is set to not use this custom routine, the default
!> dart routine will add 'pert_amp' of noise to every field in the state
!> to generate an ensemble from a single member.  if it is set to true
!> this routine will be called.  the pert_amp will be ignored, and the
!> given list of quantities will be perturbed by the given amplitude
!> (which can be different for each field) to generate an ensemble.

subroutine pert_model_copies(state_ens_handle, ens_size, pert_amp, interf_provided)
type(ensemble_type), intent(inout) :: state_ens_handle 
integer,             intent(in)    :: ens_size
real(r8),            intent(in)    :: pert_amp   ! ignored in this version
logical,             intent(out)   :: interf_provided

type(random_seq_type) :: seq

integer :: iloc, jloc, vloc, myqty
integer :: max_qtys, j

integer(i8) :: i, state_items
integer(i8), allocatable :: my_vars(:)

logical,  allocatable :: do_these_qtys(:)
real(r8), allocatable :: perturb_by(:)

>>>>>>> 5850b2e7
character(len=*), parameter :: routine = 'pert_model_copies:'

! set by namelist to select using the default routine in filter
! (adds the same noise to all parts of the state vector)
! or the code here that lets you specify which fields get perturbed.
if (custom_routine_to_generate_ensemble) then
   interf_provided = .true.
else
   interf_provided = .false.
   return
endif

! make sure each task is using a different random sequence
call init_random_seq(seq, my_task_id())

max_qtys = get_num_quantities()
allocate(do_these_qtys(0:max_qtys), perturb_by(0:max_qtys))

do_these_qtys(:) = .false.
perturb_by(:)    = 0.0_r8

! this loop is over the number of field names/perturb values
! in the namelist.  it quits when it finds a blank field name.
do i=1, MAX_PERT
   if (fields_to_perturb(i) == '') exit
 
   myqty = get_index_for_quantity(fields_to_perturb(i))
   if (myqty < 0) then
      string1 = 'unrecognized quantity name in "fields_to_perturb" list: ' // &
                trim(fields_to_perturb(i))
      call error_handler(E_ERR,routine,string1,source,revision,revdate)
   endif

   do_these_qtys(myqty) = .true.
   perturb_by(myqty)    = perturbation_amplitude(i)
enddo

! get the global index numbers of the part of the state that 
! we have in this task.  here is an example of how to work with
! just the part of the state that is on the current task.
state_items = get_my_num_vars(state_ens_handle)
allocate(my_vars(state_items))
call get_my_vars(state_ens_handle, my_vars)

! this loop is over all the subset of the state items 
! that are on this MPI task.
do i=1, state_items

   ! for each global index number in the state vector find
   ! what quantity it is. (iloc,jloc,vloc are unused here)
   call get_model_variable_indices(my_vars(i), iloc, jloc, vloc, kind_index=myqty)

   ! if myqty is in the namelist, perturb it.  otherwise cycle
   if (.not. do_these_qtys(myqty)) cycle
  
   ! this loop is over the number of ensembles
   do j=1, ens_size
      state_ens_handle%copies(j, i) = random_gaussian(seq, state_ens_handle%copies(j, i), perturb_by(myqty))
   enddo

enddo

deallocate(my_vars)
deallocate(do_these_qtys, perturb_by)

end subroutine pert_model_copies


!-----------------------------------------------------------------------
! The remaining (private) interfaces come last.
! None of the private interfaces need to call static_init_model()
!-----------------------------------------------------------------------

!-----------------------------------------------------------------------
!>
!> Fill the array of requested variables, dart kinds, possible min/max
!> values and whether or not to update the field in the output file.
!> Then calls 'add_domain()' to tell the DART code which variables to
!> read into the state vector after this code returns.
!>
!>@param variable_array  the list of variables and kinds from model_mod_nml
!>@param nfields         the number of variable/Quantity pairs specified

subroutine set_cam_variable_info( variable_array, nfields )

character(len=*), intent(in)  :: variable_array(:)
integer,          intent(out) :: nfields

character(len=*), parameter :: routine = 'set_cam_variable_info:'

integer :: i
integer, parameter :: MAX_STRING_LEN = 128

character(len=MAX_STRING_LEN) :: varname    ! column 1, NetCDF variable name
character(len=MAX_STRING_LEN) :: dartstr    ! column 2, DART Quantity
character(len=MAX_STRING_LEN) :: minvalstr  ! column 3, Clamp min val
character(len=MAX_STRING_LEN) :: maxvalstr  ! column 4, Clamp max val
character(len=MAX_STRING_LEN) :: updatestr  ! column 5, Update output or not

character(len=vtablenamelength) :: var_names(MAX_STATE_VARIABLES) = ' '
logical  :: update_list(MAX_STATE_VARIABLES)   = .FALSE.
integer  ::   kind_list(MAX_STATE_VARIABLES)   = MISSING_I
real(r8) ::  clamp_vals(MAX_STATE_VARIABLES,2) = MISSING_R8


nfields = 0
ParseVariables : do i = 1, MAX_STATE_VARIABLES

   varname   = variable_array(num_state_table_columns*i-4)
   dartstr   = variable_array(num_state_table_columns*i-3)
   minvalstr = variable_array(num_state_table_columns*i-2)
   maxvalstr = variable_array(num_state_table_columns*i-1)
   updatestr = variable_array(num_state_table_columns*i  )

   if ( varname == ' ' .and. dartstr == ' ' ) exit ParseVariables ! Found end of list.

   if ( varname == ' ' .or.  dartstr == ' ' ) then
      string1 = 'model_nml:model "state_variables" not fully specified'
      call error_handler(E_ERR,routine,string1,source,revision,revdate)
   endif

   ! Make sure DART kind is valid

   if( get_index_for_quantity(dartstr) < 0 ) then
      write(string1,'(3A)') 'there is no obs_kind "', trim(dartstr), '" in obs_kind_mod.f90'
      call error_handler(E_ERR,routine,string1,source,revision,revdate)
   endif

   call to_upper(minvalstr)
   call to_upper(maxvalstr)
   call to_upper(updatestr)

   var_names(   i) = varname
   kind_list(   i) = get_index_for_quantity(dartstr)
   clamp_vals(i,1) = string_to_real(minvalstr)
   clamp_vals(i,2) = string_to_real(maxvalstr)
   update_list( i) = string_to_logical(updatestr, 'UPDATE')

   nfields = nfields + 1

enddo ParseVariables

if (nfields == MAX_STATE_VARIABLES) then
   write(string1,'(2A)') 'WARNING: There is a possibility you need to increase ', &
                         'MAX_STATE_VARIABLES in the global variables in model_mod.f90'

   write(string2,'(A,i4,A)') 'WARNING: you have specified at least ', nfields, &
                             ' perhaps more'

   call error_handler(E_MSG,routine,string1,source,revision,revdate,text2=string2)
endif

! CAM only has a single domain (only a single grid, no nests or multiple grids)

domain_id = add_domain(cam_template_filename, nfields, var_names, kind_list, &
                       clamp_vals, update_list)

call fill_cam_stagger_info(grid_stagger)

if (debug_level > 100) call state_structure_info(domain_id)

end subroutine set_cam_variable_info


!-----------------------------------------------------------------------
!>
!> Fill the qty_stagger array to tell what type of stagger each variable 
!> has. This will be useful for interpolating observations.
!> This currently doesn't support both slon/slat stagger - but cam-fv 
!> doesn't have any fields like that.
!>

subroutine fill_cam_stagger_info(stagger)
type(cam_stagger), intent(inout) :: stagger

integer :: ivar, jdim, qty_index

allocate(stagger%qty_stagger(0:get_num_quantities()))

stagger%qty_stagger = STAGGER_NONE

do ivar = 1, get_num_variables(domain_id)
   do jdim = 1, get_num_dims(domain_id, ivar)

      if (get_dim_name(domain_id, ivar, jdim) == 'slat') then
         qty_index = get_kind_index(domain_id, ivar) 
         stagger%qty_stagger(qty_index) = STAGGER_U
      endif

      if (get_dim_name(domain_id, ivar, jdim) == 'slon') then
         qty_index = get_kind_index(domain_id, ivar)
         stagger%qty_stagger(qty_index) = STAGGER_V
      endif

      if (get_dim_name(domain_id, ivar, jdim) == 'ilev') then
         qty_index = get_kind_index(domain_id, ivar)
         stagger%qty_stagger(qty_index) = STAGGER_W
      endif

   enddo
enddo

end subroutine fill_cam_stagger_info


!-----------------------------------------------------------------------
!> Read in the grid information from the given CAM restart file.
!> Note that none of the data will be used from this file; just the
!> grid size and locations.  Also read in the elevation information
!> from the "PHIS' file.

subroutine read_grid_info(grid_file, grid)
character(len=*), intent(in)  :: grid_file
type(cam_grid),   intent(out) :: grid

! Get the grid info plus additional non-state arrays
call get_cam_grid(grid_file, grid)

! This non-state variable is used to compute surface elevation.
call read_cam_phis_array(cam_phis_filename)

! Set up the interpolation structures for later 
call setup_interpolation(grid)

end subroutine read_grid_info


!-----------------------------------------------------------------------
!> Read the data from the various cam grid arrays 
!>
!>@todo FIXME not all of these are used.  can we either
!> not read them in, or make them optional?  this does affect
!> what we can write out in the diagnostic file.  if we have
!> to have them in the diag files then we have to read them all
!> even if we never use them.  both ilev and gw currently fall
!> into this category.
!> 

subroutine get_cam_grid(grid_file, grid)
character(len=*), intent(in)  :: grid_file
type(cam_grid), intent(out) :: grid

character(len=*), parameter :: routine = 'get_cam_grid:'

integer :: ncid

! put this in a subroutine that deals with the grid
ncid = nc_open_file_readonly(grid_file, routine)

call fill_cam_1d_array(ncid, 'lon',  grid%lon)
call fill_cam_1d_array(ncid, 'lat',  grid%lat)
call fill_cam_1d_array(ncid, 'lev',  grid%lev)
call fill_cam_1d_array(ncid, 'ilev', grid%ilev) ! for staggered vertical grid
call fill_cam_1d_array(ncid, 'slon', grid%slon)
call fill_cam_1d_array(ncid, 'slat', grid%slat)
call fill_cam_1d_array(ncid, 'gw',   grid%gw)   ! gauss weights
call fill_cam_1d_array(ncid, 'hyai', grid%hyai)
call fill_cam_1d_array(ncid, 'hybi', grid%hybi)
call fill_cam_1d_array(ncid, 'hyam', grid%hyam)
call fill_cam_1d_array(ncid, 'hybm', grid%hybm)

! P0 is a scalar with no dimensionality
call fill_cam_0d_array(ncid, 'P0',   grid%P0) 

call nc_close_file(ncid, routine)

end subroutine get_cam_grid


!-----------------------------------------------------------------------
!>
!> allocate space for a scalar variable and read values into the grid_array
!>   


subroutine fill_cam_1d_array(ncid, varname, grid_array)
integer,            intent(in)    :: ncid
character(len=*),   intent(in)    :: varname
type(cam_1d_array), intent(inout) :: grid_array

character(len=*), parameter :: routine = 'fill_cam_1d_array'

!>@todo do we need to check that this exists?  if all cam input
!> files will have all the arrays we are asking for, then no.

call nc_get_variable_size(ncid, varname, grid_array%nsize)
allocate(grid_array%vals(grid_array%nsize))

call nc_get_variable(ncid, varname, grid_array%vals, routine)

if (debug_level > 80) call array_dump(grid_array%vals, label=varname)

end subroutine fill_cam_1d_array


!-----------------------------------------------------------------------
!>
!> allocate space for a scalar variable and read values into the grid_array
!>   


subroutine fill_cam_0d_array(ncid, varname, grid_array)
integer,            intent(in)    :: ncid
character(len=*),   intent(in)    :: varname
type(cam_1d_array), intent(inout) :: grid_array

character(len=*), parameter :: routine = 'fill_cam_0d_array'

grid_array%nsize = 1
allocate(grid_array%vals(grid_array%nsize))

call nc_get_variable(ncid, varname, grid_array%vals, routine)

if (debug_level > 80) print*, 'variable name ', trim(varname), grid_array%vals

end subroutine fill_cam_0d_array

!-----------------------------------------------------------------------
!>
!> free space in the various grid arrays
!> 

subroutine free_cam_grid(grid)

type(cam_grid), intent(inout) :: grid

call free_cam_1d_array(grid%lon)
call free_cam_1d_array(grid%lat)
call free_cam_1d_array(grid%lev)
call free_cam_1d_array(grid%ilev) 
call free_cam_1d_array(grid%slon)
call free_cam_1d_array(grid%slat)
call free_cam_1d_array(grid%gw)
call free_cam_1d_array(grid%hyai)
call free_cam_1d_array(grid%hybi)
call free_cam_1d_array(grid%hyam)
call free_cam_1d_array(grid%hybm)

call free_cam_1d_array(grid%P0) 

deallocate(phis)

end subroutine free_cam_grid


!-----------------------------------------------------------------------
!>
!> 
!>   

subroutine free_cam_1d_array(grid_array)
type(cam_1d_array), intent(inout) :: grid_array

deallocate(grid_array%vals)
grid_array%nsize = -1

end subroutine free_cam_1d_array

!-----------------------------------------------------------------------
!> convert from string to integer, and set in the dart code the
!> vertical type we are going to want to localize in.
!> 

subroutine set_vert_localization(typename)
character(len=*), intent(in)  :: typename

character(len=*), parameter :: routine = 'set_vert_localization'

character(len=32) :: ucasename
integer :: vcoord

ucasename = typename
call to_upper(ucasename)

select case (ucasename)
  case ("PRESSURE")
     vcoord = VERTISPRESSURE
  case ("HEIGHT")
     vcoord = VERTISHEIGHT
  case ("SCALEHEIGHT", "SCALE_HEIGHT", "SCALE HEIGHT")
     vcoord = VERTISSCALEHEIGHT
  case ("LEVEL", "MODEL_LEVEL", "MODEL LEVEL")
     vcoord = VERTISLEVEL
  case default
     write(string1,*)'unrecognized vertical localization coordinate type: '//trim(typename)
     write(string2,*)'valid values are: PRESSURE, HEIGHT, SCALEHEIGHT, LEVEL'
     call error_handler(E_ERR,routine,string1,source,revision,revdate,text2=string2)
end select
 
! during assimilation, when get_close() is called to compute the separation distance
! between items, convert all state and obs to use this vertical type if vertical localization 
! is enabled (usually true for cam).

call set_vertical_localization_coord(vcoord)

! save in module global for later use.
vertical_localization_type = vcoord

end subroutine set_vert_localization

!-----------------------------------------------------------------------
!>
!> 
!>   

subroutine setup_interpolation(grid)
type(cam_grid), intent(in) :: grid

!>@todo FIXME the cam fv grid is really evenly spaced in lat and lon,
!>even though they provide full lon() and lat() arrays.  providing the deltas
!>between each pair would be slightly faster inside the interp code.
<<<<<<< HEAD

!print *, 'setting up interpolation: lon/lat sizes = ', grid%lon%nsize, grid%lat%nsize,  &
!                                                       grid%slon%nsize, grid%slat%nsize

! mass points at cell centers
call init_quad_interp(GRID_QUAD_IRREG_SPACED_REGULAR, grid%lon%nsize, grid%lat%nsize, &
                      QUAD_LOCATED_CELL_CENTERS, &
                      global=.true., spans_lon_zero=.true., pole_wrap=.true., &
                      interp_handle=interp_nonstaggered)
call set_quad_coords(interp_nonstaggered, grid%lon%vals, grid%lat%vals)

! U stagger
call init_quad_interp(GRID_QUAD_IRREG_SPACED_REGULAR, grid%lon%nsize, grid%slat%nsize, &
                      QUAD_LOCATED_CELL_CENTERS, &
                      global=.true., spans_lon_zero=.true., pole_wrap=.true., &
                      interp_handle=interp_u_staggered)
call set_quad_coords(interp_u_staggered, grid%lon%vals, grid%slat%vals)

=======

!print *, 'setting up interpolation: lon/lat sizes = ', grid%lon%nsize, grid%lat%nsize,  &
!                                                       grid%slon%nsize, grid%slat%nsize

! mass points at cell centers
call init_quad_interp(GRID_QUAD_IRREG_SPACED_REGULAR, grid%lon%nsize, grid%lat%nsize, &
                      QUAD_LOCATED_CELL_CENTERS, &
                      global=.true., spans_lon_zero=.true., pole_wrap=.true., &
                      interp_handle=interp_nonstaggered)
call set_quad_coords(interp_nonstaggered, grid%lon%vals, grid%lat%vals)

! U stagger
call init_quad_interp(GRID_QUAD_IRREG_SPACED_REGULAR, grid%lon%nsize, grid%slat%nsize, &
                      QUAD_LOCATED_CELL_CENTERS, &
                      global=.true., spans_lon_zero=.true., pole_wrap=.true., &
                      interp_handle=interp_u_staggered)
call set_quad_coords(interp_u_staggered, grid%lon%vals, grid%slat%vals)

>>>>>>> 5850b2e7
! V stagger
call init_quad_interp(GRID_QUAD_IRREG_SPACED_REGULAR, grid%slon%nsize, grid%lat%nsize, &
                      QUAD_LOCATED_CELL_CENTERS, &
                      global=.true., spans_lon_zero=.true., pole_wrap=.true., &
                      interp_handle=interp_v_staggered)
call set_quad_coords(interp_v_staggered, grid%slon%vals, grid%lat%vals)

end subroutine setup_interpolation

!-----------------------------------------------------------------------
!>
!> 

subroutine read_cam_phis_array(phis_filename)
character(len=*),   intent(in)    :: phis_filename

character(len=*), parameter :: routine = 'read_cam_phis_array'

integer :: ncid, nsize(3)   ! lon, lat, time

ncid = nc_open_file_readonly(phis_filename, routine)

call nc_get_variable_size(ncid, 'PHIS', nsize(:), routine)
allocate( phis(nsize(1), nsize(2)) )

call nc_get_variable(ncid, 'PHIS', phis, routine)

call nc_close_file(ncid, routine)

end subroutine read_cam_phis_array


!-----------------------------------------------------------------------
!> Compute the virtual temperature at the midpoints
!>
!> this version does all ensemble members at once.
!>

subroutine compute_virtual_temperature(ens_handle, ens_size, lon_index, lat_index, nlevels, qty, tv, istatus)

type(ensemble_type), intent(in)   :: ens_handle
integer,             intent(in)   :: ens_size
integer,             intent(in)   :: lon_index
integer,             intent(in)   :: lat_index
integer,             intent(in)   :: nlevels
integer,             intent(in)   :: qty
real(r8),            intent(out)  :: tv(nlevels, ens_size)
integer,             intent(out)  :: istatus

integer :: k
real(r8) :: temperature(ens_size), specific_humidity(ens_size)

!>@todo this should come from a model specific constant module.
!> the forward operators and model_mod should use it.
real(r8), parameter :: rd = 287.05_r8 ! dry air gas constant
real(r8), parameter :: rv = 461.51_r8 ! wet air gas constant
real(r8), parameter :: rr_factor = (rv/rd) - 1.0_r8


! construct a virtual temperature column, one for each ensemble member
do k = 1, nlevels
   ! temperature
   call get_staggered_values_from_qty(ens_handle, ens_size, QTY_TEMPERATURE, &
                                     lon_index, lat_index, k, qty, temperature, istatus)

   if (istatus < 0) return

   ! specific humidity
   call get_staggered_values_from_qty(ens_handle, ens_size, QTY_SPECIFIC_HUMIDITY, &
                                     lon_index, lat_index, k, qty, specific_humidity, istatus)
   if (istatus < 0) return

   !>tv == virtual temperature.
   tv(k,:) = temperature(:)*(1.0_r8 + rr_factor*specific_humidity(:))
   !print*, 'tv(levels)', k,tv(k,1), temperature(1), specific_humidity(1)
enddo


end subroutine compute_virtual_temperature


!-----------------------------------------------------------------------
!> loop through all levels to get the mean mass.
!>

subroutine compute_mean_mass(ens_handle, ens_size, lon_index, lat_index, nlevels, qty, mbar, istatus)
type(ensemble_type), intent(in)  :: ens_handle
integer,             intent(in)  :: ens_size
integer,             intent(in)  :: lon_index
integer,             intent(in)  :: lat_index
integer,             intent(in)  :: nlevels
integer,             intent(in)  :: qty
real(r8),            intent(out) :: mbar(nlevels, ens_size)
integer,             intent(out) :: istatus

integer :: k, this_qty
real(r8) :: mmr_o1(ens_size, nlevels), &
            mmr_o2(ens_size, nlevels), &
            mmr_h1(ens_size, nlevels), &
            mmr_n2(ens_size, nlevels)
real(r8) :: O_molar_mass, O2_molar_mass, H_molar_mass, N2_molar_mass 

! do this outside the subroutine?  it never changes throughout the
! run of the program
O_molar_mass  = get_molar_mass(QTY_ATOMIC_OXYGEN_MIXING_RATIO)
O2_molar_mass = get_molar_mass(QTY_MOLEC_OXYGEN_MIXING_RATIO)
H_molar_mass  = get_molar_mass(QTY_ATOMIC_H_MIXING_RATIO)
N2_molar_mass = get_molar_mass(QTY_NITROGEN)
   


! High topped models (WACCM-X) need to account for the changing composition 
! of the atmosphere with height.  This requires several variables from the
! initial file, which may not be available from low topped models.
do k = 1, nlevels

   this_qty = QTY_ATOMIC_OXYGEN_MIXING_RATIO
   call get_staggered_values_from_qty(ens_handle, ens_size, this_qty, &
                                      lon_index, lat_index, k, qty, mmr_o1(:, k), istatus)
   if (istatus /= 0) return
   !print *, 'mmr: ', trim(get_name_for_quantity(this_qty)), mmr_o1(1, k)
   
   this_qty = QTY_MOLEC_OXYGEN_MIXING_RATIO
   call get_staggered_values_from_qty(ens_handle, ens_size, this_qty, & 
                                      lon_index, lat_index, k, qty, mmr_o2(:, k), istatus)
   if (istatus /= 0) return
   !print *, 'mmr: ', trim(get_name_for_quantity(this_qty)), mmr_o2(1, k)
   
   this_qty = QTY_ATOMIC_H_MIXING_RATIO
   call get_staggered_values_from_qty(ens_handle, ens_size, this_qty, &
                                      lon_index, lat_index, k, qty, mmr_h1(:, k), istatus)
   if (istatus /= 0) return
   !print *, 'mmr: ', trim(get_name_for_quantity(this_qty)), mmr_h1(1, k)
   
   mmr_n2(:,k) = 1.0_r8 - (mmr_o1(:,k) + mmr_o2(:,k) + mmr_h1(:,k))
   mbar(k,:) = 1.0_r8/( mmr_o1(:,k)/O_molar_mass  &
                      + mmr_o2(:,k)/O2_molar_mass &
                      + mmr_h1(:,k)/H_molar_mass  &
                      + mmr_n2(:,k)/N2_molar_mass)
enddo

end subroutine compute_mean_mass

!-----------------------------------------------------------------------
!> This code is using a finite difference method to evaluate an 
!> integral to solve the hydrostatic equation. 
!>
!> The details are in the reference given below.
!> Don't change this code until you have read the paper and
!> understand what they're doing.  The paper uses a matrix
!> while this code gets away with ignoring 'l' and evaluating
!> the 'k' vector directly. 
!>
!> Equation references are to "Hybrid Coordinates for CCM1"
!>    https://opensky.ucar.edu/islandora/object/technotes%3A149/datastream/PDF/view
!>
!> Here is a comment from the NCL function that does the
!> same thing for them.
!>
!> Purpose:
!>   To compute geopotential height using the CCM2 hybrid coordinate
!>   vertical slice.  Since the vertical integration matrix is a
!>   function of latitude and longitude, it is not explicitly
!>   computed as for sigma coordinates.  The integration algorithm
!>   is derived from Boville's mods in the ibm file hybrid 1mods
!>   (6/17/88).  All vertical slice arrays are oriented top to
!>   bottom as in CCM2.  This field is on full model levels (aka
!>   "midpoints") not half levels.
!>
!> careful - if the calling code passes in the mbar() parameter a different gas
!>           constant is used instead.  an mbar() array of 1.0 is not the same 
!>           as no parameter specified.

subroutine build_heights(nlevels,p_surf,h_surf,virtual_temp,height_midpts,height_interf,mbar)

integer,  intent(in)  :: nlevels                            ! Number of vertical levels
real(r8), intent(in)  :: p_surf                             ! Surface pressure (pascals)
real(r8), intent(in)  :: h_surf                             ! Surface height (m)
real(r8), intent(in)  :: virtual_temp( nlevels)             ! Virtual Temperature
real(r8), intent(out) :: height_midpts(nlevels)             ! Geopotential height at midpoints, top to bottom
real(r8), intent(out), optional :: height_interf(nlevels+1) ! Geopotential height at interfaces, top to bottom
real(r8), intent(in),  optional :: mbar(nlevels)            ! Factor to support for variable gas constant

! Local variables
!>@todo FIXME can we use the types_mod values here?  or have a model constants module?
real(r8), parameter :: const_r = 287.04_r8    ! Different than model_heights (dry air gas constant)
real(r8), parameter :: universal_gas_constant = 8314.0_r8 ! [J/K/kmol]
real(r8), parameter :: g0 = 9.80616_r8        ! Different than model_heights (gph2gmh:G) !

integer  :: k,l

! an array now: real(r8), parameter :: rbyg=r/g0
real(r8) :: pterm(nlevels)   ! vertical scratch space, to improve computational efficiency
real(r8) :: r_g0_tv(nlevels) ! rbyg=r/g0 * tv
real(r8) :: pm_ln(nlevels+1) ! logs of midpoint pressures plus surface interface pressure

! cam uses a uniform gas constant value, but high top
! models like waccm change the gas constant with height.
! allow for the calling code to pass in an array of r.

! if mbar() array is present notice that the units are different
! for the gas constants, so an mbar() array of 1.0s will NOT give
! the same results as if it isn't present.

if (present(mbar)) then
   r_g0_tv(:) = (universal_gas_constant / (mbar(:)*g0)) * virtual_temp(:)
else
   r_g0_tv(:) = (const_r / g0) * virtual_temp(:)
endif

! calculate the log of the pressure column midpoints.
! items 1:nlevels are the midpoints, but NOTICE THAT
! the pressure at nlevels+1 is the pressure of the 
! actual surface interface, not a midpoint!!

call single_pressure_column(p_surf, nlevels, pm_ln)
   
pm_ln(nlevels+1) = p_surf * grid_data%hybi%vals(nlevels+1)   ! surface interface
   
where (pm_ln >  0.0_r8) 
   pm_ln = log(pm_ln) 
else where (pm_ln <= 0.0_r8)
   pm_ln = 0
end where

!debug
!200 format (I3, 6(1X, F24.16))
!201 format (A, 1X, I3, 6(1X, F24.16))
!202 format (A, 6(1X, F24.16))
!203 format (6(1X, F24.16))
!
!print *, 'pm_ln: '
!do i=1, nlevels+1
!  write(*, 200) i, pm_ln(i)
!enddo
!end debug

!        height_midpts(1)=top  ->  height_midpts(nlevels)=bottom
! 
! level
! 1/2    ---------------------------------------------------------------
! 1      - - - - - - - - - - - - - - - - - - - - - - - - - - - - - - - - top
! 3/2    ---------------------------------------------------------------
!
!                 ---------------------------------------------
!        --------/                                             \--------
!                - - - - - - - - - - - - - - - - - - - - - - - - 
! NL     - - - /                                                 \ - - - bottom
!              ---------------------------------------------------
! NL+1/2 -----/|||||||||||||||||||||||||||||||||||||||||||||||||||\-----


! now the finite differences.
! Eq 3.a.109 has 5 piecewise (PW) terms.  The numbers below refer to each of these terms
! in the order they're listed in the paper.

!
! See 2nd PW term here: Eq 3.a.109  where l=K,k<K  h(k,l) = 1/2 * ln [  p(k+1) / p(k) ]
!

do k = 1,nlevels - 1
   height_midpts(k) = h_surf + r_g0_tv(k) * 0.5_r8 * (pm_ln(k+1)-pm_ln(k))
enddo
height_midpts(nlevels) = h_surf + r_g0_tv(nlevels) * (pm_ln(nlevels+1)-pm_ln(nlevels))

!
! See 4th PW term here: Eq 3.a.109  where l=K,k<K  h(k,l) = 1/2*ln[pi*pi/(p(k-1)*p(k))
!

do k = 1,nlevels - 1
    height_midpts(k) = height_midpts(k) + r_g0_tv(nlevels) * &
                       (pm_ln(nlevels+1) - 0.5_r8*(pm_ln(nlevels-1)+pm_ln(nlevels)))
enddo

!
! See 3rd PW term here:  Eqs 1.14 & 3.a.109 where l>K, k<K
!                                h(k,l) = 1/2 * ln [ p(l+1)/p(l-1) ]

! don't recompute the same values multiple times;
! compute once and put into a temporary array.
! (see the double nested loops below with k and l)

! this is really a matrix multiply with a upper triangular
! matrix so it simplifies to a doubly nested loop.

! pterm(1) and (nlevels) are never used, but to prevent
! confusion when debugging set them to 0 so they don't
! look like uninitialized variables.
pterm(1)       = 0.0_r8
do k = 2,nlevels - 1
   pterm(k) = r_g0_tv(k) * 0.5_r8 * (pm_ln(k+1)-pm_ln(k-1))
enddo
pterm(nlevels) = 0.0_r8

do k = 1,nlevels - 2
   do l = k+1, nlevels-1
      height_midpts(k) = height_midpts(k) + pterm(l)
   enddo
enddo

!write(*, 202) 'psurf, hsurf: ', p_surf, h_surf
!do k = 1,nlevels
!   write(*, 201) 'k, height: ', k, height_midpts(k)
!enddo

! not implemented yet.
if (present(height_interf)) then
   height_interf(:) = MISSING_R8
endif

end subroutine build_heights

!-----------------------------------------------------------------------
!>  Convert a 2d array of geopotential altitudes to mean sea level altitudes.
!>  To avoid overflow with very high model tops, convert to km first, compute,
!>  then convert back.  bof.

subroutine gph2gmh(h, lat)
real(r8), intent(inout) :: h(:,:)    ! geopotential altitude in m
real(r8), intent(in)    :: lat       ! latitude in degrees.

real(r8), parameter ::  be = 6356.7516_r8        ! min earth radius, km
real(r8), parameter ::  ae = 6378.1363_r8        ! max earth radius, km
real(r8), parameter ::  G = 0.00980665_r8 ! WMO reference g value, km/s**2, at 45.542N(S)

real(r8) :: g0
real(r8) :: r0
real(r8) :: latr

integer :: i, j

latr = lat * DEG2RAD  ! convert to radians
call compute_surface_gravity(latr, g0)

! compute local earth's radius using ellipse equation
<<<<<<< HEAD

r0 = sqrt( ae**2 * cos(latr)**2 + be**2 * sin(latr)**2)  

=======

r0 = sqrt( ae**2 * cos(latr)**2 + be**2 * sin(latr)**2)  

>>>>>>> 5850b2e7
! Compute altitude above sea level
do j=1, size(h, 2)
   do i=1, size(h, 1)
      h(i,j) = h(i,j) / 1000.0_r8   ! m to km
      if ( ((g0*r0)/G) - h(i,j) > 0) &
         h(i,j) = (r0 * h(i,j)) / (((g0*r0)/G) - h(i,j))
      h(i,j) = h(i,j) * 1000.0_r8   ! km to m
   enddo
enddo

end subroutine gph2gmh

!-----------------------------------------------------------------------
!> This subroutine computes the Earth's gravity at any latitude.
!> The model assumes the Earth is an oblate spheriod rotating at 
!> the Earth's spin rate.  The model was taken from 
!> "Geophysical Geodesy, Kurt Lambeck, 1988".
!>
!>  input:    xlat, latitude in radians
!>  output:   galt, gravity at the given lat, km/sec**2
!>
!> taken from code from author Bill Schreiner, 5/95
!>
!>

subroutine compute_surface_gravity(xlat, galt)
real(r8), intent(in)  :: xlat
real(r8), intent(out) :: galt

real(r8),parameter :: xmu = 398600.4415_r8         ! km^3/s^2
real(r8),parameter :: ae  = 6378.1363_r8           ! km
real(r8),parameter :: f   = 1.0_r8/298.2564_r8
real(r8),parameter :: xm  = 0.003468_r8            !
real(r8),parameter :: f2  = 5.3481622134089e-03_r8 ! f2 = -f + 5.0* 0.50*xm - 17.0/14.0*f*xm + 15.0/4.0*xm**2
real(r8),parameter :: f4  = 2.3448248012911e-05_r8 ! f4 = -f**2* 0.50 + 5.0* 0.50*f*xm

real(r8) :: g
!real(r8) :: alt = 0.0_r8

! gravity at the equator, km/s2
real(r8), parameter :: ge = xmu/ae**2/(1.0_r8 - f + 1.5_r8*xm - 15.0_r8/14.0_r8*xm*f)


! compute gravity at any latitude, km/s2
g = ge*(1.0_r8 + f2*(sin(xlat))**2 - 1.0_r8/4.0_r8*f4*(sin(2.0_r8*xlat))**2)

! at a fixed altitude of 0.0, g and galt are the same
galt = g

! FIXME: if alt is hardcoded to 0.0, none of this code is needed.
!
! keep it for now in case we want gravity to vary with height.
!
!! compute gravity at any latitude and at any height, km/s2
!galt = g - 2.0_r8*ge*alt/ae*(1.0_r8 + f + xm + (-3.0_r8*f + 5.0_r8* 0.50_r8*xm)*  &
!                          (sin(xlat))**2) + 3.0_r8*ge*alt**2/ae**2
!
!if (g /= galt) print *, 'g, galt: ', g, galt
!
!!! compute gravity at any latitude, km/s2
!!galt = ge*(1.0_r8 + f2*(sin(xlat))**2 - 1.0_r8/4.0_r8*f4*(sin(2.0_r8*xlat))**2)
!
!! convert to meters/s2
!!galt = galt*1000.0_r8

end subroutine compute_surface_gravity

!-----------------------------------------------------------------------
!> This subroutine computes converts vertical state
!>
!>  in:    ens_handle  - mean ensemble handle
!>  in:    num         - number of locations
!>  inout: locs(:)     - locations
!>  in:    loc_qtys(:) - location quantities
!>  in:    loc_indx(:) - location index
!>  in:    which_vert  - vertical location to convert
!>  out:   istatus     - return status 0 is a successful conversion
!>

subroutine convert_vertical_state(ens_handle, num, locs, loc_qtys, loc_indx, &
                                  which_vert, istatus)
type(ensemble_type), intent(in)    :: ens_handle
integer,             intent(in)    :: num
type(location_type), intent(inout) :: locs(:)
integer,             intent(in)    :: loc_qtys(:)
integer(i8),         intent(in)    :: loc_indx(:)
integer,             intent(in)    :: which_vert
integer,             intent(out)   :: istatus

character(len=*), parameter :: routine = 'convert_vertical_state'

integer :: current_vert_type, ens_size, i

ens_size = 1

do i=1,num
   current_vert_type = nint(query_location(locs(i)))

   if ( current_vert_type == which_vert ) cycle
   if ( current_vert_type == VERTISUNDEF) cycle

   select case (which_vert)
      case (VERTISPRESSURE)
         call state_vertical_to_pressure(    ens_handle, ens_size, locs(i), loc_indx(i), loc_qtys(i) )
      case (VERTISHEIGHT)
         call state_vertical_to_height(      ens_handle, ens_size, locs(i), loc_indx(i), loc_qtys(i) )
      case (VERTISLEVEL)
         call state_vertical_to_level(                   ens_size, locs(i), loc_indx(i), loc_qtys(i) )
      case (VERTISSCALEHEIGHT)
         call state_vertical_to_scaleheight( ens_handle, ens_size, locs(i), loc_indx(i), loc_qtys(i) )
      case default
         write(string1,*)'unable to convert vertical state "', which_vert, '"'
         call error_handler(E_MSG,routine,string1,source,revision,revdate)
   end select
enddo

istatus = 0

end subroutine convert_vertical_state
<<<<<<< HEAD

!--------------------------------------------------------------------

subroutine state_vertical_to_pressure(ens_handle, ens_size, location, location_indx, qty)
type(ensemble_type), intent(in)    :: ens_handle
integer,             intent(in)    :: ens_size
type(location_type), intent(inout) :: location
integer(i8),         intent(in)    :: location_indx
integer,             intent(in)    :: qty

integer  :: iloc, jloc, vloc, myqty, level_one, status1
integer  :: my_status(ens_size)
real(r8) :: pressure_array(ref_nlevels), surface_pressure(ens_size)


call get_model_variable_indices(location_indx, iloc, jloc, vloc, kind_index=myqty)

=======

!--------------------------------------------------------------------

subroutine state_vertical_to_pressure(ens_handle, ens_size, location, location_indx, qty)
type(ensemble_type), intent(in)    :: ens_handle
integer,             intent(in)    :: ens_size
type(location_type), intent(inout) :: location
integer(i8),         intent(in)    :: location_indx
integer,             intent(in)    :: qty

integer  :: iloc, jloc, vloc, myqty, level_one, status1
integer  :: my_status(ens_size)
real(r8) :: pressure_array(ref_nlevels), surface_pressure(ens_size)


call get_model_variable_indices(location_indx, iloc, jloc, vloc, kind_index=myqty)

>>>>>>> 5850b2e7
if (is_surface_field(myqty)) then
   
   level_one = 1
   call get_values_from_single_level(ens_handle, ens_size, QTY_SURFACE_PRESSURE, &
                                     iloc, jloc, level_one, surface_pressure, status1)

   if (status1 /= 0) then
      return
   endif
   call set_vertical(location, surface_pressure(1), VERTISPRESSURE)
else
   call cam_pressure_levels(ens_handle, ens_size, iloc, jloc, ref_nlevels, &
                            qty, pressure_array, my_status)

   call set_vertical(location, pressure_array(vloc), VERTISPRESSURE)
endif

end subroutine state_vertical_to_pressure

!--------------------------------------------------------------------

subroutine state_vertical_to_height(ens_handle, ens_size, location, location_indx, qty)
type(ensemble_type), intent(in)    :: ens_handle
integer,             intent(in)    :: ens_size
type(location_type), intent(inout) :: location
integer(i8),         intent(in)    :: location_indx
integer,             intent(in)    :: qty

integer  :: iloc, jloc, vloc, my_status(ens_size)
real(r8) :: height_array(ref_nlevels, ens_size)

! build a height column and a pressure column and find the levels
call get_model_variable_indices(location_indx, iloc, jloc, vloc)

call cam_height_levels(ens_handle, ens_size, iloc, jloc, ref_nlevels, &
                       qty, height_array, my_status) 

!>@todo FIXME this can only be used if ensemble size is 1
call set_vertical(location, height_array(vloc,1), VERTISHEIGHT)

end subroutine state_vertical_to_height

!--------------------------------------------------------------------

subroutine state_vertical_to_scaleheight(ens_handle, ens_size, location, location_indx, qty)
type(ensemble_type), intent(in)    :: ens_handle
integer,             intent(in)    :: ens_size
type(location_type), intent(inout) :: location
integer(i8),         intent(in)    :: location_indx
integer,             intent(in)    :: qty

integer  :: iloc, jloc, vloc, level_one, status1, my_status(ens_size)
real(r8) :: pressure_array(ref_nlevels)
real(r8) :: surface_pressure(1), scaleheight_val

!> this is currently only called with an ensemble size of 1 for
!> vertical conversion.  since it is working only on state variables
!> we don't expect it to ever fail.

level_one = 1
scaleheight_val = MISSING_R8

if (no_normalization_of_scale_heights) then


   if (query_location(location) == VERTISSURFACE) then

      ! get the surface pressure from the ens_handle
      call get_model_variable_indices(location_indx, iloc, jloc, vloc)

      call get_values_from_single_level(ens_handle, ens_size, QTY_SURFACE_PRESSURE, &
                                        iloc, jloc, level_one, surface_pressure, status1)
      if (status1 /= 0) goto 200

      scaleheight_val = log(surface_pressure(1))

   else
<<<<<<< HEAD

      ! build a pressure column and and find the levels
      call get_model_variable_indices(location_indx, iloc, jloc, vloc)

      call cam_pressure_levels(ens_handle, ens_size, iloc, jloc, ref_nlevels, &
                               qty, pressure_array, my_status)
      if (any(my_status /= 0)) goto 200
   
      scaleheight_val = log(pressure_array(vloc))

   endif

else

   ! handle surface obs separately here.
   if (query_location(location) == VERTISSURFACE) then

      scaleheight_val = 0.0_r8   ! log(1.0)

   else

      ! build a pressure column and and find the levels
      call get_model_variable_indices(location_indx, iloc, jloc, vloc)

      call cam_pressure_levels(ens_handle, ens_size, iloc, jloc, ref_nlevels, &
                               qty, pressure_array, my_status)
      if (any(my_status /= 0)) goto 200

      ! get the surface pressure from the ens_handle
      call get_values_from_single_level(ens_handle, ens_size, QTY_SURFACE_PRESSURE, &
                                        iloc, jloc, level_one, surface_pressure, status1)
      if (status1 /= 0) goto 200
   
      scaleheight_val = scale_height(pressure_array(vloc), surface_pressure(1), no_normalization_of_scale_heights)

   endif

endif
   
200 continue   ! done

call set_vertical(location, scaleheight_val, VERTISSCALEHEIGHT)

end subroutine state_vertical_to_scaleheight

!--------------------------------------------------------------------

subroutine state_vertical_to_level(ens_size, location, location_indx, qty)
integer,             intent(in)    :: ens_size
type(location_type), intent(inout) :: location
integer(i8),         intent(in)    :: location_indx
integer,             intent(in)    :: qty

integer  :: iloc, jloc, vloc

!>@todo FIXME qty is currently unused.  if we need it, its here.
!>if we really don't need it, we can remove it.  all the other
!>corresponding routines like this use it.  (not clear what to
!>return if field is W or something else with a vertical stagger.)

call get_model_variable_indices(location_indx, iloc, jloc, vloc)

call set_vertical(location, real(vloc,r8), VERTISLEVEL)

end subroutine state_vertical_to_level

!--------------------------------------------------------------------
!> using a standard atmosphere pressure column, convert a height directly to pressure

function generic_height_to_pressure(height, status)
real(r8), intent(in)  :: height
integer,  intent(out) :: status
real(r8) :: generic_height_to_pressure

integer :: lev1, lev2
real(r8) :: fract

generic_height_to_pressure = MISSING_R8

call height_to_level(std_atm_table_len, std_atm_hgt_col, height, & 
                     lev1, lev2, fract, status)
if (status /= 0) return

generic_height_to_pressure = std_atm_pres_col(lev1) * (1.0_r8-fract) + &
                             std_atm_pres_col(lev2) * (fract)

end function generic_height_to_pressure

!--------------------------------------------------------------------
!> using a standard atmosphere pressure column, convert a pressure directly to height

function generic_pressure_to_height(pressure, status)
real(r8), intent(in)  :: pressure
integer,  intent(out) :: status
real(r8) :: generic_pressure_to_height

=======

      ! build a pressure column and and find the levels
      call get_model_variable_indices(location_indx, iloc, jloc, vloc)

      call cam_pressure_levels(ens_handle, ens_size, iloc, jloc, ref_nlevels, &
                               qty, pressure_array, my_status)
      if (any(my_status /= 0)) goto 200
   
      scaleheight_val = log(pressure_array(vloc))

   endif

else

   ! handle surface obs separately here.
   if (query_location(location) == VERTISSURFACE) then

      scaleheight_val = 0.0_r8   ! log(1.0)

   else

      ! build a pressure column and and find the levels
      call get_model_variable_indices(location_indx, iloc, jloc, vloc)

      call cam_pressure_levels(ens_handle, ens_size, iloc, jloc, ref_nlevels, &
                               qty, pressure_array, my_status)
      if (any(my_status /= 0)) goto 200

      ! get the surface pressure from the ens_handle
      call get_values_from_single_level(ens_handle, ens_size, QTY_SURFACE_PRESSURE, &
                                        iloc, jloc, level_one, surface_pressure, status1)
      if (status1 /= 0) goto 200
   
      scaleheight_val = scale_height(pressure_array(vloc), surface_pressure(1), no_normalization_of_scale_heights)

   endif

endif
   
200 continue   ! done

call set_vertical(location, scaleheight_val, VERTISSCALEHEIGHT)

end subroutine state_vertical_to_scaleheight

!--------------------------------------------------------------------

subroutine state_vertical_to_level(ens_size, location, location_indx, qty)
integer,             intent(in)    :: ens_size
type(location_type), intent(inout) :: location
integer(i8),         intent(in)    :: location_indx
integer,             intent(in)    :: qty

integer  :: iloc, jloc, vloc

!>@todo FIXME qty is currently unused.  if we need it, its here.
!>if we really don't need it, we can remove it.  all the other
!>corresponding routines like this use it.  (not clear what to
!>return if field is W or something else with a vertical stagger.)

call get_model_variable_indices(location_indx, iloc, jloc, vloc)

call set_vertical(location, real(vloc,r8), VERTISLEVEL)

end subroutine state_vertical_to_level

!--------------------------------------------------------------------
!> using a standard atmosphere pressure column, convert a height directly to pressure

function generic_height_to_pressure(height, status)
real(r8), intent(in)  :: height
integer,  intent(out) :: status
real(r8) :: generic_height_to_pressure

integer :: lev1, lev2
real(r8) :: fract

generic_height_to_pressure = MISSING_R8

call height_to_level(std_atm_table_len, std_atm_hgt_col, height, & 
                     lev1, lev2, fract, status)
if (status /= 0) return

generic_height_to_pressure = std_atm_pres_col(lev1) * (1.0_r8-fract) + &
                             std_atm_pres_col(lev2) * (fract)

end function generic_height_to_pressure

!--------------------------------------------------------------------
!> using a standard atmosphere pressure column, convert a pressure directly to height

function generic_pressure_to_height(pressure, status)
real(r8), intent(in)  :: pressure
integer,  intent(out) :: status
real(r8) :: generic_pressure_to_height

>>>>>>> 5850b2e7
integer :: lev1, lev2
real(r8) :: fract

generic_pressure_to_height = MISSING_R8

call pressure_to_level(std_atm_table_len, std_atm_pres_col, pressure, &
                       lev1, lev2, fract, status)
if (status /= 0) return

generic_pressure_to_height = std_atm_hgt_col(lev1) * (1.0_r8 - fract) + &
                             std_atm_hgt_col(lev2) * (fract)

end function generic_pressure_to_height

!--------------------------------------------------------------------
!> using the cam eta arrays, convert a pressure directly to model level
!> use P0 as surface, ignore elevation.

function generic_cam_pressure_to_cam_level(pressure, status)
real(r8), intent(in)  :: pressure
integer,  intent(out) :: status
real(r8) :: generic_cam_pressure_to_cam_level

integer :: lev1, lev2
real(r8) :: fract
real(r8) :: pressure_array(ref_nlevels)

generic_cam_pressure_to_cam_level = MISSING_R8

call single_pressure_column(ref_surface_pressure, ref_nlevels, pressure_array)

call pressure_to_level(ref_nlevels, pressure_array, pressure, &
                       lev1, lev2, fract, status)
if (status /= 0) return

generic_cam_pressure_to_cam_level = lev1 + fract

end function generic_cam_pressure_to_cam_level

!-----------------------------------------------------------------------
!> Compute the pressure values at midpoint levels
!>
!> this version does all ensemble members at once.
<<<<<<< HEAD

subroutine cam_pressure_levels(ens_handle, ens_size, lon_index, lat_index, nlevels, qty, &
                               pressure_array, my_status) 
type(ensemble_type), intent(in)  :: ens_handle
integer,             intent(in)  :: ens_size
integer,             intent(in)  :: lon_index
integer,             intent(in)  :: lat_index
integer,             intent(in)  :: nlevels
integer,             intent(in)  :: qty
real(r8),            intent(out) :: pressure_array(nlevels, ens_size)
integer,             intent(out) :: my_status(ens_size)

integer     :: level_one, status1
real(r8)    :: surface_pressure(ens_size)

! this is for surface obs
level_one = 1

=======

subroutine cam_pressure_levels(ens_handle, ens_size, lon_index, lat_index, nlevels, qty, &
                               pressure_array, my_status) 
type(ensemble_type), intent(in)  :: ens_handle
integer,             intent(in)  :: ens_size
integer,             intent(in)  :: lon_index
integer,             intent(in)  :: lat_index
integer,             intent(in)  :: nlevels
integer,             intent(in)  :: qty
real(r8),            intent(out) :: pressure_array(nlevels, ens_size)
integer,             intent(out) :: my_status(ens_size)

integer     :: level_one, status1
real(r8)    :: surface_pressure(ens_size)

! this is for surface obs
level_one = 1

>>>>>>> 5850b2e7
! get the surface pressure from the ens_handle
call get_staggered_values_from_qty(ens_handle, ens_size, QTY_SURFACE_PRESSURE, &
        lon_index, lat_index, level_one, qty, surface_pressure, status1)

if (status1 /= 0) then
   my_status(:) = status1
   return
endif

call build_cam_pressure_columns(ens_size, surface_pressure, ref_nlevels, &
                               pressure_array)
my_status(:) = 0

end subroutine cam_pressure_levels

!--------------------------------------------------------------------

subroutine convert_vertical_obs(ens_handle, num, locs, loc_qtys, loc_types, &
                                which_vert, my_status)
<<<<<<< HEAD

type(ensemble_type), intent(in)    :: ens_handle
integer,             intent(in)    :: num
type(location_type), intent(inout) :: locs(:)
integer,             intent(in)    :: loc_qtys(:)
integer,             intent(in)    :: loc_types(:)
integer,             intent(in)    :: which_vert
integer,             intent(out)   :: my_status(:)

character(len=*), parameter :: routine = 'convert_vertical_obs'

integer :: current_vert_type, i

do i=1,num
   current_vert_type = nint(query_location(locs(i)))

   if ( current_vert_type == which_vert ) cycle
   if ( current_vert_type == VERTISUNDEF) cycle

   select case (which_vert)
      case (VERTISPRESSURE)
         call obs_vertical_to_pressure(   ens_handle, locs(i), my_status(i))
      case (VERTISHEIGHT)
         call obs_vertical_to_height(     ens_handle, locs(i), my_status(i))
      case (VERTISLEVEL)
         call obs_vertical_to_level(      ens_handle, locs(i), my_status(i))
      case (VERTISSCALEHEIGHT)
         call obs_vertical_to_scaleheight(ens_handle, locs(i), my_status(i))
      case default
         write(string1,*)'unable to convert vertical obs "', which_vert, '"'
         call error_handler(E_ERR,routine,string1,source,revision,revdate)
   end select
enddo

end subroutine convert_vertical_obs

!--------------------------------------------------------------------

subroutine obs_vertical_to_pressure(ens_handle, location, my_status)

type(ensemble_type), intent(in)    :: ens_handle
type(location_type), intent(inout) :: location
integer,             intent(out)   :: my_status

integer  :: varid, ens_size, status(1), qty
real(r8) :: pressure_array(ref_nlevels)

character(len=*), parameter :: routine = 'obs_vertical_to_pressure'

ens_size = 1

qty = QTY_PRESSURE
if (query_location(location) == VERTISSURFACE) then
   qty = QTY_SURFACE_PRESSURE
endif

call ok_to_interpolate(qty, varid, my_status)
if (my_status /= 0) return

call interpolate_values(ens_handle, ens_size, location, &
                        qty, varid, pressure_array(:), status(:))


if (status(1) /= 0) then
   my_status = status(1)
   return
endif

call set_vertical(location, pressure_array(1), VERTISPRESSURE)

my_status = 0

end subroutine obs_vertical_to_pressure

!--------------------------------------------------------------------

subroutine obs_vertical_to_height(ens_handle, location, my_status)
type(ensemble_type), intent(in)    :: ens_handle
type(location_type), intent(inout) :: location
integer,             intent(out)   :: my_status

integer  :: varid, ens_size, status(1)
real(r8) :: height_array(1)

character(len=*), parameter :: routine = 'obs_vertical_to_height'

ens_size = 1

call ok_to_interpolate(QTY_GEOMETRIC_HEIGHT, varid, my_status)
if (my_status /= 0) return

=======

type(ensemble_type), intent(in)    :: ens_handle
integer,             intent(in)    :: num
type(location_type), intent(inout) :: locs(:)
integer,             intent(in)    :: loc_qtys(:)
integer,             intent(in)    :: loc_types(:)
integer,             intent(in)    :: which_vert
integer,             intent(out)   :: my_status(:)

character(len=*), parameter :: routine = 'convert_vertical_obs'

integer :: current_vert_type, i

do i=1,num
   current_vert_type = nint(query_location(locs(i)))

   if (( current_vert_type == which_vert ) .or. &
       ( current_vert_type == VERTISUNDEF)) then
      my_status(i) = 0
      cycle
   endif

   select case (which_vert)
      case (VERTISPRESSURE)
         call obs_vertical_to_pressure(   ens_handle, locs(i), my_status(i))
      case (VERTISHEIGHT)
         call obs_vertical_to_height(     ens_handle, locs(i), my_status(i))
      case (VERTISLEVEL)
         call obs_vertical_to_level(      ens_handle, locs(i), my_status(i))
      case (VERTISSCALEHEIGHT)
         call obs_vertical_to_scaleheight(ens_handle, locs(i), my_status(i))
      case default
         write(string1,*)'unable to convert vertical obs "', which_vert, '"'
         call error_handler(E_ERR,routine,string1,source,revision,revdate)
   end select
enddo

end subroutine convert_vertical_obs

!--------------------------------------------------------------------

subroutine obs_vertical_to_pressure(ens_handle, location, my_status)

type(ensemble_type), intent(in)    :: ens_handle
type(location_type), intent(inout) :: location
integer,             intent(out)   :: my_status

integer  :: varid, ens_size, status(1), qty
real(r8) :: pressure_array(ref_nlevels)

character(len=*), parameter :: routine = 'obs_vertical_to_pressure'

ens_size = 1

qty = QTY_PRESSURE
if (query_location(location) == VERTISSURFACE) then
   qty = QTY_SURFACE_PRESSURE
endif

call ok_to_interpolate(qty, varid, my_status)
if (my_status /= 0) return

call interpolate_values(ens_handle, ens_size, location, &
                        qty, varid, pressure_array(:), status(:))


if (status(1) /= 0) then
   my_status = status(1)
   return
endif

call set_vertical(location, pressure_array(1), VERTISPRESSURE)

my_status = 0

end subroutine obs_vertical_to_pressure

!--------------------------------------------------------------------

subroutine obs_vertical_to_height(ens_handle, location, my_status)
type(ensemble_type), intent(in)    :: ens_handle
type(location_type), intent(inout) :: location
integer,             intent(out)   :: my_status

integer  :: varid, ens_size, status(1)
real(r8) :: height_array(1)

character(len=*), parameter :: routine = 'obs_vertical_to_height'

ens_size = 1

call ok_to_interpolate(QTY_GEOMETRIC_HEIGHT, varid, my_status)
if (my_status /= 0) return

>>>>>>> 5850b2e7
call interpolate_values(ens_handle, ens_size, location, &
                        QTY_GEOMETRIC_HEIGHT, varid, height_array(:), status(:))
if (status(1) /= 0) then
   my_status = status(1)
   return
endif

call set_vertical(location, height_array(1), VERTISHEIGHT)

my_status = 0
<<<<<<< HEAD

end subroutine obs_vertical_to_height

!--------------------------------------------------------------------

subroutine obs_vertical_to_level(ens_handle, location, my_status)
type(ensemble_type), intent(in)    :: ens_handle
type(location_type), intent(inout) :: location
integer,             intent(out)   :: my_status

integer  :: varid, ens_size, status(1)
real(r8) :: level_array(1)

ens_size = 1
varid = -1

call interpolate_values(ens_handle, ens_size, location, &
                        QTY_VERTLEVEL, varid, level_array(:), status(:))
if (status(1) /= 0) then
   my_status = status(1)
   return
endif

call set_vertical(location, level_array(1), VERTISLEVEL)

my_status = 0

end subroutine obs_vertical_to_level

!--------------------------------------------------------------------

subroutine obs_vertical_to_scaleheight(ens_handle, location, my_status)
type(ensemble_type), intent(in)    :: ens_handle
type(location_type), intent(inout) :: location
integer,             intent(out)   :: my_status

integer  :: varid1, varid2, ens_size, status(1), ptype
real(r8) :: pressure_array(1), surface_pressure_array(1)
real(r8) :: scaleheight_val

character(len=*), parameter :: routine = 'obs_vertical_to_scaleheight'

ens_size = 1

! there are 4 cases here.

if (no_normalization_of_scale_heights) then

   ! take log of pressure, either surface pressure or regular pressure
   
   if (query_location(location) == VERTISSURFACE) then
      ptype = QTY_SURFACE_PRESSURE
   else
      ptype = QTY_PRESSURE
   endif

   call ok_to_interpolate(ptype, varid1, my_status)
   if (my_status /= 0) return
      
   !>@todo FIXME IFF the obs location is already pressure, we can take it at
   !> face value here and not interpolate it.  however it won't fail if the
   !> pressure here is less than the ensemble mean pressure at this point.
   !> is that ok?
   
   if (ptype == QTY_PRESSURE .and. is_vertical(location, "PRESSURE")) then
      pressure_array(:) = query_location(location, "VLOC")
      my_status = 0
   else
      call interpolate_values(ens_handle, ens_size, location, ptype, varid1, &
                              pressure_array(:), status(:))
      if (status(1) /= 0) then
         my_status = status(1)
         return
      endif
   endif
   
   scaleheight_val = log(pressure_array(1))

else

   ! handle surface obs separately here.
   if (query_location(location) == VERTISSURFACE) then

      scaleheight_val = 0.0_r8  ! -log(1.0)

   else

      call ok_to_interpolate(QTY_PRESSURE, varid1, my_status)
      if (my_status /= 0) return
   
      !>@todo FIXME IFF the obs location is already pressure, we can take it at
      !> face value here and not interpolate it.  however, it can result in negative
      !> scale height values if the pressure is larger than the surface pressure at
      !> that location.  that's what the original cam model_mod did.  is that ok?
   
      if (ptype == QTY_PRESSURE .and. is_vertical(location, "PRESSURE")) then
         pressure_array(:) = query_location(location, "VLOC")
         my_status = 0
      else
         call interpolate_values(ens_handle, ens_size, location, QTY_PRESSURE, varid1, &
                                    pressure_array(:), status(:))
         if (status(1) /= 0) then
            my_status = status(1)
            return
         endif
      endif
                                 
      call ok_to_interpolate(QTY_SURFACE_PRESSURE, varid2, my_status)
      if (my_status /= 0) return
      
      call interpolate_values(ens_handle, ens_size, location, QTY_SURFACE_PRESSURE, varid2, &
                                    surface_pressure_array(:), status(:))
      if (status(1) /= 0) then
         my_status = status(1)
         return
      endif
      
      scaleheight_val = scale_height(pressure_array(1),surface_pressure_array(1), no_normalization_of_scale_heights)

   endif

endif

call set_vertical(location, scaleheight_val, VERTISSCALEHEIGHT)

my_status = 0

end subroutine obs_vertical_to_scaleheight

!--------------------------------------------------------------------

subroutine convert_vert_one_obs(ens_handle, loc, otype, vert_type, status1)
type(ensemble_type), intent(in)    :: ens_handle
type(location_type), intent(inout) :: loc
integer,             intent(in)    :: otype
integer,             intent(in)    :: vert_type
integer,             intent(out)   :: status1

type(location_type) :: bl(1)
integer :: bq(1), bt(1), status(1)

! these need to be arrays.  kinda a pain.
bl(1) = loc
bt(1) = otype
bq(1) = get_quantity_for_type_of_obs(otype)

call convert_vertical_obs(ens_handle, 1, bl, bq, bt, &
                             vert_type, status)
if (status(1) /= 0) then
   status1 = status(1)
   return
endif

loc = bl(1)

end subroutine convert_vert_one_obs

!--------------------------------------------------------------------

subroutine init_discard_high_obs()

! compute a conversion table between height and pressure based on
! a surface pressure of 1010 mb.  this is a fixed table and does not
! vary with temperature, humidity or surface elevation. 
! use only for quick conversions when absolute accuracy 
! isn't a primary concern.

character(len=*), parameter :: routine = 'init_discard_high_obs'
integer :: my_status

integer :: table_type
character(len=16) :: out_fmt, out_fmt1, pres_fmt
real(r8) :: no_assim_above_scaleh

! pick the better table: 
!  one is more accurate for the lower atmosphere, 
!  and the other has a very high top.
table_type = store_std_atm_tables(ref_model_top_pressure)

! set formatting which is easiest to read in the log.
! the very high top table has very small numbers that need
! exponential notation.
out_fmt  = '(A,F12.5,A)'
out_fmt1 = '(A,I5)'
pres_fmt = out_fmt
if (table_type == HIGH_TOP_TABLE) pres_fmt = '(A,E12.5,A)'

! levels can be fractional but the namelist only allows integer, so simplify the formatting
write(string1, out_fmt1) &
   'Discarding observations higher than model level ', no_obs_assim_above_level
call error_handler(E_MSG, 'init_discard_high_obs', string1, source, revision, revdate)

no_assim_above_pressure = single_pressure_value(ref_surface_pressure, no_obs_assim_above_level)
write(string1, pres_fmt) &
   ' ... which is equivalent to pressure level ', no_assim_above_pressure, ' Pascals' 
call error_handler(E_MSG, 'init_discard_high_obs', string1, source, revision, revdate)

no_assim_above_height = generic_pressure_to_height(no_assim_above_pressure, my_status)
if (my_status /= 0) then
   call error_handler(E_ERR, routine, 'error converting pressure to height', &
                      source, revision, revdate, text2='"no_assim_above_pressure" invalid value')
endif
 
write(string1, out_fmt) &
   ' ... which is equivalent to height         ', no_assim_above_height, ' meters' 
call error_handler(E_MSG, 'init_discard_high_obs', string1, source, revision, revdate)

! special for this - normalize by Ps for printing out
no_assim_above_scaleh = scale_height(no_assim_above_pressure, ref_surface_pressure, .false.)
write(string1, out_fmt) &
   ' ... which is equivalent to scale height   ', no_assim_above_scaleh
call error_handler(E_MSG, 'init_discard_high_obs', string1, source, revision, revdate)

end subroutine init_discard_high_obs

!--------------------------------------------------------------------
! initialize what we can here.  the highest end of the ramp is fixed;
! the start depends on the cutoff distance which can be observation
! type dependent.  at the time the ramping adjustment is applied all
! vertical coordinates will have already been converted to the
! vertical localization type.

subroutine init_damping_ramp_info()

real(r8) :: model_top

character(len=*), parameter :: routine = 'init_damping_ramp_info'

integer :: table_type
character(len=16) :: out_fmt

! pick the better table: 
!  one is more accurate for the lower atmosphere, 
!  and the other has a very high top.
table_type = store_std_atm_tables(ref_model_top_pressure)

! set formatting which is easiest to read in the log.
! the very high top table has very small numbers that need
! exponential notation.
out_fmt = '(A,F12.5,A)'
if (table_type == HIGH_TOP_TABLE .and. &
    vertical_localization_type == VERTISPRESSURE) out_fmt = '(A,E12.5,A)'

! convert to vertical localization units
call convert_vertical_level_generic(real(model_damping_ends_at_level, r8), &
                                         vertical_localization_type, ramp_end, string3, no_norm=.false.)

! check for conversion errors
if (ramp_end == MISSING_R8) then
   write(string1, *) 'error converting ramp_end to vertical localization units'
   call error_handler(E_MSG, routine, 'unexpected error', &
                      source, revision, revdate, text2=string1)
endif

! this value only used for print statement, unused otherwise
call convert_vertical_level_generic(1.0_r8, vertical_localization_type, &
                                    model_top, string3, no_norm=.false.)

! check for conversion errors
if (model_top == MISSING_R8) then
   write(string1, *) 'error converting model_top to vertical localization units'
   call error_handler(E_MSG, routine, 'unexpected error', &
                      source, revision, revdate, text2=string1)
endif

! at this point, ramp_end and model_top are in the localization units

! let the log know what we're doing
write(string1, '(A,I5)') 'Increments will go to 0.0 at model level ', model_damping_ends_at_level
write(string2, out_fmt) 'which is ', ramp_end, ' '//trim(string3)
call error_handler(E_MSG, routine, &
   'Decreasing increments in region damped in the model', &
   string1, source, revision, revdate, text2=string1, text3=string2)

write(string1, out_fmt) 'For reference, model top is ', model_top, ' '//trim(string3)
call error_handler(E_MSG, routine, string1, source, revision, revdate)

end subroutine init_damping_ramp_info

!--------------------------------------------------------------------
!> pressure gets smaller as you go up, everything else gets larger.
!> return true if this value is above the start of the ramp.
!> test_value and ramp_end need to already be in vert localization units

! FIXME: test this new code section carefully.
!
! right now the calling code is expecting extra_dist to be added
! to the original get_dist() value, so any scaling or modifications
! should happen in this routine.
!
! do we need the 2 locations here to compute the horizontal distance?
! or is having the total dist and the vertical separation enough?

function above_ramp_start(test_value, gc, obs_type, ramp_end, total_dist, extra_dist)
real(r8),             intent(in)  :: test_value
type(get_close_type), intent(in)  :: gc
integer,              intent(in)  :: obs_type
real(r8),             intent(in)  :: ramp_end
real(r8),             intent(in)  :: total_dist
real(r8),             intent(out) :: extra_dist
logical :: above_ramp_start

real(r8) :: vert_localize_dist, ramp_start, norm, vert_norm, vert_only_dist
real(r8) :: horiz_dist, ramp_dist, ramp_width
type(location_type) :: this_loc, ramp_start_loc, loc1, loc2
logical, save :: onetime = .true.


! do the easy cases first - either above the ramp end
! or below the ramp start.  leave the middle ground for
! last because we have to then compute a damping factor.

! FIXME: test this!!!
! is it above the ramp end? set damp dist to something
! large enough to turn off all impacts.  is vert_localize_dist enough?
vert_localize_dist = get_maxdist(gc, obs_type)
if (.false. .and. onetime) then
   print *, 'vert_localize_dist = ', vert_localize_dist
   onetime = .false.
endif

if (v_above(test_value, ramp_end)) then
   extra_dist = vert_localize_dist
   above_ramp_start = .true.
   return
endif

! compute ramp start and see if we're lower than that.

! vert norm for this obs type
loc1 = set_location(0.0_r8, 0.0_r8, 0.0_r8, vertical_localization_type)
loc2 = set_location(0.0_r8, 0.0_r8, 1.0_r8, vertical_localization_type)
norm = get_dist(loc1, loc2, obs_type)   ! units: rad/loc units
vert_norm = 1.0_r8 / norm               ! units now: loc units/rad

ramp_start = v_down(ramp_end, vert_norm * vert_localize_dist)

!print *, 'computing ramp start: ramp_end, vert_norm, vert_localize_dist', &
!                    ramp_start, ramp_end, vert_norm, vert_localize_dist

if (.not. v_above(test_value, ramp_start)) then
   extra_dist = 0.0_r8
   above_ramp_start = .false.
   return
endif


! ok, we're somewhere inbetween.  compute horiz and vert distances
! and see what the ramping factor needs to be.

!print *, 'test value within ramp range: ', ramp_start, test_value, ramp_end
above_ramp_start = .true.

! see what the vertical separation is from obs to start of ramp
this_loc       = set_location(0.0_r8, 0.0_r8, test_value, vertical_localization_type)
ramp_start_loc = set_location(0.0_r8, 0.0_r8, ramp_start, vertical_localization_type)

! do we need this?  i think so.   radians
vert_only_dist = get_dist(ramp_start_loc, this_loc, obs_type)

! we need this to compute what?
if (vert_only_dist > total_dist) then
   !print *, 'unexpected, vert larger than total:  ', vert_only_dist, total_dist
   !print *, 'obs_type, vert_norm = ', obs_type, vert_norm
   horiz_dist = 0.0_r8
else
   horiz_dist = sqrt(total_dist**2 - vert_only_dist**2)
endif

ramp_dist  = v_difference(test_value, ramp_start)
ramp_width = v_difference(ramp_end,   ramp_start)
extra_dist = (ramp_dist / ramp_width) * vert_localize_dist

! DEBUG - disable for now
if (.false. .and. above_ramp_start) then
   print *, 'ramp s/v/e: ', ramp_start, test_value, ramp_end
   print *, 'v, h:       ', vert_only_dist, horiz_dist
   print *, 'rampd, tot: ', ramp_dist, ramp_width
   print *, 'ed, return: ', extra_dist, above_ramp_start
endif

end function above_ramp_start

!--------------------------------------------------------------------
! vertical functions - these deal with the fact that pressure,
! scale height, and model levels all get larger as you go from 
! higher in the atmosphere to lower in the atmosphere, but height 
! is the opposite.  these all depend on the global setting of the
! vertical localization type.


!--------------------------------------------------------------------
!> for pressure, level, and one flavor of scale height
!> smaller numbers are further away from the surface.
!> for height and the other flavor of scale height 
!> the opposite is true.  set this once at init time.

subroutine init_sign_of_vert_units()

if (vertical_localization_type == VERTISHEIGHT) then 
   higher_is_smaller = .false.

else if (vertical_localization_type == VERTISSCALEHEIGHT) then 
   ! FIXME: note from nick on scale height:
   !  If no_normalization_of_scale_heights is true, then SH=log(pressure), 
   !  and scale height will decrease with increasing height. 
   !  However, if it is false then SH= -1*log(pressure/surface_pressure) 
   !  and it will increase with increasing height. 

   if (no_normalization_of_scale_heights) then 
      higher_is_smaller = .true.
   else
      higher_is_smaller = .false.
   endif

else
   higher_is_smaller = .true.

endif

end subroutine init_sign_of_vert_units

!--------------------------------------------------------------------
! returns true if a is above b (higher in the atmosphere, 
! further from the surface of the earth).  

pure function v_above(a, b)
real(r8), intent(in) :: a, b
logical :: v_above

if (higher_is_smaller) then
   v_above = (a < b)
else
   v_above = (a > b)
endif

end function v_above

!--------------------------------------------------------------------
! returns new value of moving b distance down in the atmosphere
! starting at a.  for height, this results in a smaller value
! (also one flavor of scale height), but for other vertical types 
! this results in a larger value.

pure function v_down(a, b)
real(r8), intent(in) :: a, b
real(r8) :: v_down

if (higher_is_smaller) then
   v_down = (a + b)
else
   v_down = (a - b)
endif

end function v_down

!--------------------------------------------------------------------
! returns difference of a and b
! (doesn't depend on the vertical_localization_type)

pure function v_difference(a, b)
real(r8), intent(in) :: a, b
real(r8) :: v_difference

v_difference = abs(a - b)

end function v_difference

!--------------------------------------------------------------------
!> this should only be used for converting vertical values which
!> are the same for all ensemble members at all locations. 
!> it uses generic values to do a vertical conversion.

subroutine convert_vertical_level_generic(level_value, want_vert_type, out_value, out_label, no_norm)
real(r8),         intent(in)            :: level_value
integer,          intent(in)            :: want_vert_type
real(r8),         intent(out)           :: out_value
character(len=*), intent(out), optional :: out_label
logical,          intent(in),  optional :: no_norm

character(len=*), parameter :: routine = 'convert_vertical_level_generic'

integer  :: status
real(r8) :: tmp_val
logical  :: no_norm_flag

if (present(no_norm)) then
   no_norm_flag = no_norm
else
   no_norm_flag = no_normalization_of_scale_heights
endif

if (want_vert_type == VERTISLEVEL) then
    out_value = level_value
    if (present(out_label)) out_label = 'levels'
else
   ! convert to the requested units.  start by going to pressure
   tmp_val = single_pressure_value(ref_surface_pressure, level_value)

   select case (want_vert_type)
     case (VERTISPRESSURE)
       out_value = tmp_val
       if (present(out_label)) out_label = 'pascals'
   
     case (VERTISSCALEHEIGHT)
       out_value = scale_height(tmp_val, ref_surface_pressure, no_norm_flag)
       if (present(out_label)) out_label = 'scale heights'
   
     case (VERTISHEIGHT)
       out_value = generic_pressure_to_height(tmp_val, status)
       if (status /= 0) out_value = MISSING_R8
       if (present(out_label)) out_label = 'meters'
   
     case default
       write(string1, *) 'unknown requested vertical type ', want_vert_type
       call error_handler(E_MSG, routine, 'unexpected error', &
                          source, revision, revdate, text2=string1)
   end select
endif

end subroutine convert_vertical_level_generic

!--------------------------------------------------------------------

subroutine get_close_obs(gc, base_loc, base_type, locs, loc_qtys, loc_types, &
                         num_close, close_ind, dist, ens_handle)

! The specific type of the base observation, plus the generic kinds list
! for either the state or obs lists are available if a more sophisticated
! distance computation is needed.

type(get_close_type),          intent(in)  :: gc
type(location_type),           intent(inout) :: base_loc, locs(:)
integer,                       intent(in)  :: base_type, loc_qtys(:), loc_types(:)
integer,                       intent(out) :: num_close, close_ind(:)
real(r8),            optional, intent(out) :: dist(:)
type(ensemble_type), optional, intent(in)  :: ens_handle

character(len=*), parameter :: routine = 'get_close_obs'

integer :: i, status(1), this, vert_type
real(r8) :: vert_value, extra_damping_dist
real(r8), parameter :: LARGE_DIST = 999999.0  ! positive and large

! if absolute distances aren't needed, or vertical localization isn't on,
! the default version works fine since no conversion will be needed and
! there won't be any damping since there are no vert distances.
if (.not. present(dist) .or. .not. vertical_localization_on()) then
   call loc_get_close_obs(gc, base_loc, base_type, locs, loc_qtys, loc_types, &
                          num_close, close_ind, dist, ens_handle)
   return
endif

if (.not. present(ens_handle)) then
   call error_handler(E_ERR, routine,  &
           'unexpected error: cannot convert distances without an ensemble handle', &
           source, revision, revdate)
endif

! does the base obs need conversion first?
vert_type = query_location(base_loc)

if (vert_type /= vertical_localization_type) then
   call convert_vert_one_obs(ens_handle, base_loc, base_type, &
                             vertical_localization_type, status(1))
   if (status(1) /= 0) then
      num_close = 0
      return
   endif
endif

! FIXME: is here where we need to compute start of ramp for this
! obs type?  should we cache these?  start with doing the computation
! each time, then make an array indexed by obs types with the
! start of the ramp and fill it in on demand.  have to call for
! maxdist(obs_type) and do the math, but just once per type.

! ok, distance is needed and we are localizing in the vertical.
! call default get close to get potentically close locations
! but call without distance so it doesn't do extra work.
call loc_get_close_obs(gc, base_loc, base_type, locs, loc_qtys, loc_types, &
                       num_close, close_ind)

! compute distances, converting vertical first if need be.
do i=1, num_close
   this = close_ind(i)

   vert_type = query_location(locs(this))
!print *, 'close_o, vval, vtype = ', i, query_location(locs(this), 'VLOC'), vert_type

   if (vert_type /= vertical_localization_type) then
      call convert_vertical_obs(ens_handle, 1, locs(this:this), &
                                loc_qtys(this:this), loc_types(this:this), &
                                vertical_localization_type, status)
      if (status(1) /= 0) then
         dist(i) = LARGE_DIST
         cycle
      endif

   endif

   dist(i) = get_dist(base_loc, locs(this))

   ! do not try to damp impacts when obs has "vert is undefined".  
   ! the impact will go all the way to the model top.  
   ! this is the agreed-on functionality.
   if (.not. are_damping .or. vert_type == VERTISUNDEF) cycle

   vert_value = query_location(locs(this), 'VLOC')
   if (above_ramp_start(vert_value, gc, base_type, ramp_end, dist(i), extra_damping_dist)) then
      dist(i) = dist(i) + extra_damping_dist
   endif
enddo

end subroutine get_close_obs

!----------------------------------------------------------------------------

subroutine get_close_state(gc, base_loc, base_type, locs, loc_qtys, loc_indx, &
                           num_close, close_ind, dist, ens_handle)

! The specific type of the base observation, plus the generic kinds list
! for either the state or obs lists are available if a more sophisticated
! distance computation is needed.

type(get_close_type),          intent(in)  :: gc
type(location_type),           intent(inout)  :: base_loc, locs(:)
integer,                       intent(in)  :: base_type, loc_qtys(:)
integer(i8),                   intent(in)  :: loc_indx(:)
integer,                       intent(out) :: num_close, close_ind(:)
real(r8),            optional, intent(out) :: dist(:)
type(ensemble_type), optional, intent(in)  :: ens_handle

character(len=*), parameter :: routine = 'get_close_state'

integer :: i, status, this, vert_type
real(r8) :: vert_value, extra_damping_dist
real(r8), parameter :: LARGE_DIST = 999999.0  ! positive and large

! if absolute distances aren't needed, or vertical localization isn't on,
! the default version works fine since no conversion will be needed and
! there won't be any damping since there are no vert distances.
if (.not. present(dist) .or. .not. vertical_localization_on()) then
   call loc_get_close_state(gc, base_loc, base_type, locs, loc_qtys, loc_indx, &
                            num_close, close_ind, dist, ens_handle)
   return
endif

if (.not. present(ens_handle)) then
   call error_handler(E_ERR, routine,  &
           'unexpected error: cannot convert distances without an ensemble handle', &
           source, revision, revdate)
endif

! does the base obs need conversion first?
vert_type = query_location(base_loc)

if (vert_type /= vertical_localization_type) then
   call convert_vert_one_obs(ens_handle, base_loc, base_type, &
                             vertical_localization_type, status)
   if (status /= 0) then
      num_close = 0
      return
   endif
endif

! ok, distance is needed and we are localizing in the vertical.
! call default get close to get potentically close locations
! but call without distance so it doesn't do extra work.
call loc_get_close_state(gc, base_loc, base_type, locs, loc_qtys, loc_indx, &
                         num_close, close_ind)

! compute distances, converting vertical first if need be.
do i=1, num_close
   this = close_ind(i)

   vert_type = query_location(locs(this))
!print *, 'close_s, vval, vtype = ', i, query_location(locs(this), 'VLOC'), vert_type

   if (vert_type /= vertical_localization_type) then
      call convert_vertical_state(ens_handle, 1, locs(this:this), &
                                 loc_qtys(this:this), loc_indx(this:this), &
                                 vertical_localization_type, status)
      if (status /= 0) then
         dist(i) = LARGE_DIST
         cycle
      endif

   endif

   dist(i) = get_dist(base_loc, locs(this))

   ! do not try to damp impacts when obs has "vert is undefined".  
   ! the impact will go all the way to the model top.  
   ! this is the agreed-on functionality.
   if (.not. are_damping .or. vert_type == VERTISUNDEF) cycle

   vert_value = query_location(locs(this), 'VLOC')
   if (above_ramp_start(vert_value, gc, base_type, ramp_end, dist(i), extra_damping_dist)) then
      dist(i) = dist(i) + extra_damping_dist
   endif
enddo


end subroutine get_close_state

!--------------------------------------------------------------------
!> set values that are used by many routines here and which do not
!> change during the execution of filter.

subroutine init_globals()

ref_surface_pressure = grid_data%P0%vals(1)
ref_model_top_pressure = grid_data%hyai%vals(1) * ref_surface_pressure
ref_nlevels = grid_data%lev%nsize

end subroutine init_globals

!--------------------------------------------------------------------
! Function to calculate scale height given a pressure and optionally
! a surface pressure.  (See the namelist item which controls whether to
! normalize the pressure value aloft with the surface pressure or not.
! We currently only use scale height for computing distances between
! two locations, so the surface pressure terms cancel out - exactly if
! the two locations are co-located horizontally, almost if they are not.
! Normalizing by the surface pressure means in areas of high orography
! the surface differences propagate all the way to the model top.  
! To be backwards-compatible, do this normalization; the current thinking 
! is we shouldn't do it both for scientific reasons and because it 
! doubles the work if it's expensive to find the correct horizontal 
! location, i.e. mpas irregular grids. In this model we always have
! the surface pressure at a location so it's not a performance issue.)
!
! Watch out for unusual cases that could crash the log() function
! We pass in the surface pressure here even if it isn't going to be
! used because in all the cases above we seem to have it (or the standard
! reference pressure) everywhere we are going to compute this value.
! The "skip_norm" parameter controls whether this code uses the 
! surface pressure or not. 

function scale_height(p_above, p_surface, skip_norm)
real(r8), intent(in) :: p_above
real(r8), intent(in) :: p_surface
logical,  intent(in) :: skip_norm
real(r8)             :: scale_height

real(r8), parameter :: tiny = epsilon(1.0_r8)
real(r8) :: diff

if (skip_norm) then
   scale_height = log(p_above)
   return
endif

diff = p_surface - p_above  ! should be positive

if (abs(diff) < tiny) then
   ! surface obs will have (almost) identical values
   scale_height = 0.0_r8   ! -log(1.0_r8)

else if (diff <= tiny .or. p_above <= 0.0_r8) then
   ! weed out bad cases
   scale_height = MISSING_R8

else
   ! normal computation - should be safe now
   scale_height = -log(p_above / p_surface )

endif

end function scale_height

!--------------------------------------------------------------------

function is_surface_field(qty)
integer, intent(in) :: qty
logical :: is_surface_field

is_surface_field = (qty == QTY_SURFACE_PRESSURE .or. qty == QTY_SURFACE_ELEVATION)
   
end function is_surface_field

!-----------------------------------------------------------------------
!> Store a table of pressures and heights. based on a std atmosphere.
!>  not precise - use only when rough numbers are good enough.
!>  return which table was used.
!>
!> table from: http://www.pdas.com/atmos.html
!> and also see:  http://www.pdas.com/upatmos.html
!> for a good explanation of why you can't use the standard
!> equations at high altitudes.   the low tables came from
!> tables.c, and the high one came from bigtables.out.
!> (all found in the atmos.zip file from that web site.)


function store_std_atm_tables(this_model_top)
real(r8), intent(in) :: this_model_top
integer :: store_std_atm_tables

logical, save :: table_initialized = .false.

if (this_model_top < high_top_threshold) then
   if (.not. table_initialized) call load_high_top_table()
   store_std_atm_tables = HIGH_TOP_TABLE
else
   if (.not. table_initialized) call load_low_top_table()
   store_std_atm_tables = LOW_TOP_TABLE
endif

table_initialized = .true.

end function store_std_atm_tables

!-----------------------------------------------------------------------
!> Free arrays associated with generic tables

subroutine free_std_atm_tables()

if (allocated(std_atm_hgt_col))  deallocate(std_atm_hgt_col)
if (allocated(std_atm_pres_col)) deallocate(std_atm_pres_col)

end subroutine free_std_atm_tables

=======

end subroutine obs_vertical_to_height

!--------------------------------------------------------------------

subroutine obs_vertical_to_level(ens_handle, location, my_status)
type(ensemble_type), intent(in)    :: ens_handle
type(location_type), intent(inout) :: location
integer,             intent(out)   :: my_status

integer  :: varid, ens_size, status(1)
real(r8) :: level_array(1)

ens_size = 1
varid = -1

call interpolate_values(ens_handle, ens_size, location, &
                        QTY_VERTLEVEL, varid, level_array(:), status(:))
if (status(1) /= 0) then
   my_status = status(1)
   return
endif

call set_vertical(location, level_array(1), VERTISLEVEL)

my_status = 0

end subroutine obs_vertical_to_level

!--------------------------------------------------------------------

subroutine obs_vertical_to_scaleheight(ens_handle, location, my_status)
type(ensemble_type), intent(in)    :: ens_handle
type(location_type), intent(inout) :: location
integer,             intent(out)   :: my_status

integer  :: varid1, varid2, ens_size, status(1), ptype
real(r8) :: pressure_array(1), surface_pressure_array(1)
real(r8) :: scaleheight_val

character(len=*), parameter :: routine = 'obs_vertical_to_scaleheight'

ens_size = 1

! there are 4 cases here.

if (no_normalization_of_scale_heights) then

   ! take log of pressure, either surface pressure or regular pressure
   
   if (query_location(location) == VERTISSURFACE) then
      ptype = QTY_SURFACE_PRESSURE
   else
      ptype = QTY_PRESSURE
   endif

   call ok_to_interpolate(ptype, varid1, my_status)
   if (my_status /= 0) return
      
   !>@todo FIXME IFF the obs location is already pressure, we can take it at
   !> face value here and not interpolate it.  however it won't fail if the
   !> pressure here is less than the ensemble mean pressure at this point.
   !> is that ok?
   
   if (ptype == QTY_PRESSURE .and. is_vertical(location, "PRESSURE")) then
      pressure_array(:) = query_location(location, "VLOC")
      my_status = 0
   else
      call interpolate_values(ens_handle, ens_size, location, ptype, varid1, &
                              pressure_array(:), status(:))
      if (status(1) /= 0) then
         my_status = status(1)
         return
      endif
   endif
   
   scaleheight_val = log(pressure_array(1))

else

   ! handle surface obs separately here.
   if (query_location(location) == VERTISSURFACE) then

      scaleheight_val = 0.0_r8  ! -log(1.0)

   else

      call ok_to_interpolate(QTY_PRESSURE, varid1, my_status)
      if (my_status /= 0) return
   
      !>@todo FIXME IFF the obs location is already pressure, we can take it at
      !> face value here and not interpolate it.  however, it can result in negative
      !> scale height values if the pressure is larger than the surface pressure at
      !> that location.  that's what the original cam model_mod did.  is that ok?
   
      if (ptype == QTY_PRESSURE .and. is_vertical(location, "PRESSURE")) then
         pressure_array(:) = query_location(location, "VLOC")
         my_status = 0
      else
         call interpolate_values(ens_handle, ens_size, location, QTY_PRESSURE, varid1, &
                                    pressure_array(:), status(:))
         if (status(1) /= 0) then
            my_status = status(1)
            return
         endif
      endif
                                 
      call ok_to_interpolate(QTY_SURFACE_PRESSURE, varid2, my_status)
      if (my_status /= 0) return
      
      call interpolate_values(ens_handle, ens_size, location, QTY_SURFACE_PRESSURE, varid2, &
                                    surface_pressure_array(:), status(:))
      if (status(1) /= 0) then
         my_status = status(1)
         return
      endif
      
      scaleheight_val = scale_height(pressure_array(1),surface_pressure_array(1), no_normalization_of_scale_heights)

   endif

endif

call set_vertical(location, scaleheight_val, VERTISSCALEHEIGHT)

my_status = 0

end subroutine obs_vertical_to_scaleheight

!--------------------------------------------------------------------

subroutine convert_vert_one_obs(ens_handle, loc, otype, vert_type, status1)
type(ensemble_type), intent(in)    :: ens_handle
type(location_type), intent(inout) :: loc
integer,             intent(in)    :: otype
integer,             intent(in)    :: vert_type
integer,             intent(out)   :: status1

type(location_type) :: bl(1)
integer :: bq(1), bt(1), status(1)

! these need to be arrays.  kinda a pain.
bl(1) = loc
bt(1) = otype
bq(1) = get_quantity_for_type_of_obs(otype)

call convert_vertical_obs(ens_handle, 1, bl, bq, bt, &
                             vert_type, status)

status1 = status(1)

if (status1 /= 0) return

loc = bl(1)

end subroutine convert_vert_one_obs

!--------------------------------------------------------------------

subroutine init_discard_high_obs()

! compute a conversion table between height and pressure based on
! a surface pressure of 1010 mb.  this is a fixed table and does not
! vary with temperature, humidity or surface elevation. 
! use only for quick conversions when absolute accuracy 
! isn't a primary concern.

character(len=*), parameter :: routine = 'init_discard_high_obs'
integer :: my_status

integer :: table_type
character(len=16) :: out_fmt, out_fmt1, pres_fmt
real(r8) :: no_assim_above_scaleh

! pick the better table: 
!  one is more accurate for the lower atmosphere, 
!  and the other has a very high top.
table_type = store_std_atm_tables(ref_model_top_pressure)

! set formatting which is easiest to read in the log.
! the very high top table has very small numbers that need
! exponential notation.
out_fmt  = '(A,F12.5,A)'
out_fmt1 = '(A,I5)'
pres_fmt = out_fmt
if (table_type == HIGH_TOP_TABLE) pres_fmt = '(A,E12.5,A)'

! levels can be fractional but the namelist only allows integer, so simplify the formatting
write(string1, out_fmt1) &
   'Discarding observations higher than model level ', no_obs_assim_above_level
call error_handler(E_MSG, 'init_discard_high_obs', string1, source, revision, revdate)

no_assim_above_pressure = single_pressure_value(ref_surface_pressure, no_obs_assim_above_level)
write(string1, pres_fmt) &
   ' ... which is equivalent to pressure level ', no_assim_above_pressure, ' Pascals' 
call error_handler(E_MSG, 'init_discard_high_obs', string1, source, revision, revdate)

no_assim_above_height = generic_pressure_to_height(no_assim_above_pressure, my_status)
if (my_status /= 0) then
   call error_handler(E_ERR, routine, 'error converting pressure to height', &
                      source, revision, revdate, text2='"no_assim_above_pressure" invalid value')
endif
 
write(string1, out_fmt) &
   ' ... which is equivalent to height         ', no_assim_above_height, ' meters' 
call error_handler(E_MSG, 'init_discard_high_obs', string1, source, revision, revdate)

! print this out, but don't save the value unless we encounter
! incoming observations which have vertical units of scale height.
! so far we have localized in scale height but never had obs
! which had an incoming vertical unit of scale height.
no_assim_above_scaleh = scale_height(no_assim_above_pressure, ref_surface_pressure, .false.)
write(string1, out_fmt) &
   ' ... which is equivalent to scale height   ', no_assim_above_scaleh
call error_handler(E_MSG, 'init_discard_high_obs', string1, source, revision, revdate)

end subroutine init_discard_high_obs

!--------------------------------------------------------------------
! initialize what we can here.  the highest end of the ramp is fixed;
! the start depends on the cutoff distance which can be observation
! type dependent.  at the time the ramping adjustment is applied all
! vertical coordinates will have already been converted to the
! vertical localization type.

subroutine init_damping_ramp_info()

real(r8) :: model_top

character(len=*), parameter :: routine = 'init_damping_ramp_info'

integer :: table_type
character(len=16) :: out_fmt

! pick the better table: 
!  one is more accurate for the lower atmosphere, 
!  and the other has a very high top.
table_type = store_std_atm_tables(ref_model_top_pressure)

! set formatting which is easiest to read in the log.
! the very high top table has very small numbers that need
! exponential notation.
out_fmt = '(A,F12.5,A)'
if (table_type == HIGH_TOP_TABLE .and. &
    vertical_localization_type == VERTISPRESSURE) out_fmt = '(A,E12.5,A)'

! convert to vertical localization units
call convert_vertical_level_generic(real(model_damping_ends_at_level, r8), &
                                         vertical_localization_type, ramp_end, string3, no_norm=.false.)

! check for conversion errors
if (ramp_end == MISSING_R8) then
   write(string1, *) 'error converting ramp_end to vertical localization units'
   call error_handler(E_MSG, routine, 'unexpected error', &
                      source, revision, revdate, text2=string1)
endif

! this value only used for print statement, unused otherwise
call convert_vertical_level_generic(1.0_r8, vertical_localization_type, &
                                    model_top, string3, no_norm=.false.)

! check for conversion errors
if (model_top == MISSING_R8) then
   write(string1, *) 'error converting model_top to vertical localization units'
   call error_handler(E_MSG, routine, 'unexpected error', &
                      source, revision, revdate, text2=string1)
endif

! at this point, ramp_end and model_top are in the localization units

! let the log know what we're doing
write(string1, '(A,I5)') 'Increments will go to 0.0 at model level ', model_damping_ends_at_level
write(string2, out_fmt) 'which is ', ramp_end, ' '//trim(string3)
call error_handler(E_MSG, routine, &
   'Decreasing increments in region damped in the model', &
   string1, source, revision, revdate, text2=string1, text3=string2)

write(string1, out_fmt) 'For reference, model top is ', model_top, ' '//trim(string3)
call error_handler(E_MSG, routine, string1, source, revision, revdate)

end subroutine init_damping_ramp_info

!--------------------------------------------------------------------
!> pressure gets smaller as you go up, everything else gets larger.
!> return true if this value is above the start of the ramp.
!> test_value and ramp_end need to already be in vert localization units

! FIXME: test this new code section carefully.
!
! right now the calling code is expecting extra_dist to be added
! to the original get_dist() value, so any scaling or modifications
! should happen in this routine.
!
! do we need the 2 locations here to compute the horizontal distance?
! or is having the total dist and the vertical separation enough?

function above_ramp_start(test_value, gc, obs_type, ramp_end, total_dist, extra_dist)
real(r8),             intent(in)  :: test_value
type(get_close_type), intent(in)  :: gc
integer,              intent(in)  :: obs_type
real(r8),             intent(in)  :: ramp_end
real(r8),             intent(in)  :: total_dist
real(r8),             intent(out) :: extra_dist
logical :: above_ramp_start

real(r8) :: vert_localize_dist, ramp_start, norm, vert_norm, vert_only_dist
real(r8) :: horiz_dist, ramp_dist, ramp_width
type(location_type) :: this_loc, ramp_start_loc, loc1, loc2
logical, save :: onetime = .true.


! do the easy cases first - either above the ramp end
! or below the ramp start.  leave the middle ground for
! last because we have to then compute a damping factor.

! FIXME: test this!!!
! is it above the ramp end? set damp dist to something
! large enough to turn off all impacts.  is vert_localize_dist enough?
vert_localize_dist = get_maxdist(gc, obs_type)
if (.false. .and. onetime) then
   print *, 'vert_localize_dist = ', vert_localize_dist
   onetime = .false.
endif

if (v_above(test_value, ramp_end)) then
   extra_dist = vert_localize_dist
   above_ramp_start = .true.
   return
endif

! compute ramp start and see if we're lower than that.

! vert norm for this obs type
loc1 = set_location(0.0_r8, 0.0_r8, 0.0_r8, vertical_localization_type)
loc2 = set_location(0.0_r8, 0.0_r8, 1.0_r8, vertical_localization_type)
norm = get_dist(loc1, loc2, obs_type)   ! units: rad/loc units
vert_norm = 1.0_r8 / norm               ! units now: loc units/rad

ramp_start = v_down(ramp_end, vert_norm * vert_localize_dist)

!print *, 'computing ramp start: ramp_end, vert_norm, vert_localize_dist', &
!                    ramp_start, ramp_end, vert_norm, vert_localize_dist

if (.not. v_above(test_value, ramp_start)) then
   extra_dist = 0.0_r8
   above_ramp_start = .false.
   return
endif


! ok, we're somewhere inbetween.  compute horiz and vert distances
! and see what the ramping factor needs to be.

!print *, 'test value within ramp range: ', ramp_start, test_value, ramp_end
above_ramp_start = .true.

! see what the vertical separation is from obs to start of ramp
this_loc       = set_location(0.0_r8, 0.0_r8, test_value, vertical_localization_type)
ramp_start_loc = set_location(0.0_r8, 0.0_r8, ramp_start, vertical_localization_type)

! do we need this?  i think so.   radians
vert_only_dist = get_dist(ramp_start_loc, this_loc, obs_type)

! we need this to compute what?
if (vert_only_dist > total_dist) then
   !print *, 'unexpected, vert larger than total:  ', vert_only_dist, total_dist
   !print *, 'obs_type, vert_norm = ', obs_type, vert_norm
   horiz_dist = 0.0_r8
else
   horiz_dist = sqrt(total_dist**2 - vert_only_dist**2)
endif

ramp_dist  = v_difference(test_value, ramp_start)
ramp_width = v_difference(ramp_end,   ramp_start)
extra_dist = (ramp_dist / ramp_width) * vert_localize_dist

! DEBUG - disable for now
if (.false. .and. above_ramp_start) then
   print *, 'ramp s/v/e: ', ramp_start, test_value, ramp_end
   print *, 'v, h:       ', vert_only_dist, horiz_dist
   print *, 'rampd, tot: ', ramp_dist, ramp_width
   print *, 'ed, return: ', extra_dist, above_ramp_start
endif

end function above_ramp_start

!--------------------------------------------------------------------
! vertical functions - these deal with the fact that pressure,
! scale height, and model levels all get larger as you go from 
! higher in the atmosphere to lower in the atmosphere, but height 
! is the opposite.  these all depend on the global setting of the
! vertical localization type.


!--------------------------------------------------------------------
!> for pressure, level, and one flavor of scale height
!> smaller numbers are further away from the surface.
!> for height and the other flavor of scale height 
!> the opposite is true.  set this once at init time.

subroutine init_sign_of_vert_units()

if (vertical_localization_type == VERTISHEIGHT) then 
   higher_is_smaller = .false.

else if (vertical_localization_type == VERTISSCALEHEIGHT) then 
   ! FIXME: note from nick on scale height:
   !  If no_normalization_of_scale_heights is true, then SH=log(pressure), 
   !  and scale height will decrease with increasing height. 
   !  However, if it is false then SH= -1*log(pressure/surface_pressure) 
   !  and it will increase with increasing height. 

   if (no_normalization_of_scale_heights) then 
      higher_is_smaller = .true.
   else
      higher_is_smaller = .false.
   endif

else
   higher_is_smaller = .true.

endif

end subroutine init_sign_of_vert_units

!--------------------------------------------------------------------
! returns true if a is above b (higher in the atmosphere, 
! further from the surface of the earth).  

pure function v_above(a, b)
real(r8), intent(in) :: a, b
logical :: v_above

if (higher_is_smaller) then
   v_above = (a < b)
else
   v_above = (a > b)
endif

end function v_above

!--------------------------------------------------------------------
! returns new value of moving b distance down in the atmosphere
! starting at a.  for height, this results in a smaller value
! (also one flavor of scale height), but for other vertical types 
! this results in a larger value.

pure function v_down(a, b)
real(r8), intent(in) :: a, b
real(r8) :: v_down

if (higher_is_smaller) then
   v_down = (a + b)
else
   v_down = (a - b)
endif

end function v_down

!--------------------------------------------------------------------
! returns difference of a and b
! (doesn't depend on the vertical_localization_type)

pure function v_difference(a, b)
real(r8), intent(in) :: a, b
real(r8) :: v_difference

v_difference = abs(a - b)

end function v_difference

!--------------------------------------------------------------------
!> this should only be used for converting vertical values which
!> are the same for all ensemble members at all locations. 
!> it uses generic values to do a vertical conversion.

subroutine convert_vertical_level_generic(level_value, want_vert_type, out_value, out_label, no_norm)
real(r8),         intent(in)            :: level_value
integer,          intent(in)            :: want_vert_type
real(r8),         intent(out)           :: out_value
character(len=*), intent(out), optional :: out_label
logical,          intent(in),  optional :: no_norm

character(len=*), parameter :: routine = 'convert_vertical_level_generic'

integer  :: status
real(r8) :: tmp_val
logical  :: no_norm_flag

if (present(no_norm)) then
   no_norm_flag = no_norm
else
   no_norm_flag = no_normalization_of_scale_heights
endif

if (want_vert_type == VERTISLEVEL) then
    out_value = level_value
    if (present(out_label)) out_label = 'levels'
else
   ! convert to the requested units.  start by going to pressure
   tmp_val = single_pressure_value(ref_surface_pressure, level_value)

   select case (want_vert_type)
     case (VERTISPRESSURE)
       out_value = tmp_val
       if (present(out_label)) out_label = 'pascals'
   
     case (VERTISSCALEHEIGHT)
       out_value = scale_height(tmp_val, ref_surface_pressure, no_norm_flag)
       if (present(out_label)) out_label = 'scale heights'
   
     case (VERTISHEIGHT)
       out_value = generic_pressure_to_height(tmp_val, status)
       if (status /= 0) out_value = MISSING_R8
       if (present(out_label)) out_label = 'meters'
   
     case default
       write(string1, *) 'unknown requested vertical type ', want_vert_type
       call error_handler(E_MSG, routine, 'unexpected error', &
                          source, revision, revdate, text2=string1)
   end select
endif

end subroutine convert_vertical_level_generic

!--------------------------------------------------------------------

subroutine get_close_obs(gc, base_loc, base_type, locs, loc_qtys, loc_types, &
                         num_close, close_ind, dist, ens_handle)

! The specific type of the base observation, plus the generic kinds list
! for either the state or obs lists are available if a more sophisticated
! distance computation is needed.

type(get_close_type),          intent(in)  :: gc
type(location_type),           intent(inout) :: base_loc, locs(:)
integer,                       intent(in)  :: base_type, loc_qtys(:), loc_types(:)
integer,                       intent(out) :: num_close, close_ind(:)
real(r8),            optional, intent(out) :: dist(:)
type(ensemble_type), optional, intent(in)  :: ens_handle

character(len=*), parameter :: routine = 'get_close_obs'

integer :: i, status(1), this, vert_type
real(r8) :: vert_value, extra_damping_dist
real(r8), parameter :: LARGE_DIST = 999999.0  ! positive and large

! if absolute distances aren't needed, or vertical localization isn't on,
! the default version works fine since no conversion will be needed and
! there won't be any damping since there are no vert distances.
if (.not. present(dist) .or. .not. vertical_localization_on()) then
   call loc_get_close_obs(gc, base_loc, base_type, locs, loc_qtys, loc_types, &
                          num_close, close_ind, dist, ens_handle)
   return
endif

if (.not. present(ens_handle)) then
   call error_handler(E_ERR, routine,  &
           'unexpected error: cannot convert distances without an ensemble handle', &
           source, revision, revdate)
endif

! does the base obs need conversion first?
vert_type = query_location(base_loc)

if (vert_type /= vertical_localization_type) then
   call convert_vert_one_obs(ens_handle, base_loc, base_type, &
                             vertical_localization_type, status(1))
   if (status(1) /= 0) then
      num_close = 0
      return
   endif
endif

! FIXME: is here where we need to compute start of ramp for this
! obs type?  should we cache these?  start with doing the computation
! each time, then make an array indexed by obs types with the
! start of the ramp and fill it in on demand.  have to call for
! maxdist(obs_type) and do the math, but just once per type.

! ok, distance is needed and we are localizing in the vertical.
! call default get close to get potentically close locations
! but call without distance so it doesn't do extra work.
call loc_get_close_obs(gc, base_loc, base_type, locs, loc_qtys, loc_types, &
                       num_close, close_ind)

! compute distances, converting vertical first if need be.
do i=1, num_close
   this = close_ind(i)

   vert_type = query_location(locs(this))
!print *, 'close_o, vval, vtype = ', i, query_location(locs(this), 'VLOC'), vert_type

   if (vert_type /= vertical_localization_type) then
      call convert_vertical_obs(ens_handle, 1, locs(this:this), &
                                loc_qtys(this:this), loc_types(this:this), &
                                vertical_localization_type, status)
      if (status(1) /= 0) then
         dist(i) = LARGE_DIST
         cycle
      endif

   endif

   dist(i) = get_dist(base_loc, locs(this))

   ! do not try to damp impacts when obs has "vert is undefined".  
   ! the impact will go all the way to the model top.  
   ! this is the agreed-on functionality.
   if (.not. are_damping .or. vert_type == VERTISUNDEF) cycle

   vert_value = query_location(locs(this), 'VLOC')
   if (above_ramp_start(vert_value, gc, base_type, ramp_end, dist(i), extra_damping_dist)) then
      dist(i) = dist(i) + extra_damping_dist
   endif
enddo

end subroutine get_close_obs

!----------------------------------------------------------------------------

subroutine get_close_state(gc, base_loc, base_type, locs, loc_qtys, loc_indx, &
                           num_close, close_ind, dist, ens_handle)

! The specific type of the base observation, plus the generic kinds list
! for either the state or obs lists are available if a more sophisticated
! distance computation is needed.

type(get_close_type),          intent(in)  :: gc
type(location_type),           intent(inout)  :: base_loc, locs(:)
integer,                       intent(in)  :: base_type, loc_qtys(:)
integer(i8),                   intent(in)  :: loc_indx(:)
integer,                       intent(out) :: num_close, close_ind(:)
real(r8),            optional, intent(out) :: dist(:)
type(ensemble_type), optional, intent(in)  :: ens_handle

character(len=*), parameter :: routine = 'get_close_state'

integer :: i, status, this, vert_type
real(r8) :: vert_value, extra_damping_dist
real(r8), parameter :: LARGE_DIST = 999999.0  ! positive and large

! if absolute distances aren't needed, or vertical localization isn't on,
! the default version works fine since no conversion will be needed and
! there won't be any damping since there are no vert distances.
if (.not. present(dist) .or. .not. vertical_localization_on()) then
   call loc_get_close_state(gc, base_loc, base_type, locs, loc_qtys, loc_indx, &
                            num_close, close_ind, dist, ens_handle)
   return
endif

if (.not. present(ens_handle)) then
   call error_handler(E_ERR, routine,  &
           'unexpected error: cannot convert distances without an ensemble handle', &
           source, revision, revdate)
endif

! does the base obs need conversion first?
vert_type = query_location(base_loc)

if (vert_type /= vertical_localization_type) then
   call convert_vert_one_obs(ens_handle, base_loc, base_type, &
                             vertical_localization_type, status)
   if (status /= 0) then
      num_close = 0
      return
   endif
endif

! ok, distance is needed and we are localizing in the vertical.
! call default get close to get potentically close locations
! but call without distance so it doesn't do extra work.
call loc_get_close_state(gc, base_loc, base_type, locs, loc_qtys, loc_indx, &
                         num_close, close_ind)

! compute distances, converting vertical first if need be.
do i=1, num_close
   this = close_ind(i)

   vert_type = query_location(locs(this))
!print *, 'close_s, vval, vtype = ', i, query_location(locs(this), 'VLOC'), vert_type

   if (vert_type /= vertical_localization_type) then
      call convert_vertical_state(ens_handle, 1, locs(this:this), &
                                 loc_qtys(this:this), loc_indx(this:this), &
                                 vertical_localization_type, status)
      if (status /= 0) then
         dist(i) = LARGE_DIST
         cycle
      endif

   endif

   dist(i) = get_dist(base_loc, locs(this))

   ! do not try to damp impacts when obs has "vert is undefined".  
   ! the impact will go all the way to the model top.  
   ! this is the agreed-on functionality.
   if (.not. are_damping .or. vert_type == VERTISUNDEF) cycle

   vert_value = query_location(locs(this), 'VLOC')
   if (above_ramp_start(vert_value, gc, base_type, ramp_end, dist(i), extra_damping_dist)) then
      dist(i) = dist(i) + extra_damping_dist
   endif
enddo


end subroutine get_close_state

!--------------------------------------------------------------------
!> set values that are used by many routines here and which do not
!> change during the execution of filter.

subroutine init_globals()

ref_surface_pressure = grid_data%P0%vals(1)
ref_model_top_pressure = grid_data%hyai%vals(1) * ref_surface_pressure
ref_nlevels = grid_data%lev%nsize

end subroutine init_globals

!--------------------------------------------------------------------
! Function to calculate scale height given a pressure and optionally
! a surface pressure.  (See the namelist item which controls whether to
! normalize the pressure value aloft with the surface pressure or not.
! We currently only use scale height for computing distances between
! two locations, so the surface pressure terms cancel out - exactly if
! the two locations are co-located horizontally, almost if they are not.
! Normalizing by the surface pressure means in areas of high orography
! the surface differences propagate all the way to the model top.  
! To be backwards-compatible, do this normalization; the current thinking 
! is we shouldn't do it both for scientific reasons and because it 
! doubles the work if it's expensive to find the correct horizontal 
! location, i.e. mpas irregular grids. In this model we always have
! the surface pressure at a location so it's not a performance issue.)
!
! Watch out for unusual cases that could crash the log() function
! We pass in the surface pressure here even if it isn't going to be
! used because in all the cases above we seem to have it (or the standard
! reference pressure) everywhere we are going to compute this value.
! The "skip_norm" parameter controls whether this code uses the 
! surface pressure or not. 

function scale_height(p_above, p_surface, skip_norm)
real(r8), intent(in) :: p_above
real(r8), intent(in) :: p_surface
logical,  intent(in) :: skip_norm
real(r8)             :: scale_height

real(r8), parameter :: tiny = epsilon(1.0_r8)
real(r8) :: diff

if (skip_norm) then
   scale_height = log(p_above)
   return
endif

diff = p_surface - p_above  ! should be positive

if (abs(diff) < tiny) then
   ! surface obs will have (almost) identical values
   scale_height = 0.0_r8   ! -log(1.0_r8)

else if (diff <= tiny .or. p_above <= 0.0_r8) then
   ! weed out bad cases
   scale_height = MISSING_R8

else
   ! normal computation - should be safe now
   scale_height = -log(p_above / p_surface )

endif

end function scale_height

!--------------------------------------------------------------------

! add any 2d fields here that are surface quantities

function is_surface_field(qty)
integer, intent(in) :: qty
logical :: is_surface_field

select case (qty)
 case (QTY_SURFACE_PRESSURE, QTY_SURFACE_ELEVATION)
   is_surface_field = .true.

! example:
! case (QTY_SFNUM_A1, QTY_SFNUM_A2, QTY_SFNUM_A3, QTY_SFNUM_A4, QTY_SFPOM_A4, QTY_SFBC_A4, &
!       QTY_SFSO4_A1, QTY_SFSO4_A2, QTY_SFCO,     QTY_SFCO01,   QTY_SFCO02 ) 
!   is_surface_field = .true.

 case default
   is_surface_field = .false.

end select
   
end function is_surface_field

!-----------------------------------------------------------------------
!> Store a table of pressures and heights. based on a std atmosphere.
!>  not precise - use only when rough numbers are good enough.
!>  return which table was used.
!>
!> table from: http://www.pdas.com/atmos.html
!> and also see:  http://www.pdas.com/upatmos.html
!> for a good explanation of why you can't use the standard
!> equations at high altitudes.   the low tables came from
!> tables.c, and the high one came from bigtables.out.
!> (all found in the atmos.zip file from that web site.)


function store_std_atm_tables(this_model_top)
real(r8), intent(in) :: this_model_top
integer :: store_std_atm_tables

logical, save :: table_initialized = .false.

if (this_model_top < high_top_threshold) then
   if (.not. table_initialized) call load_high_top_table()
   store_std_atm_tables = HIGH_TOP_TABLE
else
   if (.not. table_initialized) call load_low_top_table()
   store_std_atm_tables = LOW_TOP_TABLE
endif

table_initialized = .true.

end function store_std_atm_tables

!-----------------------------------------------------------------------
!> Free arrays associated with generic tables

subroutine free_std_atm_tables()

if (allocated(std_atm_hgt_col))  deallocate(std_atm_hgt_col)
if (allocated(std_atm_pres_col)) deallocate(std_atm_pres_col)

end subroutine free_std_atm_tables

>>>>>>> 5850b2e7
!--------------------------------------------------------------------

subroutine load_low_top_table()
	
std_atm_table_len = 45
allocate(std_atm_hgt_col(std_atm_table_len), std_atm_pres_col(std_atm_table_len))
	
std_atm_hgt_col(1)  = 86.0_r8 ; std_atm_pres_col(1)  = 3.732E-01_r8
std_atm_hgt_col(2)  = 84.0_r8 ; std_atm_pres_col(2)  = 5.308E-01_r8
std_atm_hgt_col(3)  = 82.0_r8 ; std_atm_pres_col(3)  = 7.498E-01_r8
std_atm_hgt_col(4)  = 80.0_r8 ; std_atm_pres_col(4)  = 1.052E+00_r8
std_atm_hgt_col(5)  = 78.0_r8 ; std_atm_pres_col(5)  = 1.467E+00_r8
std_atm_hgt_col(6)  = 76.0_r8 ; std_atm_pres_col(6)  = 2.033E+00_r8
std_atm_hgt_col(7)  = 74.0_r8 ; std_atm_pres_col(7)  = 2.800E+00_r8
std_atm_hgt_col(8)  = 72.0_r8 ; std_atm_pres_col(8)  = 3.835E+00_r8
std_atm_hgt_col(9)  = 70.0_r8 ; std_atm_pres_col(9)  = 5.220E+00_r8
std_atm_hgt_col(10) = 68.0_r8 ; std_atm_pres_col(10) = 7.051E+00_r8
std_atm_hgt_col(11) = 66.0_r8 ; std_atm_pres_col(11) = 9.459E+00_r8
std_atm_hgt_col(12) = 64.0_r8 ; std_atm_pres_col(12) = 1.260E+01_r8
std_atm_hgt_col(13) = 62.0_r8 ; std_atm_pres_col(13) = 1.669E+01_r8
std_atm_hgt_col(14) = 60.0_r8 ; std_atm_pres_col(14) = 2.196E+01_r8
std_atm_hgt_col(15) = 58.0_r8 ; std_atm_pres_col(15) = 2.872E+01_r8
std_atm_hgt_col(16) = 56.0_r8 ; std_atm_pres_col(16) = 3.736E+01_r8
std_atm_hgt_col(17) = 54.0_r8 ; std_atm_pres_col(17) = 4.833E+01_r8
std_atm_hgt_col(18) = 52.0_r8 ; std_atm_pres_col(18) = 6.221E+01_r8
std_atm_hgt_col(19) = 50.0_r8 ; std_atm_pres_col(19) = 7.977E+01_r8
std_atm_hgt_col(20) = 48.0_r8 ; std_atm_pres_col(20) = 1.023E+02_r8
std_atm_hgt_col(21) = 46.0_r8 ; std_atm_pres_col(21) = 1.313E+02_r8
std_atm_hgt_col(22) = 44.0_r8 ; std_atm_pres_col(22) = 1.695E+02_r8
std_atm_hgt_col(23) = 42.0_r8 ; std_atm_pres_col(23) = 2.200E+02_r8
std_atm_hgt_col(24) = 40.0_r8 ; std_atm_pres_col(24) = 2.871E+02_r8
std_atm_hgt_col(25) = 38.0_r8 ; std_atm_pres_col(25) = 3.771E+02_r8
std_atm_hgt_col(26) = 36.0_r8 ; std_atm_pres_col(26) = 4.985E+02_r8
std_atm_hgt_col(27) = 34.0_r8 ; std_atm_pres_col(27) = 6.634E+02_r8
std_atm_hgt_col(28) = 32.0_r8 ; std_atm_pres_col(28) = 8.890E+02_r8
std_atm_hgt_col(29) = 30.0_r8 ; std_atm_pres_col(29) = 1.197E+03_r8
std_atm_hgt_col(30) = 28.0_r8 ; std_atm_pres_col(30) = 1.616E+03_r8
std_atm_hgt_col(31) = 26.0_r8 ; std_atm_pres_col(31) = 2.188E+03_r8
std_atm_hgt_col(32) = 24.0_r8 ; std_atm_pres_col(32) = 2.972E+03_r8
std_atm_hgt_col(33) = 22.0_r8 ; std_atm_pres_col(33) = 4.047E+03_r8
std_atm_hgt_col(34) = 20.0_r8 ; std_atm_pres_col(34) = 5.529E+03_r8
std_atm_hgt_col(35) = 18.0_r8 ; std_atm_pres_col(35) = 7.565E+03_r8
std_atm_hgt_col(36) = 16.0_r8 ; std_atm_pres_col(36) = 1.035E+04_r8
std_atm_hgt_col(37) = 14.0_r8 ; std_atm_pres_col(37) = 1.417E+04_r8
std_atm_hgt_col(38) = 12.0_r8 ; std_atm_pres_col(38) = 1.940E+04_r8
std_atm_hgt_col(39) = 10.0_r8 ; std_atm_pres_col(39) = 2.650E+04_r8
std_atm_hgt_col(40) =  8.0_r8 ; std_atm_pres_col(40) = 3.565E+04_r8
std_atm_hgt_col(41) =  6.0_r8 ; std_atm_pres_col(41) = 4.722E+04_r8
std_atm_hgt_col(42) =  4.0_r8 ; std_atm_pres_col(42) = 6.166E+04_r8
std_atm_hgt_col(43) =  2.0_r8 ; std_atm_pres_col(43) = 7.950E+04_r8
std_atm_hgt_col(44) =  0.0_r8 ; std_atm_pres_col(44) = 1.013E+05_r8
std_atm_hgt_col(45) = -2.0_r8 ; std_atm_pres_col(45) = 1.278E+05_r8

! convert km to m
std_atm_hgt_col(:) = std_atm_hgt_col(:) * 1000.0_r8
	
end subroutine load_low_top_table

!--------------------------------------------------------------------

subroutine load_high_top_table()

std_atm_table_len = 201
allocate(std_atm_hgt_col(std_atm_table_len), std_atm_pres_col(std_atm_table_len))

std_atm_hgt_col(1)   = 1000.0_r8  ;  std_atm_pres_col(1)   = 7.518E-09_r8
std_atm_hgt_col(2)   =  995.0_r8  ;  std_atm_pres_col(2)   = 7.651E-09_r8
std_atm_hgt_col(3)   =  990.0_r8  ;  std_atm_pres_col(3)   = 7.790E-09_r8
std_atm_hgt_col(4)   =  985.0_r8  ;  std_atm_pres_col(4)   = 7.931E-09_r8
std_atm_hgt_col(5)   =  980.0_r8  ;  std_atm_pres_col(5)   = 8.075E-09_r8
std_atm_hgt_col(6)   =  975.0_r8  ;  std_atm_pres_col(6)   = 8.222E-09_r8
std_atm_hgt_col(7)   =  970.0_r8  ;  std_atm_pres_col(7)   = 8.371E-09_r8
std_atm_hgt_col(8)   =  965.0_r8  ;  std_atm_pres_col(8)   = 8.524E-09_r8
std_atm_hgt_col(9)   =  960.0_r8  ;  std_atm_pres_col(9)   = 8.680E-09_r8
std_atm_hgt_col(10)  =  955.0_r8  ;  std_atm_pres_col(10)  = 8.839E-09_r8
std_atm_hgt_col(11)  =  950.0_r8  ;  std_atm_pres_col(11)  = 9.001E-09_r8
std_atm_hgt_col(12)  =  945.0_r8  ;  std_atm_pres_col(12)  = 9.168E-09_r8
std_atm_hgt_col(13)  =  940.0_r8  ;  std_atm_pres_col(13)  = 9.338E-09_r8
std_atm_hgt_col(14)  =  935.0_r8  ;  std_atm_pres_col(14)  = 9.513E-09_r8
std_atm_hgt_col(15)  =  930.0_r8  ;  std_atm_pres_col(15)  = 9.692E-09_r8
std_atm_hgt_col(16)  =  925.0_r8  ;  std_atm_pres_col(16)  = 9.875E-09_r8
std_atm_hgt_col(17)  =  920.0_r8  ;  std_atm_pres_col(17)  = 1.006E-08_r8
std_atm_hgt_col(18)  =  915.0_r8  ;  std_atm_pres_col(18)  = 1.026E-08_r8
std_atm_hgt_col(19)  =  910.0_r8  ;  std_atm_pres_col(19)  = 1.046E-08_r8
std_atm_hgt_col(20)  =  905.0_r8  ;  std_atm_pres_col(20)  = 1.066E-08_r8
std_atm_hgt_col(21)  =  900.0_r8  ;  std_atm_pres_col(21)  = 1.087E-08_r8
std_atm_hgt_col(22)  =  895.0_r8  ;  std_atm_pres_col(22)  = 1.109E-08_r8
std_atm_hgt_col(23)  =  890.0_r8  ;  std_atm_pres_col(23)  = 1.132E-08_r8
std_atm_hgt_col(24)  =  885.0_r8  ;  std_atm_pres_col(24)  = 1.155E-08_r8
std_atm_hgt_col(25)  =  880.0_r8  ;  std_atm_pres_col(25)  = 1.179E-08_r8
std_atm_hgt_col(26)  =  875.0_r8  ;  std_atm_pres_col(26)  = 1.203E-08_r8
std_atm_hgt_col(27)  =  870.0_r8  ;  std_atm_pres_col(27)  = 1.229E-08_r8
std_atm_hgt_col(28)  =  865.0_r8  ;  std_atm_pres_col(28)  = 1.255E-08_r8
std_atm_hgt_col(29)  =  860.0_r8  ;  std_atm_pres_col(29)  = 1.283E-08_r8
std_atm_hgt_col(30)  =  855.0_r8  ;  std_atm_pres_col(30)  = 1.311E-08_r8
std_atm_hgt_col(31)  =  850.0_r8  ;  std_atm_pres_col(31)  = 1.340E-08_r8
std_atm_hgt_col(32)  =  845.0_r8  ;  std_atm_pres_col(32)  = 1.371E-08_r8
std_atm_hgt_col(33)  =  840.0_r8  ;  std_atm_pres_col(33)  = 1.402E-08_r8
std_atm_hgt_col(34)  =  835.0_r8  ;  std_atm_pres_col(34)  = 1.435E-08_r8
std_atm_hgt_col(35)  =  830.0_r8  ;  std_atm_pres_col(35)  = 1.469E-08_r8
std_atm_hgt_col(36)  =  825.0_r8  ;  std_atm_pres_col(36)  = 1.504E-08_r8
std_atm_hgt_col(37)  =  820.0_r8  ;  std_atm_pres_col(37)  = 1.541E-08_r8
std_atm_hgt_col(38)  =  815.0_r8  ;  std_atm_pres_col(38)  = 1.579E-08_r8
std_atm_hgt_col(39)  =  810.0_r8  ;  std_atm_pres_col(39)  = 1.619E-08_r8
std_atm_hgt_col(40)  =  805.0_r8  ;  std_atm_pres_col(40)  = 1.660E-08_r8
std_atm_hgt_col(41)  =  800.0_r8  ;  std_atm_pres_col(41)  = 1.704E-08_r8
std_atm_hgt_col(42)  =  795.0_r8  ;  std_atm_pres_col(42)  = 1.749E-08_r8
std_atm_hgt_col(43)  =  790.0_r8  ;  std_atm_pres_col(43)  = 1.795E-08_r8
std_atm_hgt_col(44)  =  785.0_r8  ;  std_atm_pres_col(44)  = 1.844E-08_r8
std_atm_hgt_col(45)  =  780.0_r8  ;  std_atm_pres_col(45)  = 1.896E-08_r8
std_atm_hgt_col(46)  =  775.0_r8  ;  std_atm_pres_col(46)  = 1.949E-08_r8
std_atm_hgt_col(47)  =  770.0_r8  ;  std_atm_pres_col(47)  = 2.006E-08_r8
std_atm_hgt_col(48)  =  765.0_r8  ;  std_atm_pres_col(48)  = 2.064E-08_r8
std_atm_hgt_col(49)  =  760.0_r8  ;  std_atm_pres_col(49)  = 2.126E-08_r8
std_atm_hgt_col(50)  =  755.0_r8  ;  std_atm_pres_col(50)  = 2.191E-08_r8
std_atm_hgt_col(51)  =  750.0_r8  ;  std_atm_pres_col(51)  = 2.260E-08_r8
std_atm_hgt_col(52)  =  745.0_r8  ;  std_atm_pres_col(52)  = 2.331E-08_r8
std_atm_hgt_col(53)  =  740.0_r8  ;  std_atm_pres_col(53)  = 2.407E-08_r8
std_atm_hgt_col(54)  =  735.0_r8  ;  std_atm_pres_col(54)  = 2.487E-08_r8
std_atm_hgt_col(55)  =  730.0_r8  ;  std_atm_pres_col(55)  = 2.571E-08_r8
std_atm_hgt_col(56)  =  725.0_r8  ;  std_atm_pres_col(56)  = 2.660E-08_r8
std_atm_hgt_col(57)  =  720.0_r8  ;  std_atm_pres_col(57)  = 2.755E-08_r8
std_atm_hgt_col(58)  =  715.0_r8  ;  std_atm_pres_col(58)  = 2.854E-08_r8
std_atm_hgt_col(59)  =  710.0_r8  ;  std_atm_pres_col(59)  = 2.960E-08_r8
std_atm_hgt_col(60)  =  705.0_r8  ;  std_atm_pres_col(60)  = 3.072E-08_r8
std_atm_hgt_col(61)  =  700.0_r8  ;  std_atm_pres_col(61)  = 3.191E-08_r8
std_atm_hgt_col(62)  =  695.0_r8  ;  std_atm_pres_col(62)  = 3.317E-08_r8
std_atm_hgt_col(63)  =  690.0_r8  ;  std_atm_pres_col(63)  = 3.451E-08_r8
std_atm_hgt_col(64)  =  685.0_r8  ;  std_atm_pres_col(64)  = 3.594E-08_r8
std_atm_hgt_col(65)  =  680.0_r8  ;  std_atm_pres_col(65)  = 3.746E-08_r8
std_atm_hgt_col(66)  =  675.0_r8  ;  std_atm_pres_col(66)  = 3.908E-08_r8
std_atm_hgt_col(67)  =  670.0_r8  ;  std_atm_pres_col(67)  = 4.080E-08_r8
std_atm_hgt_col(68)  =  665.0_r8  ;  std_atm_pres_col(68)  = 4.264E-08_r8
std_atm_hgt_col(69)  =  660.0_r8  ;  std_atm_pres_col(69)  = 4.459E-08_r8
std_atm_hgt_col(70)  =  655.0_r8  ;  std_atm_pres_col(70)  = 4.668E-08_r8
std_atm_hgt_col(71)  =  650.0_r8  ;  std_atm_pres_col(71)  = 4.892E-08_r8
std_atm_hgt_col(72)  =  645.0_r8  ;  std_atm_pres_col(72)  = 5.130E-08_r8
std_atm_hgt_col(73)  =  640.0_r8  ;  std_atm_pres_col(73)  = 5.385E-08_r8
std_atm_hgt_col(74)  =  635.0_r8  ;  std_atm_pres_col(74)  = 5.659E-08_r8
std_atm_hgt_col(75)  =  630.0_r8  ;  std_atm_pres_col(75)  = 5.951E-08_r8
std_atm_hgt_col(76)  =  625.0_r8  ;  std_atm_pres_col(76)  = 6.264E-08_r8
std_atm_hgt_col(77)  =  620.0_r8  ;  std_atm_pres_col(77)  = 6.600E-08_r8
std_atm_hgt_col(78)  =  615.0_r8  ;  std_atm_pres_col(78)  = 6.961E-08_r8
std_atm_hgt_col(79)  =  610.0_r8  ;  std_atm_pres_col(79)  = 7.349E-08_r8
std_atm_hgt_col(80)  =  605.0_r8  ;  std_atm_pres_col(80)  = 7.765E-08_r8
std_atm_hgt_col(81)  =  600.0_r8  ;  std_atm_pres_col(81)  = 8.213E-08_r8
std_atm_hgt_col(82)  =  595.0_r8  ;  std_atm_pres_col(82)  = 8.695E-08_r8
std_atm_hgt_col(83)  =  590.0_r8  ;  std_atm_pres_col(83)  = 9.214E-08_r8
std_atm_hgt_col(84)  =  585.0_r8  ;  std_atm_pres_col(84)  = 9.774E-08_r8
std_atm_hgt_col(85)  =  580.0_r8  ;  std_atm_pres_col(85)  = 1.038E-07_r8
std_atm_hgt_col(86)  =  575.0_r8  ;  std_atm_pres_col(86)  = 1.103E-07_r8
std_atm_hgt_col(87)  =  570.0_r8  ;  std_atm_pres_col(87)  = 1.173E-07_r8
std_atm_hgt_col(88)  =  565.0_r8  ;  std_atm_pres_col(88)  = 1.249E-07_r8
std_atm_hgt_col(89)  =  560.0_r8  ;  std_atm_pres_col(89)  = 1.330E-07_r8
std_atm_hgt_col(90)  =  555.0_r8  ;  std_atm_pres_col(90)  = 1.418E-07_r8
std_atm_hgt_col(91)  =  550.0_r8  ;  std_atm_pres_col(91)  = 1.514E-07_r8
std_atm_hgt_col(92)  =  545.0_r8  ;  std_atm_pres_col(92)  = 1.617E-07_r8
std_atm_hgt_col(93)  =  540.0_r8  ;  std_atm_pres_col(93)  = 1.728E-07_r8
std_atm_hgt_col(94)  =  535.0_r8  ;  std_atm_pres_col(94)  = 1.849E-07_r8
std_atm_hgt_col(95)  =  530.0_r8  ;  std_atm_pres_col(95)  = 1.979E-07_r8
std_atm_hgt_col(96)  =  525.0_r8  ;  std_atm_pres_col(96)  = 2.120E-07_r8
std_atm_hgt_col(97)  =  520.0_r8  ;  std_atm_pres_col(97)  = 2.273E-07_r8
std_atm_hgt_col(98)  =  515.0_r8  ;  std_atm_pres_col(98)  = 2.439E-07_r8
std_atm_hgt_col(99)  =  510.0_r8  ;  std_atm_pres_col(99)  = 2.618E-07_r8
std_atm_hgt_col(100) =  505.0_r8  ;  std_atm_pres_col(100) = 2.813E-07_r8
std_atm_hgt_col(101) =  500.0_r8  ;  std_atm_pres_col(101) = 3.024E-07_r8
std_atm_hgt_col(102) =  495.0_r8  ;  std_atm_pres_col(102) = 3.252E-07_r8
std_atm_hgt_col(103) =  490.0_r8  ;  std_atm_pres_col(103) = 3.501E-07_r8
std_atm_hgt_col(104) =  485.0_r8  ;  std_atm_pres_col(104) = 3.770E-07_r8
std_atm_hgt_col(105) =  480.0_r8  ;  std_atm_pres_col(105) = 4.063E-07_r8
std_atm_hgt_col(106) =  475.0_r8  ;  std_atm_pres_col(106) = 4.382E-07_r8
std_atm_hgt_col(107) =  470.0_r8  ;  std_atm_pres_col(107) = 4.728E-07_r8
std_atm_hgt_col(108) =  465.0_r8  ;  std_atm_pres_col(108) = 5.104E-07_r8
std_atm_hgt_col(109) =  460.0_r8  ;  std_atm_pres_col(109) = 5.514E-07_r8
std_atm_hgt_col(110) =  455.0_r8  ;  std_atm_pres_col(110) = 5.960E-07_r8
std_atm_hgt_col(111) =  450.0_r8  ;  std_atm_pres_col(111) = 6.445E-07_r8
std_atm_hgt_col(112) =  445.0_r8  ;  std_atm_pres_col(112) = 6.974E-07_r8
std_atm_hgt_col(113) =  440.0_r8  ;  std_atm_pres_col(113) = 7.550E-07_r8
std_atm_hgt_col(114) =  435.0_r8  ;  std_atm_pres_col(114) = 8.179E-07_r8
std_atm_hgt_col(115) =  430.0_r8  ;  std_atm_pres_col(115) = 8.864E-07_r8
std_atm_hgt_col(116) =  425.0_r8  ;  std_atm_pres_col(116) = 9.612E-07_r8
std_atm_hgt_col(117) =  420.0_r8  ;  std_atm_pres_col(117) = 1.043E-06_r8
std_atm_hgt_col(118) =  415.0_r8  ;  std_atm_pres_col(118) = 1.132E-06_r8
std_atm_hgt_col(119) =  410.0_r8  ;  std_atm_pres_col(119) = 1.229E-06_r8
std_atm_hgt_col(120) =  405.0_r8  ;  std_atm_pres_col(120) = 1.336E-06_r8
std_atm_hgt_col(121) =  400.0_r8  ;  std_atm_pres_col(121) = 1.452E-06_r8
std_atm_hgt_col(122) =  395.0_r8  ;  std_atm_pres_col(122) = 1.579E-06_r8
std_atm_hgt_col(123) =  390.0_r8  ;  std_atm_pres_col(123) = 1.718E-06_r8
std_atm_hgt_col(124) =  385.0_r8  ;  std_atm_pres_col(124) = 1.870E-06_r8
std_atm_hgt_col(125) =  380.0_r8  ;  std_atm_pres_col(125) = 2.037E-06_r8
std_atm_hgt_col(126) =  375.0_r8  ;  std_atm_pres_col(126) = 2.220E-06_r8
std_atm_hgt_col(127) =  370.0_r8  ;  std_atm_pres_col(127) = 2.421E-06_r8
std_atm_hgt_col(128) =  365.0_r8  ;  std_atm_pres_col(128) = 2.641E-06_r8
std_atm_hgt_col(129) =  360.0_r8  ;  std_atm_pres_col(129) = 2.884E-06_r8
std_atm_hgt_col(130) =  355.0_r8  ;  std_atm_pres_col(130) = 3.151E-06_r8
std_atm_hgt_col(131) =  350.0_r8  ;  std_atm_pres_col(131) = 3.445E-06_r8
std_atm_hgt_col(132) =  345.0_r8  ;  std_atm_pres_col(132) = 3.769E-06_r8
std_atm_hgt_col(133) =  340.0_r8  ;  std_atm_pres_col(133) = 4.126E-06_r8
std_atm_hgt_col(134) =  335.0_r8  ;  std_atm_pres_col(134) = 4.521E-06_r8
std_atm_hgt_col(135) =  330.0_r8  ;  std_atm_pres_col(135) = 4.957E-06_r8
std_atm_hgt_col(136) =  325.0_r8  ;  std_atm_pres_col(136) = 5.440E-06_r8
std_atm_hgt_col(137) =  320.0_r8  ;  std_atm_pres_col(137) = 5.975E-06_r8
std_atm_hgt_col(138) =  315.0_r8  ;  std_atm_pres_col(138) = 6.568E-06_r8
std_atm_hgt_col(139) =  310.0_r8  ;  std_atm_pres_col(139) = 7.226E-06_r8
std_atm_hgt_col(140) =  305.0_r8  ;  std_atm_pres_col(140) = 7.957E-06_r8
std_atm_hgt_col(141) =  300.0_r8  ;  std_atm_pres_col(141) = 8.770E-06_r8
std_atm_hgt_col(142) =  295.0_r8  ;  std_atm_pres_col(142) = 9.676E-06_r8
std_atm_hgt_col(143) =  290.0_r8  ;  std_atm_pres_col(143) = 1.069E-05_r8
std_atm_hgt_col(144) =  285.0_r8  ;  std_atm_pres_col(144) = 1.181E-05_r8
std_atm_hgt_col(145) =  280.0_r8  ;  std_atm_pres_col(145) = 1.308E-05_r8
std_atm_hgt_col(146) =  275.0_r8  ;  std_atm_pres_col(146) = 1.449E-05_r8
std_atm_hgt_col(147) =  270.0_r8  ;  std_atm_pres_col(147) = 1.608E-05_r8
std_atm_hgt_col(148) =  265.0_r8  ;  std_atm_pres_col(148) = 1.787E-05_r8
std_atm_hgt_col(149) =  260.0_r8  ;  std_atm_pres_col(149) = 1.989E-05_r8
std_atm_hgt_col(150) =  255.0_r8  ;  std_atm_pres_col(150) = 2.218E-05_r8
std_atm_hgt_col(151) =  250.0_r8  ;  std_atm_pres_col(151) = 2.476E-05_r8
std_atm_hgt_col(152) =  245.0_r8  ;  std_atm_pres_col(152) = 2.770E-05_r8
std_atm_hgt_col(153) =  240.0_r8  ;  std_atm_pres_col(153) = 3.105E-05_r8
std_atm_hgt_col(154) =  235.0_r8  ;  std_atm_pres_col(154) = 3.488E-05_r8
std_atm_hgt_col(155) =  230.0_r8  ;  std_atm_pres_col(155) = 3.927E-05_r8
std_atm_hgt_col(156) =  225.0_r8  ;  std_atm_pres_col(156) = 4.432E-05_r8
std_atm_hgt_col(157) =  220.0_r8  ;  std_atm_pres_col(157) = 5.015E-05_r8
std_atm_hgt_col(158) =  215.0_r8  ;  std_atm_pres_col(158) = 5.690E-05_r8
std_atm_hgt_col(159) =  210.0_r8  ;  std_atm_pres_col(159) = 6.476E-05_r8
std_atm_hgt_col(160) =  205.0_r8  ;  std_atm_pres_col(160) = 7.394E-05_r8
std_atm_hgt_col(161) =  200.0_r8  ;  std_atm_pres_col(161) = 8.474E-05_r8
std_atm_hgt_col(162) =  195.0_r8  ;  std_atm_pres_col(162) = 9.749E-05_r8
std_atm_hgt_col(163) =  190.0_r8  ;  std_atm_pres_col(163) = 1.127E-04_r8
std_atm_hgt_col(164) =  185.0_r8  ;  std_atm_pres_col(164) = 1.308E-04_r8
std_atm_hgt_col(165) =  180.0_r8  ;  std_atm_pres_col(165) = 1.527E-04_r8
std_atm_hgt_col(166) =  175.0_r8  ;  std_atm_pres_col(166) = 1.794E-04_r8
std_atm_hgt_col(167) =  170.0_r8  ;  std_atm_pres_col(167) = 2.121E-04_r8
std_atm_hgt_col(168) =  165.0_r8  ;  std_atm_pres_col(168) = 2.528E-04_r8
std_atm_hgt_col(169) =  160.0_r8  ;  std_atm_pres_col(169) = 3.039E-04_r8
std_atm_hgt_col(170) =  155.0_r8  ;  std_atm_pres_col(170) = 3.693E-04_r8
std_atm_hgt_col(171) =  150.0_r8  ;  std_atm_pres_col(171) = 4.542E-04_r8
std_atm_hgt_col(172) =  145.0_r8  ;  std_atm_pres_col(172) = 5.669E-04_r8
std_atm_hgt_col(173) =  140.0_r8  ;  std_atm_pres_col(173) = 7.203E-04_r8
std_atm_hgt_col(174) =  135.0_r8  ;  std_atm_pres_col(174) = 9.357E-04_r8
std_atm_hgt_col(175) =  130.0_r8  ;  std_atm_pres_col(175) = 1.250E-03_r8
std_atm_hgt_col(176) =  125.0_r8  ;  std_atm_pres_col(176) = 1.736E-03_r8
std_atm_hgt_col(177) =  120.0_r8  ;  std_atm_pres_col(177) = 2.537E-03_r8
std_atm_hgt_col(178) =  115.0_r8  ;  std_atm_pres_col(178) = 4.004E-03_r8
std_atm_hgt_col(179) =  110.0_r8  ;  std_atm_pres_col(179) = 7.149E-03_r8
std_atm_hgt_col(180) =  105.0_r8  ;  std_atm_pres_col(180) = 1.442E-02_r8
std_atm_hgt_col(181) =  100.0_r8  ;  std_atm_pres_col(181) = 3.201E-02_r8
std_atm_hgt_col(182) =   95.0_r8  ;  std_atm_pres_col(182) = 7.577E-02_r8
std_atm_hgt_col(183) =   90.0_r8  ;  std_atm_pres_col(183) = 1.844E-01_r8
std_atm_hgt_col(184) =   85.0_r8  ;  std_atm_pres_col(184) = 4.457E-01_r8
std_atm_hgt_col(185) =   80.0_r8  ;  std_atm_pres_col(185) = 1.052E+00_r8
std_atm_hgt_col(186) =   75.0_r8  ;  std_atm_pres_col(186) = 2.388E+00_r8
std_atm_hgt_col(187) =   70.0_r8  ;  std_atm_pres_col(187) = 5.221E+00_r8
std_atm_hgt_col(188) =   65.0_r8  ;  std_atm_pres_col(188) = 1.093E+01_r8
std_atm_hgt_col(189) =   60.0_r8  ;  std_atm_pres_col(189) = 2.196E+01_r8
std_atm_hgt_col(190) =   55.0_r8  ;  std_atm_pres_col(190) = 4.253E+01_r8
std_atm_hgt_col(191) =   50.0_r8  ;  std_atm_pres_col(191) = 7.978E+01_r8
std_atm_hgt_col(192) =   45.0_r8  ;  std_atm_pres_col(192) = 1.491E+02_r8
std_atm_hgt_col(193) =   40.0_r8  ;  std_atm_pres_col(193) = 2.871E+02_r8
std_atm_hgt_col(194) =   35.0_r8  ;  std_atm_pres_col(194) = 5.746E+02_r8
std_atm_hgt_col(195) =   30.0_r8  ;  std_atm_pres_col(195) = 1.197E+03_r8
std_atm_hgt_col(196) =   25.0_r8  ;  std_atm_pres_col(196) = 2.549E+03_r8
std_atm_hgt_col(197) =   20.0_r8  ;  std_atm_pres_col(197) = 5.529E+03_r8
std_atm_hgt_col(198) =   15.0_r8  ;  std_atm_pres_col(198) = 1.211E+04_r8
std_atm_hgt_col(199) =   10.0_r8  ;  std_atm_pres_col(199) = 2.650E+04_r8
std_atm_hgt_col(200) =    5.0_r8  ;  std_atm_pres_col(200) = 5.405E+04_r8
std_atm_hgt_col(201) =    0.0_r8  ;  std_atm_pres_col(201) = 1.013E+05_r8

! convert km to m
std_atm_hgt_col(:) = std_atm_hgt_col(:) * 1000.0_r8

end subroutine load_high_top_table
	
!===================================================================
! End of model_mod
!===================================================================

end module model_mod

! <next few lines under version control, do not edit>
! $URL$
! $Id$
! $Revision$
! $Date$<|MERGE_RESOLUTION|>--- conflicted
+++ resolved
@@ -40,8 +40,6 @@
                                    QTY_ATOMIC_OXYGEN_MIXING_RATIO, QTY_NITROGEN, &
                                    get_index_for_quantity, get_num_quantities, &
                                    get_name_for_quantity, get_quantity_for_type_of_obs
-<<<<<<< HEAD
-=======
 
 ! examples of additional quantities that cam-chem might need defined from the obs_kind_mod
 !                                   ! GASES
@@ -57,7 +55,6 @@
 !                                   QTY_SOA1_A1, QTY_SOA1_A2, QTY_SOA2_A1, QTY_SOA2_A2, QTY_SOA3_A1, QTY_SOA3_A2, & ! SOA
 !                                   QTY_SOA4_A1, QTY_SOA4_A2, QTY_SOA5_A1, QTY_SOA5_A2, & ! SOA
 
->>>>>>> 5850b2e7
 use     mpi_utilities_mod,  only : my_task_id
 use        random_seq_mod,  only : random_seq_type, init_random_seq, random_gaussian
 use  ensemble_manager_mod,  only : ensemble_type, get_my_num_vars, get_my_vars
@@ -188,13 +185,8 @@
 character(len=512) :: string1, string2, string3
 logical, save      :: module_initialized = .false.
 
-<<<<<<< HEAD
-! domain id for the cam model.  this allows us access to all of the state structure
-! info and is require for getting state variables.
-=======
 ! this id allows us access to all of the state structure
 ! info and is required for getting state variables.
->>>>>>> 5850b2e7
 integer :: domain_id
 
 !> Metadata from the template netCDF file that describes 
@@ -413,496 +405,6 @@
 !>
 
 subroutine get_state_meta_data(index_in, location, var_type)
-<<<<<<< HEAD
-
-integer(i8),         intent(in)  :: index_in
-type(location_type), intent(out) :: location
-integer, optional,   intent(out) :: var_type
-
-! Local variables
-
-integer  :: iloc, vloc, jloc
-integer  :: myvarid, myqty, nd
-
-if ( .not. module_initialized ) call static_init_model
-
-call get_model_variable_indices(index_in, iloc, jloc, vloc, var_id=myvarid, kind_index=myqty)
-
-nd = get_num_dims(domain_id, myvarid)
-
-location = get_location_from_index(iloc, jloc, vloc, myqty, nd)
-
-! return state quantity for this index if requested
-if (present(var_type)) var_type = myqty
-
-end subroutine get_state_meta_data
-
-!-----------------------------------------------------------------------
-!> given the (i,j,k) indices into a field in the state vector,
-!> and the quantity, and the dimensionality of the field (2d, 3d),
-!> compute the location of that item.  
-
-function get_location_from_index(i, j, k, q, nd)
-integer, intent(in) :: i
-integer, intent(in) :: j
-integer, intent(in) :: k
-integer, intent(in) :: q
-integer, intent(in) :: nd
-type(location_type) :: get_location_from_index
-
-real(r8) :: slon_val
-real(r8) :: use_vert_val
-integer  :: use_vert_type
-
-! full 3d fields are returned with lon/lat/level.
-! 2d fields are either surface fields, or if they
-! are column integrated values then they are 'undefined'
-! in the vertical.
-
-if (nd == 3) then
-   use_vert_type = VERTISLEVEL
-   use_vert_val  = real(k,r8)
-else
-   if (q == QTY_SURFACE_ELEVATION .or. q == QTY_SURFACE_PRESSURE) then
-      use_vert_type = VERTISSURFACE
-      use_vert_val  = MISSING_R8  
-      ! setting the vertical value to missing matches what the previous
-      ! version of this code did.  other models choose to set the vertical
-      ! value to the actual surface elevation at this location:
-      !   use_vert_val  = phis(lon_index, lat_index) / gravity
-   else
-      ! assume other 2d fields are integrated quantities with no vertical
-      ! location. if there are other real surface fields in the state
-      ! add their quantitys to the if() test above.
-      use_vert_type = VERTISUNDEF
-      use_vert_val  = MISSING_R8
-   endif
-endif
-
-! the horizontal location depends on whether this quantity is on the
-! mass point grid or staggered in either lat or lon.  
-
-select case (grid_stagger%qty_stagger(q))
-  case (STAGGER_U)
-   get_location_from_index = set_location(grid_data%lon%vals(i), &
-                                          grid_data%slat%vals(j), &
-                                          use_vert_val, use_vert_type)
-
-  case (STAGGER_V)
-   ! the first staggered longitude is negative.  dart requires lons
-   ! be between 0 and 360.
-   slon_val = grid_data%slon%vals(i)
-   if (slon_val < 0) slon_val = slon_val + 360.0_r8
-   get_location_from_index = set_location(slon_val, &
-                                          grid_data%lat%vals(j), &
-                                          use_vert_val, use_vert_type)
-   
-  !>@todo not sure what to do yet. ? +-1/2 ?
-  case (STAGGER_W)
-   get_location_from_index = set_location(grid_data%lon%vals(i), &
-                                          grid_data%lat%vals(j), &
-                                          use_vert_val - 0.5_r8, use_vert_type)
-  ! no stagger - cell centers
-  case default
-   get_location_from_index = set_location(grid_data%lon%vals(i), &
-                                          grid_data%lat%vals(j), &
-                                          use_vert_val, use_vert_type)
-
-end select
-
-end function get_location_from_index
-
-!-----------------------------------------------------------------------
-!> this routine should be called to compute a value that comes from an
-!> unstaggered grid but needs to correspond to a staggered grid.
-!> e.g. you need the surface pressure under a V wind point.
-
-subroutine get_staggered_values_from_qty(ens_handle, ens_size, qty, lon_index, lat_index, &
-                                         lev_index, stagger_qty, vals, my_status)
-type(ensemble_type), intent(in) :: ens_handle
-integer,             intent(in) :: ens_size
-integer,             intent(in) :: qty
-integer,             intent(in) :: lon_index
-integer,             intent(in) :: lat_index
-integer,             intent(in) :: lev_index
-integer,             intent(in) :: stagger_qty
-real(r8),            intent(out) :: vals(ens_size)
-integer,             intent(out) :: my_status
-
-integer :: next_lat, prev_lon, stagger
-real(r8) :: vals1(ens_size), vals2(ens_size)
-
-vals(:) = MISSING_R8
-stagger = grid_stagger%qty_stagger(stagger_qty)
-
-!> latitudes:  staggered value N is between N and (N + 1) on the unstaggered grid
-!> longitudes: staggered value N is between N and (N - 1) on the unstaggered grid
-
-select case (stagger)
-  case (STAGGER_U)
-   call quad_index_neighbors(lon_index, lat_index, prev_lon, next_lat)
-
-   call get_values_from_single_level(ens_handle, ens_size, qty, lon_index, lat_index, lev_index, &
-                                     vals1, my_status)
-   if (my_status /= 0) return
-   call get_values_from_single_level(ens_handle, ens_size, qty, lon_index, next_lat,  lev_index, &
-                                     vals2, my_status)
-   if (my_status /= 0) return
-
-   vals = (vals1 + vals2) * 0.5_r8
-
-  case (STAGGER_V)
-   call quad_index_neighbors(lon_index, lat_index, prev_lon, next_lat)
-
-   call get_values_from_single_level(ens_handle, ens_size, qty, lon_index, lat_index, lev_index, &
-                                     vals1, my_status)
-   if (my_status /= 0) return
-   call get_values_from_single_level(ens_handle, ens_size, qty, prev_lon,  lat_index, lev_index, &
-                                     vals2, my_status)
-   if (my_status /= 0) return
-
-   vals = (vals1 + vals2) * 0.5_r8
-
-  ! no stagger - cell centers, or W stagger
-  case default
-   call get_values_from_single_level(ens_handle, ens_size, qty, lon_index, lat_index, lev_index, &
-                                     vals, my_status)
-   if (my_status /= 0) return
-
-end select
-
-! when you reach here, my_status has been to 0 by the last call
-! to get_values_from_single_level().  if it was anything else
-! it would have already returned.
-
-end subroutine get_staggered_values_from_qty
-
-
-!-----------------------------------------------------------------------
-!> this routine converts the 3 index values and a quantity into a state vector
-!> offset and gets the ensemble of state values for that offset.  this only
-!> gets a single vertical location - if you need to get values which might 
-!> have different vertical locations in different ensemble members
-!> see get_values_from_varid() below.
-
-subroutine get_values_from_single_level(ens_handle, ens_size, qty, lon_index, lat_index, lev_index, &
-                                        vals, my_status)
-type(ensemble_type), intent(in) :: ens_handle
-integer,             intent(in) :: ens_size
-integer,             intent(in) :: qty
-integer,             intent(in) :: lon_index
-integer,             intent(in) :: lat_index
-integer,             intent(in) :: lev_index
-real(r8),            intent(out) :: vals(ens_size)
-integer,             intent(out) :: my_status
-
-character(len=*), parameter :: routine = 'get_values_from_single_level:'
-
-integer :: varid
-integer(i8) :: state_indx
-
-varid = get_varid_from_kind(domain_id, qty)
-if (varid < 0) then
-   vals(:) = MISSING_R8
-   my_status = 12
-   return
-endif
-
-state_indx = get_dart_vector_index(lon_index, lat_index, lev_index, domain_id, varid)
-if (state_indx < 1 .or. state_indx > get_domain_size(domain_id)) then
-   write(string1, *) 'state_index out of range: ', state_indx, ' not between ', 1, get_domain_size(domain_id)
-   call error_handler(E_ERR,routine,string1,source,revision,revdate,text2=string2,text3='should not happen')
-endif
-vals(:) = get_state(state_indx, ens_handle)
-
-my_status = 0
-
-end subroutine get_values_from_single_level
-
-
-!-----------------------------------------------------------------------
-!> this routine takes care of getting the actual state values.  get_state()
-!> communicates with other MPI tasks and can be expensive.
-!>
-!> all ensemble members have the same horizontal location, but different 
-!> ensemble members could have different vertical locations and
-!> so be between different vertical layers.  this code tries to do the fewest
-!> calls to get_state by only calling it for levels that are actually needed
-!> and setting all members with those same levels in a single pass.
-!> 
-
-subroutine get_values_from_varid(ens_handle, ens_size, lon_index, lat_index, lev_index, varid, &
-                                 vals, my_status)
-type(ensemble_type), intent(in)  :: ens_handle
-integer,  intent(in)  :: ens_size
-integer,  intent(in)  :: lon_index
-integer,  intent(in)  :: lat_index
-integer,  intent(in)  :: lev_index(ens_size)
-integer,  intent(in)  :: varid
-real(r8), intent(out) :: vals(ens_size)
-integer,  intent(out) :: my_status(ens_size)
-
-integer(i8) :: state_indx
-integer  :: i, j
-real(r8) :: temp_vals(ens_size) 
-logical  :: member_done(ens_size)
-
-character(len=*), parameter :: routine = 'get_values_from_varid:'
-
-! as we get the values for each ensemble member, we set the 'done' flag
-! and a good return code. 
-my_status(:) = 12
-member_done(:) = .false.
-
-! start with lev_index(1).  get the vals into a temp var.  
-! run through 2-N. any other member that has the same level 
-! set the outgoing values.  keep a separate flag for which 
-! member(s) have been done.  skip to the next undone member 
-! and get the state for that level.  repeat until all levels done.
-
-do i=1, ens_size
-
-   if (member_done(i)) cycle
-
-   state_indx = get_dart_vector_index(lon_index, lat_index, lev_index(i), domain_id, varid)
-
-   if (state_indx < 0) then
-      write(string1,*) 'Should not happen: could not find dart state index from '
-      write(string2,*) 'lon, lat, and lev index :', lon_index, lat_index, lev_index
-      call error_handler(E_ERR,routine,string1,source,revision,revdate,text2=string2)
-      return
-   endif
-
-   temp_vals(:) = get_state(state_indx, ens_handle)    ! all the ensemble members for level (i)
-
-   ! start at i, because my ensemble member is clearly at this level.
-   ! then continue on to see if any other members are also at this level.
-   do j=i, ens_size
-      if (member_done(j)) cycle
-
-      if (lev_index(j) == lev_index(i)) then
-         vals(j) = temp_vals(j)
-         member_done(j) = .true.
-         my_status(j) = 0
-      endif
-         
-   enddo
-enddo
-
-end subroutine get_values_from_varid
-
-!-----------------------------------------------------------------------
-!> this is just for 3d fields
-
-subroutine get_values_from_nonstate_fields(ens_handle, ens_size, lon_index, lat_index, &
-                                           lev_index, obs_quantity, vals, my_status)
-type(ensemble_type),  intent(in)  :: ens_handle
-integer,              intent(in)  :: ens_size
-integer,              intent(in)  :: lon_index
-integer,              intent(in)  :: lat_index
-integer,              intent(in)  :: lev_index(ens_size)
-integer,              intent(in)  :: obs_quantity
-real(r8),             intent(out) :: vals(ens_size)
-integer,              intent(out) :: my_status(ens_size)
-
-integer  :: imember
-real(r8) :: vals_array(ref_nlevels,ens_size)
-
-character(len=*), parameter :: routine = 'get_values_from_nonstate_fields:'
-
-vals(:) = MISSING_R8
-my_status(:) = 99
-
-select case (obs_quantity) 
-   case (QTY_PRESSURE)
-      call cam_pressure_levels(ens_handle, ens_size, &
-                               lon_index, lat_index, ref_nlevels, &
-                               obs_quantity, vals_array, my_status)
-      if (any(my_status /= 0)) return
-
-      do imember=1,ens_size
-         vals(imember) = vals_array(lev_index(imember), imember)
-      enddo
-
-   case (QTY_VERTLEVEL)
-      vals(:)      = lev_index(:)
-      my_status(:) = 0
-
-   case default
-      write(string1,*)'contact dart support. unexpected error for quantity ', obs_quantity
-      call error_handler(E_MSG,routine,string1,source,revision,revdate)
-
-end select
-
-end subroutine get_values_from_nonstate_fields
-
-!-----------------------------------------------------------------------
-!>
-!> Model interpolate will interpolate any DART state variable
-!> to the given location.
-!>
-!> @param state_handle DART ensemble handle
-!> @param ens_size DART ensemble size
-!> @param location the location of interest
-!> @param obs_qty the DART Quantity of interest
-!> @param interp_vals the estimated value of the DART state at the location
-!>          of interest (the interpolated value).
-!> @param istatus interpolation status ... 0 == success, /=0 is a failure
-!>
-!> istatus = 2    asked to interpolate an unknown/unsupported quantity
-!> istatus = 3    cannot locate horizontal quad
-!> istatus = 4    cannot locate enclosing vertical levels
-!> istatus = 5    cannot retrieve state vector values
-!> istatus = 6    cannot get values at quad corners
-!> istatus = 7    unused (error code available)
-!> istatus = 8    cannot interpolate in the quad to get the values
-!> istatus = 9    unused (error code available)
-!> istatus = 10   cannot get vertical levels for an obs on pressure levels
-!> istatus = 11   cannot get vertical levels for an obs on height levels
-!> istatus = 12   cannot get values from obs quantity
-!> istatus = 13   can not interpolate values of this quantity
-!> istatus = 14   obs above user-defined assimilation top pressure
-!> istatus = 15   can not get indices from given state vector index
-!> istatus = 16   cannot do vertical interpolation for bottom layer
-!> istatus = 17   cannot do vertical interpolation for top layer
-!> istatus = 98   unknown error - shouldn't happen
-!> istatus = 99   unknown error - shouldn't happen
-!>
-
-subroutine model_interpolate(state_handle, ens_size, location, obs_qty, interp_vals, istatus)
-
-type(ensemble_type), intent(in) :: state_handle
-integer,             intent(in) :: ens_size
-type(location_type), intent(in) :: location
-integer,             intent(in) :: obs_qty
-real(r8),           intent(out) :: interp_vals(ens_size) !< array of interpolated values
-integer,            intent(out) :: istatus(ens_size)
-
-character(len=*), parameter :: routine = 'model_interpolate:'
-
-integer  :: varid, which_vert, status1
-integer  :: four_lons(4), four_lats(4)
-integer  :: status_array(ens_size)
-real(r8) :: lon_fract, lat_fract
-real(r8) :: lon_lat_vert(3)
-real(r8) :: quad_vals(4, ens_size)
-type(quad_interp_handle) :: interp_handle
-
-if ( .not. module_initialized ) call static_init_model
-
-
-! Successful istatus is 0
-interp_vals(:) = MISSING_R8
-istatus(:)     = 99
-
-! do we know how to interpolate this quantity?
-call ok_to_interpolate(obs_qty, varid, status1)
-
-if (status1 /= 0) then  
-   if(debug_level > 12) then
-      write(string1,*)'did not find observation quantity ', obs_qty, ' in the state vector'
-      call error_handler(E_MSG,routine,string1,source,revision,revdate)
-   endif
-   istatus(:) = status1   ! this quantity not in the state vector
-   return
-endif
-
-! get the grid handle for the right staggered grid
-interp_handle = get_interp_handle(obs_qty)
-
-! unpack the location type into lon, lat, vert, vert_type
-lon_lat_vert = get_location(location)
-which_vert   = nint(query_location(location)) 
-
-! get the indices for the 4 corners of the quad in the horizontal, plus
-! the fraction across the quad for the obs location
-call quad_lon_lat_locate(interp_handle, lon_lat_vert(1), lon_lat_vert(2), &
-                         four_lons, four_lats, lon_fract, lat_fract, status1)
-if (status1 /= 0) then
-   istatus(:) = 3  ! cannot locate enclosing horizontal quad
-   return
-endif
-
-! if we are avoiding assimilating obs above a given pressure, test here and return.
-if (discarding_high_obs) then
-   call obs_too_high(lon_lat_vert(3), which_vert, status1)
-   if (status1 /= 0) then
-      istatus(:) = status1
-      return
-   endif
-endif
-
-call get_quad_vals(state_handle, ens_size, varid, obs_qty, four_lons, four_lats, &
-                   lon_lat_vert, which_vert, quad_vals, status_array)
-
-!>@todo FIXME : Here we are failing if any ensemble member fails. Instead
-!>              we should be using track status...
-if (any(status_array /= 0)) then
-   istatus(:) = maxval(status_array)   ! cannot get the state values at the corners
-   return
-endif
-
-! do the horizontal interpolation for each ensemble member
-call quad_lon_lat_evaluate(interp_handle, lon_fract, lat_fract, ens_size, &
-                           quad_vals, interp_vals, status_array)
-
-if (any(status_array /= 0)) then
-   istatus(:) = 8   ! cannot evaluate in the quad
-   return
-endif
-
-if (using_chemistry) &
-   interp_vals = interp_vals * get_volume_mixing_ratio(obs_qty)
-
-! all interp values should be set by now.  set istatus
-istatus(:) = 0
-
-end subroutine model_interpolate
-
-!-----------------------------------------------------------------------
-!> internal only version of model interpolate. 
-!> does not check for locations too high - return all actual values.
-
-subroutine interpolate_values(state_handle, ens_size, location, obs_qty, varid, &
-                              interp_vals, istatus)
-
-type(ensemble_type), intent(in) :: state_handle
-integer,             intent(in) :: ens_size
-type(location_type), intent(in) :: location
-integer,             intent(in) :: obs_qty
-integer,             intent(in) :: varid
-real(r8),           intent(out) :: interp_vals(ens_size) 
-integer,            intent(out) :: istatus(ens_size)
-
-character(len=*), parameter :: routine = 'interpolate_values:'
-
-integer  :: which_vert, four_lons(4), four_lats(4)
-real(r8) :: lon_fract, lat_fract
-real(r8) :: lon_lat_vert(3), quad_vals(4, ens_size)
-type(quad_interp_handle) :: interp_handle
-
-interp_vals(:) = MISSING_R8
-istatus(:)     = 99
-
-interp_handle = get_interp_handle(obs_qty)
-lon_lat_vert  = get_location(location)
-which_vert    = nint(query_location(location)) 
-
-call quad_lon_lat_locate(interp_handle, lon_lat_vert(1), lon_lat_vert(2), &
-                         four_lons, four_lats, lon_fract, lat_fract, istatus(1))
-if (istatus(1) /= 0) then
-   istatus(:) = 3  ! cannot locate enclosing horizontal quad
-   return
-endif
-
-call get_quad_vals(state_handle, ens_size, varid, obs_qty, four_lons, four_lats, &
-                   lon_lat_vert, which_vert, quad_vals, istatus)
-if (any(istatus /= 0)) return
-
-call quad_lon_lat_evaluate(interp_handle, lon_fract, lat_fract, ens_size, &
-                           quad_vals, interp_vals, istatus)
-if (any(istatus /= 0)) then
-=======
 
 integer(i8),         intent(in)  :: index_in
 type(location_type), intent(out) :: location
@@ -1342,59 +844,10 @@
                            quad_vals, interp_vals, status_array)
 
 if (any(status_array /= 0)) then
->>>>>>> 5850b2e7
    istatus(:) = 8   ! cannot evaluate in the quad
    return
 endif
 
-<<<<<<< HEAD
-end subroutine interpolate_values
-
-!-----------------------------------------------------------------------
-!> return my_status /= 0 if obs is above a user-defined threshold.
-!> intended to be quick (low-cost) and not exact. 
-
-subroutine obs_too_high(vert_value, which_vert, my_status)
-real(r8), intent(in) :: vert_value
-integer,  intent(in) :: which_vert
-integer, intent(out) :: my_status
-
-! assume ok to begin with
-my_status = 0
-
-if (which_vert == VERTISPRESSURE) then
-   ! lower pressures are higher; watch the less than/greater than tests
-   if (vert_value < no_assim_above_pressure) my_status = 14
-   return
-endif
-
-! these are always ok
-if (which_vert == VERTISSURFACE .or. which_vert == VERTISUNDEF) return
-
-if (which_vert == VERTISHEIGHT) then
-   if (vert_value > no_assim_above_height) my_status = 14
-   return
-endif
-
-if (which_vert == VERTISLEVEL) then
-   ! level 1 is top; watch less than/greater than in tests
-   if (vert_value < no_assim_above_level) my_status = 14
-   return
-endif
-
-! for now we haven't run into observations where the vertical coordinate
-! (of the OBS) is in scale height - but if we do it will fall into here.
-
-write(string2, *) 'vertical type: ', which_vert
-call error_handler(E_ERR, 'obs_too_high', 'unrecognized vertical type', &
-                   source, revision, revdate, text2=string2)
-
-end subroutine obs_too_high
-
-!-----------------------------------------------------------------------
-!>
-
-=======
 if (using_chemistry) &
    interp_vals = interp_vals * get_volume_mixing_ratio(obs_qty)
 
@@ -1500,7 +953,6 @@
 !-----------------------------------------------------------------------
 !>
 
->>>>>>> 5850b2e7
 subroutine get_quad_vals(state_handle, ens_size, varid, obs_qty, four_lons, four_lats, &
                          lon_lat_vert, which_vert, quad_vals, my_status)
 type(ensemble_type), intent(in) :: state_handle
@@ -1594,15 +1046,9 @@
 ! when you get here, my_status() was set either by passing it to a
 ! subroutine, or setting it explicitly here.  if this routine returns
 ! the default value of 99 something went wrong in this logic.
-<<<<<<< HEAD
 
 end subroutine get_quad_vals
 
-=======
-
-end subroutine get_quad_vals
-
->>>>>>> 5850b2e7
 !-----------------------------------------------------------------------
 !>
 
@@ -1706,15 +1152,9 @@
 integer, intent(in) :: obs_quantity
 integer, intent(in) :: var_id
 integer :: get_dims_from_qty
-<<<<<<< HEAD
 
 character(len=*), parameter :: routine = 'get_dims_from_qty:'
 
-=======
-
-character(len=*), parameter :: routine = 'get_dims_from_qty:'
-
->>>>>>> 5850b2e7
 if (var_id > 0) then
    get_dims_from_qty = get_num_dims(domain_id,var_id)
 else
@@ -1938,8 +1378,9 @@
       ! that enclose this value
       call cam_height_levels(ens_handle, ens_size, lon_index, lat_index, ref_nlevels, obs_qty, &
                              height_array, my_status)
-<<<<<<< HEAD
-      if (any(my_status /= 0)) return   !>@todo FIXME let successful members continue?
+
+      !>@todo FIXME let successful members continue?
+      if (any(my_status /= 0)) return
 
       if (debug_level > 400) then
          do k = 1,ref_nlevels
@@ -1952,7 +1393,9 @@
                              levs1(imember), levs2(imember), vert_fracts(imember), &
                              my_status(imember))
       enddo
-      if (any(my_status /= 0)) return   !>@todo FIXME let successful members continue?
+
+      !>@todo FIXME let successful members continue?
+      if (any(my_status /= 0)) return
 
       if (debug_level > 100) then
          do k = 1,ens_size
@@ -2221,294 +1664,6 @@
 
 if (my_status /= 0) my_status = 10
 
-=======
-
-      !>@todo FIXME let successful members continue?
-      if (any(my_status /= 0)) return
-
-      if (debug_level > 400) then
-         do k = 1,ref_nlevels
-            print*, 'ISHEIGHT: ', k, height_array(k,1)
-         enddo
-      endif
-
-      do imember=1, ens_size
-         call height_to_level(ref_nlevels, height_array(:, imember), vert_val, & 
-                             levs1(imember), levs2(imember), vert_fracts(imember), &
-                             my_status(imember))
-      enddo
-
-      !>@todo FIXME let successful members continue?
-      if (any(my_status /= 0)) return
-
-      if (debug_level > 100) then
-         do k = 1,ens_size
-            print*, 'ISHEIGHT ens#, levs1(#), levs2(#), vert_fracts(#), top/bot height(#)', &
-                     k, levs1(k), levs2(k), vert_fracts(k), height_array(levs2(k),k), height_array(levs1(k), k)
-         enddo
-      endif
-      
-   case(VERTISLEVEL)
-      ! this routine returns false if the level number is out of range.
-      if (.not. check_good_levels(vert_val, ref_nlevels, l1, l2, fract1)) then
-         my_status(:) = 8
-         return
-      endif
-
-      ! because we're given a model level as input, all the ensemble
-      ! members have the same outgoing values.
-      levs1(:) = l1
-      levs2(:) = l2
-      vert_fracts(:) = fract1
-      my_status(:) = 0
-
-      if (debug_level > 100) then
-         do k = 1,ens_size
-            print*, 'ISLEVEL levs1(k), levs2(k), vert_fracts(k), vert_val', &
-                     levs1(k), levs2(k), vert_fracts(k), vert_val
-         enddo
-      endif
-
-   ! 2d fields
-   case(VERTISUNDEF, VERTISSURFACE)
-      if (get_dims_from_qty(obs_qty, var_id) == 2) then
-         levs1(:) = ref_nlevels - 1
-         levs2(:) = ref_nlevels
-         vert_fracts(:) = 1.0_r8
-         my_status(:) = 0
-      else
-         my_status(:) = 4 ! can not get vertical levels
-      endif
-
-   case default
-      write(string1, *) 'unsupported vertical type: ', which_vert
-      call error_handler(E_ERR,routine,string1,source,revision,revdate)
-      
-end select
-
-! by this time someone has already set my_status(), good or bad.
-
-end subroutine find_vertical_levels
-
-!-----------------------------------------------------------------------
-!> Compute the heights at pressure midpoints
-!>
-!> this version does all ensemble members at once.
-
-subroutine cam_height_levels(ens_handle, ens_size, lon_index, lat_index, nlevels, qty, height_array, my_status) 
-type(ensemble_type), intent(in)  :: ens_handle
-integer,             intent(in)  :: ens_size
-integer,             intent(in)  :: lon_index
-integer,             intent(in)  :: lat_index
-integer,             intent(in)  :: nlevels
-integer,             intent(in)  :: qty
-real(r8),            intent(out) :: height_array(nlevels, ens_size)
-integer,             intent(out) :: my_status(ens_size)
-
-integer  :: k, level_one, imember, status1
-real(r8) :: surface_elevation(1)
-real(r8) :: surface_pressure(ens_size), mbar(nlevels, ens_size)
-real(r8) :: tv(nlevels, ens_size)  ! Virtual temperature, top to bottom
-
-! this is for surface obs
-level_one = 1
-
-! get the surface pressure from the ens_handle
-call get_staggered_values_from_qty(ens_handle, ens_size, QTY_SURFACE_PRESSURE, &
-                                   lon_index, lat_index, level_one, qty, surface_pressure, status1)
-
-! get the surface elevation from the phis, including stagger if needed
-call get_quad_values(1, lon_index, lat_index, QTY_SURFACE_ELEVATION, qty, surface_elevation)
-
-call compute_virtual_temperature(ens_handle, ens_size, lon_index, lat_index, nlevels, qty, tv, status1)
-
-if (status1 /= 0) then
-   my_status = status1
-   return
-endif
-
-if (use_variable_mean_mass) then
-   call compute_mean_mass(ens_handle, ens_size, lon_index, lat_index, nlevels, qty, mbar, status1)
-
-   if (status1 /= 0) then
-      my_status = status1
-      return
-   endif
-
-   ! compute the height columns for each ensemble member - passing mbar() array in.
-   do imember = 1, ens_size
-      call build_heights(nlevels, surface_pressure(imember), surface_elevation(1), &
-                         tv(:, imember), height_array(:, imember), mbar=mbar(:, imember))
-   enddo
-
-else
-   ! compute the height columns for each ensemble member - no mbar() argument here.
-   ! (you cannot just pass 1.0 in for the mbar() array; it uses a different gas constant
-   ! in the variable mean mass case.)
-   do imember = 1, ens_size
-      call build_heights(nlevels, surface_pressure(imember), surface_elevation(1), &
-                         tv(:, imember), height_array(:, imember))
-   enddo
-endif
-
-
-if (debug_level > 100) then
- do imember = 1, ens_size
-  print *, ''
-  print *, 'geopotential, member: ', imember
-  do k = 1, nlevels
-    print*, 'tv(level)    ', k, tv(k, imember)
-  enddo
-  do k = 1, nlevels
-    print*, 'height(level)', k, height_array(k, imember)
-  enddo
- enddo
-endif
-
-! convert entire array to geometric height (from potential height)
-call gph2gmh(height_array, grid_data%lat%vals(lat_index))
-
-if (debug_level > 100) then
- do imember = 1, ens_size
-  print *, ''
-  print *, 'geometric, member: ', imember
-  do k = 1, nlevels
-    print*, 'height(level)', k, height_array(k, imember)
-  enddo
- enddo
-endif
-
-my_status(:) = 0
-
-end subroutine cam_height_levels
-
-!-----------------------------------------------------------------------
-!> Compute the pressures at the layer midpoints for multiple columns
-
-subroutine build_cam_pressure_columns(ens_size, surface_pressure, n_levels, pressure_array)
-
-integer,            intent(in)  :: ens_size
-real(r8),           intent(in)  :: surface_pressure(:)   ! in pascals
-integer,            intent(in)  :: n_levels
-real(r8),           intent(out) :: pressure_array(:,:)
-
-integer :: j, k
-
-! Set midpoint pressures.  This array mirrors the order of the
-! cam model levels: 1 is the model top, N is the bottom.
-
-do j=1, ens_size
-   do k=1,n_levels
-      pressure_array(k, j) = ref_surface_pressure    * grid_data%hyam%vals(k) + &
-                                 surface_pressure(j) * grid_data%hybm%vals(k) 
-   enddo
-enddo
-
-end subroutine build_cam_pressure_columns
-
-
-!-----------------------------------------------------------------------
-!> Compute column of pressures at the layer midpoints for the given 
-!> surface pressure.  
-!>
-!> to get pressure on layer interfaces, the computation would be identical
-!> but use hyai, hybi.  (also have n_levels+1)
-
-subroutine single_pressure_column(surface_pressure, n_levels, pressure_array)
-
-real(r8),           intent(in)  :: surface_pressure   ! in pascals
-integer,            intent(in)  :: n_levels
-real(r8),           intent(out) :: pressure_array(n_levels)
-
-integer :: k
-
-! Set midpoint pressures.  This array mirrors the order of the
-! cam model levels: 1 is the model top, N is the bottom.
-
-do k=1, n_levels
-   pressure_array(k) = ref_surface_pressure * grid_data%hyam%vals(k) + &
-                           surface_pressure * grid_data%hybm%vals(k)
-enddo
-
-end subroutine single_pressure_column
-
-!-----------------------------------------------------------------------
-!> Compute pressure at one level given the surface pressure
-!> cam model levels: 1 is the model top, N is the bottom.
-!> in this version of the routine level is integer/whole value
-
-function single_pressure_value_int(surface_pressure, level)
-
-real(r8), intent(in)  :: surface_pressure   ! in pascals
-integer,  intent(in)  :: level
-real(r8) :: single_pressure_value_int
-
-! cam model levels: 1 is the model top, N is the bottom.
-
-single_pressure_value_int = ref_surface_pressure * grid_data%hyam%vals(level) + &
-                                surface_pressure * grid_data%hybm%vals(level)
-
-end function single_pressure_value_int
-
-!-----------------------------------------------------------------------
-!> Compute pressure at one level given the surface pressure
-!> cam model levels: 1 is the model top, N is the bottom.
-!> fraction = 0 is full level 1, fraction = 1 is full level 2
-!> level is real/fractional value
-
-
-function single_pressure_value_real(surface_pressure, level)
-
-real(r8), intent(in)  :: surface_pressure   ! in pascals
-real(r8), intent(in)  :: level
-real(r8) :: single_pressure_value_real
-
-integer :: k
-real(r8) :: fract, pres1, pres2
-
-k = int(level)
-fract = level - int(level)
-
-if (k /= ref_nlevels) then
-   pres1 = single_pressure_value_int(surface_pressure, k)
-   pres2 = single_pressure_value_int(surface_pressure, k+1)
-else
-   pres1 = single_pressure_value_int(surface_pressure, k-1)
-   pres2 = single_pressure_value_int(surface_pressure, k)
-   fract = 1.0_r8
-endif
-
-single_pressure_value_real = (pres1 * (1.0_r8 - fract)) + &
-                              pres2 * (fract)
-
-end function single_pressure_value_real
-
-!-----------------------------------------------------------------------
-!> return the level indices and fraction across the level.
-!> level 1 is model top, level N is model bottom. 
-!> pressure is smallest at the top, so the values are not inverted
-!> in the array.
-!> fract = 0 means full lev1 value,
-!> fract = 1 means full lev2 value. 
-!> return non-zero if value outside valid range.
-
-subroutine pressure_to_level(nlevels, pressures, p_val, &
-                              lev1, lev2, fract, my_status)
-
-integer,  intent(in)  :: nlevels
-real(r8), intent(in)  :: pressures(:)
-real(r8), intent(in)  :: p_val
-integer,  intent(out) :: lev1
-integer,  intent(out) :: lev2
-real(r8), intent(out) :: fract  
-integer,  intent(out) :: my_status
-
-call find_enclosing_indices(nlevels, pressures, p_val, lev1, lev2, fract, my_status, & 
-                            inverted = .false., log_scale = use_log_vertical_scale)
-
-if (my_status /= 0) my_status = 10
-
->>>>>>> 5850b2e7
 end subroutine pressure_to_level
 
 !-----------------------------------------------------------------------
@@ -2765,11 +1920,7 @@
 ! Vertical Grid Latitudes
 call nc_define_real_variable(     ncid, 'lev', (/ 'lev' /),                                                     routine)
 call nc_add_attribute_to_variable(ncid, 'lev', 'long_name',      'hybrid level at midpoints (1000*(A+B))',      routine)
-<<<<<<< HEAD
-call nc_add_attribute_to_variable(ncid, 'lev', 'units',          'level',                                       routine)
-=======
 call nc_add_attribute_to_variable(ncid, 'lev', 'units',          'hPa',                                         routine)
->>>>>>> 5850b2e7
 call nc_add_attribute_to_variable(ncid, 'lev', 'positive',       'down',                                        routine)
 call nc_add_attribute_to_variable(ncid, 'lev', 'standard_name',  'atmosphere_hybrid_sigma_pressure_coordinate', routine)
 call nc_add_attribute_to_variable(ncid, 'lev', 'formula_terms',  'a: hyam b: hybm p0: P0 ps: PS',               routine)
@@ -2777,11 +1928,7 @@
 
 call nc_define_real_variable(     ncid, 'ilev', (/ 'ilev' /),                                                    routine)
 call nc_add_attribute_to_variable(ncid, 'ilev', 'long_name',      'hybrid level at interfaces (1000*(A+B))',     routine)
-<<<<<<< HEAD
-call nc_add_attribute_to_variable(ncid, 'ilev', 'units',          'level',                                       routine)
-=======
 call nc_add_attribute_to_variable(ncid, 'ilev', 'units',          'hPa',                                         routine)
->>>>>>> 5850b2e7
 call nc_add_attribute_to_variable(ncid, 'ilev', 'positive',       'down',                                        routine)
 call nc_add_attribute_to_variable(ncid, 'ilev', 'standard_name',  'atmosphere_hybrid_sigma_pressure_coordinate', routine)
 call nc_add_attribute_to_variable(ncid, 'ilev', 'formula_terms',  'a: hyai b: hybi p0: P0 ps: PS',               routine)
@@ -2883,7 +2030,6 @@
 !>
 !> @param filename name of file that contains the time
 !>
-<<<<<<< HEAD
 
 function read_model_time(filename)
 
@@ -2969,93 +2115,6 @@
 logical,  allocatable :: do_these_qtys(:)
 real(r8), allocatable :: perturb_by(:)
 
-=======
-
-function read_model_time(filename)
-
-character(len=*), intent(in) :: filename
-type(time_type)              :: read_model_time
-
-integer :: ncid
-integer :: cam_date, cam_tod
-integer :: iyear, imonth, iday, ihour, imin, isec, rem
-
-character(len=*), parameter :: routine = 'read_model_time'
-
-if ( .not. module_initialized ) call static_init_model
-
-if ( .not. file_exist(filename) ) then
-   write(string1,*) trim(filename), ' does not exist.'
-   call error_handler(E_ERR,routine,string1,source,revision,revdate)
-endif
-
-ncid = nc_open_file_readonly(filename, routine)
-
-! CAM initial files have two variables of length 
-! 'time' (the unlimited dimension): date, datesec
-
-call nc_get_variable(ncid, 'date',    cam_date, routine)
-call nc_get_variable(ncid, 'datesec', cam_tod,  routine)
-
-! 'date' is YYYYMMDD 
-! 'cam_tod' is seconds of current day
-iyear  = cam_date / 10000
-rem    = cam_date - iyear*10000
-imonth = rem / 100
-iday   = rem - imonth*100
-
-ihour  = cam_tod / 3600
-rem    = cam_tod - ihour*3600
-imin   = rem / 60
-isec   = rem - imin*60
-
-! some cam files are from before the start of the gregorian calendar.
-! since these are 'arbitrary' years, just change the offset.
-if (iyear < 1601) then
-   write(string1,*)' '
-   write(string2,*)'WARNING - ',trim(filename),' changing year from ', &
-                   iyear,'to',iyear+1601
-
-   call error_handler(E_MSG, routine, string1, source, revision, &
-                      revdate, text2=string2,text3='to make it a valid Gregorian date.')
-
-   write(string1,*)' '
-   call error_handler(E_MSG, routine, string1, source, revision)
-   iyear = iyear + 1601
-endif
-
-read_model_time = set_date(iyear,imonth,iday,ihour,imin,isec)
-
-call nc_close_file(ncid, routine)
-
-end function read_model_time
-
-!--------------------------------------------------------------------
-!> if the namelist is set to not use this custom routine, the default
-!> dart routine will add 'pert_amp' of noise to every field in the state
-!> to generate an ensemble from a single member.  if it is set to true
-!> this routine will be called.  the pert_amp will be ignored, and the
-!> given list of quantities will be perturbed by the given amplitude
-!> (which can be different for each field) to generate an ensemble.
-
-subroutine pert_model_copies(state_ens_handle, ens_size, pert_amp, interf_provided)
-type(ensemble_type), intent(inout) :: state_ens_handle 
-integer,             intent(in)    :: ens_size
-real(r8),            intent(in)    :: pert_amp   ! ignored in this version
-logical,             intent(out)   :: interf_provided
-
-type(random_seq_type) :: seq
-
-integer :: iloc, jloc, vloc, myqty
-integer :: max_qtys, j
-
-integer(i8) :: i, state_items
-integer(i8), allocatable :: my_vars(:)
-
-logical,  allocatable :: do_these_qtys(:)
-real(r8), allocatable :: perturb_by(:)
-
->>>>>>> 5850b2e7
 character(len=*), parameter :: routine = 'pert_model_copies:'
 
 ! set by namelist to select using the default routine in filter
@@ -3467,7 +2526,6 @@
 !>@todo FIXME the cam fv grid is really evenly spaced in lat and lon,
 !>even though they provide full lon() and lat() arrays.  providing the deltas
 !>between each pair would be slightly faster inside the interp code.
-<<<<<<< HEAD
 
 !print *, 'setting up interpolation: lon/lat sizes = ', grid%lon%nsize, grid%lat%nsize,  &
 !                                                       grid%slon%nsize, grid%slat%nsize
@@ -3486,26 +2544,6 @@
                       interp_handle=interp_u_staggered)
 call set_quad_coords(interp_u_staggered, grid%lon%vals, grid%slat%vals)
 
-=======
-
-!print *, 'setting up interpolation: lon/lat sizes = ', grid%lon%nsize, grid%lat%nsize,  &
-!                                                       grid%slon%nsize, grid%slat%nsize
-
-! mass points at cell centers
-call init_quad_interp(GRID_QUAD_IRREG_SPACED_REGULAR, grid%lon%nsize, grid%lat%nsize, &
-                      QUAD_LOCATED_CELL_CENTERS, &
-                      global=.true., spans_lon_zero=.true., pole_wrap=.true., &
-                      interp_handle=interp_nonstaggered)
-call set_quad_coords(interp_nonstaggered, grid%lon%vals, grid%lat%vals)
-
-! U stagger
-call init_quad_interp(GRID_QUAD_IRREG_SPACED_REGULAR, grid%lon%nsize, grid%slat%nsize, &
-                      QUAD_LOCATED_CELL_CENTERS, &
-                      global=.true., spans_lon_zero=.true., pole_wrap=.true., &
-                      interp_handle=interp_u_staggered)
-call set_quad_coords(interp_u_staggered, grid%lon%vals, grid%slat%vals)
-
->>>>>>> 5850b2e7
 ! V stagger
 call init_quad_interp(GRID_QUAD_IRREG_SPACED_REGULAR, grid%slon%nsize, grid%lat%nsize, &
                       QUAD_LOCATED_CELL_CENTERS, &
@@ -3841,15 +2879,9 @@
 call compute_surface_gravity(latr, g0)
 
 ! compute local earth's radius using ellipse equation
-<<<<<<< HEAD
 
 r0 = sqrt( ae**2 * cos(latr)**2 + be**2 * sin(latr)**2)  
 
-=======
-
-r0 = sqrt( ae**2 * cos(latr)**2 + be**2 * sin(latr)**2)  
-
->>>>>>> 5850b2e7
 ! Compute altitude above sea level
 do j=1, size(h, 2)
    do i=1, size(h, 1)
@@ -3969,7 +3001,6 @@
 istatus = 0
 
 end subroutine convert_vertical_state
-<<<<<<< HEAD
 
 !--------------------------------------------------------------------
 
@@ -3987,25 +3018,6 @@
 
 call get_model_variable_indices(location_indx, iloc, jloc, vloc, kind_index=myqty)
 
-=======
-
-!--------------------------------------------------------------------
-
-subroutine state_vertical_to_pressure(ens_handle, ens_size, location, location_indx, qty)
-type(ensemble_type), intent(in)    :: ens_handle
-integer,             intent(in)    :: ens_size
-type(location_type), intent(inout) :: location
-integer(i8),         intent(in)    :: location_indx
-integer,             intent(in)    :: qty
-
-integer  :: iloc, jloc, vloc, myqty, level_one, status1
-integer  :: my_status(ens_size)
-real(r8) :: pressure_array(ref_nlevels), surface_pressure(ens_size)
-
-
-call get_model_variable_indices(location_indx, iloc, jloc, vloc, kind_index=myqty)
-
->>>>>>> 5850b2e7
 if (is_surface_field(myqty)) then
    
    level_one = 1
@@ -4083,7 +3095,6 @@
       scaleheight_val = log(surface_pressure(1))
 
    else
-<<<<<<< HEAD
 
       ! build a pressure column and and find the levels
       call get_model_variable_indices(location_indx, iloc, jloc, vloc)
@@ -4180,104 +3191,6 @@
 integer,  intent(out) :: status
 real(r8) :: generic_pressure_to_height
 
-=======
-
-      ! build a pressure column and and find the levels
-      call get_model_variable_indices(location_indx, iloc, jloc, vloc)
-
-      call cam_pressure_levels(ens_handle, ens_size, iloc, jloc, ref_nlevels, &
-                               qty, pressure_array, my_status)
-      if (any(my_status /= 0)) goto 200
-   
-      scaleheight_val = log(pressure_array(vloc))
-
-   endif
-
-else
-
-   ! handle surface obs separately here.
-   if (query_location(location) == VERTISSURFACE) then
-
-      scaleheight_val = 0.0_r8   ! log(1.0)
-
-   else
-
-      ! build a pressure column and and find the levels
-      call get_model_variable_indices(location_indx, iloc, jloc, vloc)
-
-      call cam_pressure_levels(ens_handle, ens_size, iloc, jloc, ref_nlevels, &
-                               qty, pressure_array, my_status)
-      if (any(my_status /= 0)) goto 200
-
-      ! get the surface pressure from the ens_handle
-      call get_values_from_single_level(ens_handle, ens_size, QTY_SURFACE_PRESSURE, &
-                                        iloc, jloc, level_one, surface_pressure, status1)
-      if (status1 /= 0) goto 200
-   
-      scaleheight_val = scale_height(pressure_array(vloc), surface_pressure(1), no_normalization_of_scale_heights)
-
-   endif
-
-endif
-   
-200 continue   ! done
-
-call set_vertical(location, scaleheight_val, VERTISSCALEHEIGHT)
-
-end subroutine state_vertical_to_scaleheight
-
-!--------------------------------------------------------------------
-
-subroutine state_vertical_to_level(ens_size, location, location_indx, qty)
-integer,             intent(in)    :: ens_size
-type(location_type), intent(inout) :: location
-integer(i8),         intent(in)    :: location_indx
-integer,             intent(in)    :: qty
-
-integer  :: iloc, jloc, vloc
-
-!>@todo FIXME qty is currently unused.  if we need it, its here.
-!>if we really don't need it, we can remove it.  all the other
-!>corresponding routines like this use it.  (not clear what to
-!>return if field is W or something else with a vertical stagger.)
-
-call get_model_variable_indices(location_indx, iloc, jloc, vloc)
-
-call set_vertical(location, real(vloc,r8), VERTISLEVEL)
-
-end subroutine state_vertical_to_level
-
-!--------------------------------------------------------------------
-!> using a standard atmosphere pressure column, convert a height directly to pressure
-
-function generic_height_to_pressure(height, status)
-real(r8), intent(in)  :: height
-integer,  intent(out) :: status
-real(r8) :: generic_height_to_pressure
-
-integer :: lev1, lev2
-real(r8) :: fract
-
-generic_height_to_pressure = MISSING_R8
-
-call height_to_level(std_atm_table_len, std_atm_hgt_col, height, & 
-                     lev1, lev2, fract, status)
-if (status /= 0) return
-
-generic_height_to_pressure = std_atm_pres_col(lev1) * (1.0_r8-fract) + &
-                             std_atm_pres_col(lev2) * (fract)
-
-end function generic_height_to_pressure
-
-!--------------------------------------------------------------------
-!> using a standard atmosphere pressure column, convert a pressure directly to height
-
-function generic_pressure_to_height(pressure, status)
-real(r8), intent(in)  :: pressure
-integer,  intent(out) :: status
-real(r8) :: generic_pressure_to_height
-
->>>>>>> 5850b2e7
 integer :: lev1, lev2
 real(r8) :: fract
 
@@ -4321,7 +3234,6 @@
 !> Compute the pressure values at midpoint levels
 !>
 !> this version does all ensemble members at once.
-<<<<<<< HEAD
 
 subroutine cam_pressure_levels(ens_handle, ens_size, lon_index, lat_index, nlevels, qty, &
                                pressure_array, my_status) 
@@ -4340,26 +3252,6 @@
 ! this is for surface obs
 level_one = 1
 
-=======
-
-subroutine cam_pressure_levels(ens_handle, ens_size, lon_index, lat_index, nlevels, qty, &
-                               pressure_array, my_status) 
-type(ensemble_type), intent(in)  :: ens_handle
-integer,             intent(in)  :: ens_size
-integer,             intent(in)  :: lon_index
-integer,             intent(in)  :: lat_index
-integer,             intent(in)  :: nlevels
-integer,             intent(in)  :: qty
-real(r8),            intent(out) :: pressure_array(nlevels, ens_size)
-integer,             intent(out) :: my_status(ens_size)
-
-integer     :: level_one, status1
-real(r8)    :: surface_pressure(ens_size)
-
-! this is for surface obs
-level_one = 1
-
->>>>>>> 5850b2e7
 ! get the surface pressure from the ens_handle
 call get_staggered_values_from_qty(ens_handle, ens_size, QTY_SURFACE_PRESSURE, &
         lon_index, lat_index, level_one, qty, surface_pressure, status1)
@@ -4379,7 +3271,6 @@
 
 subroutine convert_vertical_obs(ens_handle, num, locs, loc_qtys, loc_types, &
                                 which_vert, my_status)
-<<<<<<< HEAD
 
 type(ensemble_type), intent(in)    :: ens_handle
 integer,             intent(in)    :: num
@@ -4396,8 +3287,11 @@
 do i=1,num
    current_vert_type = nint(query_location(locs(i)))
 
-   if ( current_vert_type == which_vert ) cycle
-   if ( current_vert_type == VERTISUNDEF) cycle
+   if (( current_vert_type == which_vert ) .or. &
+       ( current_vert_type == VERTISUNDEF)) then
+      my_status(i) = 0
+      cycle
+   endif
 
    select case (which_vert)
       case (VERTISPRESSURE)
@@ -4471,102 +3365,6 @@
 call ok_to_interpolate(QTY_GEOMETRIC_HEIGHT, varid, my_status)
 if (my_status /= 0) return
 
-=======
-
-type(ensemble_type), intent(in)    :: ens_handle
-integer,             intent(in)    :: num
-type(location_type), intent(inout) :: locs(:)
-integer,             intent(in)    :: loc_qtys(:)
-integer,             intent(in)    :: loc_types(:)
-integer,             intent(in)    :: which_vert
-integer,             intent(out)   :: my_status(:)
-
-character(len=*), parameter :: routine = 'convert_vertical_obs'
-
-integer :: current_vert_type, i
-
-do i=1,num
-   current_vert_type = nint(query_location(locs(i)))
-
-   if (( current_vert_type == which_vert ) .or. &
-       ( current_vert_type == VERTISUNDEF)) then
-      my_status(i) = 0
-      cycle
-   endif
-
-   select case (which_vert)
-      case (VERTISPRESSURE)
-         call obs_vertical_to_pressure(   ens_handle, locs(i), my_status(i))
-      case (VERTISHEIGHT)
-         call obs_vertical_to_height(     ens_handle, locs(i), my_status(i))
-      case (VERTISLEVEL)
-         call obs_vertical_to_level(      ens_handle, locs(i), my_status(i))
-      case (VERTISSCALEHEIGHT)
-         call obs_vertical_to_scaleheight(ens_handle, locs(i), my_status(i))
-      case default
-         write(string1,*)'unable to convert vertical obs "', which_vert, '"'
-         call error_handler(E_ERR,routine,string1,source,revision,revdate)
-   end select
-enddo
-
-end subroutine convert_vertical_obs
-
-!--------------------------------------------------------------------
-
-subroutine obs_vertical_to_pressure(ens_handle, location, my_status)
-
-type(ensemble_type), intent(in)    :: ens_handle
-type(location_type), intent(inout) :: location
-integer,             intent(out)   :: my_status
-
-integer  :: varid, ens_size, status(1), qty
-real(r8) :: pressure_array(ref_nlevels)
-
-character(len=*), parameter :: routine = 'obs_vertical_to_pressure'
-
-ens_size = 1
-
-qty = QTY_PRESSURE
-if (query_location(location) == VERTISSURFACE) then
-   qty = QTY_SURFACE_PRESSURE
-endif
-
-call ok_to_interpolate(qty, varid, my_status)
-if (my_status /= 0) return
-
-call interpolate_values(ens_handle, ens_size, location, &
-                        qty, varid, pressure_array(:), status(:))
-
-
-if (status(1) /= 0) then
-   my_status = status(1)
-   return
-endif
-
-call set_vertical(location, pressure_array(1), VERTISPRESSURE)
-
-my_status = 0
-
-end subroutine obs_vertical_to_pressure
-
-!--------------------------------------------------------------------
-
-subroutine obs_vertical_to_height(ens_handle, location, my_status)
-type(ensemble_type), intent(in)    :: ens_handle
-type(location_type), intent(inout) :: location
-integer,             intent(out)   :: my_status
-
-integer  :: varid, ens_size, status(1)
-real(r8) :: height_array(1)
-
-character(len=*), parameter :: routine = 'obs_vertical_to_height'
-
-ens_size = 1
-
-call ok_to_interpolate(QTY_GEOMETRIC_HEIGHT, varid, my_status)
-if (my_status /= 0) return
-
->>>>>>> 5850b2e7
 call interpolate_values(ens_handle, ens_size, location, &
                         QTY_GEOMETRIC_HEIGHT, varid, height_array(:), status(:))
 if (status(1) /= 0) then
@@ -4577,7 +3375,6 @@
 call set_vertical(location, height_array(1), VERTISHEIGHT)
 
 my_status = 0
-<<<<<<< HEAD
 
 end subroutine obs_vertical_to_height
 
@@ -4726,10 +3523,10 @@
 
 call convert_vertical_obs(ens_handle, 1, bl, bq, bt, &
                              vert_type, status)
-if (status(1) /= 0) then
-   status1 = status(1)
-   return
-endif
+
+status1 = status(1)
+
+if (status1 /= 0) return
 
 loc = bl(1)
 
@@ -4785,7 +3582,10 @@
    ' ... which is equivalent to height         ', no_assim_above_height, ' meters' 
 call error_handler(E_MSG, 'init_discard_high_obs', string1, source, revision, revdate)
 
-! special for this - normalize by Ps for printing out
+! print this out, but don't save the value unless we encounter
+! incoming observations which have vertical units of scale height.
+! so far we have localized in scale height but never had obs
+! which had an incoming vertical unit of scale height.
 no_assim_above_scaleh = scale_height(no_assim_above_pressure, ref_surface_pressure, .false.)
 write(string1, out_fmt) &
    ' ... which is equivalent to scale height   ', no_assim_above_scaleh
@@ -5352,11 +4152,25 @@
 
 !--------------------------------------------------------------------
 
+! add any 2d fields here that are surface quantities
+
 function is_surface_field(qty)
 integer, intent(in) :: qty
 logical :: is_surface_field
 
-is_surface_field = (qty == QTY_SURFACE_PRESSURE .or. qty == QTY_SURFACE_ELEVATION)
+select case (qty)
+ case (QTY_SURFACE_PRESSURE, QTY_SURFACE_ELEVATION)
+   is_surface_field = .true.
+
+! example:
+! case (QTY_SFNUM_A1, QTY_SFNUM_A2, QTY_SFNUM_A3, QTY_SFNUM_A4, QTY_SFPOM_A4, QTY_SFBC_A4, &
+!       QTY_SFSO4_A1, QTY_SFSO4_A2, QTY_SFCO,     QTY_SFCO01,   QTY_SFCO02 ) 
+!   is_surface_field = .true.
+
+ case default
+   is_surface_field = .false.
+
+end select
    
 end function is_surface_field
 
@@ -5401,848 +4215,6 @@
 
 end subroutine free_std_atm_tables
 
-=======
-
-end subroutine obs_vertical_to_height
-
-!--------------------------------------------------------------------
-
-subroutine obs_vertical_to_level(ens_handle, location, my_status)
-type(ensemble_type), intent(in)    :: ens_handle
-type(location_type), intent(inout) :: location
-integer,             intent(out)   :: my_status
-
-integer  :: varid, ens_size, status(1)
-real(r8) :: level_array(1)
-
-ens_size = 1
-varid = -1
-
-call interpolate_values(ens_handle, ens_size, location, &
-                        QTY_VERTLEVEL, varid, level_array(:), status(:))
-if (status(1) /= 0) then
-   my_status = status(1)
-   return
-endif
-
-call set_vertical(location, level_array(1), VERTISLEVEL)
-
-my_status = 0
-
-end subroutine obs_vertical_to_level
-
-!--------------------------------------------------------------------
-
-subroutine obs_vertical_to_scaleheight(ens_handle, location, my_status)
-type(ensemble_type), intent(in)    :: ens_handle
-type(location_type), intent(inout) :: location
-integer,             intent(out)   :: my_status
-
-integer  :: varid1, varid2, ens_size, status(1), ptype
-real(r8) :: pressure_array(1), surface_pressure_array(1)
-real(r8) :: scaleheight_val
-
-character(len=*), parameter :: routine = 'obs_vertical_to_scaleheight'
-
-ens_size = 1
-
-! there are 4 cases here.
-
-if (no_normalization_of_scale_heights) then
-
-   ! take log of pressure, either surface pressure or regular pressure
-   
-   if (query_location(location) == VERTISSURFACE) then
-      ptype = QTY_SURFACE_PRESSURE
-   else
-      ptype = QTY_PRESSURE
-   endif
-
-   call ok_to_interpolate(ptype, varid1, my_status)
-   if (my_status /= 0) return
-      
-   !>@todo FIXME IFF the obs location is already pressure, we can take it at
-   !> face value here and not interpolate it.  however it won't fail if the
-   !> pressure here is less than the ensemble mean pressure at this point.
-   !> is that ok?
-   
-   if (ptype == QTY_PRESSURE .and. is_vertical(location, "PRESSURE")) then
-      pressure_array(:) = query_location(location, "VLOC")
-      my_status = 0
-   else
-      call interpolate_values(ens_handle, ens_size, location, ptype, varid1, &
-                              pressure_array(:), status(:))
-      if (status(1) /= 0) then
-         my_status = status(1)
-         return
-      endif
-   endif
-   
-   scaleheight_val = log(pressure_array(1))
-
-else
-
-   ! handle surface obs separately here.
-   if (query_location(location) == VERTISSURFACE) then
-
-      scaleheight_val = 0.0_r8  ! -log(1.0)
-
-   else
-
-      call ok_to_interpolate(QTY_PRESSURE, varid1, my_status)
-      if (my_status /= 0) return
-   
-      !>@todo FIXME IFF the obs location is already pressure, we can take it at
-      !> face value here and not interpolate it.  however, it can result in negative
-      !> scale height values if the pressure is larger than the surface pressure at
-      !> that location.  that's what the original cam model_mod did.  is that ok?
-   
-      if (ptype == QTY_PRESSURE .and. is_vertical(location, "PRESSURE")) then
-         pressure_array(:) = query_location(location, "VLOC")
-         my_status = 0
-      else
-         call interpolate_values(ens_handle, ens_size, location, QTY_PRESSURE, varid1, &
-                                    pressure_array(:), status(:))
-         if (status(1) /= 0) then
-            my_status = status(1)
-            return
-         endif
-      endif
-                                 
-      call ok_to_interpolate(QTY_SURFACE_PRESSURE, varid2, my_status)
-      if (my_status /= 0) return
-      
-      call interpolate_values(ens_handle, ens_size, location, QTY_SURFACE_PRESSURE, varid2, &
-                                    surface_pressure_array(:), status(:))
-      if (status(1) /= 0) then
-         my_status = status(1)
-         return
-      endif
-      
-      scaleheight_val = scale_height(pressure_array(1),surface_pressure_array(1), no_normalization_of_scale_heights)
-
-   endif
-
-endif
-
-call set_vertical(location, scaleheight_val, VERTISSCALEHEIGHT)
-
-my_status = 0
-
-end subroutine obs_vertical_to_scaleheight
-
-!--------------------------------------------------------------------
-
-subroutine convert_vert_one_obs(ens_handle, loc, otype, vert_type, status1)
-type(ensemble_type), intent(in)    :: ens_handle
-type(location_type), intent(inout) :: loc
-integer,             intent(in)    :: otype
-integer,             intent(in)    :: vert_type
-integer,             intent(out)   :: status1
-
-type(location_type) :: bl(1)
-integer :: bq(1), bt(1), status(1)
-
-! these need to be arrays.  kinda a pain.
-bl(1) = loc
-bt(1) = otype
-bq(1) = get_quantity_for_type_of_obs(otype)
-
-call convert_vertical_obs(ens_handle, 1, bl, bq, bt, &
-                             vert_type, status)
-
-status1 = status(1)
-
-if (status1 /= 0) return
-
-loc = bl(1)
-
-end subroutine convert_vert_one_obs
-
-!--------------------------------------------------------------------
-
-subroutine init_discard_high_obs()
-
-! compute a conversion table between height and pressure based on
-! a surface pressure of 1010 mb.  this is a fixed table and does not
-! vary with temperature, humidity or surface elevation. 
-! use only for quick conversions when absolute accuracy 
-! isn't a primary concern.
-
-character(len=*), parameter :: routine = 'init_discard_high_obs'
-integer :: my_status
-
-integer :: table_type
-character(len=16) :: out_fmt, out_fmt1, pres_fmt
-real(r8) :: no_assim_above_scaleh
-
-! pick the better table: 
-!  one is more accurate for the lower atmosphere, 
-!  and the other has a very high top.
-table_type = store_std_atm_tables(ref_model_top_pressure)
-
-! set formatting which is easiest to read in the log.
-! the very high top table has very small numbers that need
-! exponential notation.
-out_fmt  = '(A,F12.5,A)'
-out_fmt1 = '(A,I5)'
-pres_fmt = out_fmt
-if (table_type == HIGH_TOP_TABLE) pres_fmt = '(A,E12.5,A)'
-
-! levels can be fractional but the namelist only allows integer, so simplify the formatting
-write(string1, out_fmt1) &
-   'Discarding observations higher than model level ', no_obs_assim_above_level
-call error_handler(E_MSG, 'init_discard_high_obs', string1, source, revision, revdate)
-
-no_assim_above_pressure = single_pressure_value(ref_surface_pressure, no_obs_assim_above_level)
-write(string1, pres_fmt) &
-   ' ... which is equivalent to pressure level ', no_assim_above_pressure, ' Pascals' 
-call error_handler(E_MSG, 'init_discard_high_obs', string1, source, revision, revdate)
-
-no_assim_above_height = generic_pressure_to_height(no_assim_above_pressure, my_status)
-if (my_status /= 0) then
-   call error_handler(E_ERR, routine, 'error converting pressure to height', &
-                      source, revision, revdate, text2='"no_assim_above_pressure" invalid value')
-endif
- 
-write(string1, out_fmt) &
-   ' ... which is equivalent to height         ', no_assim_above_height, ' meters' 
-call error_handler(E_MSG, 'init_discard_high_obs', string1, source, revision, revdate)
-
-! print this out, but don't save the value unless we encounter
-! incoming observations which have vertical units of scale height.
-! so far we have localized in scale height but never had obs
-! which had an incoming vertical unit of scale height.
-no_assim_above_scaleh = scale_height(no_assim_above_pressure, ref_surface_pressure, .false.)
-write(string1, out_fmt) &
-   ' ... which is equivalent to scale height   ', no_assim_above_scaleh
-call error_handler(E_MSG, 'init_discard_high_obs', string1, source, revision, revdate)
-
-end subroutine init_discard_high_obs
-
-!--------------------------------------------------------------------
-! initialize what we can here.  the highest end of the ramp is fixed;
-! the start depends on the cutoff distance which can be observation
-! type dependent.  at the time the ramping adjustment is applied all
-! vertical coordinates will have already been converted to the
-! vertical localization type.
-
-subroutine init_damping_ramp_info()
-
-real(r8) :: model_top
-
-character(len=*), parameter :: routine = 'init_damping_ramp_info'
-
-integer :: table_type
-character(len=16) :: out_fmt
-
-! pick the better table: 
-!  one is more accurate for the lower atmosphere, 
-!  and the other has a very high top.
-table_type = store_std_atm_tables(ref_model_top_pressure)
-
-! set formatting which is easiest to read in the log.
-! the very high top table has very small numbers that need
-! exponential notation.
-out_fmt = '(A,F12.5,A)'
-if (table_type == HIGH_TOP_TABLE .and. &
-    vertical_localization_type == VERTISPRESSURE) out_fmt = '(A,E12.5,A)'
-
-! convert to vertical localization units
-call convert_vertical_level_generic(real(model_damping_ends_at_level, r8), &
-                                         vertical_localization_type, ramp_end, string3, no_norm=.false.)
-
-! check for conversion errors
-if (ramp_end == MISSING_R8) then
-   write(string1, *) 'error converting ramp_end to vertical localization units'
-   call error_handler(E_MSG, routine, 'unexpected error', &
-                      source, revision, revdate, text2=string1)
-endif
-
-! this value only used for print statement, unused otherwise
-call convert_vertical_level_generic(1.0_r8, vertical_localization_type, &
-                                    model_top, string3, no_norm=.false.)
-
-! check for conversion errors
-if (model_top == MISSING_R8) then
-   write(string1, *) 'error converting model_top to vertical localization units'
-   call error_handler(E_MSG, routine, 'unexpected error', &
-                      source, revision, revdate, text2=string1)
-endif
-
-! at this point, ramp_end and model_top are in the localization units
-
-! let the log know what we're doing
-write(string1, '(A,I5)') 'Increments will go to 0.0 at model level ', model_damping_ends_at_level
-write(string2, out_fmt) 'which is ', ramp_end, ' '//trim(string3)
-call error_handler(E_MSG, routine, &
-   'Decreasing increments in region damped in the model', &
-   string1, source, revision, revdate, text2=string1, text3=string2)
-
-write(string1, out_fmt) 'For reference, model top is ', model_top, ' '//trim(string3)
-call error_handler(E_MSG, routine, string1, source, revision, revdate)
-
-end subroutine init_damping_ramp_info
-
-!--------------------------------------------------------------------
-!> pressure gets smaller as you go up, everything else gets larger.
-!> return true if this value is above the start of the ramp.
-!> test_value and ramp_end need to already be in vert localization units
-
-! FIXME: test this new code section carefully.
-!
-! right now the calling code is expecting extra_dist to be added
-! to the original get_dist() value, so any scaling or modifications
-! should happen in this routine.
-!
-! do we need the 2 locations here to compute the horizontal distance?
-! or is having the total dist and the vertical separation enough?
-
-function above_ramp_start(test_value, gc, obs_type, ramp_end, total_dist, extra_dist)
-real(r8),             intent(in)  :: test_value
-type(get_close_type), intent(in)  :: gc
-integer,              intent(in)  :: obs_type
-real(r8),             intent(in)  :: ramp_end
-real(r8),             intent(in)  :: total_dist
-real(r8),             intent(out) :: extra_dist
-logical :: above_ramp_start
-
-real(r8) :: vert_localize_dist, ramp_start, norm, vert_norm, vert_only_dist
-real(r8) :: horiz_dist, ramp_dist, ramp_width
-type(location_type) :: this_loc, ramp_start_loc, loc1, loc2
-logical, save :: onetime = .true.
-
-
-! do the easy cases first - either above the ramp end
-! or below the ramp start.  leave the middle ground for
-! last because we have to then compute a damping factor.
-
-! FIXME: test this!!!
-! is it above the ramp end? set damp dist to something
-! large enough to turn off all impacts.  is vert_localize_dist enough?
-vert_localize_dist = get_maxdist(gc, obs_type)
-if (.false. .and. onetime) then
-   print *, 'vert_localize_dist = ', vert_localize_dist
-   onetime = .false.
-endif
-
-if (v_above(test_value, ramp_end)) then
-   extra_dist = vert_localize_dist
-   above_ramp_start = .true.
-   return
-endif
-
-! compute ramp start and see if we're lower than that.
-
-! vert norm for this obs type
-loc1 = set_location(0.0_r8, 0.0_r8, 0.0_r8, vertical_localization_type)
-loc2 = set_location(0.0_r8, 0.0_r8, 1.0_r8, vertical_localization_type)
-norm = get_dist(loc1, loc2, obs_type)   ! units: rad/loc units
-vert_norm = 1.0_r8 / norm               ! units now: loc units/rad
-
-ramp_start = v_down(ramp_end, vert_norm * vert_localize_dist)
-
-!print *, 'computing ramp start: ramp_end, vert_norm, vert_localize_dist', &
-!                    ramp_start, ramp_end, vert_norm, vert_localize_dist
-
-if (.not. v_above(test_value, ramp_start)) then
-   extra_dist = 0.0_r8
-   above_ramp_start = .false.
-   return
-endif
-
-
-! ok, we're somewhere inbetween.  compute horiz and vert distances
-! and see what the ramping factor needs to be.
-
-!print *, 'test value within ramp range: ', ramp_start, test_value, ramp_end
-above_ramp_start = .true.
-
-! see what the vertical separation is from obs to start of ramp
-this_loc       = set_location(0.0_r8, 0.0_r8, test_value, vertical_localization_type)
-ramp_start_loc = set_location(0.0_r8, 0.0_r8, ramp_start, vertical_localization_type)
-
-! do we need this?  i think so.   radians
-vert_only_dist = get_dist(ramp_start_loc, this_loc, obs_type)
-
-! we need this to compute what?
-if (vert_only_dist > total_dist) then
-   !print *, 'unexpected, vert larger than total:  ', vert_only_dist, total_dist
-   !print *, 'obs_type, vert_norm = ', obs_type, vert_norm
-   horiz_dist = 0.0_r8
-else
-   horiz_dist = sqrt(total_dist**2 - vert_only_dist**2)
-endif
-
-ramp_dist  = v_difference(test_value, ramp_start)
-ramp_width = v_difference(ramp_end,   ramp_start)
-extra_dist = (ramp_dist / ramp_width) * vert_localize_dist
-
-! DEBUG - disable for now
-if (.false. .and. above_ramp_start) then
-   print *, 'ramp s/v/e: ', ramp_start, test_value, ramp_end
-   print *, 'v, h:       ', vert_only_dist, horiz_dist
-   print *, 'rampd, tot: ', ramp_dist, ramp_width
-   print *, 'ed, return: ', extra_dist, above_ramp_start
-endif
-
-end function above_ramp_start
-
-!--------------------------------------------------------------------
-! vertical functions - these deal with the fact that pressure,
-! scale height, and model levels all get larger as you go from 
-! higher in the atmosphere to lower in the atmosphere, but height 
-! is the opposite.  these all depend on the global setting of the
-! vertical localization type.
-
-
-!--------------------------------------------------------------------
-!> for pressure, level, and one flavor of scale height
-!> smaller numbers are further away from the surface.
-!> for height and the other flavor of scale height 
-!> the opposite is true.  set this once at init time.
-
-subroutine init_sign_of_vert_units()
-
-if (vertical_localization_type == VERTISHEIGHT) then 
-   higher_is_smaller = .false.
-
-else if (vertical_localization_type == VERTISSCALEHEIGHT) then 
-   ! FIXME: note from nick on scale height:
-   !  If no_normalization_of_scale_heights is true, then SH=log(pressure), 
-   !  and scale height will decrease with increasing height. 
-   !  However, if it is false then SH= -1*log(pressure/surface_pressure) 
-   !  and it will increase with increasing height. 
-
-   if (no_normalization_of_scale_heights) then 
-      higher_is_smaller = .true.
-   else
-      higher_is_smaller = .false.
-   endif
-
-else
-   higher_is_smaller = .true.
-
-endif
-
-end subroutine init_sign_of_vert_units
-
-!--------------------------------------------------------------------
-! returns true if a is above b (higher in the atmosphere, 
-! further from the surface of the earth).  
-
-pure function v_above(a, b)
-real(r8), intent(in) :: a, b
-logical :: v_above
-
-if (higher_is_smaller) then
-   v_above = (a < b)
-else
-   v_above = (a > b)
-endif
-
-end function v_above
-
-!--------------------------------------------------------------------
-! returns new value of moving b distance down in the atmosphere
-! starting at a.  for height, this results in a smaller value
-! (also one flavor of scale height), but for other vertical types 
-! this results in a larger value.
-
-pure function v_down(a, b)
-real(r8), intent(in) :: a, b
-real(r8) :: v_down
-
-if (higher_is_smaller) then
-   v_down = (a + b)
-else
-   v_down = (a - b)
-endif
-
-end function v_down
-
-!--------------------------------------------------------------------
-! returns difference of a and b
-! (doesn't depend on the vertical_localization_type)
-
-pure function v_difference(a, b)
-real(r8), intent(in) :: a, b
-real(r8) :: v_difference
-
-v_difference = abs(a - b)
-
-end function v_difference
-
-!--------------------------------------------------------------------
-!> this should only be used for converting vertical values which
-!> are the same for all ensemble members at all locations. 
-!> it uses generic values to do a vertical conversion.
-
-subroutine convert_vertical_level_generic(level_value, want_vert_type, out_value, out_label, no_norm)
-real(r8),         intent(in)            :: level_value
-integer,          intent(in)            :: want_vert_type
-real(r8),         intent(out)           :: out_value
-character(len=*), intent(out), optional :: out_label
-logical,          intent(in),  optional :: no_norm
-
-character(len=*), parameter :: routine = 'convert_vertical_level_generic'
-
-integer  :: status
-real(r8) :: tmp_val
-logical  :: no_norm_flag
-
-if (present(no_norm)) then
-   no_norm_flag = no_norm
-else
-   no_norm_flag = no_normalization_of_scale_heights
-endif
-
-if (want_vert_type == VERTISLEVEL) then
-    out_value = level_value
-    if (present(out_label)) out_label = 'levels'
-else
-   ! convert to the requested units.  start by going to pressure
-   tmp_val = single_pressure_value(ref_surface_pressure, level_value)
-
-   select case (want_vert_type)
-     case (VERTISPRESSURE)
-       out_value = tmp_val
-       if (present(out_label)) out_label = 'pascals'
-   
-     case (VERTISSCALEHEIGHT)
-       out_value = scale_height(tmp_val, ref_surface_pressure, no_norm_flag)
-       if (present(out_label)) out_label = 'scale heights'
-   
-     case (VERTISHEIGHT)
-       out_value = generic_pressure_to_height(tmp_val, status)
-       if (status /= 0) out_value = MISSING_R8
-       if (present(out_label)) out_label = 'meters'
-   
-     case default
-       write(string1, *) 'unknown requested vertical type ', want_vert_type
-       call error_handler(E_MSG, routine, 'unexpected error', &
-                          source, revision, revdate, text2=string1)
-   end select
-endif
-
-end subroutine convert_vertical_level_generic
-
-!--------------------------------------------------------------------
-
-subroutine get_close_obs(gc, base_loc, base_type, locs, loc_qtys, loc_types, &
-                         num_close, close_ind, dist, ens_handle)
-
-! The specific type of the base observation, plus the generic kinds list
-! for either the state or obs lists are available if a more sophisticated
-! distance computation is needed.
-
-type(get_close_type),          intent(in)  :: gc
-type(location_type),           intent(inout) :: base_loc, locs(:)
-integer,                       intent(in)  :: base_type, loc_qtys(:), loc_types(:)
-integer,                       intent(out) :: num_close, close_ind(:)
-real(r8),            optional, intent(out) :: dist(:)
-type(ensemble_type), optional, intent(in)  :: ens_handle
-
-character(len=*), parameter :: routine = 'get_close_obs'
-
-integer :: i, status(1), this, vert_type
-real(r8) :: vert_value, extra_damping_dist
-real(r8), parameter :: LARGE_DIST = 999999.0  ! positive and large
-
-! if absolute distances aren't needed, or vertical localization isn't on,
-! the default version works fine since no conversion will be needed and
-! there won't be any damping since there are no vert distances.
-if (.not. present(dist) .or. .not. vertical_localization_on()) then
-   call loc_get_close_obs(gc, base_loc, base_type, locs, loc_qtys, loc_types, &
-                          num_close, close_ind, dist, ens_handle)
-   return
-endif
-
-if (.not. present(ens_handle)) then
-   call error_handler(E_ERR, routine,  &
-           'unexpected error: cannot convert distances without an ensemble handle', &
-           source, revision, revdate)
-endif
-
-! does the base obs need conversion first?
-vert_type = query_location(base_loc)
-
-if (vert_type /= vertical_localization_type) then
-   call convert_vert_one_obs(ens_handle, base_loc, base_type, &
-                             vertical_localization_type, status(1))
-   if (status(1) /= 0) then
-      num_close = 0
-      return
-   endif
-endif
-
-! FIXME: is here where we need to compute start of ramp for this
-! obs type?  should we cache these?  start with doing the computation
-! each time, then make an array indexed by obs types with the
-! start of the ramp and fill it in on demand.  have to call for
-! maxdist(obs_type) and do the math, but just once per type.
-
-! ok, distance is needed and we are localizing in the vertical.
-! call default get close to get potentically close locations
-! but call without distance so it doesn't do extra work.
-call loc_get_close_obs(gc, base_loc, base_type, locs, loc_qtys, loc_types, &
-                       num_close, close_ind)
-
-! compute distances, converting vertical first if need be.
-do i=1, num_close
-   this = close_ind(i)
-
-   vert_type = query_location(locs(this))
-!print *, 'close_o, vval, vtype = ', i, query_location(locs(this), 'VLOC'), vert_type
-
-   if (vert_type /= vertical_localization_type) then
-      call convert_vertical_obs(ens_handle, 1, locs(this:this), &
-                                loc_qtys(this:this), loc_types(this:this), &
-                                vertical_localization_type, status)
-      if (status(1) /= 0) then
-         dist(i) = LARGE_DIST
-         cycle
-      endif
-
-   endif
-
-   dist(i) = get_dist(base_loc, locs(this))
-
-   ! do not try to damp impacts when obs has "vert is undefined".  
-   ! the impact will go all the way to the model top.  
-   ! this is the agreed-on functionality.
-   if (.not. are_damping .or. vert_type == VERTISUNDEF) cycle
-
-   vert_value = query_location(locs(this), 'VLOC')
-   if (above_ramp_start(vert_value, gc, base_type, ramp_end, dist(i), extra_damping_dist)) then
-      dist(i) = dist(i) + extra_damping_dist
-   endif
-enddo
-
-end subroutine get_close_obs
-
-!----------------------------------------------------------------------------
-
-subroutine get_close_state(gc, base_loc, base_type, locs, loc_qtys, loc_indx, &
-                           num_close, close_ind, dist, ens_handle)
-
-! The specific type of the base observation, plus the generic kinds list
-! for either the state or obs lists are available if a more sophisticated
-! distance computation is needed.
-
-type(get_close_type),          intent(in)  :: gc
-type(location_type),           intent(inout)  :: base_loc, locs(:)
-integer,                       intent(in)  :: base_type, loc_qtys(:)
-integer(i8),                   intent(in)  :: loc_indx(:)
-integer,                       intent(out) :: num_close, close_ind(:)
-real(r8),            optional, intent(out) :: dist(:)
-type(ensemble_type), optional, intent(in)  :: ens_handle
-
-character(len=*), parameter :: routine = 'get_close_state'
-
-integer :: i, status, this, vert_type
-real(r8) :: vert_value, extra_damping_dist
-real(r8), parameter :: LARGE_DIST = 999999.0  ! positive and large
-
-! if absolute distances aren't needed, or vertical localization isn't on,
-! the default version works fine since no conversion will be needed and
-! there won't be any damping since there are no vert distances.
-if (.not. present(dist) .or. .not. vertical_localization_on()) then
-   call loc_get_close_state(gc, base_loc, base_type, locs, loc_qtys, loc_indx, &
-                            num_close, close_ind, dist, ens_handle)
-   return
-endif
-
-if (.not. present(ens_handle)) then
-   call error_handler(E_ERR, routine,  &
-           'unexpected error: cannot convert distances without an ensemble handle', &
-           source, revision, revdate)
-endif
-
-! does the base obs need conversion first?
-vert_type = query_location(base_loc)
-
-if (vert_type /= vertical_localization_type) then
-   call convert_vert_one_obs(ens_handle, base_loc, base_type, &
-                             vertical_localization_type, status)
-   if (status /= 0) then
-      num_close = 0
-      return
-   endif
-endif
-
-! ok, distance is needed and we are localizing in the vertical.
-! call default get close to get potentically close locations
-! but call without distance so it doesn't do extra work.
-call loc_get_close_state(gc, base_loc, base_type, locs, loc_qtys, loc_indx, &
-                         num_close, close_ind)
-
-! compute distances, converting vertical first if need be.
-do i=1, num_close
-   this = close_ind(i)
-
-   vert_type = query_location(locs(this))
-!print *, 'close_s, vval, vtype = ', i, query_location(locs(this), 'VLOC'), vert_type
-
-   if (vert_type /= vertical_localization_type) then
-      call convert_vertical_state(ens_handle, 1, locs(this:this), &
-                                 loc_qtys(this:this), loc_indx(this:this), &
-                                 vertical_localization_type, status)
-      if (status /= 0) then
-         dist(i) = LARGE_DIST
-         cycle
-      endif
-
-   endif
-
-   dist(i) = get_dist(base_loc, locs(this))
-
-   ! do not try to damp impacts when obs has "vert is undefined".  
-   ! the impact will go all the way to the model top.  
-   ! this is the agreed-on functionality.
-   if (.not. are_damping .or. vert_type == VERTISUNDEF) cycle
-
-   vert_value = query_location(locs(this), 'VLOC')
-   if (above_ramp_start(vert_value, gc, base_type, ramp_end, dist(i), extra_damping_dist)) then
-      dist(i) = dist(i) + extra_damping_dist
-   endif
-enddo
-
-
-end subroutine get_close_state
-
-!--------------------------------------------------------------------
-!> set values that are used by many routines here and which do not
-!> change during the execution of filter.
-
-subroutine init_globals()
-
-ref_surface_pressure = grid_data%P0%vals(1)
-ref_model_top_pressure = grid_data%hyai%vals(1) * ref_surface_pressure
-ref_nlevels = grid_data%lev%nsize
-
-end subroutine init_globals
-
-!--------------------------------------------------------------------
-! Function to calculate scale height given a pressure and optionally
-! a surface pressure.  (See the namelist item which controls whether to
-! normalize the pressure value aloft with the surface pressure or not.
-! We currently only use scale height for computing distances between
-! two locations, so the surface pressure terms cancel out - exactly if
-! the two locations are co-located horizontally, almost if they are not.
-! Normalizing by the surface pressure means in areas of high orography
-! the surface differences propagate all the way to the model top.  
-! To be backwards-compatible, do this normalization; the current thinking 
-! is we shouldn't do it both for scientific reasons and because it 
-! doubles the work if it's expensive to find the correct horizontal 
-! location, i.e. mpas irregular grids. In this model we always have
-! the surface pressure at a location so it's not a performance issue.)
-!
-! Watch out for unusual cases that could crash the log() function
-! We pass in the surface pressure here even if it isn't going to be
-! used because in all the cases above we seem to have it (or the standard
-! reference pressure) everywhere we are going to compute this value.
-! The "skip_norm" parameter controls whether this code uses the 
-! surface pressure or not. 
-
-function scale_height(p_above, p_surface, skip_norm)
-real(r8), intent(in) :: p_above
-real(r8), intent(in) :: p_surface
-logical,  intent(in) :: skip_norm
-real(r8)             :: scale_height
-
-real(r8), parameter :: tiny = epsilon(1.0_r8)
-real(r8) :: diff
-
-if (skip_norm) then
-   scale_height = log(p_above)
-   return
-endif
-
-diff = p_surface - p_above  ! should be positive
-
-if (abs(diff) < tiny) then
-   ! surface obs will have (almost) identical values
-   scale_height = 0.0_r8   ! -log(1.0_r8)
-
-else if (diff <= tiny .or. p_above <= 0.0_r8) then
-   ! weed out bad cases
-   scale_height = MISSING_R8
-
-else
-   ! normal computation - should be safe now
-   scale_height = -log(p_above / p_surface )
-
-endif
-
-end function scale_height
-
-!--------------------------------------------------------------------
-
-! add any 2d fields here that are surface quantities
-
-function is_surface_field(qty)
-integer, intent(in) :: qty
-logical :: is_surface_field
-
-select case (qty)
- case (QTY_SURFACE_PRESSURE, QTY_SURFACE_ELEVATION)
-   is_surface_field = .true.
-
-! example:
-! case (QTY_SFNUM_A1, QTY_SFNUM_A2, QTY_SFNUM_A3, QTY_SFNUM_A4, QTY_SFPOM_A4, QTY_SFBC_A4, &
-!       QTY_SFSO4_A1, QTY_SFSO4_A2, QTY_SFCO,     QTY_SFCO01,   QTY_SFCO02 ) 
-!   is_surface_field = .true.
-
- case default
-   is_surface_field = .false.
-
-end select
-   
-end function is_surface_field
-
-!-----------------------------------------------------------------------
-!> Store a table of pressures and heights. based on a std atmosphere.
-!>  not precise - use only when rough numbers are good enough.
-!>  return which table was used.
-!>
-!> table from: http://www.pdas.com/atmos.html
-!> and also see:  http://www.pdas.com/upatmos.html
-!> for a good explanation of why you can't use the standard
-!> equations at high altitudes.   the low tables came from
-!> tables.c, and the high one came from bigtables.out.
-!> (all found in the atmos.zip file from that web site.)
-
-
-function store_std_atm_tables(this_model_top)
-real(r8), intent(in) :: this_model_top
-integer :: store_std_atm_tables
-
-logical, save :: table_initialized = .false.
-
-if (this_model_top < high_top_threshold) then
-   if (.not. table_initialized) call load_high_top_table()
-   store_std_atm_tables = HIGH_TOP_TABLE
-else
-   if (.not. table_initialized) call load_low_top_table()
-   store_std_atm_tables = LOW_TOP_TABLE
-endif
-
-table_initialized = .true.
-
-end function store_std_atm_tables
-
-!-----------------------------------------------------------------------
-!> Free arrays associated with generic tables
-
-subroutine free_std_atm_tables()
-
-if (allocated(std_atm_hgt_col))  deallocate(std_atm_hgt_col)
-if (allocated(std_atm_pres_col)) deallocate(std_atm_pres_col)
-
-end subroutine free_std_atm_tables
-
->>>>>>> 5850b2e7
 !--------------------------------------------------------------------
 
 subroutine load_low_top_table()
