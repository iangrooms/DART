--- conflicted
+++ resolved
@@ -164,7 +164,7 @@
    calendar,                    &
    debug,                       &
    model_variables,             &
-   periodic_x,                  & !>@todo FIXME: should we grab this information from namelist.input
+   periodic_x,                  & ! FIXME: should we grab this information from namelist.input
    periodic_y,                  & ! or have this information written as attributes to restart files?
    periodic_z
 
@@ -1496,15 +1496,10 @@
 
 xloop: do i = 2, size(xcoords)
    if(x <= xcoords(i)) then  ! does this work?
-<<<<<<< HEAD
-      ind(1) = i -1 !> What if x is outside the grid?
-      ind(2) = i    !>@todo What if x is the last in the array?
-=======
       !> What if x is outside the grid?
       !>@todo What if x is the last in the array?
       ind(1) = i -1
       ind(2) = i
->>>>>>> 5850b2e7
       ! periodic vs. bail out.
       val(1) = xcoords(ind(1))
       val(2) = xcoords(ind(2))
