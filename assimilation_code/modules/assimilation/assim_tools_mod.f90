! DART software - Copyright UCAR. This open source software is provided
! by UCAR, "as is", without charge, subject to all terms of use at
! http://www.image.ucar.edu/DAReS/DART/DART_download

!>  A variety of operations required by assimilation.
module assim_tools_mod

!> \defgroup assim_tools assim_tools_mod
!>
!> @{
use      types_mod,       only : r8, i8, PI, missing_r8

use    options_mod,       only : get_missing_ok_status

use  utilities_mod,       only : file_exist, get_unit, check_namelist_read, do_output,    &
                                 find_namelist_in_file, error_handler,   &
                                 E_ERR, E_MSG, nmlfileunit, do_nml_file, do_nml_term,     &
                                 open_file, close_file, timestamp
use       sort_mod,       only : index_sort
use random_seq_mod,       only : random_seq_type, random_gaussian, init_random_seq,       &
                                 random_uniform

use obs_sequence_mod,     only : obs_sequence_type, obs_type, get_num_copies, get_num_qc, &
                                 init_obs, get_obs_from_key, get_obs_def, get_obs_values, &
                                 destroy_obs

use          obs_def_mod, only : obs_def_type, get_obs_def_location, get_obs_def_time,    &
                                 get_obs_def_error_variance, get_obs_def_type_of_obs

use         obs_kind_mod, only : get_num_types_of_obs, get_index_for_type_of_obs,                   &
                                 get_quantity_for_type_of_obs, assimilate_this_type_of_obs

use       cov_cutoff_mod, only : comp_cov_factor

use       reg_factor_mod, only : comp_reg_factor

use       obs_impact_mod, only : allocate_impact_table, read_impact_table, free_impact_table

use sampling_error_correction_mod, only : get_sampling_error_table_size, &
                                          read_sampling_error_correction

use         location_mod, only : location_type, get_close_type, query_location,           &
                                 operator(==), set_location_missing, write_location,      &
                                 LocationDims, is_vertical, vertical_localization_on,     &
                                 set_vertical, has_vertical_choice, get_close_init,       &
                                 get_vertical_localization_coord, get_close_destroy,      &
                                 set_vertical_localization_coord

use ensemble_manager_mod, only : ensemble_type, get_my_num_vars, get_my_vars,             &
                                 compute_copy_mean_var, get_var_owner_index,              &
                                 map_pe_to_task

use mpi_utilities_mod,    only : my_task_id, broadcast_send, broadcast_recv,              &
                                 sum_across_tasks, task_count, start_mpi_timer,           &
                                 read_mpi_timer, task_sync

use adaptive_inflate_mod, only : do_obs_inflate,  do_single_ss_inflate, do_ss_inflate,    &
                                 do_varying_ss_inflate,                                   &
                                 update_inflation, update_single_state_space_inflation,   &
                                 update_varying_state_space_inflation,                    &
                                 inflate_ens, adaptive_inflate_type,                      &
                                 deterministic_inflate, solve_quadratic

use time_manager_mod,     only : time_type, get_time

use assim_model_mod,      only : get_state_meta_data,                                     &
                                 get_close_obs,         get_close_state,                  &
                                 convert_vertical_obs,  convert_vertical_state

use distributed_state_mod, only : create_mean_window, free_mean_window

use quality_control_mod, only : good_dart_qc, DARTQC_FAILED_VERT_CONVERT

use probit_transform_mod, only : transform_to_probit, transform_from_probit, &
                                   transform_all_from_probit

use normal_distribution_mod, only : normal_cdf, inv_weighted_normal_cdf

use algorithm_info_mod, only : probit_dist_info, obs_inc_info

use gamma_distribution_mod, only : gamma_cdf, inv_gamma_cdf, gamma_mn_var_to_shape_scale, &
                                   gamma_gamma_prod

use bnrh_distribution_mod, only   :  inv_bnrh_cdf, bnrh_cdf, inv_bnrh_cdf_like

use kde_distribution_mod, only : kde_cdf_params, inv_kde_cdf_params, obs_dist_types,      &
                                 pack_kde_params, likelihood_function, separate_ensemble

use distribution_params_mod, only : distribution_params_type, deallocate_distribution_params


implicit none
private

public :: filter_assim, &
          set_assim_tools_trace, &
          test_state_copies, &
          update_ens_from_weights
! Test functions
public :: test_get_state_meta_data, test_close_obs_dist

! Indicates if module initialization subroutine has been called yet
logical :: module_initialized = .false.

integer :: print_timestamps    = 0
integer :: print_trace_details = 0

! True if random sequence needs to be initialized
logical                :: first_inc_ran_call = .true.
type (random_seq_type) :: inc_ran_seq

integer                :: num_types = 0
real(r8), allocatable  :: cutoff_list(:)
logical                :: has_special_cutoffs
logical                :: close_obs_caching = .true.

! true if we have multiple vert choices and we're doing vertical localization
! (make it a local variable so we don't keep making subroutine calls)
logical                :: is_doing_vertical_conversion = .false.

character(len=512)     :: msgstring, msgstring2, msgstring3

! Need to read in table for off-line based sampling correction and store it
integer                :: sec_table_size
real(r8), allocatable  :: exp_true_correl(:), alpha(:)

! if adjust_obs_impact is true, read in triplets from the ascii file
! and fill this 2d impact table.
real(r8), allocatable  :: obs_impact_table(:,:)

character(len=*), parameter :: source = 'assim_tools_mod.f90'

!============================================================================

!---- namelist with default values

! Filter kind selects type of observation space filter
!      1 = EAKF filter
!      2 = ENKF
!      3 = Kernel filter
!      4 = particle filter
!      5 = random draw from posterior
!      6 = deterministic draw from posterior with fixed kurtosis
!      8 = Rank Histogram Filter (see Anderson 2011)
!
!  special_localization_obs_types -> Special treatment for the specified observation types
!  special_localization_cutoffs   -> Different cutoff value for each specified obs type
!
logical  :: use_algorithm_info_mod          = .true.
integer  :: filter_kind                     = 1
real(r8) :: cutoff                          = 0.2_r8
logical  :: sort_obs_inc                    = .false.
logical  :: spread_restoration              = .false.
logical  :: sampling_error_correction       = .false.
integer  :: adaptive_localization_threshold = -1
real(r8) :: adaptive_cutoff_floor           = 0.0_r8
integer  :: print_every_nth_obs             = 0

! since this is in the namelist, it has to have a fixed size.
integer, parameter   :: MAX_ITEMS = 300
character(len = 129) :: special_localization_obs_types(MAX_ITEMS)
real(r8)             :: special_localization_cutoffs(MAX_ITEMS)

logical              :: output_localization_diagnostics = .false.
character(len = 129) :: localization_diagnostics_file = "localization_diagnostics"

! Following only relevant for filter_kind = 8
logical  :: rectangular_quadrature          = .true.
logical  :: gaussian_likelihood_tails       = .false.

! False by default; if true, expect to read in an ascii table
! to adjust the impact of obs on other state vector and obs values.
logical            :: adjust_obs_impact  = .false.
character(len=256) :: obs_impact_filename = ''
logical            :: allow_any_impact_values = .false.

! These next two only affect models with multiple options
! for vertical localization:
!
! "convert_state" is false by default; it depends on the model
! what is faster - do the entire state up front and possibly
! do unneeded work, or do the conversion during the assimilation
! loop. we think this depends heavily on how much of the state
! is going to be adjusted by the obs.  for a global model
! we think false may be better; for a regional model with
! a lot of obs and full coverage true may be better.
!
! "convert_obs" is true by default; in general it seems to
! be better for each task to convert the obs vertical before
! going into the loop but again this depends on how many
! obs per task and whether the mean is distributed or
! replicated on each task.
logical :: convert_all_state_verticals_first = .false.
logical :: convert_all_obs_verticals_first   = .true.

! Not in the namelist; this var disables the experimental
! linear and spherical case code in the adaptive localization
! sections.  to try out the alternatives, set this to .false.
logical  :: only_area_adapt  = .true.

! Option to distribute the mean.  If 'false' each task will have a full
! copy of the ensemble mean, which speeds models doing vertical conversion.
! If 'true' the mean will be spread across all tasks which reduces the
! memory needed per task but requires communication if the mean is used
! for vertical conversion.  We have changed the default to be .false.
! compared to previous versions of this namelist item.
logical  :: distribute_mean  = .false.

namelist / assim_tools_nml / use_algorithm_info_mod,                           &
   filter_kind, cutoff, sort_obs_inc,                                      &
   spread_restoration, sampling_error_correction,                          &
   adaptive_localization_threshold, adaptive_cutoff_floor,                 &
   print_every_nth_obs, rectangular_quadrature, gaussian_likelihood_tails, &
   output_localization_diagnostics, localization_diagnostics_file,         &
   special_localization_obs_types, special_localization_cutoffs,           &
   distribute_mean, close_obs_caching,                                     &
   adjust_obs_impact, obs_impact_filename, allow_any_impact_values,        &
   convert_all_state_verticals_first, convert_all_obs_verticals_first

!============================================================================

contains

!-------------------------------------------------------------

subroutine assim_tools_init()

integer :: iunit, io, i, j
integer :: num_special_cutoff, type_index
logical :: cache_override = .false.


! do this up front
module_initialized = .true.

! give these guys initial values at runtime *before* we read
! in the namelist.  this is to help detect how many items are
! actually given in the namelist.
special_localization_obs_types(:)  = 'null'
special_localization_cutoffs(:)    =  missing_r8

! Read the namelist entry
call find_namelist_in_file("input.nml", "assim_tools_nml", iunit)
read(iunit, nml = assim_tools_nml, iostat = io)
call check_namelist_read(iunit, io, "assim_tools_nml")

! Write the namelist values to the log file
if (do_nml_file()) write(nmlfileunit, nml=assim_tools_nml)
if (do_nml_term()) write(     *     , nml=assim_tools_nml)

! Forcing distributed_mean for single processor.
! Note null_win_mod.f90 ignores distibute_mean.
if (task_count() == 1) distribute_mean = .true.

! FOR NOW, can only do spread restoration with filter option 1 (need to extend this)
if(spread_restoration .and. .not. filter_kind == 1) then
   write(msgstring, *) 'cannot combine spread_restoration and filter_kind ', filter_kind
   call error_handler(E_ERR,'assim_tools_init:', msgstring, source)
endif

! allocate a list in all cases - even the ones where there is only
! a single cutoff value.  note that in spite of the name these
! are specific types (e.g. RADIOSONDE_TEMPERATURE, AIRCRAFT_TEMPERATURE)
! because that's what get_close() is passed.   and because i've confused
! myself several times -- we define generic kinds starting at 0, but
! the specific types are autogenerated and always start at 1.  so the
! cutoff list is never (0:num_types); it is always (num_types).
num_types = get_num_types_of_obs()
allocate(cutoff_list(num_types))
cutoff_list(:) = cutoff
has_special_cutoffs = .false.

! Go through special-treatment observation kinds, if any.
num_special_cutoff = 0
j = 0
do i = 1, MAX_ITEMS
   if(special_localization_obs_types(i) == 'null') exit
   if(special_localization_cutoffs(i) == MISSING_R8) then
      write(msgstring, *) 'cutoff value', i, ' is uninitialized.'
      call error_handler(E_ERR,'assim_tools_init:', &
                         'special cutoff namelist for types and distances do not match', &
                         source, &
                         text2='kind = '//trim(special_localization_obs_types(i)), &
                         text3=trim(msgstring))
   endif
   j = j + 1
enddo
num_special_cutoff = j

if (num_special_cutoff > 0) has_special_cutoffs = .true.

do i = 1, num_special_cutoff
   type_index = get_index_for_type_of_obs(special_localization_obs_types(i))
   if (type_index < 0) then
      write(msgstring, *) 'unrecognized TYPE_ in the special localization namelist:'
      call error_handler(E_ERR,'assim_tools_init:', msgstring, source, &
                         text2=trim(special_localization_obs_types(i)))
   endif
   cutoff_list(type_index) = special_localization_cutoffs(i)
end do

! cannot cache previous obs location if different obs types have different
! localization radii.  change it to false, and warn user why.
if (has_special_cutoffs .and. close_obs_caching) then
   cache_override = .true.
   close_obs_caching = .false.
endif

if(sampling_error_correction) then
   sec_table_size = get_sampling_error_table_size()
   allocate(exp_true_correl(sec_table_size), alpha(sec_table_size))
   ! we can't read the table here because we don't have access to the ens_size
endif

is_doing_vertical_conversion = (has_vertical_choice() .and. vertical_localization_on())

call log_namelist_selections(num_special_cutoff, cache_override)

end subroutine assim_tools_init

!-------------------------------------------------------------

subroutine filter_assim(ens_handle, obs_ens_handle, obs_seq, keys,           &
   ens_size, num_groups, obs_val_index, inflate, ENS_MEAN_COPY, ENS_SD_COPY, &
   ENS_INF_COPY, ENS_INF_SD_COPY, OBS_KEY_COPY, OBS_GLOBAL_QC_COPY,          &
   OBS_PRIOR_MEAN_START, OBS_PRIOR_MEAN_END, OBS_PRIOR_VAR_START,            &
   OBS_PRIOR_VAR_END, inflate_only)

type(ensemble_type),         intent(inout) :: ens_handle, obs_ens_handle
type(obs_sequence_type),     intent(in)    :: obs_seq
integer,                     intent(in)    :: keys(:)
integer,                     intent(in)    :: ens_size, num_groups, obs_val_index
! JLA: At present, this only needs to be inout because of the possible use of
! non-determinstic obs_space adaptive inflation that is not currently supported.
! Implementing that would require communication of the info about the inflation
! values as each observation updated them.
type(adaptive_inflate_type), intent(inout) :: inflate
integer,                     intent(in)    :: ENS_MEAN_COPY, ENS_SD_COPY, ENS_INF_COPY
integer,                     intent(in)    :: ENS_INF_SD_COPY
integer,                     intent(in)    :: OBS_KEY_COPY, OBS_GLOBAL_QC_COPY
integer,                     intent(in)    :: OBS_PRIOR_MEAN_START, OBS_PRIOR_MEAN_END
integer,                     intent(in)    :: OBS_PRIOR_VAR_START, OBS_PRIOR_VAR_END
logical,                     intent(in)    :: inflate_only

! changed the ensemble sized things here to allocatable

real(r8) :: obs_prior(ens_size), obs_inc(ens_size)
real(r8) :: obs_post(ens_size), probit_obs_prior(ens_size), probit_obs_post(ens_size)
real(r8) :: final_factor
real(r8) :: net_a(num_groups), correl(num_groups)
real(r8) :: obs(1), obs_err_var, my_inflate, my_inflate_sd
real(r8) :: obs_qc, cutoff_rev, cutoff_orig
real(r8) :: orig_obs_prior_mean(num_groups), orig_obs_prior_var(num_groups)
real(r8) :: obs_prior_mean(num_groups), obs_prior_var(num_groups)
real(r8) :: vertvalue_obs_in_localization_coord, whichvert_real
real(r8), allocatable :: close_obs_dist(:)
real(r8), allocatable :: close_state_dist(:)

integer(i8) :: state_index
integer(i8), allocatable :: my_state_indx(:)
integer(i8), allocatable :: my_obs_indx(:)

integer :: my_num_obs, i, j, owner, owners_index, my_num_state
integer :: obs_mean_index, obs_var_index
integer :: grp_beg(num_groups), grp_end(num_groups), grp_size, grp_bot, grp_top, group
integer :: num_close_obs, obs_index, num_close_states
integer :: last_num_close_obs, last_num_close_states
integer :: base_obs_kind, base_obs_type, nth_obs
integer :: num_close_obs_cached, num_close_states_cached
integer :: num_close_obs_calls_made, num_close_states_calls_made
integer :: whichvert_obs_in_localization_coord
integer :: istatus, localization_unit
integer, allocatable :: close_obs_ind(:)
integer, allocatable :: close_state_ind(:)
integer, allocatable :: my_obs_kind(:)
integer, allocatable :: my_obs_type(:)
integer, allocatable :: my_state_kind(:)
integer, allocatable :: vstatus(:)

type(location_type)  :: base_obs_loc, last_base_obs_loc, last_base_states_loc
type(location_type)  :: dummyloc
type(location_type), allocatable :: my_obs_loc(:)
type(location_type), allocatable :: my_state_loc(:)

type(get_close_type) :: gc_obs, gc_state
type(obs_type)       :: observation
type(obs_def_type)   :: obs_def
type(time_type)      :: obs_time

logical :: allow_missing_in_state
logical :: local_single_ss_inflate
logical :: local_varying_ss_inflate
logical :: local_ss_inflate
logical :: local_obs_inflate

! Storage for normal probit conversion, keeps prior mean and sd for all state ensemble members
type(distribution_params_type) :: state_dist_params(ens_handle%my_num_vars)
type(distribution_params_type) :: obs_dist_params(obs_ens_handle%my_num_vars)
integer :: dist_for_state, dist_for_obs
type(distribution_params_type) :: temp_dist_params
logical  :: bounded_below, bounded_above
real(r8) :: lower_bound,   upper_bound
real(r8) :: probit_ens(ens_size)

! allocate rather than dump all this on the stack
allocate(close_obs_dist(     obs_ens_handle%my_num_vars), &
         close_obs_ind(      obs_ens_handle%my_num_vars), &
         vstatus(            obs_ens_handle%my_num_vars), &
         my_obs_indx(        obs_ens_handle%my_num_vars), &
         my_obs_kind(        obs_ens_handle%my_num_vars), &
         my_obs_type(        obs_ens_handle%my_num_vars), &
         my_obs_loc(         obs_ens_handle%my_num_vars))

allocate(close_state_dist(     ens_handle%my_num_vars), &
         close_state_ind(      ens_handle%my_num_vars), &
         my_state_indx(        ens_handle%my_num_vars), &
         my_state_kind(        ens_handle%my_num_vars), &
         my_state_loc(         ens_handle%my_num_vars))
! end alloc

! Initialize assim_tools_module if needed
if (.not. module_initialized) call assim_tools_init()

!HK make window for mpi one-sided communication
! used for vertical conversion in get_close_obs
! Need to give create_mean_window the mean copy
call create_mean_window(ens_handle, ENS_MEAN_COPY, distribute_mean)

! filter kinds 1 and 8 return sorted increments, however non-deterministic
! inflation can scramble these. the sort is expensive, so help users get better
! performance by rejecting namelist combinations that do unneeded work.
if (sort_obs_inc) then
   if(deterministic_inflate(inflate) .and. ((filter_kind == 1) .or. (filter_kind == 8))) then
      write(msgstring,  *) 'With a deterministic filter [assim_tools_nml:filter_kind = ',filter_kind,']'
      write(msgstring2, *) 'and deterministic inflation [filter_nml:inf_deterministic = .TRUE.]'
      write(msgstring3, *) 'assim_tools_nml:sort_obs_inc = .TRUE. is not needed and is expensive.'
      call error_handler(E_MSG,'', '')  ! whitespace
      call error_handler(E_MSG,'WARNING filter_assim:', msgstring, source, &
                         text2=msgstring2,text3=msgstring3)
      call error_handler(E_MSG,'', '')  ! whitespace
      sort_obs_inc = .FALSE.
   endif
endif

! Open the localization diagnostics file
if(output_localization_diagnostics .and. my_task_id() == 0) &
  localization_unit = open_file(localization_diagnostics_file, action = 'append')

! For performance, make local copies of these settings which
! are really in the inflate derived type.
local_single_ss_inflate  = do_single_ss_inflate(inflate)
local_varying_ss_inflate = do_varying_ss_inflate(inflate)
local_ss_inflate         = do_ss_inflate(inflate)
local_obs_inflate        = do_obs_inflate(inflate)

! Default to printing nothing
nth_obs = -1

! Divide ensemble into num_groups groups.
! make sure the number of groups and ensemble size result in
! at least 2 members in each group (to avoid divide by 0) and
! that the groups all have the same number of members.
grp_size = ens_size / num_groups
if ((grp_size * num_groups) /= ens_size) then
   write(msgstring,  *) 'The number of ensemble members must divide into the number of groups evenly.'
   write(msgstring2, *) 'Ensemble size = ', ens_size, '  Number of groups = ', num_groups
   write(msgstring3, *) 'Change number of groups or ensemble size to avoid remainders.'
   call error_handler(E_ERR,'filter_assim:', msgstring, source, &
                         text2=msgstring2,text3=msgstring3)
endif
if (grp_size < 2) then
   write(msgstring,  *) 'There must be at least 2 ensemble members in each group.'
   write(msgstring2, *) 'Ensemble size = ', ens_size, '  Number of groups = ', num_groups
   write(msgstring3, *) 'results in < 2 members/group.  Decrease number of groups or increase ensemble size'
   call error_handler(E_ERR,'filter_assim:', msgstring, source, &
                         text2=msgstring2,text3=msgstring3)
endif
do group = 1, num_groups
   grp_beg(group) = (group - 1) * grp_size + 1
   grp_end(group) = grp_beg(group) + grp_size - 1
enddo

! Put initial value of state space inflation in copy normally used for SD
! This is to avoid weird storage footprint in filter
ens_handle%copies(ENS_SD_COPY, :) = ens_handle%copies(ENS_INF_COPY, :)

! For single state or obs space inflation, the inflation is like a token
! Gets passed from the processor with a given obs on to the next
if(local_single_ss_inflate) then
   my_inflate    = ens_handle%copies(ENS_INF_COPY,    1)
   my_inflate_sd = ens_handle%copies(ENS_INF_SD_COPY, 1)
end if

! Get info on my number and indices for obs
my_num_obs = get_my_num_vars(obs_ens_handle)
call get_my_vars(obs_ens_handle, my_obs_indx)

! Construct an observation temporary
call init_obs(observation, get_num_copies(obs_seq), get_num_qc(obs_seq))

! Get the locations for all of my observations
! HK I would like to move this to before the calculation of the forward operator so you could
! overwrite the vertical location with the required localization vertical coordinate when you
! do the forward operator calculation
call get_my_obs_loc(obs_ens_handle, obs_seq, keys, my_obs_loc, my_obs_kind, my_obs_type, obs_time)

if (convert_all_obs_verticals_first .and. is_doing_vertical_conversion) then
   ! convert the vertical of all my observations to the localization coordinate
   if (obs_ens_handle%my_num_vars > 0) then
      call convert_vertical_obs(ens_handle, obs_ens_handle%my_num_vars, my_obs_loc, &
                                my_obs_kind, my_obs_type, get_vertical_localization_coord(), vstatus)
      do i = 1, obs_ens_handle%my_num_vars
         if (good_dart_qc(nint(obs_ens_handle%copies(OBS_GLOBAL_QC_COPY, i)))) then
            !> @todo Can I just use the OBS_GLOBAL_QC_COPY? Is it ok to skip the loop?
            if (vstatus(i) /= 0) obs_ens_handle%copies(OBS_GLOBAL_QC_COPY, i) = DARTQC_FAILED_VERT_CONVERT
         endif
      enddo
   endif 
endif

! Get info on my number and indices for state
my_num_state = get_my_num_vars(ens_handle)
call get_my_vars(ens_handle, my_state_indx)

! Get the location and kind of all my state variables
do i = 1, ens_handle%my_num_vars
   call get_state_meta_data(my_state_indx(i), my_state_loc(i), my_state_kind(i))

   ! Need to specify what kind of prior to use for each
   call probit_dist_info(my_state_kind(i), .true., .false., dist_for_state, &
      bounded_below, bounded_above, lower_bound, upper_bound)

   ! Convert all my state variables to appropriate probit space
   call transform_to_probit(ens_size, ens_handle%copies(1:ens_size, i), dist_for_state, &
      state_dist_params(i), probit_ens, .false., &
      bounded_below, bounded_above, lower_bound, upper_bound)
   ens_handle%copies(1:ens_size, i) = probit_ens
end do

!> optionally convert all state location verticals
if (convert_all_state_verticals_first .and. is_doing_vertical_conversion) then
   if (ens_handle%my_num_vars > 0) then
      call convert_vertical_state(ens_handle, ens_handle%my_num_vars, my_state_loc, my_state_kind,  &
                                  my_state_indx, get_vertical_localization_coord(), istatus)
   endif
endif

! Get mean and variance of each group's observation priors for adaptive inflation
! Important that these be from before any observations have been used
if(local_ss_inflate) then
   do group = 1, num_groups
      obs_mean_index = OBS_PRIOR_MEAN_START + group - 1
      obs_var_index  = OBS_PRIOR_VAR_START  + group - 1
         call compute_copy_mean_var(obs_ens_handle, grp_beg(group), grp_end(group), &
           obs_mean_index, obs_var_index)
   end do
endif

! Have gotten the mean and variance from original ensembles, can convert all my obs to probit
! CAN WE DO THE ADAPTIVE INFLATION ENTIRELY IN PROBIT SPACE TO MAKE IT DISTRIBUTION INDEPENDENT????
! WOULD NEED AN OBSERVATION ERROR VARIANCE IN PROBIT SPACE SOMEHOW. IS THAT POSSIBLE???

do i = 1, my_num_obs
   obs_qc = obs_ens_handle%copies(OBS_GLOBAL_QC_COPY, i)
   ! Only do conversion of qc if forward operator is good
   if(nint(obs_qc) == 0) then
      ! Need to specify what kind of prior to use for each
      call probit_dist_info(my_obs_kind(i), .false., .false., dist_for_obs, &
         bounded_below, bounded_above, lower_bound, upper_bound)
   
      ! Convert all my obs (extended state) variables to appropriate probit space
      call transform_to_probit(ens_size, obs_ens_handle%copies(1:ens_size, i), dist_for_obs, &
         obs_dist_params(i), probit_ens, .false., &
         bounded_below, bounded_above, lower_bound, upper_bound)
      obs_ens_handle%copies(1:ens_size, i) = probit_ens
   endif
end do

! Initialize the method for getting state variables close to a given ob on my process
if (has_special_cutoffs) then
   call get_close_init(gc_state, my_num_state, 2.0_r8*cutoff, my_state_loc, 2.0_r8*cutoff_list)
else
   call get_close_init(gc_state, my_num_state, 2.0_r8*cutoff, my_state_loc)
endif

! Initialize the method for getting obs close to a given ob on my process
if (has_special_cutoffs) then
   call get_close_init(gc_obs, my_num_obs, 2.0_r8*cutoff, my_obs_loc, 2.0_r8*cutoff_list)
else
   call get_close_init(gc_obs, my_num_obs, 2.0_r8*cutoff, my_obs_loc)
endif

if (close_obs_caching) then
   ! Initialize last obs and state get_close lookups, to take advantage below
   ! of sequential observations at the same location (e.g. U,V, possibly T,Q)
   ! (this is getting long enough it probably should go into a subroutine. nsc.)
   last_base_obs_loc           = set_location_missing()
   last_base_states_loc        = set_location_missing()
   last_num_close_obs          = -1
   last_num_close_states       = -1
   num_close_obs_cached        = 0
   num_close_states_cached     = 0
   num_close_obs_calls_made    = 0
   num_close_states_calls_made = 0
endif

allow_missing_in_state = get_missing_ok_status()

! Loop through all the (global) observations sequentially
SEQUENTIAL_OBS: do i = 1, obs_ens_handle%num_vars
   ! Some compilers do not like mod by 0, so test first.
   if (print_every_nth_obs > 0) nth_obs = mod(i, print_every_nth_obs)

   ! If requested, print out a message every Nth observation
   ! to indicate progress is being made and to allow estimates
   ! of how long the assim will take.
   if (nth_obs == 0) then
      write(msgstring, '(2(A,I8))') 'Processing observation ', i, &
                                         ' of ', obs_ens_handle%num_vars
      if (print_timestamps == 0) then
         call error_handler(E_MSG,'filter_assim',msgstring)
      else
         call timestamp(trim(msgstring), pos="brief")
      endif
   endif

   ! Every pe has information about the global obs sequence
   call get_obs_from_key(obs_seq, keys(i), observation)
   call get_obs_def(observation, obs_def)
   base_obs_loc = get_obs_def_location(obs_def)
   obs_err_var = get_obs_def_error_variance(obs_def)
   base_obs_type = get_obs_def_type_of_obs(obs_def)
   if (base_obs_type > 0) then
      base_obs_kind = get_quantity_for_type_of_obs(base_obs_type)
   else
      call get_state_meta_data(-1 * int(base_obs_type,i8), dummyloc, base_obs_kind)  ! identity obs
   endif
   ! Get the value of the observation
   call get_obs_values(observation, obs, obs_val_index)

   ! Find out who has this observation and where it is
   call get_var_owner_index(ens_handle, int(i,i8), owner, owners_index)

   ! Following block is done only by the owner of this observation
   !-----------------------------------------------------------------------
   if(ens_handle%my_pe == owner) then
      ! each task has its own subset of all obs.  if they were converted in the
      ! vertical up above, then we need to broadcast the new values to all the other
      ! tasks so they're computing the right distances when applying the increments.
      if (is_doing_vertical_conversion) then
         vertvalue_obs_in_localization_coord = query_location(my_obs_loc(owners_index), "VLOC")
         whichvert_obs_in_localization_coord = query_location(my_obs_loc(owners_index), "WHICH_VERT")
      else
         vertvalue_obs_in_localization_coord = 0.0_r8
         whichvert_obs_in_localization_coord = 0
      endif

      obs_qc = obs_ens_handle%copies(OBS_GLOBAL_QC_COPY, owners_index)

      ! Only value of 0 for DART QC field should be assimilated
      IF_QC_IS_OKAY: if(nint(obs_qc) ==0) then
         ! Note that these are before DA starts, so can be different from current obs_prior
         orig_obs_prior_mean = obs_ens_handle%copies(OBS_PRIOR_MEAN_START: &
            OBS_PRIOR_MEAN_END, owners_index)
         orig_obs_prior_var  = obs_ens_handle%copies(OBS_PRIOR_VAR_START:  &
            OBS_PRIOR_VAR_END, owners_index)

         ! If QC is okay, convert this observation ensemble from probit to regular space
         call transform_from_probit(ens_size, obs_ens_handle%copies(1:ens_size, owners_index) , &
            obs_dist_params(owners_index), obs_ens_handle%copies(1:ens_size, owners_index))

         obs_prior = obs_ens_handle%copies(1:ens_size, owners_index)
      endif IF_QC_IS_OKAY

      !Broadcast the info from this obs to all other processes
      ! orig_obs_prior_mean and orig_obs_prior_var only used with adaptive inflation
      ! my_inflate and my_inflate_sd only used with single state space inflation
      ! vertvalue_obs_in_localization_coord and whichvert_real only used for vertical
      ! coordinate transformation
      whichvert_real = real(whichvert_obs_in_localization_coord, r8)
      call broadcast_send(map_pe_to_task(ens_handle, owner), obs_prior,    &
         orig_obs_prior_mean, orig_obs_prior_var,                          &
         scalar1=obs_qc, scalar2=vertvalue_obs_in_localization_coord,      &
         scalar3=whichvert_real, scalar4=my_inflate, scalar5=my_inflate_sd)

   ! Next block is done by processes that do NOT own this observation
   !-----------------------------------------------------------------------
   else
      call broadcast_recv(map_pe_to_task(ens_handle, owner), obs_prior,    &
         orig_obs_prior_mean, orig_obs_prior_var,                          & 
         scalar1=obs_qc, scalar2=vertvalue_obs_in_localization_coord,      &
         scalar3=whichvert_real, scalar4=my_inflate, scalar5=my_inflate_sd)
      whichvert_obs_in_localization_coord = nint(whichvert_real)

   endif
   !-----------------------------------------------------------------------

   ! Everybody is doing this section, cycle if qc is bad
   if(nint(obs_qc) /= 0) cycle SEQUENTIAL_OBS

   !> all tasks must set the converted vertical values into the 'base' version of this loc
   !> because that's what we pass into the get_close_xxx() routines below.
   if (is_doing_vertical_conversion) &
      call set_vertical(base_obs_loc, vertvalue_obs_in_localization_coord, whichvert_obs_in_localization_coord)

   ! Compute observation space increments for each group
   do group = 1, num_groups
      grp_bot = grp_beg(group); grp_top = grp_end(group)
      call obs_increment(obs_prior(grp_bot:grp_top), grp_size, obs(1), &
         obs_err_var, base_obs_kind, obs_inc(grp_bot:grp_top), inflate, my_inflate,   &
         my_inflate_sd, net_a(group))
      obs_post(grp_bot:grp_top) = obs_prior(grp_bot:grp_top) + obs_inc(grp_bot:grp_top)

      ! Convert both the prior and posterior to probit space (efficiency for prior???)
      ! Running probit space with groups needs to be studied more carefully
      ! EFFICIENCY NOTE: FOR RHF, THE OBS_INCREMENT HAS TO DO A SORT
      ! THE POSTERIOR WOULD HAVE THE SAME RANK STATISTICS, SO THIS SORT WOULD BE THE SAME
      ! THE SECOND CONVERT_TO_PROBIT CAN BE MUCH MORE EFFICIENT USING A SORT
      ! SHOULD FIGURE OUT A WAY TO PASS THE SORT ORDER
      ! NOTE 2: THIS CONVERSION IS USING THE INFO FROM THE CURRENT (UPDATED) PRIOR ENSEMBLE. THIS
      ! IS GENERALLY GOING TO BE A DIFFERENT PROBIT TRANSFORMED ENSEMBLE THAN THE ONE THAT WAS JUST
      ! CONVERTED FROM PROBIT SPACE BY THE PROCESS THAT OWNS THIS OBSERVATION. 

      ! Need to specify what kind of prior to use for obs being assimilated
      call probit_dist_info(base_obs_kind, .false., .false., dist_for_obs, &
         bounded_below, bounded_above, lower_bound, upper_bound)

      ! Convert the prior and posterior for this observation to probit space
      call transform_to_probit(grp_size, obs_prior(grp_bot:grp_top), dist_for_obs, &
         temp_dist_params, probit_obs_prior(grp_bot:grp_top), .false., &
         bounded_below, bounded_above, lower_bound, upper_bound)
      call transform_to_probit(grp_size, obs_post(grp_bot:grp_top), dist_for_obs, &
         temp_dist_params, probit_obs_post(grp_bot:grp_top), .true., &
         bounded_below, bounded_above, lower_bound, upper_bound)
      ! Free up the storage used for this transform
      call deallocate_distribution_params(temp_dist_params)

      ! Copy back into original storage
      obs_prior(grp_bot:grp_top) = probit_obs_prior(grp_bot:grp_top)
      obs_post(grp_bot:grp_top) = probit_obs_post(grp_bot:grp_top)
      ! Recompute obs_inc in probit space
      obs_inc(grp_bot:grp_top) = obs_post(grp_bot:grp_top) - obs_prior(grp_bot:grp_top)

      ! Also compute prior mean and variance of obs for efficiency here
      obs_prior_mean(group) = sum(obs_prior(grp_bot:grp_top)) / grp_size
      obs_prior_var(group) = sum((obs_prior(grp_bot:grp_top) - obs_prior_mean(group))**2) / &
         (grp_size - 1)
      if (obs_prior_var(group) < 0.0_r8) obs_prior_var(group) = 0.0_r8
   end do

   ! Compute updated values for single state space inflation
   if(local_single_ss_inflate) then
      ! Update for each group separately
      do group = 1, num_groups
         call update_single_state_space_inflation(inflate, my_inflate, my_inflate_sd, &
            ens_handle%copies(ENS_SD_COPY, 1), orig_obs_prior_mean(group), &
            orig_obs_prior_var(group), obs(1), obs_err_var, grp_size, inflate_only)
      end do
   endif
  
   ! Adaptive localization needs number of other observations within localization radius.
   ! Do get_close_obs first, even though state space increments are computed before obs increments.
   call  get_close_obs_cached(gc_obs, base_obs_loc, base_obs_type,      &
      my_obs_loc, my_obs_kind, my_obs_type, num_close_obs, close_obs_ind, close_obs_dist,  &
      ens_handle, last_base_obs_loc, last_num_close_obs, num_close_obs_cached,             &
      num_close_obs_calls_made)

   ! set the cutoff default, keep a copy of the original value, and avoid
   ! looking up the cutoff in a list if the incoming obs is an identity ob
   ! (and therefore has a negative kind).  specific types can never be 0;
   ! generic kinds (not used here) start their numbering at 0 instead of 1.
   if (base_obs_type > 0) then
      cutoff_orig = cutoff_list(base_obs_type)
   else
      cutoff_orig = cutoff
   endif

   ! JLA, could also cache for adaptive_localization which may be expensive?
   call adaptive_localization_and_diags(cutoff_orig, cutoff_rev, adaptive_localization_threshold, &
      adaptive_cutoff_floor, num_close_obs, close_obs_ind, close_obs_dist, my_obs_type, &
      i, base_obs_loc, obs_def, localization_unit)

   ! Find state variables on my process that are close to observation being assimilated
   call  get_close_state_cached(gc_state, base_obs_loc, base_obs_type,      &
      my_state_loc, my_state_kind, my_state_indx, num_close_states, close_state_ind, close_state_dist,  &
      ens_handle, last_base_states_loc, last_num_close_states, num_close_states_cached,              &
      num_close_states_calls_made)
   !call test_close_obs_dist(close_state_dist, num_close_states, i)

   ! Loop through to update each of my state variables that is potentially close
   STATE_UPDATE: do j = 1, num_close_states
      state_index = close_state_ind(j)

      if ( allow_missing_in_state ) then
         ! Don't allow update of state ensemble with any missing values
         if (any(ens_handle%copies(1:ens_size, state_index) == MISSING_R8)) cycle STATE_UPDATE
      endif

      ! Compute the covariance localization and adjust_obs_impact factors (module storage)
      final_factor = cov_and_impact_factors(base_obs_loc, base_obs_type, my_state_loc(state_index), &
         my_state_kind(state_index), close_state_dist(j), cutoff_rev)

      if(final_factor <= 0.0_r8) cycle STATE_UPDATE
      
      call obs_updates_ens(ens_size, num_groups, ens_handle%copies(1:ens_size, state_index), &
         my_state_loc(state_index), my_state_kind(state_index), obs_prior, obs_inc, &
         obs_prior_mean, obs_prior_var, base_obs_loc, base_obs_type, obs_time, &
         net_a, grp_size, grp_beg, grp_end, i, &
         my_state_indx(state_index), final_factor, correl, local_varying_ss_inflate, inflate_only)

      ! Compute spatially-varying state space inflation
      if(local_varying_ss_inflate) then
         do group = 1, num_groups
            call update_varying_state_space_inflation(inflate,                     &
               ens_handle%copies(ENS_INF_COPY, state_index),                       &
               ens_handle%copies(ENS_INF_SD_COPY, state_index),                    &
               ens_handle%copies(ENS_SD_COPY, state_index),                        &
               orig_obs_prior_mean(group), orig_obs_prior_var(group), obs(1),      &
               obs_err_var, grp_size, final_factor, correl(group), inflate_only)
         end do
      endif
   end do STATE_UPDATE

   if(.not. inflate_only) then
      ! Now everybody updates their obs priors (only ones after this one)
      OBS_UPDATE: do j = 1, num_close_obs
         obs_index = close_obs_ind(j)

         ! Only have to update obs that have not yet been used
         if(my_obs_indx(obs_index) > i) then

            ! If forward observation operator failed, no need to update unassimilated observations
            if (any(obs_ens_handle%copies(1:ens_size, obs_index) == MISSING_R8)) cycle OBS_UPDATE

         ! Compute the covariance localization and adjust_obs_impact factors (module storage)
            final_factor = cov_and_impact_factors(base_obs_loc, base_obs_type, my_obs_loc(obs_index), &
            my_obs_kind(obs_index), close_obs_dist(j), cutoff_rev)

            if(final_factor <= 0.0_r8) cycle OBS_UPDATE

            call obs_updates_ens(ens_size, num_groups, obs_ens_handle%copies(1:ens_size, obs_index), &
               my_obs_loc(obs_index), my_obs_kind(obs_index), obs_prior, obs_inc, &
               obs_prior_mean, obs_prior_var, base_obs_loc, base_obs_type, obs_time, &
               net_a, grp_size, grp_beg, grp_end, i, &
               -1*my_obs_indx(obs_index), final_factor, correl, .false., inflate_only)
         endif
      end do OBS_UPDATE
   endif
end do SEQUENTIAL_OBS

! Do the inverse probit transform for state variables
call transform_all_from_probit(ens_size, ens_handle%my_num_vars, ens_handle%copies, &
   state_dist_params, ens_handle%copies)

! Every pe needs to get the current my_inflate and my_inflate_sd back
if(local_single_ss_inflate) then
   ens_handle%copies(ENS_INF_COPY, :) = my_inflate
   ens_handle%copies(ENS_INF_SD_COPY, :) = my_inflate_sd
end if

! Free up the storage
call destroy_obs(observation)
call get_close_destroy(gc_state)
call get_close_destroy(gc_obs)

! do some stats - being aware that unless we do a reduce() operation
! this is going to be per-task.  so only print if something interesting
! shows up in the stats?  maybe it would be worth a reduce() call here?

! Assure user we have done something
if (print_trace_details >= 0) then
   write(msgstring, '(A,I8,A)') 'Processed', obs_ens_handle%num_vars, ' total observations'
   call error_handler(E_MSG,'filter_assim:',msgstring)
endif

! diagnostics for stats on saving calls by remembering obs at the same location.
! change .true. to .false. in the line below to remove the output completely.
if (close_obs_caching) then
   if (num_close_obs_cached > 0 .and. do_output()) then
      print *, "Total number of calls made    to get_close_obs for obs/states:    ", &
                num_close_obs_calls_made + num_close_states_calls_made
      print *, "Total number of calls avoided to get_close_obs for obs/states:    ", &
                num_close_obs_cached + num_close_states_cached
      if (num_close_obs_cached+num_close_obs_calls_made+ &
          num_close_states_cached+num_close_states_calls_made > 0) then
         print *, "Percent saved: ", 100.0_r8 * &
                   (real(num_close_obs_cached+num_close_states_cached, r8) /  &
                   (num_close_obs_calls_made+num_close_obs_cached +           &
                    num_close_states_calls_made+num_close_states_cached))
      endif
   endif
endif

!call test_state_copies(ens_handle, 'end')

! Close the localization diagnostics file
if(output_localization_diagnostics .and. my_task_id() == 0) call close_file(localization_unit)

! get rid of mpi window
call free_mean_window()

! deallocate space
deallocate(close_obs_dist,      &
           my_obs_indx,         &
           my_obs_kind,         &
           my_obs_type,         &
           close_obs_ind,       &
           vstatus,             &
           my_obs_loc)

deallocate(close_state_dist,      &
           my_state_indx,         &
           close_state_ind,       &
           my_state_kind,         &
           my_state_loc)

! end dealloc

end subroutine filter_assim

!-------------------------------------------------------------

subroutine obs_increment(ens_in, ens_size, obs, obs_var, obs_kind, obs_inc, &
   inflate, my_cov_inflate, my_cov_inflate_sd, net_a, obs_dist_type)

! Given the ensemble prior for an observation, the observation, and
! the observation error variance, computes increments and adjusts
! observation space inflation values

integer,                     intent(in)    :: ens_size
real(r8),                    intent(in)    :: ens_in(ens_size), obs, obs_var
integer,                     intent(in)    :: obs_kind
real(r8),                    intent(out)   :: obs_inc(ens_size)
type(adaptive_inflate_type), intent(inout) :: inflate
real(r8),                    intent(inout) :: my_cov_inflate, my_cov_inflate_sd
real(r8),                    intent(out)   :: net_a
integer, optional,           intent(in)    :: obs_dist_type

real(r8) :: ens(ens_size), inflate_inc(ens_size)
real(r8) :: prior_mean, prior_var, new_val(ens_size)
integer  :: i, ens_index(ens_size), new_index(ens_size)

real(r8) :: rel_weights(ens_size)

! Declarations for bounded rank histogram filter
real(r8) :: likelihood(ens_size), like_sum
logical  :: bounded_below, bounded_above
real(r8) :: lower_bound,   upper_bound

! Copy the input ensemble to something that can be modified
ens = ens_in

! Null value of net spread change factor is 1.0
net_a = 0.0_r8

! Compute prior variance and mean from sample
prior_mean = sum(ens) / ens_size
prior_var  = sum((ens - prior_mean)**2) / (ens_size - 1)

! If observation space inflation is being done, compute the initial
! increments and update the inflation factor and its standard deviation
! as needed. my_cov_inflate < 0 means don't do any of this.
if(do_obs_inflate(inflate)) then
   ! If my_cov_inflate_sd is <= 0, just retain current my_cov_inflate setting
   if(my_cov_inflate_sd > 0.0_r8) &
      ! Gamma set to 1.0 because no distance for observation space
      call update_inflation(inflate, my_cov_inflate, my_cov_inflate_sd, prior_mean, &
         prior_var, ens_size, obs, obs_var, gamma_corr = 1.0_r8)

   ! Now inflate the ensemble and compute a preliminary inflation increment
   call inflate_ens(inflate, ens, prior_mean, my_cov_inflate, prior_var)
   ! Keep the increment due to inflation alone
   inflate_inc = ens - ens_in

   ! Need to recompute variance if non-deterministic inflation (mean is unchanged)
   if(.not. deterministic_inflate(inflate)) &
      prior_var  = sum((ens - prior_mean)**2) / (ens_size - 1)
endif

!--------------------------begin algorithm_info control block-----------------
! More flexible abilities to control the observation space increments are 
! available with this code block. It gets information about the increment method
! for the current observation is use_algorithm_info_mod is set to true in the namelist.
! This is not an extensible mechanism for doing this as the number of 
! obs increments distributions and associated information goes up
! Implications for sorting increments and for spread restoration need to be examined
! further. 
! Note that all but the first argument to obs_inc_info are intent(inout) so that if they
! are not set in that routine they will remain with the namelist selected values.

! Set default values for bounds information
bounded_below = .false.;      lower_bound = 0.0_r8
bounded_above = .false.;      upper_bound = 0.0_r8

if(use_algorithm_info_mod) &
   call obs_inc_info(obs_kind, filter_kind, rectangular_quadrature, gaussian_likelihood_tails, &
      sort_obs_inc, spread_restoration, bounded_below, bounded_above, lower_bound, upper_bound)

! Could add logic to check on sort being true when not needed.
! Could also add logic to limit the use of spread_restoration to EAKF. It will fail
! in some ugly way right now.

!----------------------------end algorithm_info control block-----------------

! The first three options in the next if block of code may be inappropriate for 
! some more general filters; need to revisit
! If obs_var == 0, delta function.  The mean becomes obs value with no spread.
! If prior_var == 0, obs has no effect.  The increments are 0.
! If both obs_var and prior_var == 0 there is no right thing to do, so Stop.
if ((obs_var == 0.0_r8) .and. (prior_var == 0.0_r8)) then

   ! fail if both obs variance and prior spreads are 0.
   write(msgstring,  *) 'Observation value is ', obs, ' ensemble mean value is ', prior_mean
   write(msgstring2, *) 'The observation has 0.0 error variance, and the ensemble members have 0.0 spread.'
   write(msgstring3, *) 'These require inconsistent actions and the algorithm cannot continue.'
   call error_handler(E_ERR, 'obs_increment', msgstring, &
           source, text2=msgstring2, text3=msgstring3)

else if (obs_var == 0.0_r8) then

   ! new mean is obs value, so increments are differences between obs
   ! value and current value.  after applying obs, all state will equal obs.
   obs_inc(:) = obs - ens

else if (prior_var == 0.0_r8) then

   ! if all state values are the same, nothing changes.
   obs_inc(:) = 0.0_r8

else

   ! Call the appropriate filter option to compute increments for ensemble
   ! note that at this point we've taken care of the cases where either the
   ! obs_var or the prior_var is 0, so the individual routines no longer need
   ! to have code to test for those cases.
   if(filter_kind == 1) then
      call obs_increment_eakf(ens, ens_size, prior_mean, prior_var, &
         obs, obs_var, obs_inc, net_a)
   else if(filter_kind == 2) then
      call obs_increment_enkf(ens, ens_size, prior_var, obs, obs_var, obs_inc)
   else if(filter_kind == 3) then
      call obs_increment_kernel(ens, ens_size, obs, obs_var, obs_inc)
   else if(filter_kind == 4) then
      call obs_increment_particle(ens, ens_size, obs, obs_var, obs_inc)
   else if(filter_kind == 8) then
      call obs_increment_rank_histogram(ens, ens_size, prior_var, obs, obs_var, obs_inc)
   else if(filter_kind == 11) then
      call obs_increment_gamma(ens, ens_size, prior_mean, prior_var, obs, obs_var, obs_inc)
   !--------------------------------------------------------------------------
   else if(filter_kind == 101) then

      ! Use bounded normal likelihood; Could use an arbitrary likelihood
      do i = 1, ens_size
         likelihood(i) = get_truncated_normal_like(ens(i), obs, obs_var, &
            bounded_below, bounded_above, lower_bound, upper_bound)
      end do

      ! Normalize the likelihood here
      like_sum = sum(likelihood)
      ! If likelihood underflow, assume flat likelihood, so no increments
      if(like_sum <= 0.0_r8) then
         obs_inc = 0.0_r8
         return
      else
         likelihood = likelihood / like_sum
      endif

      call obs_increment_bounded_norm_rhf(ens, likelihood, ens_size, prior_var, &
         obs_inc, bounded_below, bounded_above, lower_bound, upper_bound)

      ! Do test of inversion for an uninformative likelihood
      !!!t_likelihood = 1.0
      !!!t_likelihood = t_likelihood / sum(t_likelihood)
      !!!call obs_increment_bounded_norm_rhf(ens, t_likelihood, ens_size, prior_var, &
         !!!obs_inc_temp, bounded_below, bounded_above, lower_bound, upper_bound)
      !!!if(maxval(abs(obs_inc_temp)) > 1e-3_r8) then
         !!!write(msgstring, *) 'Null increment tests exceed the threshold ', maxval(abs(obs_inc_temp))
         !!!call error_handler(E_ERR, 'obs_increment', msgstring, source)
      !!!endif

   !--------------------------------------------------------------------------
   else if(filter_kind == 102) then
      ! obs_dist_type is an integer whose value is provided by kde_distribution_mod
      ! Options are uninformative, normal, binomial, gamma,
      ! inv_gamma, lognormal, and truncated_normal. Details can be found in the
      ! definition of the likelihood function in kde_distribution_mod.f90. Different
      ! types of observations have different interpretations for `obs_var'.
      ! IG: This block contains a hack
      if (.not. present(obs_dist_type)) then
!          call error_handler(E_ERR,'obs_increment', &
!                  'For kde filter, must specify obs_dist_type', source)
         call obs_increment_kde(ens, ens_size, obs, obs_var, &
            obs_dist_types%truncated_normal, bounded_below, &
            bounded_above, lower_bound, upper_bound, obs_inc)
      else
         call obs_increment_kde(ens, ens_size, obs, obs_var, obs_dist_type, &
            bounded_below, bounded_above, lower_bound, upper_bound, obs_inc)
      end if

   !--------------------------------------------------------------------------
   else
      call error_handler(E_ERR,'obs_increment', &
              'Illegal value of filter_kind in assim_tools namelist [1-8 OK]', source)
   endif
endif

! Add in the extra increments if doing observation space covariance inflation
if(do_obs_inflate(inflate)) obs_inc = obs_inc + inflate_inc

! To minimize regression errors, may want to sort to minimize increments
! This makes sense for any of the non-deterministic algorithms
! By doing it here, can take care of both standard non-deterministic updates
! plus non-deterministic obs space covariance inflation. This is expensive, so
! don't use it if it's not needed.
if (sort_obs_inc) then
   new_val = ens_in + obs_inc
   ! Sorting to make increments as small as possible
   call index_sort(ens_in, ens_index, ens_size)
   call index_sort(new_val, new_index, ens_size)
   do i = 1, ens_size
      obs_inc(ens_index(i)) = new_val(new_index(i)) - ens_in(ens_index(i))
   end do
endif

! Get the net change in spread if obs space inflation was used
if(do_obs_inflate(inflate)) net_a = net_a * sqrt(my_cov_inflate)

end subroutine obs_increment



subroutine obs_increment_kde(ens, ens_size, y, obs_param, obs_dist_type, &
   bounded_below, bounded_above, lower_bound, upper_bound, obs_inc)
   integer,  intent(in)  :: ens_size
   real(r8), intent(in)  :: ens(ens_size)
   real(r8), intent(in)  :: y
   real(r8), intent(in)  :: obs_param
   integer,  intent(in)  :: obs_dist_type
   logical,  intent(in)  :: bounded_below, bounded_above
   real(r8), intent(in)  :: lower_bound,   upper_bound
   real(r8), intent(out) :: obs_inc(ens_size)

   ! Applies a QCEF based on kernel density estimation & quadrature

   real(r8) :: q
   real(r8) :: p_lower_prior, p_int_prior, p_upper_prior
   real(r8) :: p_lower_post, p_int_post, p_upper_post
   real(r8) :: like_ens_mean ! ensemble mean of the likelihood
   real(r8) :: ens_interior(ens_size)
   real(r8) :: unif
   real(r8) :: d(ens_size), d_max
   type(distribution_params_type) :: params_interior_prior
   type(distribution_params_type) :: params_interior_posterior
   integer  :: ens_size_interior
   integer  :: i, count_lower, count_upper

   ! If this is first time through, need to initialize the random sequence.
   ! This will reproduce exactly for multiple runs with the same task count,
   ! but WILL NOT reproduce for a different number of MPI tasks.
   ! To make it independent of the number of MPI tasks, it would need to
   ! use the global ensemble number or something else that remains constant
   ! as the processor count changes.  this is not currently an argument to
   ! this function and so we are not trying to make it task-count invariant.
   if(first_inc_ran_call) then
      call random_seed()
      call random_number(q)
      i = int(q * 1000)
      call init_random_seq(inc_ran_seq, my_task_id() + i)
      first_inc_ran_call = .false.
   endif

   ! If all ensemble members are identical, then there is no update
   d(:) = abs( ens(:) - ens(1) )
   d_max = maxval(d)
   if(d_max .le. 0.0_r8) then
      obs_inc(:) = 0._r8
      return
   endif

   ! Get mixture component probabilities for the prior, and the interior ensemble, and its params
   call separate_ensemble(ens, ens_size, bounded_below, bounded_above, &
      lower_bound, upper_bound, ens_interior, ens_size_interior, &
      p_lower_prior, p_int_prior, p_upper_prior)
   if (ens_size_interior .gt. 1) then
      d(1:ens_size_interior) = abs( ens_interior(1:ens_size_interior) - ens_interior(1) )
      d_max = maxval(d(1:ens_size_interior))
      call pack_kde_params(ens_size_interior, bounded_below, bounded_above, lower_bound, upper_bound, &
                           ens_interior, y, obs_param, obs_dist_types%uninformative, &
                           params_interior_prior)
      call pack_kde_params(ens_size_interior, bounded_below, bounded_above, lower_bound, upper_bound, &
                           ens_interior, y, obs_param, obs_dist_type, &
                           params_interior_posterior)
   else
      d_max = 0._r8
   endif
   write(*,*) 'p_lower_prior = ',p_lower_prior,'p_int_prior = ',p_int_prior,'p_upper_prior = ',p_upper_prior

   ! Get mixture component probabilities for the posterior
   if (bounded_below) then
      !p_lower_post = p_lower_prior * likelihood_function(lower_bound, y, obs_param, obs_dist_type)
      ! Hack to use truncated normal obs dist:
      p_lower_post = p_lower_prior * likelihood_function(lower_bound, y, obs_param, obs_dist_types%truncated_normal, &
                   bounded_above=bounded_above, bounded_below=bounded_below, upper_bound=upper_bound, lower_bound=lower_bound)
   else
      p_lower_post  = 0._r8
   end if
   if (bounded_above) then
      !p_upper_post = p_upper_prior * likelihood_function(upper_bound, y, obs_param, obs_dist_type)
      ! Hack to use truncated normal obs dist:
      p_upper_post = p_upper_prior * likelihood_function(upper_bound, y, obs_param, obs_dist_types%truncated_normal, &
                   bounded_above=bounded_above, bounded_below=bounded_below, upper_bound=upper_bound, lower_bound=lower_bound)
   else
      p_upper_post  = 0._r8
   end if
   p_int_post = 0._r8
<<<<<<< HEAD
   do i=1,ens_size_interior
      p_int_post = p_int_post + likelihood_function(ens_interior(i), y, obs_param, obs_dist_type)
=======
   j = 0
   do i=1,ens_size
      if (is_interior(i)) then
         !p_int_post = p_int_post + likelihood_function(ens(i), y, obs_param, obs_dist_type)
         ! Hack to use truncated normal obs dist:
         p_int_post = p_int_post + likelihood_function(ens(i), y, obs_param, obs_dist_types%truncated_normal, &
                 bounded_above=bounded_above, bounded_below=bounded_below, upper_bound=upper_bound, lower_bound=lower_bound)
         j = j + 1
         ens_interior(j) = ens(i)
      end if
>>>>>>> 24f276cf
   end do
   p_int_post = p_int_prior * p_int_post / real(ens_size_interior, r8)
   ! Get prior ensemble mean of likelihood
   like_ens_mean = p_lower_post + p_int_post + p_upper_post
   ! If likelihood underflow, assume flat likelihood, so no increments
   if(like_ens_mean .le. 0.0_r8) then
      obs_inc(:) = 0.0_r8
      return
   else ! Finish getting mixture component probabilities for the posterior
      p_lower_post = p_lower_post / like_ens_mean
      p_upper_post = p_upper_post / like_ens_mean
      p_int_post   = 1._r8 - p_lower_post - p_upper_post
      write(*,*) 'p_lower_post = ',p_lower_post,'p_int_post = ',p_int_post,'p_upper_post = ',p_upper_post
   end if

   ! Update ensemble members -> get observation increments

   count_lower = 0
   count_upper = 0
   unif = random_uniform(inc_ran_seq) / real(ens_size, r8)
   do i=1,ens_size
      ! Map each ensemble member to a quantile using the prior cdf. Members
      ! on the boundary get random quantiles.
      if (bounded_below .and. (ens(i) .le. lower_bound)) then
         ! Rather than draw a random for each member on the boundary,
         ! I draw one random (above) then add 1/Nb to each subsequent value
         q = unif + real(count_lower, r8) / real(ens_size, r8)
         count_lower = count_lower + 1
         write(*,*) 'lower boundary quantile ', q
       elseif (bounded_above .and.  (ens(i) .ge. upper_bound)) then
         ! As above, I draw one random then add 1/Nb to each subsequent value
         q = 1._r8 - (unif + real(count_upper, r8) / real(ens_size, r8))
         count_upper = count_upper + 1
         write(*,*) 'upper boundary quantile ', q
       elseif ((ens_size_interior .eq. 1) .or. (d_max .le. 0._r8)) then
         ! Can't use kde with only one ensemble member (or identical ensemble members), so assign a random quantile
         q = (p_int_prior * random_uniform(inc_ran_seq)) + p_lower_prior
      else ! Use the interior cdf obtained using kde.
         q = kde_cdf_params(ens(i), params_interior_prior)
         q = (p_int_prior * q) + p_lower_prior
      end if
      ! Invert the posterior kde cdf to get the updated ensemble member, then
      ! subtract to get the increment.
      if (q .le. p_lower_post) then ! Posterior value on the lower boundary
         obs_inc(i) = lower_bound - ens(i)
      elseif (q .ge. (1._r8 - p_upper_post)) then ! Posterior value on the upper boundary
         obs_inc(i) = upper_bound - ens(i)
      elseif ((ens_size_interior .eq. 1) .or. (d_max .le. 0._r8)) then
         ! posterior value in the interior, but there's only one prior ensemble member/value
         ! in the interior, so we just assign the posterior ensemble member equal to the prior one
         obs_inc(i) = ens_interior(1) - ens(i)
      else ! posterior value in the interior, can use kde
         ! Rescale q to be between 0 and 1 before inverting interior cdf
         q = (q - p_lower_post) / p_int_post
<<<<<<< HEAD
         obs_inc(i) = inv_kde_cdf_params(q, params_interior_posterior)
=======
         !obs_inc(i) = inv_kde_cdf(q, ens_interior(1:ens_size_interior), ens_size_interior, &
         !   bounded_below, bounded_above, lower_bound, upper_bound, y, obs_param, obs_dist_type)
         ! Hack to use truncated normal obs dist:
         obs_inc(i) = inv_kde_cdf(q, ens_interior(1:ens_size_interior), ens_size_interior, &
            bounded_below, bounded_above, lower_bound, upper_bound, y, obs_param, obs_dist_types%truncated_normal)
>>>>>>> 24f276cf
         obs_inc(i) = obs_inc(i) - ens(i)
      end if
   end do

end subroutine obs_increment_kde



subroutine obs_increment_gamma(ens, ens_size, prior_mean, prior_var, obs, obs_var, obs_inc)
!========================================================================
!
! Gamma version of obs increment. This demonstrates the updat

integer,  intent(in)  :: ens_size
real(r8), intent(in)  :: ens(ens_size), prior_mean, prior_var, obs, obs_var
real(r8), intent(out) :: obs_inc(ens_size)

real(r8) :: prior_shape, prior_scale, like_shape, like_scale, post_shape, post_scale
real(r8) :: q(ens_size), post(ens_size)
integer :: i

! Compute the prior quantiles of each ensemble member in the prior gamma distribution
call gamma_mn_var_to_shape_scale(prior_mean, prior_var, prior_shape, prior_scale)
do i = 1, ens_size
   q(i) = gamma_cdf(ens(i), prior_shape, prior_scale, .true., .false., 0.0_r8, missing_r8) 
end do

! Compute the statistics of the continous posterior distribution
call gamma_mn_var_to_shape_scale(obs, obs_var, like_shape, like_scale)
call gamma_gamma_prod(prior_shape, prior_scale, like_shape, like_scale, &
   post_shape, post_scale)

! Check for illegal values. This can occur if the distributions are getting too
! concentrated towards the bound
if(post_shape <= 0.0_r8) then
   write(msgstring, *) 'Posterior gamma shape is negative ', post_shape
   call error_handler(E_ERR, 'obs_increment_gamma', msgstring, source)
endif

! Now invert the quantiles with the posterior distribution
do i = 1, ens_size
   post(i) = inv_gamma_cdf(q(i), post_shape, post_scale, .true., .false., 0.0_r8, missing_r8)
end do

obs_inc = post - ens

end subroutine obs_increment_gamma



subroutine obs_increment_eakf(ens, ens_size, prior_mean, prior_var, obs, obs_var, obs_inc, a)
!========================================================================
!
! EAKF version of obs increment

integer,  intent(in)  :: ens_size
real(r8), intent(in)  :: ens(ens_size), prior_mean, prior_var, obs, obs_var
real(r8), intent(out) :: obs_inc(ens_size)
real(r8), intent(out) :: a

real(r8) :: new_mean, var_ratio

! Compute the new mean
var_ratio = obs_var / (prior_var + obs_var)
new_mean  = var_ratio * (prior_mean  + prior_var*obs / obs_var)

! Compute sd ratio and shift ensemble
a = sqrt(var_ratio)
obs_inc = a * (ens - prior_mean) + new_mean - ens

end subroutine obs_increment_eakf



subroutine obs_increment_bounded_norm_rhf(ens, ens_like, ens_size, prior_var, &
   obs_inc, bounded_below, bounded_above, lower_bound, upper_bound)
!------------------------------------------------------------------------
integer,  intent(in)  :: ens_size
real(r8), intent(in)  :: ens(ens_size)
real(r8), intent(in)  :: ens_like(ens_size)
real(r8), intent(in)  :: prior_var
real(r8), intent(out) :: obs_inc(ens_size)
logical,  intent(in)  :: bounded_below, bounded_above
real(r8), intent(in)  :: lower_bound,   upper_bound

! Does bounded RHF assuming that the prior in outer regions is part of a normal.

real(r8) :: sort_ens(ens_size), sort_ens_like(ens_size)
real(r8) :: post(ens_size), sort_post(ens_size), q(ens_size)
real(r8) :: tail_amp_left,  tail_mean_left,  tail_sd_left
real(r8) :: tail_amp_right, tail_mean_right, tail_sd_right
logical  :: do_uniform_tail_left, do_uniform_tail_right
integer  :: i, sort_ind(ens_size)

! If all ensemble members are identical, this algorithm becomes undefined, so fail
if(prior_var <= 0.0_r8) then
      msgstring = 'Ensemble variance <= 0 '
      call error_handler(E_ERR, 'obs_increment_bounded_norm_rhf', msgstring, source)
endif

! Do an index sort of the ensemble members; Use prior info for efficiency in the future
call index_sort(ens, sort_ind, ens_size)

! Get the sorted ensemble
sort_ens = ens(sort_ind)

! Get the sorted likelihood
sort_ens_like = ens_like(sort_ind)

! Generate the prior information for a BNRH for this ensemble
call bnrh_cdf(ens, ens_size, bounded_below, bounded_above, lower_bound, upper_bound, &
   sort_ens, q, tail_amp_left,  tail_mean_left,  tail_sd_left,  do_uniform_tail_left,  &
   tail_amp_right, tail_mean_right, tail_sd_right, do_uniform_tail_right)

! Invert the bnrh cdf after it is multiplied by the likelihood
call inv_bnrh_cdf_like(q, ens_size, sort_ens, &
   bounded_below, bounded_above, lower_bound, upper_bound, &
   tail_amp_left,  tail_mean_left,  tail_sd_left,  do_uniform_tail_left, &
   tail_amp_right, tail_mean_right, tail_sd_right, do_uniform_tail_right, post, &
   sort_ens_like)
! The posterior needs to be sorted to get increments; this can be done more efficiently
sort_post = post(sort_ind)

! These are increments for sorted ensemble; convert to increments for unsorted
do i = 1, ens_size
   obs_inc(sort_ind(i)) = sort_post(i) - ens(sort_ind(i))
   ! It may be possible, although apparently exceedingly unusual, to generate an increment
   ! here that when added back onto the prior leads to a posterior that is greater than
   ! the bounds. Unclear if there is any direct way to fix this given that increments are
   ! being passed out.
end do

end subroutine obs_increment_bounded_norm_rhf



! Computes a normal or truncated normal (above and/or below) likelihood.
function get_truncated_normal_like(x, obs, obs_var, &
   bounded_below, bounded_above, lower_bound, upper_bound)
!------------------------------------------------------------------------
real(r8)             :: get_truncated_normal_like
real(r8), intent(in) :: x
real(r8), intent(in) :: obs, obs_var
logical,  intent(in) :: bounded_below, bounded_above
real(r8), intent(in) :: lower_bound,   upper_bound

real(r8) :: cdf(2), obs_sd, weight

! A zero observation error variance is a degenerate case
if(obs_var <= 0.0_r8) then
   if(x == obs) then
      get_truncated_normal_like = 1.0_r8
   else
      get_truncated_normal_like = 0.0_r8
   endif
   return
endif

obs_sd = sqrt(obs_var)

! If the truth were at point x, what is the weight of the truncated normal obs error dist?
! If no bounds, the whole cdf is possible
cdf(1) = 0.0_r8
cdf(2) = 1.0_r8

! Compute the cdf's at the bounds if they exist
if(bounded_below) cdf(1) = normal_cdf(lower_bound, x, obs_sd)
if(bounded_above) cdf(2) = normal_cdf(upper_bound, x, obs_sd)

! The weight is the reciprocal of the fraction of the cdf that is in legal range
weight = 1.0_r8 / (cdf(2) - cdf(1))

get_truncated_normal_like = weight * exp(-1.0_r8 * (x - obs)**2 / (2.0_r8 * obs_var))

end function get_truncated_normal_like


subroutine obs_increment_particle(ens, ens_size, obs, obs_var, obs_inc)
!------------------------------------------------------------------------
!
! A observation space only particle filter implementation for a
! two step sequential update filter. Second version, 2 October, 2003.

integer,  intent(in)  :: ens_size
real(r8), intent(in)  :: ens(ens_size), obs, obs_var
real(r8), intent(out) :: obs_inc(ens_size)

real(r8) :: weight(ens_size), rel_weight(ens_size), cum_weight(0:ens_size)
real(r8) :: base, frac, new_val(ens_size), weight_sum
integer  :: i, j, indx(ens_size)

! Begin by computing a weight for each of the prior ensemble members
do i = 1, ens_size
   weight(i) = exp(-1.0_r8 * (ens(i) - obs)**2 / (2.0_r8 * obs_var))
end do

! Compute relative weight for each ensemble member
weight_sum = sum(weight)
do i = 1, ens_size
   rel_weight(i) = weight(i) / weight_sum
end do

! Compute cumulative weights at boundaries
cum_weight(0) = 0.0_r8
do i = 1, ens_size
   cum_weight(i) = cum_weight(i - 1) + rel_weight(i)
!   write(*,'(1x,i3,3(e10.4,1x))') i, weight(i), rel_weight(i), cum_weight(i)
end do
! Fix up for round-off error if any
cum_weight(ens_size) = 1.0_r8

! Do a deterministic implementation: just divide interval into ens_size parts and see
! which interval this is in (careful to offset; not start at 0)
base = 1.0_r8 / (ens_size * 2.0_r8)

do i = 1, ens_size

   frac = base + (i - 1.0_r8) / ens_size

   ! Now search in the cumulative range to see where this frac falls
   ! Can make this search more efficient by limiting base
   do j = 1, ens_size
      if(cum_weight(j - 1) < frac .and. frac < cum_weight(j)) then
         indx(i) = j
!         write(*, *) i, frac, 'gets index ', j
         goto 111
      end if
   end do

111 continue

end do

! Set the new values for the ensemble members
do i = 1, ens_size
   new_val(i) = ens(indx(i))
!   write(*, *) 'new_val ', i, new_val(i)
end do

! Generate increments
obs_inc = new_val - ens

end subroutine obs_increment_particle



subroutine obs_increment_enkf(ens, ens_size, prior_var, obs, obs_var, obs_inc)
!========================================================================
! subroutine obs_increment_enkf(ens, ens_size, obs, obs_var, obs_inc)
!

! ENKF version of obs increment

integer,  intent(in)  :: ens_size
real(r8), intent(in)  :: ens(ens_size), prior_var, obs, obs_var
real(r8), intent(out) :: obs_inc(ens_size)

real(r8) :: obs_var_inv, prior_var_inv, new_var, new_mean(ens_size)
! real(r8) :: sx, s_x2
real(r8) :: temp_mean, temp_obs(ens_size)
integer  :: i

! Compute mt_rinv_y (obs error normalized by variance)
obs_var_inv = 1.0_r8 / obs_var
prior_var_inv = 1.0_r8 / prior_var

new_var       = 1.0_r8 / (prior_var_inv + obs_var_inv)

! If this is first time through, need to initialize the random sequence.
! This will reproduce exactly for multiple runs with the same task count,
! but WILL NOT reproduce for a different number of MPI tasks.
! To make it independent of the number of MPI tasks, it would need to
! use the global ensemble number or something else that remains constant
! as the processor count changes.  this is not currently an argument to
! this function and so we are not trying to make it task-count invariant.
if(first_inc_ran_call) then
   call init_random_seq(inc_ran_seq, my_task_id() + 1)
   first_inc_ran_call = .false.
endif

! Generate perturbed obs
do i = 1, ens_size
    temp_obs(i) = random_gaussian(inc_ran_seq, obs, sqrt(obs_var))
end do

! Move this so that it has original obs mean
temp_mean = sum(temp_obs) / ens_size
temp_obs(:) = temp_obs(:) - temp_mean + obs

! Loop through pairs of priors and obs and compute new mean
do i = 1, ens_size
   new_mean(i) = new_var * (prior_var_inv * ens(i) + temp_obs(i) / obs_var)
   obs_inc(i)  = new_mean(i) - ens(i)
end do

! Can also adjust mean (and) variance of final sample; works fine
!sx         = sum(new_mean)
!s_x2       = sum(new_mean * new_mean)
!temp_mean = sx / ens_size
!temp_var  = (s_x2 - sx**2 / ens_size) / (ens_size - 1)
!new_mean = (new_mean - temp_mean) * sqrt(new_var / temp_var) + updated_mean
!obs_inc = new_mean - ens


end subroutine obs_increment_enkf



subroutine obs_increment_kernel(ens, ens_size, obs, obs_var, obs_inc)
!========================================================================
! subroutine obs_increment_kernel(ens, ens_size, obs, obs_var, obs_inc)
!

! Kernel version of obs increment

integer, intent(in)             :: ens_size
real(r8), intent(in)            :: ens(ens_size), obs, obs_var
real(r8), intent(out)           :: obs_inc(ens_size)

real(r8) :: obs_var_inv
real(r8) :: prior_mean, prior_cov_inv, new_cov, prior_cov
real(r8) :: sx
real(r8) :: weight(ens_size), new_mean(ens_size)
real(r8) :: cum_weight, total_weight, cum_frac(ens_size)
real(r8) :: unif, norm, new_member(ens_size)

integer :: i, j, kernel

! Compute mt_rinv_y (obs error normalized by variance)
obs_var_inv = 1.0_r8 / obs_var

! Compute prior mean and covariance
sx         = sum(ens)
prior_mean = sx / ens_size
prior_cov  = sum((ens - prior_mean)**2) / (ens_size - 1)

prior_cov     = prior_cov / 10.0_r8     ! For kernels, scale the prior covariance
prior_cov_inv = 1.0_r8 / prior_cov

! Compute new covariance once for these kernels
new_cov = 1.0_r8 / (prior_cov_inv + obs_var_inv)

! New mean is computed ens_size times as is weight
do i = 1, ens_size
   new_mean(i) = new_cov*(prior_cov_inv * ens(i) + obs / obs_var)
   weight(i) =  2.71828_r8 ** (-0.5_r8 * (ens(i)**2 * prior_cov_inv + &
      obs**2 * obs_var_inv - new_mean(i)**2 / new_cov))
end do

! Compute total weight
total_weight = sum(weight)
cum_weight   = 0.0_r8
do i = 1, ens_size
   cum_weight  = cum_weight + weight(i)
   cum_frac(i) = cum_weight / total_weight
end do

! If this is first time through, need to initialize the random sequence.
! This will reproduce exactly for multiple runs with the same task count,
! but WILL NOT reproduce for a different number of MPI tasks.
! To make it independent of the number of MPI tasks, it would need to
! use the global ensemble number or something else that remains constant
! as the processor count changes.  this is not currently an argument to
! this function and so we are not trying to make it task-count invariant.
if(first_inc_ran_call) then
   call init_random_seq(inc_ran_seq, my_task_id() + 1)
   first_inc_ran_call = .false.
endif

! Generate a uniform random number and a Gaussian for each new member
do i = 1, ens_size
   unif = random_uniform(inc_ran_seq)
   ! Figure out which kernel it's in
   whichk: do j = 1, ens_size
      if(unif < cum_frac(j)) then
         kernel = j
         exit whichk
      end if
   end do whichk

   ! Next calculate a unit normal in this kernel
   norm = random_gaussian(inc_ran_seq, 0.0_r8, sqrt(new_cov))
   ! Now generate the new ensemble member
   new_member(i) = new_mean(kernel) + norm
end do

! Generate the increments
obs_inc = new_member - ens

end subroutine obs_increment_kernel



subroutine update_from_obs_inc(obs, obs_prior_mean, obs_prior_var, obs_inc, &
               state, ens_size, state_inc, reg_coef, net_a_in, correl_out)
!========================================================================

! Does linear regression of a state variable onto an observation and
! computes state variable increments from observation increments

integer,            intent(in)    :: ens_size
real(r8),           intent(in)    :: obs(ens_size), obs_inc(ens_size)
real(r8),           intent(in)    :: obs_prior_mean, obs_prior_var
real(r8),           intent(in)    :: state(ens_size)
real(r8),           intent(out)   :: state_inc(ens_size), reg_coef
real(r8),           intent(in) :: net_a_in
real(r8), optional, intent(inout) :: correl_out

real(r8) :: obs_state_cov, intermed
real(r8) :: restoration_inc(ens_size), state_mean, state_var, correl
real(r8) :: factor, exp_true_correl, mean_factor, net_a


! For efficiency, just compute regression coefficient here unless correl is needed

state_mean = sum(state) / ens_size
obs_state_cov = sum( (state - state_mean) * (obs - obs_prior_mean) ) / (ens_size - 1)

if (obs_prior_var > 0.0_r8) then
   reg_coef = obs_state_cov/obs_prior_var
else
   reg_coef = 0.0_r8
endif

! If correl_out is present, need correl for adaptive inflation
! Also needed for file correction below.

! WARNING: we have had several different numerical problems in this
! section, especially with users running in single precision floating point.
! Be very cautious if changing any code in this section, taking into
! account underflow and overflow for 32 bit floats.

if(present(correl_out) .or. sampling_error_correction) then
   if (obs_state_cov == 0.0_r8 .or. obs_prior_var <= 0.0_r8) then
      correl = 0.0_r8
   else
      state_var = sum((state - state_mean)**2) / (ens_size - 1)
      if (state_var <= 0.0_r8) then
         correl = 0.0_r8
      else
         intermed = sqrt(obs_prior_var) * sqrt(state_var)
         if (intermed <= 0.0_r8) then
            correl = 0.0_r8
         else
            correl = obs_state_cov / intermed
         endif
      endif
   endif
   if(correl >  1.0_r8) correl =  1.0_r8
   if(correl < -1.0_r8) correl = -1.0_r8
endif
if(present(correl_out)) correl_out = correl


! Get the expected actual correlation and the regression weight reduction factor
if(sampling_error_correction) then
   call get_correction_from_table(correl, mean_factor, exp_true_correl, ens_size)
   ! Watch out for division by zero; if correl is really small regression is safely 0
   if(abs(correl) > 0.001_r8) then
      reg_coef = reg_coef * (exp_true_correl / correl) * mean_factor
   else
      reg_coef = 0.0_r8
   endif
   correl = exp_true_correl
endif



! Then compute the increment as product of reg_coef and observation space increment
state_inc = reg_coef * obs_inc

!
! FIXME: craig schwartz has a degenerate case involving externally computed
! forward operators in which the obs prior variance is in fact exactly 0.
! adding this test allowed him to continue to  use spread restoration
! without numerical problems.  we don't know if this is sufficient;
! for now we'll leave the original code but it needs to be revisited.
!
! Spread restoration algorithm option.
!if(spread_restoration .and. obs_prior_var > 0.0_r8) then
!

! Spread restoration algorithm option.
if(spread_restoration) then
   ! Don't use this to reduce spread at present (should revisit this line)
   net_a = min(net_a_in, 1.0_r8)

   ! Default restoration increment is 0.0
   restoration_inc = 0.0_r8

   ! Compute the factor by which to inflate
   ! These come from correl_error.f90 in system_simulation and the files ens??_pairs and
   ! ens_pairs_0.5 in work under system_simulation. Assume a linear reduction from 1
   ! as a function of the net_a. Assume that the slope of this reduction is a function of
   ! the reciprocal of the ensemble_size (slope = 0.80 / ens_size). These are empirical
   ! for now. See also README in spread_restoration_paper documentation.
   !!!factor = 1.0_r8 / (1.0_r8 + (net_a - 1.0_r8) * (0.8_r8 / ens_size)) - 1.0_r8
   factor = 1.0_r8 / (1.0_r8 + (net_a - 1.0_r8) / (-2.4711_r8 + 1.6386_r8 * ens_size)) - 1.0_r8
   !!!factor = 1.0_r8 / (1.0_r8 + (net_a**2 - 1.0_r8) * (-0.0111_r8 + .8585_r8 / ens_size)) - 1.0_r8

   ! Variance restoration
   state_mean = sum(state) / ens_size
   restoration_inc = factor * (state - state_mean)
   state_inc = state_inc + restoration_inc
endif

!! NOTE: if requested to be returned, correl_out is set further up in the
!! code, before the sampling error correction, if enabled, is applied.
!! this means it's returning a different larger value than the correl
!! being returned here.  it's used by the adaptive inflation and so the
!! inflation will see a slightly different correlation value.  it isn't
!! clear that this is a bad thing; it means the inflation might be a bit
!! larger than it would otherwise.  before we move any code this would
!! need to be studied to see what the real impact would be.

end subroutine update_from_obs_inc


!------------------------------------------------------------------------

subroutine get_correction_from_table(scorrel, mean_factor, expected_true_correl, ens_size)

real(r8),  intent(in) :: scorrel
real(r8), intent(out) :: mean_factor, expected_true_correl
integer,  intent(in)  :: ens_size

! Uses interpolation to get correction factor into the table

integer             :: low_indx, high_indx
real(r8)            :: correl, fract, low_correl, low_exp_correl, low_alpha
real(r8)            :: high_correl, high_exp_correl, high_alpha

logical, save :: first_time = .true.

if (first_time) then
   call read_sampling_error_correction(ens_size, exp_true_correl, alpha)
   first_time = .false.
endif

! Interpolate to get values of expected correlation and mean_factor
if(scorrel < -1.0_r8) then
   correl = -1.0_r8
   mean_factor = 1.0_r8
else if(scorrel > 1.0_r8) then
   correl = 1.0_r8
   mean_factor = 1.0_r8
else if(scorrel <= -0.995_r8) then
   fract = (scorrel + 1.0_r8) / 0.005_r8
   correl = (exp_true_correl(1) + 1.0_r8) * fract - 1.0_r8
   mean_factor = (alpha(1) - 1.0_r8) * fract + 1.0_r8
else if(scorrel >= 0.995_r8) then
   fract = (scorrel - 0.995_r8) / 0.005_r8
   correl = (1.0_r8 - exp_true_correl(sec_table_size)) * fract + exp_true_correl(sec_table_size)
   mean_factor = (1.0_r8 - alpha(sec_table_size)) * fract + alpha(sec_table_size)
else
   ! given the ifs above, the floor() computation below for low_indx
   ! should always result in a value in the range 1 to 199.  but if this
   ! code is compiled with r8=r4 (single precision reals) it turns out
   ! to be possible to get values a few bits below 0 which results in
   ! a very large negative integer.  the limit tests below ensure the
   ! index stays in a legal range.
   low_indx = floor((scorrel + 0.995_r8) / 0.01_r8 + 1.0_r8)
   if (low_indx <   1) low_indx =   1
   if (low_indx > 199) low_indx = 199
   low_correl = -0.995_r8 + (low_indx - 1) * 0.01_r8
   low_exp_correl = exp_true_correl(low_indx)
   low_alpha = alpha(low_indx)
   high_indx = low_indx + 1
   high_correl = low_correl + 0.01_r8
   high_exp_correl = exp_true_correl(high_indx)
   high_alpha = alpha(high_indx)
   fract = (scorrel - low_correl) / (high_correl - low_correl)
   correl = (high_exp_correl - low_exp_correl) * fract + low_exp_correl
   mean_factor = (high_alpha - low_alpha) * fract + low_alpha
endif

expected_true_correl = correl

! Don't want Monte Carlo interpolation problems to put us outside of a
! ratio between 0 and 1 for expected_true_correl / sample_correl
! If they have different signs, expected should just be 0
if(expected_true_correl * scorrel <= 0.0_r8) then
   expected_true_correl = 0.0_r8
else if(abs(expected_true_correl) > abs(scorrel)) then
   ! If same sign, expected should not be bigger in absolute value
   expected_true_correl = scorrel
endif

end subroutine get_correction_from_table


subroutine obs_increment_rank_histogram(ens, ens_size, prior_var, &
   obs, obs_var, obs_inc)
!------------------------------------------------------------------------
!
! Revised 14 November 2008
!
! Does observation space update by approximating the prior distribution by
! a rank histogram. Prior and posterior are assumed to have 1/(n+1) probability
! mass between each ensemble member. The tails are assumed to be gaussian with
! a variance equal to sample variance of the entire ensemble and a mean
! selected so that 1/(n+1) of the mass is in each tail.
!
! The likelihood between the extreme ensemble members is approximated by
! quadrature. Two options are available and controlled by the namelist entry
! rectangular_quadrature. If this namelist is true than the likelihood between
! a pair of ensemble members is assumed to be uniform with the average of
! the likelihood computed at the two ensemble members. If it is false then
! the likelihood between two ensemble members is approximated by a line
! connecting the values of the likelihood computed at each of the ensemble
! members (trapezoidal quadrature).
!
! Two options are available for approximating the likelihood on the tails.
! If gaussian_likelihood_tails is true that the likelihood is assumed to
! be N(obs, obs_var) on the tails. If this is false, then the likelihood
! on the tails is taken to be uniform (to infinity) with the value at the
! outermost ensemble members.
!
! A product of the approximate prior and approximate posterior is taken
! and new ensemble members are located so that 1/(n+1) of the mass is between
! each member and on the tails.

! This code is still under development. Please contact Jeff Anderson at
! jla@ucar.edu if you are interested in trying it.

integer,  intent(in)  :: ens_size
real(r8), intent(in)  :: ens(ens_size), prior_var, obs, obs_var
real(r8), intent(out) :: obs_inc(ens_size)

integer  :: i, e_ind(ens_size), lowest_box, j
real(r8) :: prior_sd, var_ratio, umass, left_amp, right_amp, norm_const
real(r8) :: left_mean, right_mean
real(r8) :: mass(ens_size + 1), like(ens_size), cumul_mass(0:ens_size + 1)
real(r8) :: nmass(ens_size + 1)
real(r8) :: new_mean_left, new_mean_right, prod_weight_left, prod_weight_right
real(r8) :: new_var_left, new_var_right, new_sd_left, new_sd_right
real(r8) :: new_ens(ens_size), mass_sum
real(r8) :: x(ens_size)
real(r8) :: like_dense(2:ens_size), height(2:ens_size)
real(r8) :: dist_for_unit_sd
real(r8) :: a, b, c, hright, hleft, r1, r2, adj_r1, adj_r2

! Do an index sort of the ensemble members; Will want to do this very efficiently
call index_sort(ens, e_ind, ens_size)
x = ens(e_ind)

! Define normal PDF constant term
norm_const = 1.0_r8 / sqrt(2.0_r8 * PI * obs_var)
! Compute likelihood for each ensemble member; just evaluate the gaussian
do i = 1, ens_size
   like(i) = norm_const * exp(-1.0_r8 * (x(i) - obs)**2 / (2.0_r8 * obs_var))
end do

! Compute approx likelihood each interior bin (average of bounding likelihoods)
do i = 2, ens_size
   like_dense(i) = ((like(i - 1) + like(i)) / 2.0_r8)
end do

! Compute the s.d. of the ensemble for getting the gaussian tails
prior_sd = sqrt(prior_var)

! For unit normal, find distance from mean to where cdf is 1/(n+1)
! Lots of this can be done once in first call and then saved
dist_for_unit_sd = inv_weighted_normal_cdf(1.0_r8, 0.0_r8, 1.0_r8, &
   1.0_r8 / (ens_size + 1.0_r8))
dist_for_unit_sd = -1.0_r8 * dist_for_unit_sd

! Have variance of tails just be sample prior variance
! Mean is adjusted so that 1/(n+1) is outside
left_mean = x(1) + dist_for_unit_sd * prior_sd
! Same for right tail
right_mean = x(ens_size) - dist_for_unit_sd * prior_sd

if(gaussian_likelihood_tails) then
   !*************** Block to do Gaussian-Gaussian on tail **************
   ! Compute the product of the obs likelihood gaussian with the priors
   ! Left tail gaussian first
   var_ratio = obs_var / (prior_var + obs_var)
   new_var_left = var_ratio * prior_var
   new_sd_left = sqrt(new_var_left)
   new_mean_left  = var_ratio * (left_mean  + prior_var*obs / obs_var)
   ! REMEMBER, this product has an associated weight which must be taken into account
   ! See Anderson and Anderson for this weight term (or tutorial kernel filter)
   ! NOTE: The constant term has been left off the likelihood so we don't have
   ! to divide by sqrt(2 PI) in this expression
   prod_weight_left =  exp(-0.5_r8 * (left_mean**2 / prior_var + &
         obs**2 / obs_var - new_mean_left**2 / new_var_left)) / &
         sqrt(prior_var + obs_var) / sqrt(2.0_r8 * PI)
   ! Determine how much mass is in the updated tails by computing gaussian cdf
   mass(1) = normal_cdf(x(1), new_mean_left, new_sd_left) * prod_weight_left

   ! Same for the right tail
   var_ratio = obs_var / (prior_var + obs_var)
   new_var_right = var_ratio * prior_var
   new_sd_right = sqrt(new_var_right)
   new_mean_right  = var_ratio * (right_mean  + prior_var*obs / obs_var)
   ! NOTE: The constant term has been left off the likelihood so we don't have
   ! to divide by sqrt(2 PI) in this expression
   prod_weight_right =  exp(-0.5_r8 * (right_mean**2 / prior_var + &
         obs**2 / obs_var - new_mean_right**2 / new_var_right)) / &
         sqrt(prior_var + obs_var) / sqrt(2.0_r8 * PI)
   ! Determine how much mass is in the updated tails by computing gaussian cdf
   mass(ens_size + 1) = (1.0_r8 - normal_cdf(x(ens_size), new_mean_right, new_sd_right)) * &
      prod_weight_right

   !************ End Block to do Gaussian-Gaussian on tail **************
else
   !*************** Block to do flat tail for likelihood ****************
   ! Flat tails: THIS REMOVES ASSUMPTIONS ABOUT LIKELIHOOD AND CUTS COST
   new_sd_left = prior_sd
   new_mean_left = left_mean
   prod_weight_left = like(1)
   mass(1) = like(1) / (ens_size + 1.0_r8)

   ! Same for right tail
   new_sd_right = prior_sd
   new_mean_right = right_mean
   prod_weight_right = like(ens_size)
   mass(ens_size + 1) = like(ens_size) / (ens_size + 1.0_r8)
   !*************** End block to do flat tail for likelihood ****************
endif

! The mass in each interior box is the height times the width
! The height of the likelihood is like_dense
! For the prior, mass is 1/(n+1),   and mass = height x width so...
! The height of the prior is 1 / ((n+1) width);   multiplying by width leaves 1/(n+1)

! In prior, have 1/(n+1) mass in each bin, multiply by mean likelihood density
! to get approximate mass in updated bin
do i = 2, ens_size
   mass(i) = like_dense(i) / (ens_size + 1.0_r8)
   ! Height of prior in this bin is mass/width; Only needed for trapezoidal
   ! If two ensemble members are the same, set height to -1 as flag
   if(x(i) == x(i - 1)) then
      height(i) = -1.0_r8
   else
      height(i) = 1.0_r8 / ((ens_size + 1.0_r8) * (x(i) - x(i-1)))
   endif
end do

! Now normalize the mass in the different bins to get a pdf
mass_sum = sum(mass)
nmass = mass / mass_sum

! Get the weight for the final normalized tail gaussians
! This is the same as left_amp=(ens_size + 1)*nmass(1)
left_amp = prod_weight_left / mass_sum
! This is the same as right_amp=(ens_size + 1)*nmass(ens_size + 1)
right_amp = prod_weight_right / mass_sum

! Find cumulative mass at each box boundary and middle boundary
cumul_mass(0) = 0.0_r8
do i = 1, ens_size + 1
   cumul_mass(i) = cumul_mass(i - 1) + nmass(i)
end do

! Begin intenal box search at bottom of lowest box, update for efficiency
lowest_box = 1

! Find each new ensemble members location
do i = 1, ens_size
   ! Each update ensemble member has 1/(n+1) mass before it
   umass = (1.0_r8 * i) / (ens_size + 1.0_r8)

   ! If it is in the inner or outer range have to use normal
   if(umass < cumul_mass(1)) then
      ! It's in the left tail
      ! Get position of x in weighted gaussian where the cdf has value umass
      new_ens(i) = inv_weighted_normal_cdf(left_amp, new_mean_left, new_sd_left, &
         umass)
   else if(umass > cumul_mass(ens_size)) then
      ! It's in the right tail
      ! Get position of x in weighted gaussian where the cdf has value umass
      new_ens(i) = inv_weighted_normal_cdf(right_amp, new_mean_right, new_sd_right, &
         1.0_r8 - umass)
      ! Coming in from the right, use symmetry after pretending its on left
      new_ens(i) = new_mean_right + (new_mean_right - new_ens(i))
   else
      ! In one of the inner uniform boxes.
      FIND_BOX:do j = lowest_box, ens_size - 1
         ! Find the box that this mass is in
         if(umass >= cumul_mass(j) .and. umass <= cumul_mass(j + 1)) then

            if(rectangular_quadrature) then
               !********* Block for rectangular quadrature *******************
               ! Linearly interpolate in mass
               new_ens(i) = x(j) + ((umass - cumul_mass(j)) / &
                  (cumul_mass(j+1) - cumul_mass(j))) * (x(j + 1) - x(j))
               !********* End block for rectangular quadrature *******************

            else

               !********* Block for trapezoidal interpolation *******************
               ! Assume that mass has linear profile, quadratic interpolation
               ! If two ensemble members are the same, just keep that value
               if(height(j + 1) < 0) then
                  new_ens(i) = x(j)
               else
                  ! Height on left side and right side
                  hleft = height(j + 1) * like(j) / mass_sum
                  hright = height(j + 1) * like(j + 1) / mass_sum
                  ! Will solve a quadratic for desired x-x(j)
                  ! a is 0.5(hright - hleft) / (x(j+1) - x(j))
                  a = 0.5_r8 * (hright - hleft) / (x(j+1) - x(j))
                  ! b is hleft
                  b = hleft
                  ! c is cumul_mass(j) - umass
                  c = cumul_mass(j) - umass
                  ! Use stable quadratic solver
                  call solve_quadratic(a, b, c, r1, r2)
                  adj_r1 = r1 + x(j)
                  adj_r2 = r2 + x(j)
                  if(adj_r1 >= x(j) .and. adj_r1 <= x(j+1)) then
                     new_ens(i) = adj_r1
                  elseif (adj_r2 >= x(j) .and. adj_r2 <= x(j+1)) then
                     new_ens(i) = adj_r2
                  else
                     msgstring = 'Did not get a satisfactory quadratic root'
                     call error_handler(E_ERR, 'obs_increment_rank_histogram', msgstring, &
                        source)
                  endif
               endif
               !********* End block for quadratic interpolation *******************

            endif

            ! Don't need to search lower boxes again
            lowest_box = j
            exit FIND_BOX
         end if
      end do FIND_BOX
   endif
end do

! Convert to increments for unsorted
do i = 1, ens_size
   obs_inc(e_ind(i)) = new_ens(i) - x(i)
end do

end subroutine obs_increment_rank_histogram




subroutine update_ens_from_weights(ens, ens_size, rel_weight, ens_inc)
!------------------------------------------------------------------------
! Given relative weights for an ensemble, compute increments for the
! ensemble members. Assumes that prior distributon is equal uniform mass
! between each ensemble member. On the edges, have a normal with the
! sample mean and s.d. BUT normalized by a factor alpha so that only
! 1/(2*ens_size) of the total mass lies on each flank.

integer,  intent(in)  :: ens_size
real(r8), intent(in)  :: ens(ens_size), rel_weight(ens_size)
real(r8), intent(out) :: ens_inc(ens_size)

integer  :: i, j, lowest_box
integer  :: e_ind(ens_size)
real(r8) :: x(1:2*ens_size - 1), cumul_mass(1:2*ens_size - 1), new_ens(ens_size)
real(r8) :: sort_inc(ens_size), updated_mass(2 * ens_size)
real(r8) :: sx, prior_mean, prior_var, prior_sd, mass
real(r8) :: total_mass_left, total_mass_right, alpha(2)

! Initialize assim_tools_module if needed
if (.not. module_initialized) call assim_tools_init()

call error_handler(E_ERR,'update_ens_from_weight','Routine needs testing.', &
           source, text2='Talk to Jeff before using.')

! Do an index sort of the ensemble members
call index_sort(ens, e_ind, ens_size)

! Have half boxes between all ensembles in the interior
! Total number of mass boxes is 2*ens_size

! Compute the points that bound all the updated mass boxes; start with ensemble
do i = 1, ens_size
   x(2*i - 1) = ens(e_ind(i))
end do
! Compute the mid-point interior boundaries; these are halfway between ensembles
do i = 2, 2*ens_size - 2, 2
   x(i) = (x(i - 1) + x(i + 1)) / 2.0_r8
end do

! Compute the mean and s.d. of the prior ensemble to handle wings
sx         = sum(ens)
prior_mean = sx / ens_size
prior_var  = sum((ens - prior_mean)**2) / (ens_size - 1)
prior_sd = sqrt(prior_var)

! Need to normalize the wings so they have 1/(2*ens_size) mass outside
! Use cdf to find out how much mass is left of 1st member, right of last
total_mass_left = normal_cdf(ens(e_ind(1)), prior_mean, prior_sd)
total_mass_right = 1.0_r8 - normal_cdf(ens(e_ind(ens_size)), prior_mean, prior_sd)

! Find the mass in each division given the initial equal partition and the weights
updated_mass(1) = rel_weight(e_ind(1)) / (2.0_r8 * ens_size)
updated_mass(2 * ens_size) = rel_weight(e_ind(ens_size)) / (2.0_r8 * ens_size)
do i = 2, 2*ens_size - 2, 2
   updated_mass(i) = rel_weight(e_ind(i / 2)) / (2.0_r8 * ens_size)
end do
do i = 3, 2*ens_size - 1, 2
   updated_mass(i) = rel_weight(e_ind((i+1) / 2)) / (2.0_r8 * ens_size)
end do

! Normalize the mass; (COULD IT EVER BE 0 necessitating error check?)
updated_mass = updated_mass / sum(updated_mass)

! Find a normalization factor to get tail mass right
if(total_mass_left > 0.0_r8) then
   alpha(1) = updated_mass(1) / total_mass_left
else
   alpha(1) = 0.0_r8
endif
if(total_mass_right > 0.0_r8) then
   alpha(2) = updated_mass(2 * ens_size) / total_mass_right
else
   alpha(2) = 0.0_r8
endif

! Find cumulative mass at each box boundary and middle boundary
cumul_mass(1) = updated_mass(1)
do i = 2, 2*ens_size - 1
   cumul_mass(i) = cumul_mass(i - 1) + updated_mass(i)
end do

! Get resampled position an inefficient way
! Need 1/ens_size between each EXCEPT for outers which get half of this
mass = 1.0_r8 / (2.0_r8 * ens_size)

do i = 1, ens_size
   ! If it's in the inner or outer range have to use normal
   if(mass < cumul_mass(1)) then
      ! In the first normal box
      new_ens(i) = inv_weighted_normal_cdf(alpha(1), prior_mean, prior_sd, mass)
   else if(mass > cumul_mass(2*ens_size - 1)) then
      ! In the last normal box; Come in from the outside
      new_ens(i) = inv_weighted_normal_cdf(alpha(2), prior_mean, prior_sd, 1.0_r8 - mass)
      new_ens(i) = prior_mean + (prior_mean - new_ens(i))
   else
      ! In one of the inner uniform boxes. Make this much more efficient search?
      lowest_box = 1
      FIND_BOX:do j = lowest_box, 2 * ens_size - 2
         ! Find the box that this mass is in
         if(mass >= cumul_mass(j) .and. mass <= cumul_mass(j + 1)) then
            new_ens(i) = x(j) + ((mass - cumul_mass(j)) / (cumul_mass(j+1) - cumul_mass(j))) * &
               (x(j + 1) - x(j))
            ! Don't need to search lower boxes again
            lowest_box = j
            exit FIND_BOX
         end if
      end do FIND_BOX
   endif
   ! Want equally partitioned mass in update with exception that outermost boxes have half
   mass = mass + 1.0_r8 / ens_size
end do

! Can now compute sorted increments
do i = 1, ens_size
   sort_inc(i) = new_ens(i) - ens(e_ind(i))
end do

! Now, need to convert to increments for unsorted
do i = 1, ens_size
   ens_inc(e_ind(i)) = sort_inc(i)
end do

end subroutine update_ens_from_weights
!---------------------------------------------------------------

subroutine obs_updates_ens(ens_size, num_groups, ens, ens_loc, ens_kind, &
   obs_prior, obs_inc, obs_prior_mean, obs_prior_var, obs_loc, obs_type, obs_time,    &
   net_a, grp_size, grp_beg, grp_end, reg_factor_obs_index,         &
   reg_factor_ens_index, final_factor, correl, correl_needed, inflate_only)

integer,             intent(in)  :: ens_size
integer,             intent(in)  :: num_groups
real(r8),            intent(inout)  :: ens(ens_size)
type(location_type), intent(in)  :: ens_loc
integer,             intent(in)  :: ens_kind
real(r8),            intent(in)  :: obs_prior(ens_size)
real(r8),            intent(in)  :: obs_inc(ens_size)
real(r8),            intent(in)  :: obs_prior_mean(num_groups)
real(r8),            intent(in)  :: obs_prior_var(num_groups)
type(location_type), intent(in)  :: obs_loc
integer,             intent(in)  :: obs_type
type(time_type),     intent(in)  :: obs_time
real(r8),            intent(in)  :: net_a(num_groups)
integer,             intent(in)  :: grp_size
integer,             intent(in)  :: grp_beg(num_groups)
integer,             intent(in)  :: grp_end(num_groups)
integer,             intent(in)  :: reg_factor_obs_index
integer(i8),         intent(in)  :: reg_factor_ens_index
real(r8),            intent(inout) :: final_factor
real(r8),            intent(out) :: correl(num_groups)
logical,             intent(in)  :: correl_needed
logical,             intent(in)  :: inflate_only

real(r8) :: reg_coef(num_groups), increment(ens_size)
real(r8) :: reg_factor
integer  :: group, grp_bot, grp_top

! Loop through groups to update the state variable ensemble members
do group = 1, num_groups
   grp_bot = grp_beg(group); grp_top = grp_end(group)
   ! Do update of state, correl only needed for varying ss inflate
   if(correl_needed) then
      call update_from_obs_inc(obs_prior(grp_bot:grp_top), obs_prior_mean(group), &
         obs_prior_var(group), obs_inc(grp_bot:grp_top), ens(grp_bot:grp_top), grp_size, &
         increment(grp_bot:grp_top), reg_coef(group), net_a(group), correl(group))
   else
      call update_from_obs_inc(obs_prior(grp_bot:grp_top), obs_prior_mean(group), &
         obs_prior_var(group), obs_inc(grp_bot:grp_top), ens(grp_bot:grp_top), grp_size, &
         increment(grp_bot:grp_top), reg_coef(group), net_a(group))
   endif
end do

if(num_groups > 1) then
   reg_factor = comp_reg_factor(num_groups, reg_coef, obs_time, &
      reg_factor_obs_index, reg_factor_ens_index)
   final_factor = min(final_factor, reg_factor)
endif

! Get the updated ensemble
if(.not. inflate_only) ens = ens + final_factor * increment

end subroutine obs_updates_ens

!-------------------------------------------------------------

function cov_and_impact_factors(base_obs_loc, base_obs_type, state_loc, state_kind, &
dist, cutoff_rev)

! Computes the cov_factor and multiplies by obs_impact_factor if selected

real(r8) :: cov_and_impact_factors
type(location_type), intent(in) :: base_obs_loc
integer, intent(in) :: base_obs_type
type(location_type), intent(in) :: state_loc
integer, intent(in) :: state_kind
real(r8), intent(in) :: dist
real(r8), intent(in) :: cutoff_rev

real(r8) :: impact_factor, cov_factor

! Get external impact factors, cycle if impact of this ob on this state is zero
if (adjust_obs_impact) then
   ! Get the impact factor from the table if requested
   impact_factor = obs_impact_table(base_obs_type, state_kind)
   if(impact_factor <= 0.0_r8) then
      ! Avoid the cost of computing cov_factor if impact is 0
      cov_and_impact_factors = 0.0_r8
      return
   endif
else
   impact_factor = 1.0_r8
endif

! Compute the covariance factor
cov_factor = comp_cov_factor(dist, cutoff_rev, &
   base_obs_loc, base_obs_type, state_loc, state_kind)

! Combine the impact_factor and the cov_factor
cov_and_impact_factors = cov_factor * impact_factor

end function cov_and_impact_factors


!------------------------------------------------------------------------

subroutine set_assim_tools_trace(execution_level, timestamp_level)
 integer, intent(in) :: execution_level
 integer, intent(in) :: timestamp_level

! set module local vars from the calling code to indicate how much
! output we should generate from this code.  execution level is
! intended to make it easier to figure out where in the code a crash
! is happening; timestamp level is intended to help with gross levels
! of overall performance profiling.  eventually, a level of 1 will
! print out only basic info; level 2 will be more detailed.
! (right now, only > 0 prints anything and it doesn't matter how
! large the value is.)

! Initialize assim_tools_module if needed
if (.not. module_initialized) call assim_tools_init()

print_trace_details = execution_level
print_timestamps    = timestamp_level

end subroutine set_assim_tools_trace

!--------------------------------------------------------------------

function revised_distance(orig_dist, newcount, oldcount, base, cutfloor)
 real(r8),            intent(in) :: orig_dist
 integer,             intent(in) :: newcount, oldcount
 type(location_type), intent(in) :: base
 real(r8),            intent(in) :: cutfloor

 real(r8)                        :: revised_distance

! take the ratio of the old and new counts, and revise the
! original cutoff distance to match.

! for now, only allow the code to do a 2d area adaption.
! to experiment with other schemes, set this local variable
! to .false. at the top of the file and recompile.

if (only_area_adapt) then

   revised_distance = orig_dist * sqrt(real(newcount, r8) / oldcount)

   ! allow user to set a minimum cutoff, so even if there are very dense
   ! observations the cutoff distance won't go below this floor.
   if (revised_distance < cutfloor) revised_distance = cutfloor
   return

endif

! alternatives for different dimensionalities and schemes

! Change the cutoff radius to get the appropriate number
if (LocationDims == 1) then
   ! linear (be careful of cyclic domains; if > domain, this is
   ! not going to be right)
   revised_distance = orig_dist * real(newcount, r8) / oldcount

else if (LocationDims == 2) then
   ! do an area scaling
   revised_distance = orig_dist * sqrt(real(newcount, r8) / oldcount)

else if (LocationDims == 3) then
   ! do either a volume or area scaling (depending on whether we are
   ! localizing in the vertical or not.)   if surface obs, assume a hemisphere
   ! and shrink more.

   if (vertical_localization_on()) then
      ! cube root for volume
      revised_distance = orig_dist * ((real(newcount, r8) / oldcount) &
                                      ** 0.33333333333333333333_r8)

      ! Cut the adaptive localization threshold in half again for 'surface' obs
      if (is_vertical(base, "SURFACE")) then
         revised_distance = revised_distance * (0.5_r8 ** 0.33333333333333333333_r8)
      endif
   else
      ! do an area scaling, even if 3d obs
      revised_distance = orig_dist * sqrt(real(newcount, r8) / oldcount)

      ! original code was:
      !cutoff_rev =  sqrt((2.0_r8*cutoff)**2 * adaptive_localization_threshold / &
      !   total_num_close_obs) / 2.0_r8

      ! original comment
      ! Need to get thinning out of assim_tools and into something about locations
   endif
else
   call error_handler(E_ERR, 'revised_distance', 'unknown locations dimension, not 1, 2 or 3', &
      source)
endif

! allow user to set a minimum cutoff, so even if there are very dense
! observations the cutoff distance won't go below this floor.
if (revised_distance < cutfloor) revised_distance = cutfloor

end function revised_distance

!--------------------------------------------------------------------

function count_close(num_close, index_list, my_types, dist, maxdist)
 integer, intent(in)  :: num_close, index_list(:), my_types(:)
 real(r8), intent(in) :: dist(:), maxdist
 integer :: count_close

! return the total number of items from the index_list which
! are types which are going to be assimilated, and within distance.
! this excludes items on the eval list only, not listed, or
! items too far away.   this routine does a global communication
! so if any MPI tasks make this call, all must.

integer :: k, thistype, local_count

local_count = 0
do k=1, num_close

   ! only accept items closer than limit
   if (dist(k) > maxdist) cycle

   ! include identity obs, plus types on assim list.
   ! you have to do the if tests separately because fortran allows
   ! both parts of an if(a .or. b) test to be eval'd at the same time.
   ! you'd be using a negative index if it was an identity obs.
   thistype = my_types(index_list(k))
   if (thistype < 0) then
      local_count = local_count + 1
   else if (assimilate_this_type_of_obs(thistype)) then
      local_count = local_count + 1
   endif
end do

! broadcast sums from all tasks to compute new total
call sum_across_tasks(local_count, count_close)

end function count_close

!----------------------------------------------------------------------
! Revise the cutoff for this observation if adaptive localization is required
! Output diagnostics for localization if requested

subroutine adaptive_localization_and_diags(cutoff_orig, cutoff_rev, adaptive_localization_threshold, &
   adaptive_cutoff_floor, num_close_obs, close_obs_ind, close_obs_dist, my_obs_type, &
   base_obs_index, base_obs_loc, obs_def, out_unit)

real(r8),            intent(in)  :: cutoff_orig
real(r8),            intent(out) :: cutoff_rev
integer,             intent(in)  :: adaptive_localization_threshold
real(r8),            intent(in)  :: adaptive_cutoff_floor
integer,             intent(in)  :: num_close_obs
integer,             intent(in)  :: close_obs_ind(:)
real(r8),            intent(in)  :: close_obs_dist(:)
integer,             intent(in)  :: my_obs_type(:)
integer,             intent(in)  :: base_obs_index
type(location_type), intent(in)  :: base_obs_loc
type(obs_def_type),  intent(in)  :: obs_def
integer,             intent(in)  :: out_unit

integer :: total_num_close_obs, rev_num_close_obs, secs, days
type(time_type) :: this_obs_time
character(len = 200) :: base_loc_text   ! longer than longest location formatting possible

! Default is that cutoff is not revised
cutoff_rev = cutoff_orig

! For adaptive localization, need number of other obs close to the chosen observation
if(adaptive_localization_threshold > 0) then
   ! this does a cross-task sum, so all tasks must make this call.
   total_num_close_obs = count_close(num_close_obs, close_obs_ind, my_obs_type, &
                                     close_obs_dist, cutoff_rev*2.0_r8)

   ! Want expected number of close observations to be reduced to some threshold;
   ! accomplish this by cutting the size of the cutoff distance.
   if(total_num_close_obs > adaptive_localization_threshold) then
      cutoff_rev = revised_distance(cutoff_rev*2.0_r8, adaptive_localization_threshold, &
                                    total_num_close_obs, base_obs_loc, &
                                    adaptive_cutoff_floor*2.0_r8) / 2.0_r8
   endif
endif

if ( output_localization_diagnostics ) then
   ! Warning, this can be costly and generate large output
   ! This is referred to as revised in case adaptive localization was done
   rev_num_close_obs = count_close(num_close_obs, close_obs_ind, my_obs_type, &
                                     close_obs_dist, cutoff_rev*2.0_r8)

   ! Output diagnostic information about the number of close obs
   if (my_task_id() == 0) then
      this_obs_time = get_obs_def_time(obs_def)
      call get_time(this_obs_time,secs,days)
      call write_location(-1, base_obs_loc, charstring=base_loc_text)

      ! If adaptive localization did something, output info about what it did
      ! Probably would be more consistent to just output for all observations
      if(adaptive_localization_threshold > 0 .and. &
         total_num_close_obs > adaptive_localization_threshold) then
         write(out_unit,'(i12,1x,i5,1x,i8,1x,A,2(f14.5,1x,i12))') base_obs_index, &
            secs, days, trim(base_loc_text), cutoff_orig, total_num_close_obs, cutoff_rev, &
            rev_num_close_obs
      else
         write(out_unit,'(i12,1x,i5,1x,i8,1x,A,f14.5,1x,i12)') base_obs_index, &
            secs, days, trim(base_loc_text), cutoff_rev, rev_num_close_obs
      endif
   endif
endif

end subroutine adaptive_localization_and_diags

!----------------------------------------------------------------------
!> gets the location of of all my observations
subroutine get_my_obs_loc(obs_ens_handle, obs_seq, keys, my_obs_loc, my_obs_kind, my_obs_type, my_obs_time)

type(ensemble_type),      intent(in)  :: obs_ens_handle
type(obs_sequence_type),  intent(in)  :: obs_seq
integer,                  intent(in)  :: keys(:)
type(location_type),      intent(out) :: my_obs_loc(:)
integer,                  intent(out) :: my_obs_type(:), my_obs_kind(:)
type(time_type),          intent(out) :: my_obs_time

type(obs_type) :: observation
type(obs_def_type)   :: obs_def
integer :: this_obs_key
integer i
type(location_type) :: dummyloc

Get_Obs_Locations: do i = 1, obs_ens_handle%my_num_vars

   this_obs_key = keys(obs_ens_handle%my_vars(i)) ! if keys becomes a local array, this will need changing
   call get_obs_from_key(obs_seq, this_obs_key, observation)
   call get_obs_def(observation, obs_def)
   my_obs_loc(i)  = get_obs_def_location(obs_def)
   my_obs_type(i) = get_obs_def_type_of_obs(obs_def)
   if (my_obs_type(i) > 0) then
         my_obs_kind(i) = get_quantity_for_type_of_obs(my_obs_type(i))
   else
      call get_state_meta_data(-1 * int(my_obs_type(i),i8), dummyloc, my_obs_kind(i))
   endif
end do Get_Obs_Locations

! Need the time for regression diagnostics potentially; get from first observation
my_obs_time = get_obs_def_time(obs_def)

end subroutine get_my_obs_loc

!--------------------------------------------------------------------
!> Get close obs from cache if appropriate. Cache new get_close_obs info
!> if requested.

subroutine get_close_obs_cached(gc_obs, base_obs_loc, base_obs_type, &
   my_obs_loc, my_obs_kind, my_obs_type, num_close_obs, close_obs_ind, close_obs_dist,  &
   ens_handle, last_base_obs_loc, last_num_close_obs, num_close_obs_cached,               &
   num_close_obs_calls_made)

type(get_close_type),          intent(in)  :: gc_obs
type(location_type),           intent(inout) :: base_obs_loc, my_obs_loc(:)
integer,                       intent(in)  :: base_obs_type, my_obs_kind(:), my_obs_type(:)
integer,                       intent(out) :: num_close_obs
integer,                       intent(inout) :: close_obs_ind(:)
real(r8),                      intent(inout) :: close_obs_dist(:)
type(ensemble_type),           intent(in)  :: ens_handle
type(location_type), intent(inout) :: last_base_obs_loc
integer, intent(inout) :: last_num_close_obs
integer, intent(inout) :: num_close_obs_cached, num_close_obs_calls_made

! This logic could be arranged to make code less redundant
if (.not. close_obs_caching) then
   call get_close_obs(gc_obs, base_obs_loc, base_obs_type, &
                      my_obs_loc, my_obs_kind, my_obs_type, &
                      num_close_obs, close_obs_ind, close_obs_dist, ens_handle)
else
   if (base_obs_loc == last_base_obs_loc) then
      num_close_obs     = last_num_close_obs
      num_close_obs_cached = num_close_obs_cached + 1
   else
      call get_close_obs(gc_obs, base_obs_loc, base_obs_type, &
                         my_obs_loc, my_obs_kind, my_obs_type, &
                         num_close_obs, close_obs_ind, close_obs_dist, ens_handle)

      last_base_obs_loc      = base_obs_loc
      last_num_close_obs     = num_close_obs
      num_close_obs_calls_made = num_close_obs_calls_made +1
   endif
endif

end subroutine get_close_obs_cached

!--------------------------------------------------------------------
!> Get close state from cache if appropriate. Cache new get_close_state info
!> if requested.

subroutine get_close_state_cached(gc_state, base_obs_loc, base_obs_type, &
   my_state_loc, my_state_kind, my_state_indx, num_close_states, close_state_ind, close_state_dist,  &
   ens_handle, last_base_states_loc, last_num_close_states, num_close_states_cached,               &
   num_close_states_calls_made)

type(get_close_type),          intent(in)    :: gc_state
type(location_type),           intent(inout) :: base_obs_loc, my_state_loc(:)
integer,                       intent(in)    :: base_obs_type, my_state_kind(:)
integer(i8),                   intent(in)    :: my_state_indx(:)
integer,                       intent(out)   :: num_close_states
integer,                       intent(inout) :: close_state_ind(:)
real(r8),                      intent(inout) :: close_state_dist(:)
type(ensemble_type),           intent(in)    :: ens_handle
type(location_type), intent(inout) :: last_base_states_loc
integer, intent(inout) :: last_num_close_states
integer, intent(inout) :: num_close_states_cached, num_close_states_calls_made

! This logic could be arranged to make code less redundant
if (.not. close_obs_caching) then
   call get_close_state(gc_state, base_obs_loc, base_obs_type, &
                      my_state_loc, my_state_kind, my_state_indx, &
                      num_close_states, close_state_ind, close_state_dist, ens_handle)
else
   if (base_obs_loc == last_base_states_loc) then
      num_close_states     = last_num_close_states
      num_close_states_cached = num_close_states_cached + 1
   else
      call get_close_state(gc_state, base_obs_loc, base_obs_type, &
                         my_state_loc, my_state_kind, my_state_indx, &
                         num_close_states, close_state_ind, close_state_dist, ens_handle)

      last_base_states_loc      = base_obs_loc
      last_num_close_states     = num_close_states
      num_close_states_calls_made = num_close_states_calls_made +1
   endif
endif

end subroutine get_close_state_cached

!--------------------------------------------------------------------
!> log what the user has selected via the namelist choices

subroutine log_namelist_selections(num_special_cutoff, cache_override)

integer, intent(in) :: num_special_cutoff
logical, intent(in) :: cache_override

integer :: i

select case (filter_kind)
 case (1)
   msgstring = 'Ensemble Adjustment Kalman Filter (EAKF)'
 case (2)
   msgstring = 'Ensemble Kalman Filter (ENKF)'
 case (3)
   msgstring = 'Kernel filter'
 case (4)
   msgstring = 'observation space particle filter'
 case (5)
   msgstring = 'random draw from posterior'
 case (6)
   msgstring = 'deterministic draw from posterior with fixed kurtosis'
 case (7)
   msgstring = 'Boxcar'
 case (8)
   msgstring = 'Rank Histogram Filter'
 case (11)
   msgstring = 'Gamma Filter'
 case (101)
   msgstring = 'Bounded Rank Histogram Filter'
 case (102)
   msgstring = 'KDE+Quadrature Filter'
 case default
   call error_handler(E_ERR, 'assim_tools_init:', 'illegal filter_kind value, valid values are 1-8', &
                      source)
end select
call error_handler(E_MSG, 'assim_tools_init:', 'Selected filter type is '//trim(msgstring))

if (adjust_obs_impact) then
   call allocate_impact_table(obs_impact_table)
   call read_impact_table(obs_impact_filename, obs_impact_table, allow_any_impact_values, "allow_any_impact_values")
   call error_handler(E_MSG, 'assim_tools_init:', &
                      'Using observation impact table from file "'//trim(obs_impact_filename)//'"')
endif

write(msgstring,  '(A,F18.6)') 'The cutoff namelist value is ', cutoff
write(msgstring2, '(A)') 'cutoff is the localization half-width parameter,'
write(msgstring3, '(A,F18.6)') 'so the effective localization radius is ', cutoff*2.0_r8
call error_handler(E_MSG,'assim_tools_init:', msgstring, text2=msgstring2, text3=msgstring3)

if (has_special_cutoffs) then
   call error_handler(E_MSG, '', '')
   call error_handler(E_MSG,'assim_tools_init:','Observations with special localization treatment:')
   call error_handler(E_MSG,'assim_tools_init:','(type name, specified cutoff distance, effective localization radius)')

   do i = 1, num_special_cutoff
      write(msgstring, '(A32,F18.6,F18.6)') special_localization_obs_types(i), &
            special_localization_cutoffs(i), special_localization_cutoffs(i)*2.0_r8
      call error_handler(E_MSG,'assim_tools_init:', msgstring)
   end do
   call error_handler(E_MSG,'assim_tools_init:','all other observation types will use the default cutoff distance')
   call error_handler(E_MSG, '', '')
endif

if (cache_override) then
   call error_handler(E_MSG,'assim_tools_init:','Disabling the close obs caching because specialized localization')
   call error_handler(E_MSG,'assim_tools_init:','distances are enabled. ')
endif

if(adaptive_localization_threshold > 0) then
   write(msgstring, '(A,I10,A)') 'Using adaptive localization, threshold ', &
                                  adaptive_localization_threshold, ' obs'
   call error_handler(E_MSG,'assim_tools_init:', msgstring)
   if(adaptive_cutoff_floor > 0.0_r8) then
      write(msgstring, '(A,F18.6)') 'Minimum cutoff will not go below ', &
                                     adaptive_cutoff_floor
      call error_handler(E_MSG,'assim_tools_init:', 'Using adaptive localization cutoff floor.', &
                         text2=msgstring)
   endif
endif

if(output_localization_diagnostics) then
   call error_handler(E_MSG,'assim_tools_init:', 'Writing localization diagnostics to file:')
   call error_handler(E_MSG,'assim_tools_init:', trim(localization_diagnostics_file))
endif

if(sampling_error_correction) then
   call error_handler(E_MSG,'assim_tools_init:', 'Using Sampling Error Correction')
endif

if (task_count() > 1) then
    if(distribute_mean) then
       msgstring  = 'Distributing one copy of the ensemble mean across all tasks'
       msgstring2 = 'uses less memory per task but may run slower if doing vertical '
    else
       msgstring  = 'Replicating a copy of the ensemble mean on every task'
       msgstring2 = 'uses more memory per task but may run faster if doing vertical '
    endif
    call error_handler(E_MSG,'assim_tools_init:', msgstring, text2=msgstring2, &
                       text3='coordinate conversion; controlled by namelist item "distribute_mean"')
endif

if (has_vertical_choice()) then
   if (.not. vertical_localization_on()) then
      msgstring = 'Not doing vertical localization, no vertical coordinate conversion required'
      call error_handler(E_MSG,'assim_tools_init:', msgstring)
   else
      msgstring = 'Doing vertical localization, vertical coordinate conversion may be required'
      if (convert_all_state_verticals_first) then
         msgstring2 = 'Converting all state vector verticals to localization coordinate first.'
      else
         msgstring2 = 'Converting all state vector verticals only as needed.'
      endif
      if (convert_all_obs_verticals_first) then
         msgstring3 = 'Converting all observation verticals to localization coordinate first.'
      else
         msgstring3 = 'Converting all observation verticals only as needed.'
      endif
      call error_handler(E_MSG,'assim_tools_init:', msgstring, text2=msgstring2, text3=msgstring3)
   endif
endif

end subroutine log_namelist_selections

!===========================================================
! TEST FUNCTIONS BELOW THIS POINT
!-----------------------------------------------------------
!> test get_state_meta_data
!> Write out the resutls of get_state_meta_data for each task
!> They should be the same as the Trunk version
subroutine test_get_state_meta_data(locations, num_vars)

type(location_type), intent(in) :: locations(:)
integer,             intent(in) :: num_vars

character*20  :: task_str !< string to hold the task number
character*129 :: file_meta !< output file name
character(len=128) :: locinfo
integer :: i

write(task_str, '(i10)') my_task_id()
file_meta = TRIM('test_get_state_meta_data' // TRIM(ADJUSTL(task_str)))

open(15, file=file_meta, status = 'unknown')

do i = 1, num_vars
   call write_location(-1, locations(i), charstring=locinfo)
   write(15,*) trim(locinfo)
enddo

close(15)


end subroutine test_get_state_meta_data

!--------------------------------------------------------
!> dump out the copies array for the state ens handle
subroutine test_state_copies(state_ens_handle, information)

type(ensemble_type), intent(in) :: state_ens_handle
character(len=*),        intent(in) :: information

character*20  :: task_str !< string to hold the task number
character*129 :: file_copies !< output file name
integer :: i

write(task_str, '(i10)') state_ens_handle%my_pe
file_copies = TRIM('statecopies_'  // TRIM(ADJUSTL(information)) // '.' // TRIM(ADJUSTL(task_str)))
open(15, file=file_copies, status ='unknown')

do i = 1, state_ens_handle%num_copies - state_ens_handle%num_extras
   write(15, *) state_ens_handle%copies(i,:)
enddo

close(15)

end subroutine test_state_copies

!--------------------------------------------------------
!> dump out the distances calculated in get_close_obs
subroutine test_close_obs_dist(distances, num_close, ob)

real(r8), intent(in) :: distances(:) !< array of distances calculated in get_close
integer,  intent(in) :: num_close !< number of close obs
integer,  intent(in) :: ob

character*20  :: task_str !< string to hold the task number
character*20  :: ob_str !< string to hold ob number
character*129 :: file_dist !< output file name
integer :: i

write(task_str, '(i10)') my_task_id()
write(ob_str, '(i20)') ob
file_dist = TRIM('distances'   // TRIM(ADJUSTL(task_str)) // '.' // TRIM(ADJUSTL(ob_str)))
open(15, file=file_dist, status ='unknown')

write(15, *) num_close

do i = 1, num_close
   write(15, *) distances(i)
enddo

close(15)

end subroutine test_close_obs_dist

!> @}

!========================================================================
! end module assim_tools_mod
!========================================================================

end module assim_tools_mod
<|MERGE_RESOLUTION|>--- conflicted
+++ resolved
@@ -1213,21 +1213,8 @@
       p_upper_post  = 0._r8
    end if
    p_int_post = 0._r8
-<<<<<<< HEAD
    do i=1,ens_size_interior
       p_int_post = p_int_post + likelihood_function(ens_interior(i), y, obs_param, obs_dist_type)
-=======
-   j = 0
-   do i=1,ens_size
-      if (is_interior(i)) then
-         !p_int_post = p_int_post + likelihood_function(ens(i), y, obs_param, obs_dist_type)
-         ! Hack to use truncated normal obs dist:
-         p_int_post = p_int_post + likelihood_function(ens(i), y, obs_param, obs_dist_types%truncated_normal, &
-                 bounded_above=bounded_above, bounded_below=bounded_below, upper_bound=upper_bound, lower_bound=lower_bound)
-         j = j + 1
-         ens_interior(j) = ens(i)
-      end if
->>>>>>> 24f276cf
    end do
    p_int_post = p_int_prior * p_int_post / real(ens_size_interior, r8)
    ! Get prior ensemble mean of likelihood
@@ -1282,15 +1269,7 @@
       else ! posterior value in the interior, can use kde
          ! Rescale q to be between 0 and 1 before inverting interior cdf
          q = (q - p_lower_post) / p_int_post
-<<<<<<< HEAD
          obs_inc(i) = inv_kde_cdf_params(q, params_interior_posterior)
-=======
-         !obs_inc(i) = inv_kde_cdf(q, ens_interior(1:ens_size_interior), ens_size_interior, &
-         !   bounded_below, bounded_above, lower_bound, upper_bound, y, obs_param, obs_dist_type)
-         ! Hack to use truncated normal obs dist:
-         obs_inc(i) = inv_kde_cdf(q, ens_interior(1:ens_size_interior), ens_size_interior, &
-            bounded_below, bounded_above, lower_bound, upper_bound, y, obs_param, obs_dist_types%truncated_normal)
->>>>>>> 24f276cf
          obs_inc(i) = obs_inc(i) - ens(i)
       end if
    end do
