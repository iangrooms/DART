--- conflicted
+++ resolved
@@ -51,14 +51,6 @@
           convert_vertical_state, &
           read_model_time, &
           write_model_time
-<<<<<<< HEAD
-
-! version controlled file description for error handling, do not edit
-character(len=256), parameter :: source   = &
-   "$URL$"
-character(len=32 ), parameter :: revision = "$Revision$"
-character(len=128), parameter :: revdate  = "$Date$"
-=======
 
 !>@todo FIXME ... the documentation for this module is out of date.
 
@@ -66,7 +58,6 @@
 character(len=*), parameter :: source   = "$URL$"
 character(len=*), parameter :: revision = "$Revision$"
 character(len=*), parameter :: revdate  = "$Date$"
->>>>>>> 5850b2e7
 
 
 ! Ensure init code is called exactly once
@@ -99,11 +90,7 @@
 end subroutine static_init_assim_model
 
 
-<<<<<<< HEAD
-function get_closest_state_time_to(model_time, time)
-=======
 function get_closest_state_time_to(model_time, given_time)
->>>>>>> 5850b2e7
 !----------------------------------------------------------------------
 !
 ! Returns the time closest to the given time that the model can reach
@@ -112,11 +99,7 @@
 ! from the underlying model in the long run.
 
 type(time_type) :: get_closest_state_time_to
-<<<<<<< HEAD
-type(time_type), intent(in) :: model_time, time
-=======
 type(time_type), intent(in) :: model_time, given_time
->>>>>>> 5850b2e7
 
 type(time_type) :: time_step
 
@@ -133,22 +116,14 @@
 
 get_closest_state_time_to = model_time
 
-<<<<<<< HEAD
-do while((time_step + 2*get_closest_state_time_to) < 2*time)
-=======
 do while((time_step + 2*get_closest_state_time_to) < 2*given_time)
->>>>>>> 5850b2e7
    get_closest_state_time_to = get_closest_state_time_to + time_step
 enddo
 
 end function get_closest_state_time_to
 
 
-<<<<<<< HEAD
-subroutine get_initial_condition(time, x)
-=======
 subroutine get_initial_condition(initial_time, x)
->>>>>>> 5850b2e7
 !----------------------------------------------------------------------
 !
 
@@ -157,11 +132,7 @@
 
 call init_conditions(x)
 
-<<<<<<< HEAD
-call init_time(time)
-=======
 call init_time(initial_time)
->>>>>>> 5850b2e7
 
 end subroutine get_initial_condition
 
