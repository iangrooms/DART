! DART software - Copyright UCAR. This open source software is provided
! by UCAR, "as is", without charge, subject to all terms of use at
! http://www.image.ucar.edu/DAReS/DART/DART_download

module model_mod

! MPAS Atmosphere model interface to the DART data assimilation system.
! Code in this module is compiled with the DART executables.  It isolates
! all information about the MPAS grids, model variables, and other details.
! There are a set of 16 subroutine interfaces that are required by DART;
! these cannot be changed.  Additional public routines in this file can
! be used by converters and utilities and those interfaces can be anything
! that is useful to other pieces of code.

! This revision of the model_mod supports both a global MPAS grid and
! a regional grid.  For the regional grid only observations which 
! are completely inside the interior will be assimilated, meaning obs
! which need interpolation information from the boundary cells 
! (in any of the 7 boundary layers) will be rejected.  However, during the
! assimilation phase all locations in the local grid will be impacted, 
! even locations in the boundary layers if there are obs close to the
! boundaries.  A post-processing step will smooth the GFS external
! values with the values updated by the assimilation in the boundary layers.

! Note that to reject obs during interpolation requires the model_interpolate()
! routine to check and return an error, but during the vertical conversion and
! get_close routines all state point operations must succeed, even those
! in the boundary layers.  Pay close attention to which internal routines are used
! by each to make sure the intended actions are what happens.

use        types_mod, only : r4, r8, i8, digits12, SECPERDAY, MISSING_R8,      &
                             rad2deg, deg2rad, PI, MISSING_I, obstypelength

use time_manager_mod, only : time_type, set_time, set_date, get_date, get_time,&
                             print_time, print_date, set_calendar_type,        &
                             operator(*),  operator(+), operator(-),           &
                             operator(>),  operator(<), operator(/),           &
                             operator(/=), operator(<=)

use     location_mod, only : location_type, get_dist, query_location,          &
                             get_close_type, set_location, get_location,       &
                             write_location, vertical_localization_on,         &
                             VERTISUNDEF, VERTISSURFACE, VERTISLEVEL,          &
                             VERTISPRESSURE, VERTISHEIGHT, VERTISSCALEHEIGHT,  &
                             loc_get_close_obs => get_close_obs,               &
                             loc_get_close_state => get_close_state,           &
                             is_vertical, set_vertical_localization_coord
                             
use netcdf_utilities_mod, only : nc_add_global_attribute, nc_synchronize_file, &
                                 nc_add_global_creation_time, nc_check, &
                                 nc_begin_define_mode, nc_end_define_mode,                       &
                                 nc_open_file_readonly, nc_close_file,                           &
                                 nc_add_attribute_to_variable, nc_define_dimension,              &
                                 nc_define_unlimited_dimension, nc_define_character_variable,    &
                                 nc_define_real_variable, nc_get_variable, nc_put_variable,      &
                                 nc_get_dimension_size, nc_variable_exists, nc_dimension_exists, &
                                 nc_define_integer_variable

use location_io_mod,      only :  nc_write_location_atts, nc_write_location

use default_model_mod,     only : nc_write_model_vars, adv_1step,          &
                                  init_time => fail_init_time,             &
                                  init_conditions => fail_init_conditions

use xyz_location_mod, only : xyz_location_type, xyz_set_location, xyz_get_location,         &
                             xyz_get_close_type, xyz_get_close_init, xyz_get_close_destroy, &
                             xyz_find_nearest, xyz_use_great_circle_dist

use    utilities_mod, only : register_module, error_handler,                   &
                             E_ERR, E_WARN, E_MSG, logfileunit, get_unit,      &
                             do_output, to_upper, nmlfileunit,                 &
                             find_namelist_in_file, check_namelist_read,       &
                             open_file, file_exist, find_textfile_dims,        &
                             file_to_text, close_file, do_nml_file,            &
                             do_nml_term, scalar

use     obs_kind_mod, only : get_index_for_quantity,       &
                             get_name_for_quantity,        &
                             get_quantity_for_type_of_obs, &
                             QTY_SURFACE_ELEVATION,        &
                             QTY_SURFACE_PRESSURE,         &
                             QTY_10M_U_WIND_COMPONENT,     &
                             QTY_10M_V_WIND_COMPONENT,     &
                             QTY_2M_TEMPERATURE,           &
                             QTY_2M_SPECIFIC_HUMIDITY,     &
                             QTY_VERTICAL_VELOCITY,        &
                             QTY_POTENTIAL_TEMPERATURE,    &
                             QTY_EDGE_NORMAL_SPEED,        &
                             QTY_TEMPERATURE,              &
                             QTY_U_WIND_COMPONENT,         &
                             QTY_V_WIND_COMPONENT,         &
                             QTY_PRESSURE,                 &
                             QTY_DENSITY,                  &
                             QTY_VAPOR_MIXING_RATIO,       &
                             QTY_2M_VAPOR_MIXING_RATIO,    &
                             QTY_CLOUDWATER_MIXING_RATIO,  &
                             QTY_RAINWATER_MIXING_RATIO,   &
                             QTY_ICE_MIXING_RATIO,         &
                             QTY_SNOW_MIXING_RATIO,        &
                             QTY_GRAUPEL_MIXING_RATIO,     &
                             QTY_SPECIFIC_HUMIDITY,        &
                             QTY_GEOPOTENTIAL_HEIGHT,      &
<<<<<<< HEAD
                             QTY_PRECIPITABLE_WATER
=======
                             QTY_PRECIPITABLE_WATER,       &
                             QTY_SKIN_TEMPERATURE,         &  ! for rttov
                             QTY_SURFACE_TYPE                 ! for rttov
>>>>>>> b6efe3f8

use mpi_utilities_mod, only: my_task_id, broadcast_minmax

use    random_seq_mod, only: random_seq_type, init_random_seq, random_gaussian

use ensemble_manager_mod, only : ensemble_type, get_my_num_vars, get_my_vars

use distributed_state_mod

! netcdf modules
use typesizes
use netcdf

! RBF (radial basis function) modules, donated by LANL. currently deprecated
! in this version.  they did the job but not as well as other techniques and
! at a much greater execution-time code.  they were used to interpolate
! values at arbitrary locations, not just at cell centers.  with too small
! a set of basis points the values were discontinuous at cell boundaries;
! with too many the values were too smoothed out.  we went back to
! barycentric interpolation in triangles formed by the three cell centers
! that enclosed the given point.
use get_geometry_mod
use get_reconstruct_mod

use state_structure_mod, only :  add_domain, get_model_variable_indices, &
                                 state_structure_info, get_index_start, get_index_end, &
                                 get_num_variables, get_domain_size, get_varid_from_varname, &
                                 get_variable_name, get_num_dims, get_dim_lengths, &
                                 get_dart_vector_index, get_varid_from_kind


implicit none
private

! these routines must be public and you cannot change
! the arguments - they will be called *from* the DART code.

! routines in this list have code in this module
public :: get_model_size,                 &
          get_num_vars,                   &
          get_state_meta_data,            &
          model_interpolate,              &
          shortest_time_between_assimilations, &
          static_init_model,              &
          end_model,                      &
          nc_write_model_atts,            &
          pert_model_copies,              &
          get_close_obs,                  &
          get_close_state,                &
          convert_vertical_obs,           &
          convert_vertical_state,         &
          read_model_time,                &
          write_model_time

! code for these routines are in other modules
public :: init_time,                      &
          init_conditions,                &
          adv_1step,                      &
          nc_write_model_vars

! generally useful routines for various support purposes.
! the interfaces here can be changed as appropriate.

public :: get_init_template_filename,   &
          analysis_file_to_statevector, &
          statevector_to_analysis_file, &
          statevector_to_boundary_file, &
          get_analysis_time,            &
          get_grid_dims,                &
          get_xland,                    &
<<<<<<< HEAD
=======
          get_surftype,                 &
>>>>>>> b6efe3f8
          get_cell_center_coords,       &
          get_bdy_mask,                 &
          print_variable_ranges,        &
          find_closest_cell_center,     &
          find_triangle,                &
          read_2d_from_nc_file,         &
          find_height_bounds,           &
          cell_ok_to_interpolate,       &
          is_global_grid,               &
          uv_cell_to_edges

! try adjusting what static_init_model does, before it is called.
! the main update_bc program, for example, can call these before
! calling static_init_model() and that will modify what it does.
public :: set_lbc_variables, &
          force_u_into_state

! set_lbc_variables sets the lbc_variables string array
! force_u_into_state sets a logical add_u_to_state_list that forces u to be in state

! version controlled file description for error handling, do not edit
character(len=*), parameter :: source   = 'models/mpas_atm/model_mod.f90'
character(len=*), parameter :: revision = ''
character(len=*), parameter :: revdate  = ''

! module global storage; maintains values between calls, accessible by
! any subroutine
character(len=512) :: string1, string2, string3
character(len=256) :: locstring
logical, save :: module_initialized = .false.

! length of an mpas (also wrf) time string:  YYYY-MM-DD_hh:mm:ss
integer, parameter :: TIMELEN = 19

! Real (physical) constants as defined exactly in MPAS.
! redefined here for consistency with the model.
real(r8), parameter :: rgas = 287.0_r8
real(r8), parameter :: rv = 461.6_r8
real(r8), parameter :: cp = 1003.0_r8
real(r8), parameter :: cv = 716.0_r8
real(r8), parameter :: p0 = 100000.0_r8
real(r8), parameter :: rcv = rgas/(cp-rgas)
real(r8), parameter :: rvord = rv/rgas    

! earth radius; needed to convert lat/lon to x,y,z cartesian coords.
! for the highest accuracy this should match what the model uses.
real(r8), parameter :: radius = 6371229.0_r8 ! meters

! roundoff error tolerance
! set in static_init_model() to 1e-5 or 1e-12 depending on compiled precision
real(r8) :: roundoff

! Storage for a random sequence for perturbing a single initial state
type(random_seq_type) :: random_seq

! Structure for computing distances to cell centers, and assorted arrays
! needed for the get_close code.
type(xyz_get_close_type)             :: cc_gc
type(xyz_location_type), allocatable :: cell_locs(:)
logical :: search_initialized = .false.

! compile-time control over whether grid information is written to the
! diagnostic files or not.  if it is, the files are self-contained (e.g. for
! ease of plotting), but are also much larger than they would be otherwise.
! change this private variable to control whether the grid information is
! written or not.
logical :: add_static_data_to_diags = .false.

! variables which are in the module namelist
character(len=256) :: init_template_filename = 'mpas_init.nc'
character(len=256) :: bdy_template_filename = ''
integer            :: vert_localization_coord = VERTISHEIGHT
integer            :: assimilation_period_days = 0
integer            :: assimilation_period_seconds = 21600
real(r8)           :: model_perturbation_amplitude = 0.0001   ! tiny amounts
logical            :: log_p_vert_interp = .true.     ! if true, interpolate vertical pressure in log space
character(len=32)  :: calendar = 'Gregorian'
real(r8)           :: highest_obs_pressure_mb   = 100.0_r8    ! do not assimilate obs higher than this level.
real(r8)           :: sfc_elev_max_diff = -1.0_r8    ! do not assimilate if |model - station| height is larger than this [m].
integer            :: xyzdebug = 0
integer            :: debug = 0   ! turn up for more and more debug messages

! this is not in the namelist or supported generally.
! (setting this to true avoids the surface elevation max diff 
! test for elevation and surface pressure.)
logical :: always_assim_surf_altimeters = .false.

integer :: anl_domid = -1 ! For state_structure_mod access
integer :: lbc_domid = -1

! if .false. use U/V reconstructed winds tri interp at centers for wind forward ops
! if .true.  use edge normal winds (u) with RBF functs for wind forward ops
logical :: use_u_for_wind = .false.

! if using rbf, options 1,2,3 control how many points go into the rbf.
! larger numbers use more points from further away
integer :: use_rbf_option = 2

! if .false. edge normal winds (u) should be in state vector and are written out directly
! if .true.  edge normal winds (u) are updated based on U/V reconstructed winds
logical :: update_u_from_reconstruct = .true.

! only if update_u_from_reconstruct is true,
! if .false. use the cell center u,v reconstructed values to update edge winds
! if .true., read in the original u,v winds, compute the increments after the
! assimilation, and use only the increments to update the edge winds
logical :: use_increments_for_u_update = .true.

! if set by: call force_u_into_state()  *BEFORE* calling static_init_model(),
! the code will add U (edge normal winds) to the mpas state vector even if it
! isn't in the namelist.
logical :: add_u_to_state_list = .false.

! if > 0, amount of distance in fractional model levels that a vertical
! point can be above or below the top or bottom of the grid and still be
! evaluated without error.  if extrapolate is true, extrapolate from the
! first or last model level.  if extrapolate is false, use level 1 or N.
real(r8) :: outside_grid_level_tolerance = -1.0_r8
logical  :: extrapolate = .false.

! if the calling code updates an existing file it simply writes the state variable
! data.  if it needs to create a file from scratch it calls nc_write_model_atts()
! to optionally add grid info or any other non-state variables or attributes.
! setting this to .true. adds the mpas grid info to the file.  .false. does
! not and results in smaller diag/output files.
logical :: write_grid_to_diag_files = .false. 

! in converting to scale height for the vertical, set this to .false. to
! use simply the log of the pressure.  to normalize by the surface pressure
! (backwards compatible with previous code), set this to .true.
logical :: no_normalization_of_scale_heights = .true. 

! for regional MPAS
real(r8) :: dxmax  ! max distance between two adjacent cell centers in the mesh (in meters)

! when updating boundary files for regional mpas, note whether the boundary
! file has the reconstructed winds (lbc_ur, lbc_vr) or not. (this is set by
! looking at the bdy template file and seeing if those variables are there.)  
! if not, the other two options are ignored.  
! if they are in the lbc file, then the other logicals control whether to use 
! them instead of updating the U edge winds directly, and whether to use the 
! reconstructed increments or not. 
! the latter two options could be added to the namelist if someone wanted to
! explore the options for how the edge winds are updated in the boundary file.
! for now they're not - they're hardcoded true.
! note that these are for the boundary file update only - there are separate
! options for how to update the U winds in the main assimilation state.

logical :: lbc_file_has_reconstructed_winds     = .false.  


namelist /model_nml/             &
   init_template_filename,       &
   vert_localization_coord,      &
   assimilation_period_days,     &
   assimilation_period_seconds,  &
   model_perturbation_amplitude, &
   log_p_vert_interp,            &
   calendar,                     &
   debug,                        &
   xyzdebug,                     &
   use_u_for_wind,               &
   use_rbf_option,               &
   update_u_from_reconstruct,    &
   use_increments_for_u_update,  &
   highest_obs_pressure_mb,      &
   outside_grid_level_tolerance, &
   extrapolate,                  &
   sfc_elev_max_diff,            &
   write_grid_to_diag_files,     &
   no_normalization_of_scale_heights

! DART state vector contents are specified in the input.nml:&mpas_vars_nml namelist.
integer, parameter :: max_state_variables = 80
integer, parameter :: num_state_table_columns = 2
integer, parameter :: num_bounds_table_columns = 4
character(len=NF90_MAX_NAME) :: mpas_state_variables(max_state_variables * num_state_table_columns ) = ' '
character(len=NF90_MAX_NAME) :: mpas_state_bounds(num_bounds_table_columns, max_state_variables ) = ' '
character(len=NF90_MAX_NAME) :: variable_table(max_state_variables, num_state_table_columns )

! this is special and not in the namelist.  boundary files have a fixed
! set of variables with fixed names.
character(len=NF90_MAX_NAME) :: lbc_variables(max_state_variables) = ''

namelist /mpas_vars_nml/ mpas_state_variables, mpas_state_bounds

integer :: nfields

!>@todo FIXME - REMOVE AS MUCH OF THIS AS POSSIBLE.
!> some of this information is in the state structure now.
!> the duplicate progvar stuff should be removed and the 
!> state routines used instead.  this duplicates work and 
!> makes us keep up code in 2 different places.

! original code:
! Everything needed to describe a variable

type progvartype
   private
   character(len=NF90_MAX_NAME) :: varname
   character(len=NF90_MAX_NAME), dimension(NF90_MAX_VAR_DIMS) :: dimname
   integer, dimension(NF90_MAX_VAR_DIMS) :: dimlens
   integer :: xtype         ! netCDF variable type (NF90_double, etc.)
   integer :: numdims       ! number of dims - excluding TIME
   integer :: numvertical   ! number of vertical levels in variable
   integer :: numcells      ! number of horizontal locations (cell centers)
   integer :: numedges      ! number of horizontal locations (edges for velocity components)
   logical :: ZonHalf       ! vertical coordinate has dimension nVertLevels
   integer :: varsize       ! prod(dimlens(1:numdims))
   integer :: index1        ! location in dart state vector of first occurrence
   integer :: indexN        ! location in dart state vector of last  occurrence
   integer :: dart_kind
   character(len=obstypelength) :: kind_string
   logical  :: clamping     ! does variable need to be range-restricted before
   real(r8) :: range(2)     ! being stuffed back into MPAS analysis file.
   logical  :: out_of_range_fail  ! is out of range fatal if range-checking?
end type progvartype

type(progvartype), dimension(max_state_variables) :: progvar

! Grid parameters - the values will be read from an mpas analysis file.

integer :: nCells        = -1  ! Total number of cells making up the grid
integer :: nVertices     = -1  ! Unique points in grid that are corners of cells
integer :: nEdges        = -1  ! Straight lines between vertices making up cells
integer :: maxEdges      = -1  ! Largest number of edges a cell can have
integer :: nVertLevels   = -1  ! Vertical levels; count of vert cell centers
integer :: nVertLevelsP1 = -1  ! Vert levels plus 1; count of vert cell faces
integer :: vertexDegree  = -1  ! Max number of cells/edges that touch any vertex
integer :: nSoilLevels   = -1  ! Number of soil layers

! scalar grid positions

! FIXME: we read in a lot of metadata about the grids.  if space becomes an
! issue we could consider reading in only the x,y,z arrays for all the items
! plus the radius, and then compute the lat/lon for locations needed by
! get_state_meta_data() on demand.  most of the computations we need to do
! are actually easier in xyz coords (no issue with poles).

! FIXME: it may be desirable to read in xCell(:), yCell(:), zCell(:)
! to keep from having to compute them on demand, especially since we
! have converted the radian lat/lon of the cell centers into degrees.
! we have to convert back, then take a few sin and cos to get xyz.
! time/space/accuracy tradeoff here.

real(r8), allocatable :: xVertex(:), yVertex(:), zVertex(:)
real(r8), allocatable :: xEdge(:), yEdge(:), zEdge(:)
real(r8), allocatable :: lonEdge(:) ! edge longitudes (degrees, original radians in file)
real(r8), allocatable :: latEdge(:) ! edge longitudes (degrees, original radians in file)
real(r8), allocatable :: lonCell(:) ! cell center longitudes (degrees, original radians in file)
real(r8), allocatable :: latCell(:) ! cell center latitudes  (degrees, original radians in file)
real(r8), allocatable :: dcEdge(:)  ! distance between two adjacent cell centers (in meters)
<<<<<<< HEAD
real(r8), allocatable :: xland(:)   ! LAND MASK (1 FOR LAND, 2 FOR WATER)
=======
real(r8), allocatable :: xland(:)   ! land-ocean mask (1=land including sea-ice ; 2=ocean)  
real(r8), allocatable :: seaice(:)  ! sea-ice flag (0=no seaice; =1 otherwise) - for rttov
real(r8), allocatable :: skintemp(:)! ground or water surface temperature      - for rttov
>>>>>>> b6efe3f8
real(r8), allocatable :: zGridFace(:,:)   ! geometric height at cell faces   (nVertLevelsP1,nCells)
real(r8), allocatable :: zGridCenter(:,:) ! geometric height at cell centers (nVertLevels,  nCells)
real(r8), allocatable :: zGridEdge(:,:)   ! geometric height at edge centers (nVertLevels,  nEdges)
!real(r8), allocatable :: zEdgeFace(:,:)   ! geometric height at edges faces  (nVertLevelsP1,nEdges)
!real(r8), allocatable :: zEdgeCenter(:,:) ! geometric height at edges faces  (nVertLevels  ,nEdges)

integer,  allocatable :: cellsOnVertex(:,:) ! list of cell centers defining a triangle
integer,  allocatable :: verticesOnCell(:,:)

integer,  allocatable :: edgesOnCell(:,:) ! list of edges that bound each cell
integer,  allocatable :: cellsOnEdge(:,:) ! list of cells that bound each edge
integer,  allocatable :: nedgesOnCell(:) ! list of edges that bound each cell
real(r8), allocatable :: edgeNormalVectors(:,:)

! Boundary information might be needed ... regional configuration?
! Read if available.

integer,  allocatable :: bdyMaskCell(:)
integer,  allocatable :: bdyMaskEdge(:)
integer,  allocatable :: maxLevelCell(:)

<<<<<<< HEAD
=======
integer,  allocatable :: surftype(:)   !  ! surface type (land=0, water=1, seaice = 2) - for rttov

>>>>>>> b6efe3f8
integer         :: model_size          ! the state vector length
type(time_type) :: model_timestep      ! smallest time to adv model

! useful flags in making decisions when searching for points, etc
logical :: global_grid = .true.        ! true = the grid covers the sphere with no holes
logical :: all_levels_exist_everywhere = .true. ! true = cells defined at all levels
logical :: has_edge_u = .false.        ! true = has original normal u on edges
logical :: has_uvreconstruct = .false. ! true = has reconstructed at centers

! Do we have any state vector items located on the cell edges?
! If not, avoid reading in or using the edge arrays to save space.
! FIXME: this should be set after looking at the fields listed in the
! namelist which are to be read into the state vector - if any of them
! are located on the edges then this flag should be changed to .true.
! however, the way the code is structured these arrays are allocated
! before the details of field list is examined.  since right now the
! only possible field array that is on the edges is the 'u' edge normal
! winds, search specifically for that in the state field list and set
! this based on that.  if any other data might be on edges, this routine
! will need to be updated: is_edgedata_in_state_vector()
logical :: data_on_edges = .false.

! currently unused; for a regional model it is going to be necessary to know
! if the grid is continuous around longitudes (wraps in east-west) or not,
! and if it covers either of the poles.
character(len= 64) :: ew_boundary_type, ns_boundary_type

! common names that call specific subroutines based on the arg types
INTERFACE vector_to_prog_var
      MODULE PROCEDURE vector_to_1d_prog_var
      MODULE PROCEDURE vector_to_2d_prog_var
      MODULE PROCEDURE vector_to_3d_prog_var
END INTERFACE

INTERFACE prog_var_to_vector
      MODULE PROCEDURE prog_var_1d_to_vector
      MODULE PROCEDURE prog_var_2d_to_vector
      MODULE PROCEDURE prog_var_3d_to_vector
END INTERFACE

INTERFACE get_analysis_time
      MODULE PROCEDURE get_analysis_time_ncid
      MODULE PROCEDURE get_analysis_time_fname
END INTERFACE

INTERFACE get_index_range
      MODULE PROCEDURE get_index_range_int
      MODULE PROCEDURE get_index_range_string
END INTERFACE


interface write_model_time
   module procedure write_model_time_file
   module procedure write_model_time_restart
end interface


!------------------------------------------------

! The regular grid used for triangle interpolation divides the sphere into
! a set of regularly spaced lon-lat boxes. The number of boxes in
! longitude and latitude are set by num_reg_x and num_reg_y. Making the
! number of regular boxes smaller decreases the computation required for
! doing each interpolation but increases the static storage requirements
! and the initialization computation (which seems to be pretty small).
integer, parameter :: num_reg_x = 90, num_reg_y = 90

! The max_reg_list_num controls the size of temporary storage used for
! initializing the regular grid. Two arrays
! of size num_reg_x*num_reg_y*max_reg_list_num are needed. The initialization
! fails and returns an error if max_reg_list_num is too small. A value of
! ??? is sufficient for ???
integer, parameter :: max_reg_list_num = 100

! The triangle interpolation keeps a list of how many and which triangles
! overlap each regular lon-lat box. The number is stored in
! array triangle_num. The allocatable array
! triangle_list lists the uniquen index
! of each overlapping triangle. The entry in
! triangle_start for a given regular lon-lat box indicates
! where the list of triangles begins in the triangle_list.

integer :: triangle_start(num_reg_x, num_reg_y)
integer :: triangle_num  (num_reg_x, num_reg_y) = 0
integer, allocatable :: triangle_list(:)


contains

!==================================================================
! All the public REQUIRED interfaces come first - just by convention.
!==================================================================


!------------------------------------------------------------------

subroutine static_init_model()
!>@todo FIXME - can we add an optional arg here for update_bc use?

! Called to do one time initialization of the model.
!
! All the grid information comes from the initialization of
! the dart_model_mod module.

! Local variables - all the important ones have module scope


integer, dimension(NF90_MAX_VAR_DIMS) :: dimIDs
character(len=NF90_MAX_NAME)          :: varname,dimname
character(len=obstypelength)       :: kind_string
integer :: ncid, VarID, numdims, varsize, dimlen
integer :: iunit, io, ivar, i, index1, indexN, iloc, kloc
integer :: ss, dd, z1, m1
integer :: nDimensions, nVariables, nAttributes, unlimitedDimID, TimeDimID
integer :: cel1, cel2, lbc_nfields
logical :: both
real(r8) :: variable_bounds(max_state_variables, 2)
integer :: variable_qtys(max_state_variables)
character(len=*), parameter :: routine = 'static_init_model'

if ( module_initialized ) return ! only need to do this once.

! Since this routine calls other routines that could call this routine
! we'll say we've been initialized pretty dang early.
module_initialized = .true.

! Print module information to log file and stdout.
call register_module(source, revision, revdate)

! Read the DART namelist for this model
call find_namelist_in_file('input.nml', 'model_nml', iunit)
read(iunit, nml = model_nml, iostat = io)
call check_namelist_read(iunit, io, 'model_nml')

! Record the namelist values used for the run
if (do_nml_file()) write(nmlfileunit, nml=model_nml)
if (do_nml_term()) write(     *     , nml=model_nml)

! Read the MPAS variable list to populate DART state vector
! Intentionally do not try to dump them to the nml unit because
! they include large character arrays which output pages of white space.
! The routine that reads and parses this namelist will output what
! values it found into the log.
call find_namelist_in_file('input.nml', 'mpas_vars_nml', iunit)
read(iunit, nml = mpas_vars_nml, iostat = io)
call check_namelist_read(iunit, io, 'mpas_vars_nml')

!---------------------------------------------------------------
! Set the time step ... causes mpas namelists to be read.
! Ensures model_timestep is multiple of 'dynamics_timestep'

call set_calendar_type( calendar )   ! comes from model_mod_nml

model_timestep = set_model_time_step()

call get_time(model_timestep,ss,dd) ! set_time() assures the seconds [0,86400)

write(string1,*)'assimilation window is ',dd,' days ',ss,' seconds'
call error_handler(E_MSG,routine,string1,source,revision,revdate)

!---------------------------------------------------------------
! 1) get grid dimensions
! 2) allocate space for the grids
! 3) read them from the analysis file

ncid = nc_open_file_readonly(init_template_filename, routine)

! move this up - some of the routines below depend on having
! the variable table parsed already, and U added if needed.
call verify_state_variables( mpas_state_variables, ncid, init_template_filename, &
                             nfields, variable_table)

! get sizes
call read_grid_dims(ncid)

allocate(latCell(nCells), lonCell(nCells))
allocate(zGridFace(nVertLevelsP1, nCells))
allocate(zGridCenter(nVertLevels, nCells))

allocate(cellsOnVertex(vertexDegree, nVertices))
allocate(dcEdge(nEdges))
allocate(nEdgesOnCell(nCells))
allocate(xland(nCells))
allocate(seaice(nCells))              ! for rttov
allocate(skintemp(nCells))            ! for rttov
allocate(surftype(nCells))            ! for rttov
allocate(edgesOnCell(maxEdges, nCells))
allocate(cellsOnEdge(2, nEdges))
allocate(verticesOnCell(maxEdges, nCells))
allocate(edgeNormalVectors(3, nEdges))
allocate(xVertex(nVertices), yVertex(nVertices), zVertex(nVertices))

! see if U is in the state vector list.  if not, don't read in or
! use any of the Edge arrays to save space.
data_on_edges = is_edgedata_in_state_vector(variable_table, lbc_variables)

if(data_on_edges) then
   allocate(zGridEdge(nVertLevels, nEdges))
   allocate(xEdge(nEdges), yEdge(nEdges), zEdge(nEdges))
   allocate(latEdge(nEdges), lonEdge(nEdges))
endif

! is this a global or regional grid?
! if regional, allocate and read in the boundary info here.
call set_global_grid(ncid)
<<<<<<< HEAD

! fill in the grid values
call get_grid(ncid)

=======

! fill in the grid values
call get_grid(ncid)

>>>>>>> b6efe3f8
! vertical faces are in the input file.  compute vertical center locations here.
do kloc=1, nCells
   do iloc=1, nVertLevels
      zGridCenter(iloc,kloc) = (zGridFace(iloc,kloc) + zGridFace(iloc+1,kloc))*0.5_r8
   enddo
enddo

if(data_on_edges) then
   ! FIXME: This code is supposed to check whether an edge has 2 neighbours or 1 neighbour and then
   !        compute the height accordingly.  HOWEVER, the array cellsOnEdge does not change with
   !        depth, but it should as an edge may have 2 neighbour cells at the top but not at depth.
   do kloc=1, nEdges
      do iloc=1, nVertLevels
         cel1 = cellsOnEdge(1,kloc)
         cel2 = cellsOnEdge(2,kloc)
         if (cel1>0 .and. cel2>0) then
            zGridEdge(iloc,kloc) = (zGridCenter(iloc,cel1) + zGridCenter(iloc,cel2))*0.5_r8
         else if (cel1>0) then
            zGridEdge(iloc,kloc) = zGridCenter(iloc,cel1)
         else if (cel2>0) then
            zGridEdge(iloc,kloc) = zGridCenter(iloc,cel2)
         else  !this is bad...
            write(string1,*)'Edge ',kloc,' at vertlevel ',iloc,' has no neighbouring cells!'
            call error_handler(E_ERR,'static_init_model', string1, source, revision, revdate)
         endif
      enddo
   enddo
endif

!---------------------------------------------------------------
! Compile the list of model variables to use in the creation
! of the DART state vector.
<<<<<<< HEAD
!
! THIS CODE SHOULD BE REMOVED - it is done by the add_domain code.
!
=======
!
! THIS CODE SHOULD BE REMOVED - it is done by the add_domain code.
!
>>>>>>> b6efe3f8


TimeDimID = FindTimeDimension( ncid )

if (TimeDimID < 0 ) then
   write(string1,*)'unable to find a dimension named Time.'
   call error_handler(E_MSG,'static_init_model', string1, source, revision, revdate)
endif

call nc_check(nf90_Inquire(ncid,nDimensions,nVariables,nAttributes,unlimitedDimID), &
                    'static_init_model', 'inquire '//trim(init_template_filename))

if ( (TimeDimID > 0) .and. (unlimitedDimID > 0) .and. (TimeDimID /= unlimitedDimID)) then
   write(string1,*)'IF Time is not the unlimited dimension, I am lost.'
   call error_handler(E_MSG,'static_init_model', string1, source, revision, revdate)
endif

index1  = 1;
indexN  = 0;
do ivar = 1, nfields

   varname                   = trim(variable_table(ivar,1))
   kind_string               = trim(variable_table(ivar,2))
   progvar(ivar)%varname     = varname
   progvar(ivar)%kind_string = kind_string
   progvar(ivar)%dart_kind   = get_index_for_quantity( progvar(ivar)%kind_string )
   progvar(ivar)%numdims     = 0
   progvar(ivar)%numvertical = 1
   progvar(ivar)%dimlens     = MISSING_I
   progvar(ivar)%numcells    = MISSING_I
   progvar(ivar)%numedges    = MISSING_I

   string2 = trim(init_template_filename)//' '//trim(varname)

   call nc_check(nf90_inq_varid(ncid, trim(varname), VarID), &
            'static_init_model', 'inq_varid '//trim(string2))

   call nc_check(nf90_inquire_variable(ncid, VarID, xtype=progvar(ivar)%xtype, &
           dimids=dimIDs, ndims=numdims), 'static_init_model', 'inquire '//trim(string2))

   ! Since we are not concerned with the TIME dimension, we need to skip it.
   ! When the variables are read, only a single timestep is ingested into
   ! the DART state vector.

   varsize = 1
   dimlen  = 1
   DimensionLoop : do i = 1,numdims

      if (dimIDs(i) == TimeDimID) cycle DimensionLoop

      write(string1,'(''inquire dimension'',i2,A)') i,trim(string2)
      call nc_check(nf90_inquire_dimension(ncid, dimIDs(i), len=dimlen, name=dimname), &
                                          'static_init_model', string1)

      progvar(ivar)%numdims    = progvar(ivar)%numdims + 1
      progvar(ivar)%dimlens(i) = dimlen
      progvar(ivar)%dimname(i) = trim(dimname)
      varsize = varsize * dimlen

      select case ( dimname(1:6) )
         case ('nCells')
            progvar(ivar)%numcells = dimlen
         case ('nEdges')
            progvar(ivar)%numedges = dimlen
         case ('nVertL')  ! nVertLevels, nVertLevelsP1, nVertLevelsP2
            progvar(ivar)%numvertical = dimlen
         case ('nSoilL')  ! nSoilLevels
            progvar(ivar)%numvertical = dimlen
      end select

   enddo DimensionLoop

   ! this call sets: clamping, bounds, and out_of_range_fail in the progvar entry
   call get_variable_bounds(mpas_state_bounds, ivar)

   if (progvar(ivar)%numvertical == nVertLevels) then
      progvar(ivar)%ZonHalf = .TRUE.
   else
      progvar(ivar)%ZonHalf = .FALSE.
   endif

   if (varname == 'u') has_edge_u = .true.
   if (varname == 'uReconstructZonal' .or. &
       varname == 'uReconstructMeridional') has_uvreconstruct = .true.

   progvar(ivar)%varsize     = varsize
   progvar(ivar)%index1      = index1
   progvar(ivar)%indexN      = index1 + varsize - 1
   index1                    = index1 + varsize      ! sets up for next variable

<<<<<<< HEAD
   !if ( debug > 11 .and. do_output()) call dump_progvar(ivar)
=======
   if ( debug > 11 .and. do_output()) call dump_progvar(ivar)
>>>>>>> b6efe3f8

enddo

call nc_close_file(ncid, routine)
<<<<<<< HEAD


=======


>>>>>>> b6efe3f8
! FIXME: moved below to after add_domain() calls
!model_size = progvar(nfields)%indexN

if ( debug > 0 .and. do_output()) then
  write(logfileunit,*)
  write(     *     ,*)
  write(logfileunit,'(" static_init_model: nCells, nEdges, nVertices, nVertLevels =",4(1x,i9))') &
                                          nCells, nEdges, nVertices, nVertLevels
  write(     *     ,'(" static_init_model: nCells, nEdges, nVertices, nVertLevels =",4(1x,i9))') &
                                          nCells, nEdges, nVertices, nVertLevels
!  write(logfileunit, *)'static_init_model: model_size = ', model_size
!  write(     *     , *)'static_init_model: model_size = ', model_size
  if ( global_grid ) then
     write(logfileunit, *)'static_init_model: grid is a global grid '
     write(     *     , *)'static_init_model: grid is a global grid '
  else
     write(logfileunit, *)'static_init_model: grid is NOT a global grid. Lateral boundaries exist '
     write(     *     , *)'static_init_model: grid is NOT a global grid. Lateral boundaries exist '
  endif
  if ( all_levels_exist_everywhere ) then
     write(logfileunit, *)'static_init_model: all cells have same number of vertical levels '
     write(     *     , *)'static_init_model: all cells have same number of vertical levels '
  else
     write(logfileunit, *)'static_init_model: cells have varying number of vertical levels '
     write(     *     , *)'static_init_model: cells have varying number of vertical levels '
  endif
endif


! set the domain(s) in the state structure here

variable_bounds(1:nfields, 1) = progvar(1:nfields)%range(1)
variable_bounds(1:nfields, 2) = progvar(1:nfields)%range(2)
variable_qtys(1:nfields) = progvar(1:nfields)%dart_kind

anl_domid = add_domain(init_template_filename, nfields,           &
                       var_names  = variable_table (1:nfields,1), &
                       kind_list  = variable_qtys(1:nfields),     &
                       clamp_vals = variable_bounds(1:nfields,:) )

model_size = get_domain_size(anl_domid)
if ( debug > 4 .and. do_output()) print*,'model_size(anl_domid)=',model_size  ! HA

lbc_nfields = 0

! if we have a lateral boundary file, add it to the domain
! so we have access to the corresponding lbc_xxx fields.
!>@todo FIXME: if we want to do increments, we could also add a
! third domain which is the original forecast fields before
! the assimilation (so we can compute increments)
if (.not. global_grid .and. lbc_variables(1) /= '') then
   ! regional: count number of lbc fields to read in
   COUNTUP: do i=1, max_state_variables
      if (lbc_variables(i) /= '') then
         lbc_nfields = lbc_nfields + 1
      else
         exit COUNTUP
      endif
   enddo COUNTUP
   if( debug > 4 .and. do_output()) print*, 'Regional: number of lbc fields to read in = ', lbc_nfields
   lbc_domid = add_domain(bdy_template_filename, lbc_nfields,    &
                          var_names  = lbc_variables)
                        ! FIXME clamp_vals = variable_bounds(1:nfields,:) )
   if( debug > 4 .and. do_output()) print*, 'model_size, lbc_domid =',model_size,lbc_domid

   model_size = model_size + get_domain_size(lbc_domid)
else
   lbc_domid = -1
endif

if ( debug > 4 .and. do_output()) then
     call state_structure_info(anl_domid)
     print*, 'model_size =',model_size
     if(lbc_domid >= 0) print*, 'get_domain_size(lbc_domid):',get_domain_size(lbc_domid)
endif
!if ( debug > 4 .and. do_output() .and. lbc_domid >= 0) call state_structure_info(lbc_domid)

! do some sanity checking here:

! if you have at least one of these wind components in the state vector,
! you have to have them both.  the subroutine will error out if only one
! is found and not both.
if (has_uvreconstruct) then
   call winds_present(z1,m1,both)
endif

! if you set the namelist to use the reconstructed cell center winds,
! they have to be in the state vector.
if (update_u_from_reconstruct .and. .not. has_uvreconstruct) then
   write(string1,*) 'update_u_from_reconstruct cannot be True'
   write(string2,*) 'because state vector does not contain U/V reconstructed winds'
   call error_handler(E_ERR,'static_init_model',string1,source,revision,revdate, &
                      text2=string2)
endif

! if you set the namelist to update the edge normal winds based on the
! updated cell center winds, and you also have the edge normal winds in
! the state vector, warn that the edge normal winds will be ignored
! when going back to the mpas_analysis.nc file.  not an error, but the
! updates to the edge normal vectors won't affect the results.
if (update_u_from_reconstruct .and. has_edge_u) then
   write(string1,*) 'edge normal winds (u) in MPAS file will be updated based on U/V reconstructed winds'
   write(string2,*) 'and not from the updated edge normal values in the state vector'
   write(string3,*) 'because update_u_from_reconstruct is True'
   call error_handler(E_MSG,'static_init_model',string1,source,revision,revdate, &
                      text2=string2, text3=string3)
endif

! there are two choices when updating the edge normal winds based on the
! winds at the cell centers.  one is a direct interpolation of the values;
! the other is to read in the original cell centers, compute the increments
! changed by the interpolation, and then add or substract only the increments
! from the original edge normal wind values.
if (update_u_from_reconstruct) then
   if (use_increments_for_u_update) then
      write(string1,*) 'edge normal winds (u) in MPAS file will be updated based on the difference'
      write(string2,*) 'between the original U/V reconstructed winds and the updated values'
      write(string3,*) 'because use_increment_for_u_update is True'
   else
      write(string1,*) 'edge normal winds (u) in MPAS file will be updated by averaging the'
      write(string2,*) 'updated U/V reconstructed winds at the corresponding cell centers'
      write(string3,*) 'because use_increment_for_u_update is False'
   endif
   call error_handler(E_MSG,'static_init_model',string1,source,revision,revdate, &
                      text2=string2, text3=string3)
endif

! basically we cannot do much without having at least these
! three fields in the state vector.  refuse to go further
! if these are not present:
!print *, get_varid_from_kind(anl_domid, QTY_POTENTIAL_TEMPERATURE)
!print *, get_varid_from_kind(anl_domid, QTY_DENSITY) 
!print *, get_varid_from_kind(anl_domid, QTY_VAPOR_MIXING_RATIO) 
if ((get_varid_from_kind(anl_domid, QTY_POTENTIAL_TEMPERATURE) < 0) .or. &
    (get_varid_from_kind(anl_domid, QTY_DENSITY) < 0) .or. &
    (get_varid_from_kind(anl_domid, QTY_VAPOR_MIXING_RATIO) < 0)) then
   write(string1, *) 'State vector is missing one or more of the following fields:'
   write(string2, *) 'Potential Temperature (theta), Density (rho), Vapor Mixing Ratio (qv).'
   write(string3, *) 'Cannot convert between height/pressure nor compute sensible temps.'
   call error_handler(E_ERR,'static_init_model',string1,source,revision,revdate, &
                      text2=string2, text3=string3)
endif


if (extrapolate) then
   call error_handler(E_MSG,'static_init_model',&
                      'extrapolate not supported yet; will use level 1 or N values', &
                      source, revision, revdate)
endif

! tell the location module how we want to localize in the vertical
call set_vertical_localization_coord(vert_localization_coord)

! set an appropriate value for roundoff tests based
! on this code being compiled single or double precision.
<<<<<<< HEAD
=======
! set to 1e-5 (for single) or 1e-12 (for double precision).
>>>>>>> b6efe3f8
if (r8 == digits12) then
   roundoff = 1.0e-12_r8
else
   roundoff = 1.0e-5_r8
endif

end subroutine static_init_model


!------------------------------------------------------------------

subroutine get_state_meta_data(index_in, location, var_type)

! given an index into the state vector, return its location and
! if given, the var kind.   despite the name, var_type is a generic
! kind, like those in obs_kind/obs_kind_mod.f90, starting with QTY_

! passed variables
integer(i8),         intent(in)  :: index_in
type(location_type), intent(out) :: location
integer, optional,   intent(out) :: var_type

! Local variables

integer  :: nzp, iloc, vloc, nf, ndim
real(r8) :: height
type(location_type) :: new_location

if ( .not. module_initialized ) call static_init_model

! get the local indicies and type from dart index. kloc is a dummy variable for this subroutine

call find_mpas_indices(index_in, iloc, vloc, ndim, nf)

nzp  = progvar(nf)%numvertical

! the zGrid array contains the location of the cell top and bottom faces, so it has one
! more value than the number of cells in each column.  for locations of cell centers
! you have to take the midpoint of the top and bottom face of the cell.
if (progvar(nf)%numedges /= MISSING_I) then
   if (.not. data_on_edges) then
      call error_handler(E_ERR, 'get_state_meta_data', &
                        'Internal error: numedges present but data_on_edges false', &
                        source, revision, revdate, text2='variable '//trim(progvar(nf)%varname))
   endif
   if ( progvar(nf)%ZonHalf ) then
      height = zGridEdge(vloc,iloc)
   else
      call error_handler(E_ERR, 'get_state_meta_data', 'no support for edges at face heights', &
                         source, revision, revdate)
   endif

   if (nzp <= 1) then
      location = set_location(lonEdge(iloc),latEdge(iloc), height, VERTISSURFACE)
   else
      location = set_location(lonEdge(iloc),latEdge(iloc), height, VERTISHEIGHT)
   endif
else
   if ( progvar(nf)%ZonHalf ) then
      height = zGridCenter(vloc,iloc)
   else if (nzp <= 1) then
      height = zGridFace(1,iloc)
   else
      height = zGridFace(vloc,iloc)
   endif

   if (nzp <= 1) then
      location = set_location(lonCell(iloc),latCell(iloc), height, VERTISSURFACE)
   else
      location = set_location(lonCell(iloc),latCell(iloc), height, VERTISHEIGHT)
   endif
endif

! we are no longer passing in an ensemble handle to this routine, so we
! cannot do vertical conversion here.  assim_tools will call vertical conversion
! on the obs and on the state.

if (debug > 20 .and. do_output()) then

    write(*,'("INDEX_IN / IVAR : ",(i10,2x),(i5,2x))') index_in, nf
    write(*,'("                 ILOC, VLOC: ",2(i5,2x))') iloc, vloc
    write(*,'("                 LON/LAT/HGT: ",3(f12.3,2x))') lonCell(iloc), latCell(iloc), height

endif

if (present(var_type)) then
   var_type = progvar(nf)%dart_kind
endif

end subroutine get_state_meta_data

!------------------------------------------------------------------
!> given an index into the state vector, return with the cellid
!> and the vertical level if this is a 2d variable.  also return
!> the dimensionality, and optionally the progvar index.

subroutine find_mpas_indices(index_in, cellid, vert_level, ndim, nf)
integer(i8), intent(in)  :: index_in
integer,     intent(out) :: cellid
integer,     intent(out) :: vert_level
integer,     intent(out), optional :: ndim
integer,     intent(out), optional :: nf

integer  :: i, j, k ! Indices into variable (note k is not used in MPAS)
integer  :: nzp, iloc, vloc, nnf

! get the local indicies and type from dart index. 'k' is a dummy variable for this subroutine

call get_model_variable_indices(index_in, i, j, k, var_id=nnf)

if (progvar(nnf)%numdims == 2) then     ! variable(vcol, iloc)
   vert_level = i
   cellid = j
elseif (progvar(nnf)%numdims == 1) then ! variable(iloc)
   cellid = i
   vert_level = 1
else
   call error_handler(E_ERR, 'find_mpas_indices ', 'expecting 1D or 2D variable')
endif

if (present(ndim)) ndim = progvar(nnf)%numdims
if (present(nf)) nf = nnf

end subroutine find_mpas_indices
<<<<<<< HEAD

!------------------------------------------------------------------
!> given a domain and varid, return 3 dimensions - setting to 1 if
!> not present.

subroutine find_mpas_dims(domid, ivar, ndims, dims)
integer, intent(in)  :: domid
integer, intent(in)  :: ivar
integer, intent(out) :: ndims
integer, intent(out) :: dims(3)

! start with everything 1, then set values which are different
dims(:) = 1

! get the domain info
ndims = get_num_dims(domid, ivar)
dims(1:ndims) = get_dim_lengths(domid, ivar)

end subroutine find_mpas_dims
=======
>>>>>>> b6efe3f8

!------------------------------------------------------------------
!> given a domain and varid, return 3 dimensions - setting to 1 if
!> not present.

<<<<<<< HEAD
! given a state vector, a location, and a QTY_xxx, return the
! interpolated value at that location, and an error code.  0 is success,
! anything positive is an error.  (negative reserved for system use)
!
!       ERROR codes:
!
!       ISTATUS = 99:  general error in case something terrible goes wrong...
!       ISTATUS = 88:  this kind is not in the state vector
!       ISTATUS = 82:  Unsupported vertical type (VERTISUNDEF)
!       ISTATUS = 81:  Vertical location too high
!       ISTATUS = 80:  Vertical location too low
!       ISTATUS = 11:  Could not find the closest cell center that contains this lat/lon
!       ISTATUS = 12:  Surface obs too far away from model elevation
!       ISTATUS = 13:  Missing value in interpolation.
!       ISTATUS = 14:  Could not find the other two cell centers of the triangle that contains this lat/lon
!       ISTATUS = 15:  Cell centers of the triangle fall in the lateral boundary zone
!       ISTATUS = 16:  Don't know how to do vertical velocity for now
!       ISTATUS = 17:  Unable to compute pressure values
!       ISTATUS = 18:  altitude illegal
!       ISTATUS = 19:  could not compute u using RBF code
!       ISTATUS = 101: Internal error; reached end of subroutine without
!                      finding an applicable case.
!       ISTATUS = 201: Reject observation from user specified pressure level
!
=======
subroutine find_mpas_dims(domid, ivar, ndims, dims)
integer, intent(in)  :: domid
integer, intent(in)  :: ivar
integer, intent(out) :: ndims
integer, intent(out) :: dims(3)

! start with everything 1, then set values which are different
dims(:) = 1

! get the domain info
ndims = get_num_dims(domid, ivar)
dims(1:ndims) = get_dim_lengths(domid, ivar)

end subroutine find_mpas_dims

!------------------------------------------------------------------
!> given a state vector, a location, and a QTY_xxx, return the
!> interpolated value at that location, and an error code.  0 is success,
!> anything positive is an error.  (negative reserved for system use)
!>
!>       ERROR codes:
!>
!>       ISTATUS = 99:  general error in case something terrible goes wrong...
!>       ISTATUS = 88:  this kind is not in the state vector
!>       ISTATUS = 81:  Vertical location too high
!>       ISTATUS = 80:  Vertical location too low
!>       ISTATUS = 11:  Could not find the closest cell center that contains this lat/lon
!>       ISTATUS = 12:  Surface obs too far away from model elevation
!>       ISTATUS = 13:  Missing value in interpolation.
!>       ISTATUS = 14:  Could not find the other two cell centers of the triangle that contains this lat/lon
!>       ISTATUS = 15:  Cell centers of the triangle fall in the lateral boundary zone
!>       ISTATUS = 16:  Don't know how to do vertical velocity for now
!>       ISTATUS = 17:  Unable to compute pressure values
!>       ISTATUS = 18:  altitude illegal
!>       ISTATUS = 19:  could not compute u using RBF code
!>       ISTATUS = 101: Internal error; reached end of subroutine without
!>                      finding an applicable case.
!>       ISTATUS = 201: Reject observation from user specified pressure level

subroutine model_interpolate(state_handle, ens_size, location, obs_type, expected_obs, istatus)
>>>>>>> b6efe3f8

! passed variables

type(ensemble_type), intent(in)  :: state_handle
integer,             intent(in)  :: ens_size
type(location_type), intent(in)  :: location
integer,             intent(in)  :: obs_type
real(r8),            intent(out) :: expected_obs(ens_size)
integer,             intent(out) :: istatus(ens_size)

! local storage

type(location_type) :: location_tmp(ens_size)
integer  :: ivar, obs_kind
integer  :: tvars(3)
integer  :: cellid
logical  :: goodkind, surface_obs
real(r8) :: lpres(ens_size), values(3, ens_size)
real(r8) :: llv(3)    ! lon/lat/vert
integer  :: e, verttype

if ( .not. module_initialized ) call static_init_model

expected_obs = MISSING_R8
istatus      = 0          ! must be positive (and integer)

! rename for sanity - we can't change the argument names
! to this subroutine, but this really is a kind.
obs_kind = obs_type

! write the location information into a string for error messages and debugging
call write_location(0,location,charstring=locstring)

llv = get_location(location)
verttype = nint(query_location(location))
surface_obs = (verttype == VERTISSURFACE) 

! this routine returns the cellid for a global mpas grid, same as
! find_closest_cell_center().
! for a regional grid it only returns a good cellid if the closest cell center
! AND the other 2 triangle points surrounding this location are completely inside 
! the grid and none of the vertices are in the boundary region.
cellid = cell_ok_to_interpolate(location)
if (cellid < 1) then
   !print *, 'model_interpolate: lon/lat is outside the domain: ', llv(1), llv(2)
   istatus = 11
   goto 100
endif

! Reject obs if the station height is far way from the model terrain.
if(is_vertical(location, "SURFACE").and. sfc_elev_max_diff >= 0) then
   if(abs(llv(3) - zGridFace(1,cellid)) > sfc_elev_max_diff) then
      ! allow experimentation with always accepting surface altimeters
      ! by setting this module global variable to .true. at top of file.
      if (always_assim_surf_altimeters .and. &
          (obs_kind == QTY_SURFACE_PRESSURE .or. obs_kind == QTY_SURFACE_ELEVATION)) then
         istatus = 0
      else
         istatus = 12
         if (debug > 10 .and. do_output()) &
<<<<<<< HEAD
         print*, 'model_interpolate: abs(dz) > sfc_elev_max_diff:', llv(3)-zGridFace(1,cellid)
=======
         print*, 'model_interpolate: Skip due to abs(dz) > sfc_elev_max_diff:', llv(3)-zGridFace(1,cellid)
>>>>>>> b6efe3f8
         goto 100
      endif
   endif
endif

! see if observation quantity is in the state vector.  this sets an
! error code and returns without a fatal error if answer is no.
! exceptions:  the state vector has potential temp, but we can
! compute sensible temperature from pot_temp, rho, and qv.
! also there are options for the winds because mpas has both
! winds on the cell edges (normal only) and reconstructed winds
! at the cell centers (U,V).  there are namelist options to control
! which to use if both are in the state vector.  
! As another note, mpas defines the model variable qv as water vapor 
! mixing ratio while it defines q2 as 2-meter specific humidity,
! not 2-m water vapor mixing ratio, so q2 should be specified as 
! QTY_2M_SPECIFIC_HUMIDITY in mpas_state_variables in &mpas_vars_nml.

! is this field in the state?
ivar = get_progvar_index_from_kind(obs_kind)
if (ivar > 0) then
   goodkind = .true.     ! yes

else
   goodkind = .false.    ! but check for exceptions

   ! exceptions if the kind isn't directly
   ! a field in the state vector:
   select case (obs_kind)
      case (QTY_TEMPERATURE, QTY_2M_TEMPERATURE)
         goodkind = .true.
      case (QTY_SURFACE_ELEVATION, QTY_GEOPOTENTIAL_HEIGHT)
         goodkind = .true.
      case (QTY_PRESSURE)   ! surface pressure should be in the state
         goodkind = .true.
<<<<<<< HEAD
=======
      case (QTY_SKIN_TEMPERATURE, QTY_SURFACE_TYPE)   ! Ha: added for rttov
         goodkind = .true.
>>>>>>> b6efe3f8
      case (QTY_SPECIFIC_HUMIDITY, QTY_2M_SPECIFIC_HUMIDITY)
         goodkind = .true.
      case (QTY_U_WIND_COMPONENT, QTY_V_WIND_COMPONENT)
         ! if the reconstructed winds at the cell centers aren't there,
         ! we can use the edge normal winds, if the user allows it.
         if (get_progvar_index_from_kind(QTY_EDGE_NORMAL_SPEED) > 0 &
             .and. use_u_for_wind) goodkind = .true.
   end select
endif

if (debug > 10 .and. do_output()) &
   print *, 'model_interpolate: ivar, goodkind? ', ivar, goodkind,' ',&
             trim(get_name_for_quantity(obs_kind)),' at ',trim(locstring)

! this kind is not in the state vector and it isn't one of the exceptions
! that we know how to handle.
if (.not. goodkind) then
   istatus(:) = 88
   if (debug > 4 .and. do_output()) print *, 'model_interpolate: kind rejected', obs_kind
   goto 100
endif

! Reject obs above a user specified pressure level.
! this is expensive - only do it if users want to reject observations
! at the top of the model.  negative values mean ignore this test.

if (.not.surface_obs) then

if (highest_obs_pressure_mb > 0.0) then
   if (.not.(is_vertical(location, "SURFACE")) .and. (.not.(is_vertical(location, "UNDEFINED")))) then

   call compute_pressure_at_loc(state_handle, ens_size, location, lpres, istatus)
   where (lpres < highest_obs_pressure_mb * 100.0_r8)
      ! Exclude from assimilation the obs above a user specified level
      istatus(:) = 201
   end where

   if (debug > 10 .and. do_output()) then
      do e = 1, ens_size
         if (istatus(e) == 201) print *, 'ens ', e, ' rejected, pressure < upper limit', lpres(e), highest_obs_pressure_mb
      enddo
   endif
   if (all(istatus /= 0)) goto 100   ! if everyone has failed, we can quit

   endif
endif

if (debug > 11 .and. do_output()) then
  print *, 'high pressure test is passed, ready to interpolate kind ', obs_kind
endif

endif !(.not.surface_obs) then

! Not prepared to do W interpolation at this time
if(obs_kind == QTY_VERTICAL_VELOCITY) then
   if (debug > 4 .and. do_output()) print *, 'model_interpolate: code does not handle vertical velocity yet'
   istatus(:) = 16
   goto 100
endif

! winds
if ((obs_kind == QTY_U_WIND_COMPONENT .or. &
     obs_kind == QTY_V_WIND_COMPONENT) .and. has_edge_u .and. use_u_for_wind) then
   if (obs_kind == QTY_U_WIND_COMPONENT) then
      ! return U
      call compute_u_with_rbf(state_handle, ens_size, location, .TRUE., expected_obs, istatus)
   else
      ! return V
      call compute_u_with_rbf(state_handle, ens_size, location, .FALSE., expected_obs, istatus)
   endif
<<<<<<< HEAD
   if (debug > 11 .and. do_output()) print *, 'model_interpolate: u_with_rbf ', obs_kind, istatus, expected_obs
=======
   if (debug > 11 .and. do_output()) print *, 'model_interpolate: u_with_rbf ', obs_kind, istatus(1), expected_obs(1)
>>>>>>> b6efe3f8
   if (all(istatus /= 0)) goto 100   ! if everyone has failed, we can exit

else if (obs_kind == QTY_TEMPERATURE) then
   ! need to get potential temp, pressure, qv here, but can
   ! use same weights, so push all three types into the subroutine.
   tvars(1) = get_progvar_index_from_kind(QTY_POTENTIAL_TEMPERATURE)
   tvars(2) = get_progvar_index_from_kind(QTY_DENSITY)
   tvars(3) = get_progvar_index_from_kind(QTY_VAPOR_MIXING_RATIO)

   call compute_scalar_with_barycentric(state_handle, ens_size, location, 3, tvars, values, istatus)
   if (all(istatus /= 0)) goto 100

   ! convert pot_temp, density, vapor mixing ratio into sensible temperature
   expected_obs(:) = theta_to_tk(ens_size, values(1, :), values(2, :), values(3, :), istatus(:))

   if (debug > 11 .and. do_output()) &
<<<<<<< HEAD
      print *, 'model_interpolate: TEMPERATURE ', istatus, expected_obs, trim(locstring)
=======
      print *, 'model_interpolate: TEMPERATURE ', istatus(1), expected_obs(1), trim(locstring)
>>>>>>> b6efe3f8

else if (obs_kind == QTY_PRESSURE) then
   call  compute_pressure_at_loc(state_handle, ens_size, location, expected_obs, istatus)

   if (debug > 11 .and. do_output()) &
<<<<<<< HEAD
      print *, 'model_interpolate: PRESSURE ', istatus, expected_obs, trim(locstring)
=======
      print *, 'model_interpolate: PRESSURE ', istatus(1), expected_obs(1), trim(locstring)
>>>>>>> b6efe3f8

else if (obs_kind == QTY_GEOPOTENTIAL_HEIGHT) then
   location_tmp = location
   call convert_vert_distrib(state_handle, ens_size, location_tmp, QTY_GEOPOTENTIAL_HEIGHT, VERTISHEIGHT, istatus)

   do e = 1, ens_size
     if(istatus(e) == 0) expected_obs(e) = query_location(location_tmp(e), 'VLOC')
   enddo

<<<<<<< HEAD
else if (obs_kind == QTY_VAPOR_MIXING_RATIO .or. obs_kind == QTY_2M_VAPOR_MIXING_RATIO) then
=======
else if (obs_kind == QTY_VAPOR_MIXING_RATIO) then 
>>>>>>> b6efe3f8
   tvars(1) = get_progvar_index_from_kind(obs_kind)
   call compute_scalar_with_barycentric(state_handle, ens_size, location, 1, tvars, values, istatus)
   expected_obs = values(1, :)
   if ( all(istatus /= 0 ) ) goto 100

   ! Don't accept negative moisture
   do e = 1, ens_size
      if(istatus(e) == 0) expected_obs(e) = max(values(1, e),0.0_r8)
   enddo

   if (debug > 11 .and. do_output()) &
<<<<<<< HEAD
      print *, 'model_interpolate: VAPOR_MIXING_RATIO', istatus, expected_obs, trim(locstring)
=======
      print *, 'model_interpolate: VAPOR_MIXING_RATIO', istatus(1), expected_obs(1), trim(locstring)
>>>>>>> b6efe3f8

else if (obs_kind == QTY_SPECIFIC_HUMIDITY .or. obs_kind == QTY_2M_SPECIFIC_HUMIDITY) then
   if (obs_kind == QTY_SPECIFIC_HUMIDITY) then
      tvars(1) = get_progvar_index_from_kind(QTY_VAPOR_MIXING_RATIO)
   else
      tvars(1) = get_progvar_index_from_kind(QTY_2M_VAPOR_MIXING_RATIO)
   endif
   call compute_scalar_with_barycentric(state_handle, ens_size, location, 1, tvars, values, istatus)
   expected_obs = values(1, :)
   if ( all(istatus /= 0 ) ) goto 100

   ! compute vapor pressure, then: sh = vp / (1.0 + vp)
   do e = 1, ens_size
      if (istatus(e) == 0) then
         if (expected_obs(e) >= 0.0_r8) then
            expected_obs(e) = expected_obs(e) / (1.0 + expected_obs(e))
         else
            expected_obs(e) = 1.0e-12_r8  
         endif
      endif 
   enddo

   if (debug > 11 .and. do_output()) &
<<<<<<< HEAD
      print *, 'model_interpolate: SH/SH2 ', istatus, expected_obs, trim(locstring)
=======
      print *, 'model_interpolate: SH2 ', istatus(1), expected_obs(1), trim(locstring)
>>>>>>> b6efe3f8

else if (obs_kind == QTY_SURFACE_ELEVATION .or. &
         obs_kind == QTY_SKIN_TEMPERATURE  .or. obs_kind == QTY_SURFACE_TYPE ) then

<<<<<<< HEAD
   call compute_elevation_with_barycentric(location, expected_obs(1), istatus(1))
=======
   if (obs_kind == QTY_SURFACE_ELEVATION) then
       call compute_surface_data_with_barycentric(zGridFace(1,:), location, expected_obs(1), istatus(1))
   else if (obs_kind == QTY_SKIN_TEMPERATURE) then
       call compute_surface_data_with_barycentric(skintemp(:), location, expected_obs(1), istatus(1))
   else if (obs_kind == QTY_SURFACE_TYPE) then
       call get_surftype(nCells,surftype)
       call compute_surface_data_with_barycentric(surftype(:)*1.0_r8, location, expected_obs(1), istatus(1))
   endif

>>>>>>> b6efe3f8
   expected_obs(2:ens_size) = expected_obs(1)
   istatus(2:ens_size) = istatus(1)

   if (debug > 11 .and. do_output()) &
<<<<<<< HEAD
      print *, 'model_interpolate: SURFACE_ELEVATION', istatus, expected_obs, trim(locstring)
=======
      print *, 'model_interpolate: ', trim(get_name_for_quantity(obs_kind)), ' ', istatus(1), &
                                      expected_obs(1), trim(locstring)
>>>>>>> b6efe3f8

else
   ! all other kinds come here.
   ! direct interpolation: kind is in the state vector and no clamping or other conversions needed

   tvars(1) = ivar
   call compute_scalar_with_barycentric(state_handle, ens_size, location, 1, tvars, values, istatus)
   expected_obs = values(1, :)

   if (debug > 11 .and. do_output()) then
<<<<<<< HEAD
       print*, 'generic interpolation in compute_scalar_with_barycentric: ', obs_kind
=======
       print*, 'generic interpolation in compute_scalar_with_barycentric: ', obs_kind, &
               trim(get_name_for_quantity(obs_kind))
>>>>>>> b6efe3f8
       do e = 1, ens_size
          print*, 'member ',e, ' istatus(e)=',istatus(e), ', expected_obs(e)=', expected_obs(e)
       enddo
   endif

endif


100 continue

! this is for debugging - when we're confident the code is returning
! consistent values and rc codes, both these tests can be removed for speed. 
! also optionally check for generated NaNs for now.

do e = 1, ens_size

   if ((istatus(e) < 0) .or. &
       (istatus(e) /= 0 .and. expected_obs(e) /= MISSING_R8) .or. &
       (istatus(e) == 0 .and. expected_obs(e) == MISSING_R8)) then

      write(string2,*) 'member ',e,' obs_kind', obs_kind,' value = ', expected_obs(e), &
                       ' istatus = ', istatus(e), ' cellid:',cellid,' location ', trim(locstring)
      write(string3,*) 'at location ', trim(locstring)

      if (istatus(e) < 0) then
         write(string1,*) 'interp routine returned a negative status which is an illegal value'
      else if (istatus(e) /= 0 .and. expected_obs(e) /= MISSING_R8) then
         write(string1,*) 'interp routine returned a bad status but not a MISSING_R8 value'
      else
         write(string1,*) 'interp routine returned a good status but set value to MISSING_R8'
      endif

      call error_handler(E_ERR,'model_interpolate', string1, source,revision,revdate, &
                         text2=string2, text3=string3)
   endif

   ! the only portable, reliable test for NaNs we know - if some number is neither
   ! less than nor equal to/greater than 0, it must be a NaN.  all numerical comparisons
   ! fail if one or more of the operands are NaN.

   if (.not. expected_obs(e) < 0 .and. .not. expected_obs(e) >= 0) then
      write(string1,*) 'member ', e, ' expected obs may be NaN: ', expected_obs(e)
      call error_handler(E_ERR,'model_interpolate', string1, source,revision,revdate)
   endif

<<<<<<< HEAD
   if (debug > 11 .and. do_output()) then
=======
   if (debug > 12 .and. do_output()) then
>>>>>>> b6efe3f8
      write(string2,*) 'Completed for member ',e,' obs_kind', obs_kind,' expected_obs = ', expected_obs(e)
      write(string3,*) 'istatus = ', istatus(e), ' at ', trim(locstring)
      call error_handler(E_MSG, 'model_interpolate', string2, source, revision, revdate, text2=string3)
   endif
enddo

end subroutine model_interpolate


!------------------------------------------------------------------

subroutine nc_write_model_atts(ncid, domain_id)

integer, intent(in) :: ncid
integer, intent(in) :: domain_id

character(len=*), parameter :: routine = 'nc_write_model_atts'

real(r8), allocatable :: data1d(:)
integer :: ncid2


!-------------------------------------------------------------------------------
! put file into define mode.
!-------------------------------------------------------------------------------

call nc_begin_define_mode(ncid)

!-------------------------------------------------------------------------------
! Write Global Attributes
!-------------------------------------------------------------------------------

call nc_add_global_creation_time(ncid)

call nc_add_global_attribute(ncid, "model_source", source)
call nc_add_global_attribute(ncid, "model_revision", revision)
call nc_add_global_attribute(ncid, "model_revdate", revdate)

call nc_add_global_attribute(ncid, "model", "MPAS_ATM")


!----------------------------------------------------------------------------
! if not adding grid info, return here
!----------------------------------------------------------------------------

if (.not. write_grid_to_diag_files) then
   call nc_end_define_mode(ncid)
   call nc_synchronize_file(ncid)
   return
endif

!----------------------------------------------------------------------------
!  Everything below here is static grid info
!----------------------------------------------------------------------------

!----------------------------------------------------------------------------
! Dimensions 
!----------------------------------------------------------------------------

call nc_define_dimension(ncid, 'nCells',        nCells,        routine)
call nc_define_dimension(ncid, 'nEdges',        nEdges,        routine)
call nc_define_dimension(ncid, 'nVertLevels',   nVertLevels,   routine)
call nc_define_dimension(ncid, 'nVertLevelsP1', nVertLevelsP1, routine)
call nc_define_dimension(ncid, 'nSoilLevels',   nSoilLevels,   routine)

call nc_define_dimension(ncid, 'maxEdges',      maxEdges,     routine)
call nc_define_dimension(ncid, 'nVertices',     nVertices,    routine)
call nc_define_dimension(ncid, 'VertexDegree',  VertexDegree, routine)

!----------------------------------------------------------------------------
! Coordinate Variables and the Attributes
!----------------------------------------------------------------------------
! Cell Longitudes
call      nc_define_real_variable(ncid, 'lonCell', 'nCells', routine)
call nc_add_attribute_to_variable(ncid, 'lonCell', 'long_name',   'cell center longitudes', routine)
call nc_add_attribute_to_variable(ncid, 'lonCell', 'units',       'degrees_east',           routine)
call nc_add_attribute_to_variable(ncid, 'lonCell', 'valid_range', (/ 0.0_r8, 360.0_r8 /),   routine)

! Cell Latitudes
call      nc_define_real_variable(ncid, 'latCell', 'nCells', routine)
call nc_add_attribute_to_variable(ncid, 'latCell', 'long_name',   'cell center latitudes',  routine)
call nc_add_attribute_to_variable(ncid, 'latCell', 'units',       'degrees_north',          routine)
call nc_add_attribute_to_variable(ncid, 'latCell', 'valid_range', (/ -90.0_r8, 90.0_r8 /),  routine)

! Grid vertical information
call      nc_define_real_variable(ncid, 'zgrid', (/ 'nVertLevelsP1', 'nCells       ' /), routine)
call nc_add_attribute_to_variable(ncid, 'zgrid', 'long_name',        'grid zgrid',     routine)
call nc_add_attribute_to_variable(ncid, 'zgrid', 'units',            'meters',         routine)
call nc_add_attribute_to_variable(ncid, 'zgrid', 'positive',         'up',             routine)
call nc_add_attribute_to_variable(ncid, 'zgrid', 'cartesian_axis',   'Z',              routine)

! Grid relationship information
call   nc_define_integer_variable(ncid, 'nEdgesOnCell', 'nCells', routine)
call nc_add_attribute_to_variable(ncid, 'nEdgesOnCell', 'long_name', 'grid nEdgesOnCell', routine)

call   nc_define_integer_variable(ncid, 'cellsOnVertex', (/ 'VertexDegree', 'nVertices   ' /), routine)
call nc_add_attribute_to_variable(ncid, 'cellsOnVertex', 'long_name', 'grid cellsOnVertex', routine)

call   nc_define_integer_variable(ncid, 'verticesOnCell', (/ 'maxEdges', 'nCells  ' /), routine)
call nc_add_attribute_to_variable(ncid, 'verticesOnCell', 'long_name', 'grid verticesOnCell', routine)

! Cartesian coordinates for the same cells
call      nc_define_real_variable(ncid, 'xCell', 'nCells', routine)
call nc_add_attribute_to_variable(ncid, 'xCell', 'long_name', 'cell center x cartesian coordinates',   routine)

call      nc_define_real_variable(ncid, 'yCell', 'nCells', routine)
call nc_add_attribute_to_variable(ncid, 'yCell', 'long_name', 'cell center y cartesian coordinates',   routine)

call      nc_define_real_variable(ncid, 'zCell', 'nCells', routine)
call nc_add_attribute_to_variable(ncid, 'zCell', 'long_name', 'cell center z cartesian coordinates',   routine)

! Vertex Longitudes and latitudes
call      nc_define_real_variable(ncid, 'lonVertex', 'nVertices', routine)
call nc_add_attribute_to_variable(ncid, 'lonVertex', 'long_name', 'vertex longitudes', routine)

call      nc_define_real_variable(ncid, 'latVertex', 'nVertices', routine)
call nc_add_attribute_to_variable(ncid, 'latVertex', 'long_name', 'vertex latitudes', routine)

! Edge Longitudes and latitudes
if(data_on_edges) then
   call      nc_define_real_variable(ncid, 'lonEdge', 'nEdges', routine)
   call nc_add_attribute_to_variable(ncid, 'lonEdge', 'long_name', 'edge longitudes', routine)

   call      nc_define_real_variable(ncid, 'latEdge', 'nEdges', routine)
   call nc_add_attribute_to_variable(ncid, 'latEdge', 'long_name', 'edge latitudes', routine)
endif

call nc_define_real_variable(ncid, 'areaCell', 'nCells', routine)

!----------------------------------------------------------------------------
! Finished with dimension/variable definitions, must end 'define' mode to fill.
!----------------------------------------------------------------------------

call nc_end_define_mode(ncid)

!----------------------------------------------------------------------------
! Fill the coordinate variables
!----------------------------------------------------------------------------

call nc_put_variable(ncid, 'lonCell', lonCell, routine)
call nc_put_variable(ncid, 'latCell', latCell, routine)

call nc_put_variable(ncid, 'zgrid', zGridFace, routine)

if(data_on_edges) then
   call nc_put_variable(ncid, 'lonEdge', lonEdge, routine)
   call nc_put_variable(ncid, 'latEdge', latEdge, routine)
endif

call nc_put_variable(ncid, 'nEdgesOnCell', nEdgesOnCell, routine)
call nc_put_variable(ncid, 'verticesOnCell', verticesOnCell, routine)
call nc_put_variable(ncid, 'cellsOnVertex', cellsOnVertex, routine)

!----------------------------------------------------------------------------
! DART has not read these in, so we have to read them from the input file
! and copy them to the DART output file.
!----------------------------------------------------------------------------

ncid2 = nc_open_file_readonly(init_template_filename, routine)

allocate(data1d(nCells))

call nc_get_variable(ncid2, 'xCell', data1d, routine)
call nc_put_variable(ncid,  'xCell', data1d, routine)

call nc_get_variable(ncid2, 'yCell', data1d, routine)
call nc_put_variable(ncid,  'yCell', data1d, routine)

call nc_get_variable(ncid2, 'zCell', data1d, routine)
call nc_put_variable(ncid,  'zCell', data1d, routine)

call nc_get_variable(ncid2, 'areaCell', data1d, routine)
call nc_put_variable(ncid,  'areaCell', data1d, routine)

deallocate(data1d)

allocate(data1d(nVertices))

call nc_get_variable(ncid2, 'lonVertex', data1d, routine)
call nc_put_variable(ncid,  'lonVertex', data1d, routine)

call nc_get_variable(ncid2, 'latVertex', data1d, routine)
call nc_put_variable(ncid,  'latVertex', data1d, routine)

deallocate(data1d)

call nc_close_file(ncid2)

!-------------------------------------------------------------------------------
! Flush the buffer and leave netCDF file open
!-------------------------------------------------------------------------------
call nc_synchronize_file(ncid)

end subroutine nc_write_model_atts

!------------------------------------------------------------------

function get_model_size()

! Returns the size of the model as an integer.
! Required for all applications.

integer(i8) :: get_model_size

if ( .not. module_initialized ) call static_init_model

!print *, 'model_size = ', model_size
get_model_size = model_size

end function get_model_size

!------------------------------------------------------------------
!> Returns the number of variables as an integer.

function get_num_vars()

integer :: get_num_vars

if ( .not. module_initialized ) call static_init_model

get_num_vars = nfields   

end function get_num_vars

!------------------------------------------------------------------
!> Returns the the time step of the model; the smallest increment
!> in time that the model is capable of advancing the state in a given
!> implementation. This interface is required for all applications.

function shortest_time_between_assimilations()

type(time_type) :: shortest_time_between_assimilations

if ( .not. module_initialized ) call static_init_model

shortest_time_between_assimilations = model_timestep

end function shortest_time_between_assimilations

!------------------------------------------------------------------

subroutine end_model()

! Does any shutdown and clean-up needed for model.

if (allocated(latCell))        deallocate(latCell)
if (allocated(lonCell))        deallocate(lonCell)
if (allocated(zGridFace))      deallocate(zGridFace)
if (allocated(zGridCenter))    deallocate(zGridCenter)
if (allocated(dcEdge))         deallocate(dcEdge)
if (allocated(cellsOnVertex))  deallocate(cellsOnVertex)
if (allocated(xland))          deallocate(xland)
if (allocated(seaice))         deallocate(seaice)
if (allocated(skintemp))       deallocate(skintemp)
if (allocated(surftype))       deallocate(surftype)
if (allocated(nEdgesOnCell))   deallocate(nEdgesOnCell)
if (allocated(edgesOnCell))    deallocate(edgesOnCell)
if (allocated(cellsOnEdge))    deallocate(cellsOnEdge)
if (allocated(verticesOnCell)) deallocate(verticesOnCell)
if (allocated(edgeNormalVectors)) deallocate(edgeNormalVectors)
if (allocated(xVertex))        deallocate(xVertex)
if (allocated(yVertex))        deallocate(yVertex)
if (allocated(zVertex))        deallocate(zVertex)
if (allocated(zGridEdge))      deallocate(zGridEdge)
if (allocated(xEdge))          deallocate(xEdge)
if (allocated(yEdge))          deallocate(yEdge)
if (allocated(zEdge))          deallocate(zEdge)
if (allocated(latEdge))        deallocate(latEdge)
if (allocated(lonEdge))        deallocate(lonEdge)

end subroutine end_model

!------------------------------------------------------------------

subroutine pert_model_copies(ens_handle, ens_size, pert_amp, interf_provided)

 type(ensemble_type), intent(inout) :: ens_handle
 integer,                intent(in) :: ens_size
 real(r8),               intent(in) :: pert_amp
 logical,               intent(out) :: interf_provided

logical, allocatable  :: within_range(:)
real(r8), allocatable :: min_var(:), max_var(:)
integer  :: start_ind, end_ind
real(r8) :: pert_val, range
integer  :: copy
integer  :: num_variables
integer  :: i, j
integer(i8), allocatable :: var_list(:)



! Perturbs a model state copies for generating initial ensembles.
! A model may choose to provide a NULL INTERFACE by returning
! .false. for the interf_provided argument. This indicates to
! the filter that if it needs to generate perturbed states, 
! it may do so by adding a perturbation to each model state 
! variable independently. The interf_provided argument
! should be returned as .true. if the model wants to do its own
! perturbing of states.

interf_provided = .true.

!>@todo If MPAS ever supports more than a single domain then
!>look at the wrf model_mod code for how to change this.  you
!>have to separate out the total number of variables across
!>all domains for the min/max part, and then loop over only
!>the number of variables in each domain in the second part.

num_variables = get_num_variables(anl_domid)

! Get min and max of each variable in each domain
allocate(var_list(get_my_num_vars(ens_handle)))
call get_my_vars(ens_handle, var_list)

allocate(min_var(num_variables), max_var(num_variables))
allocate(within_range(ens_handle%my_num_vars))

do i = 1, get_num_variables(anl_domid)

   start_ind = get_index_start(anl_domid, i)
   end_ind = get_index_end(anl_domid, i)

   within_range = (var_list >= start_ind .and. var_list <= end_ind)
   min_var(i) = minval(ens_handle%copies(1,:), MASK=within_range)
   max_var(i) = maxval(ens_handle%copies(1,:), MASK=within_range)

enddo

! get global min/max for each variable
call broadcast_minmax(min_var, max_var, num_variables)
deallocate(within_range)

call init_random_seq(random_seq, my_task_id()+1)

do i = 1, num_variables

   start_ind = get_index_start(anl_domid, i)
   end_ind = get_index_end(anl_domid, i)

   ! make the perturbation amplitude a fraction of the
   ! entire variable range.
   range = max_var(i) - min_var(i)
   pert_val = model_perturbation_amplitude * range   ! this is a namelist item

   do j=1, ens_handle%my_num_vars
      if (ens_handle%my_vars(j) >= start_ind .and. ens_handle%my_vars(j) <= end_ind) then
         do copy = 1, ens_size
            ens_handle%copies(copy, j) = random_gaussian(random_seq, ens_handle%copies(copy, j), pert_val)
         enddo

         ! keep variable from exceeding the original range
         ens_handle%copies(1:ens_size,j) = max(min_var(i), ens_handle%copies(1:ens_size,j))
         ens_handle%copies(1:ens_size,j) = min(max_var(i), ens_handle%copies(1:ens_size,j))

      endif
   enddo

enddo

deallocate(var_list, min_var, max_var)

end subroutine pert_model_copies

!------------------------------------------------------------------
! Given a DART location (referred to as "base") and a set of candidate
! locations & qtys/types (locs, loc_qtys/types), returns the subset close 
! to the "base", their indices, and their distances to the "base" 

subroutine get_close_obs(gc, base_loc, base_type, locs, loc_qtys, loc_types, &
                         num_close, close_ind, dist, state_handle)

type(get_close_type),          intent(in)  :: gc
type(location_type),           intent(inout)  :: base_loc, locs(:)
integer,                       intent(in)  :: base_type, loc_qtys(:), loc_types(:)
integer,                       intent(out) :: num_close, close_ind(:)
real(r8),            optional, intent(out) :: dist(:)
type(ensemble_type), optional, intent(in)  :: state_handle


integer                :: ztypeout
integer                :: t_ind, istatus1, istatus2, k, istat_arr(1)
integer                :: base_which, local_obs_which, base_qty
real(r8), dimension(3) :: base_llv, local_obs_llv   ! lon/lat/vert
type(location_type)    :: local_obs_loc, location_arr(1)
! timing
real(digits12) :: t_base, t_base2, interval

real(r8) ::  hor_dist
hor_dist = 1.0e9_r8

! Initialize variables to missing status

num_close = 0
close_ind = -99
if (present(dist)) dist = 1.0e9_r8   !something big and positive (far away) in radians
istatus1  = 0
istatus2  = 0

! Convert base_obs vertical coordinate to requested vertical coordinate if necessary

base_llv = get_location(base_loc)
base_which = nint(query_location(base_loc))

ztypeout = vert_localization_coord

if (vertical_localization_on()) then
  if (base_llv(3) == MISSING_R8) then
     istatus1 = 1
  else if (base_which /= vert_localization_coord .and. base_which /= VERTISUNDEF) then
      base_qty = get_quantity_for_type_of_obs(base_type)
      location_arr(1) = base_loc
      call convert_vert_distrib(state_handle, 1, location_arr, base_qty, vert_localization_coord, istat_arr)
      istatus1 = istat_arr(1)
      base_loc = location_arr(1)
      if(debug > 5 .and. do_output()) then
         call write_location(0,base_loc,charstring=string1)
         call error_handler(E_MSG, 'get_close_obs: base_loc',string1,source, revision, revdate)
     endif
   endif
endif

if (istatus1 == 0) then

   ! Loop over potentially close subset of obs priors or state variables
   ! This way, we are decreasing the number of distance computations that will follow.
   ! This is a horizontal-distance operation and we don't need to have the relevant vertical
   ! coordinate information yet (for locs).
   call loc_get_close_obs(gc, base_loc, base_type, locs, loc_qtys, loc_types, &
                          num_close, close_ind)

   do k = 1, num_close

      t_ind = close_ind(k)
      local_obs_loc   = locs(t_ind)
      local_obs_which = nint(query_location(local_obs_loc))

      ! Convert local_obs vertical coordinate to requested vertical coordinate if necessary.
      ! This should only be necessary for obs priors, as state location information already
      ! contains the correct vertical coordinate (filter_assim's call to get_state_meta_data).
      if (vertical_localization_on()) then
          if (local_obs_which /= vert_localization_coord .and. local_obs_which /= VERTISUNDEF) then
              location_arr(1) = local_obs_loc
              call convert_vert_distrib(state_handle, 1, location_arr, loc_qtys(t_ind), vert_localization_coord, istat_arr)
              istatus2 = istat_arr(1)
              locs(t_ind) = location_arr(1)
          else
              istatus2 = 0
          endif
      endif

      if (present(dist)) then
         ! Compute distance - set distance to a very large value if vert coordinate is missing
         ! or vert_interpolate returned error (istatus2=1)
         local_obs_llv = get_location(local_obs_loc)
         if ( (vertical_localization_on() .and. &
              (local_obs_llv(3) == MISSING_R8)) .or. (istatus2 /= 0) ) then
               dist(k) = 1.0e9_r8
         else
               dist(k) = get_dist(base_loc, locs(t_ind), base_type, loc_qtys(t_ind))
         endif
      endif

   enddo
endif

if ((debug > 2) .and. do_output()) then
   call write_location(0,base_loc,charstring=string2)
   print *, 'get_close_obs: nclose, base_loc ', num_close, trim(string2)
endif

end subroutine get_close_obs

!------------------------------------------------------------------
! Given a DART location (referred to as "base") and a set of candidate
! locations & qtys/indices (locs, loc_qtys/loc_indx), returns the subset close 
! to the "base", their indices, and their distances to the "base" 

subroutine get_close_state(gc, base_loc, base_type, locs, loc_qtys, loc_indx, &
                           num_close, close_ind, dist, state_handle)

!>@todo FIXME this is working on state vector items.  if a vertical
!>conversion is needed, it doesn't need to interpolate.  it can compute
!>the location using the logic that get_state_meta_data() uses.

type(get_close_type),          intent(in)  :: gc
type(location_type),           intent(inout)  :: base_loc, locs(:)
integer,                       intent(in)  :: base_type, loc_qtys(:)
integer(i8),                   intent(in)  :: loc_indx(:)
integer,                       intent(out) :: num_close, close_ind(:)
real(r8),            optional, intent(out) :: dist(:)
type(ensemble_type), optional, intent(in)  :: state_handle


integer                :: ztypeout
integer                :: t_ind, istatus1, istatus2, k, istat_arr(1)
integer                :: base_which, local_obs_which, base_qty
real(r8), dimension(3) :: base_llv, local_obs_llv   ! lon/lat/vert
type(location_type)    :: local_obs_loc, location_arr(1)
! timing
real(digits12) :: t_base, t_base2, interval


real(r8) ::  hor_dist
hor_dist = 1.0e9_r8

! Initialize variables to missing status

num_close = 0
close_ind = -99
if (present(dist)) dist = 1.0e9_r8   !something big and positive (far away) in radians
istatus1  = 0
istatus2  = 0

! Convert base_obs vertical coordinate to requested vertical coordinate if necessary

base_llv = get_location(base_loc)
base_which = nint(query_location(base_loc))

ztypeout = vert_localization_coord

if (vertical_localization_on()) then
  if (base_llv(3) == MISSING_R8) then
     istatus1 = 1
  else if (base_which /= vert_localization_coord .and. base_which /= VERTISUNDEF) then
      base_qty = get_quantity_for_type_of_obs(base_type)
      location_arr(1) = base_loc
      call convert_vert_distrib(state_handle, 1, location_arr, base_qty, vert_localization_coord, istat_arr)
      istatus1 = istat_arr(1)
      base_loc = location_arr(1)
      if(debug > 10 .and. do_output()) then
         call write_location(0,base_loc,charstring=string1)
         call error_handler(E_MSG, 'get_close_state: base_loc',string1,source, revision, revdate)
     endif
   endif
endif

if (istatus1 == 0) then

   ! Loop over potentially close subset of obs priors or state variables
   ! This way, we are decreasing the number of distance computations that will follow.
   ! This is a horizontal-distance operation and we don't need to have the relevant vertical
   ! coordinate information yet (for locs).
   call loc_get_close_state(gc, base_loc, base_type, locs, loc_qtys, loc_indx, &
                            num_close, close_ind)

   do k = 1, num_close

      t_ind = close_ind(k)
      local_obs_loc   = locs(t_ind)
      local_obs_which = nint(query_location(local_obs_loc))

      ! Convert local_obs vertical coordinate to requested vertical coordinate if necessary.
      ! This should only be necessary for obs priors, as state location information already
      ! contains the correct vertical coordinate (filter_assim's call to get_state_meta_data).
      if (vertical_localization_on()) then
          if (local_obs_which /= vert_localization_coord .and. local_obs_which /= VERTISUNDEF) then
              location_arr(1) = local_obs_loc
              call convert_vert_distrib_state(state_handle, 1, location_arr, loc_qtys(t_ind), &
                                              loc_indx(t_ind), vert_localization_coord, istat_arr)
              istatus2 = istat_arr(1)
              locs(t_ind) = location_arr(1)
          else
              istatus2 = 0
          endif
      endif

      if (present(dist)) then
         ! Compute distance - set distance to a very large value if vert coordinate is missing
         ! or vert_interpolate returned error (istatus2=1)
         local_obs_llv = get_location(local_obs_loc)
         if ( (vertical_localization_on() .and. &
              (local_obs_llv(3) == MISSING_R8)) .or. (istatus2 /= 0) ) then
               dist(k) = 1.0e9_r8
         else
               dist(k) = get_dist(base_loc, locs(t_ind), base_type, loc_qtys(t_ind))
         endif
      endif

   enddo
endif

if ((debug > 2) .and. do_output()) then
   call write_location(0,base_loc,charstring=string2)
   print *, 'get_close_state: nclose, base_loc ', num_close, trim(string2)
endif

end subroutine get_close_state


!==================================================================
! The (model-specific) additional public interfaces come next
!  (these are not required by dart but are used by other programs)
!==================================================================

subroutine get_init_template_filename( filename )

! return the name of the template filename that was set
! in the model_nml namelist (ex. init.nc)

character(len=*), intent(OUT) :: filename

if ( .not. module_initialized ) call static_init_model

filename = trim(init_template_filename)

end subroutine get_init_template_filename


!-------------------------------------------------------------------
! modify what static_init_model does.  this *must* be called before
! calling static_init_model().
! the boundary file variables are fixed by the model and so we
! don't allow the user to set them via namelist

subroutine set_lbc_variables(template_filename)

character(len=*), intent(in) :: template_filename

integer :: ncid

bdy_template_filename = template_filename

! this initial list always exists.  hardcode them for now,
! and query to see if the reconstructed winds are there or not.

lbc_variables(1) = 'lbc_qc'
lbc_variables(2) = 'lbc_qr'
lbc_variables(3) = 'lbc_qv'
lbc_variables(4) = 'lbc_rho'
lbc_variables(5) = 'lbc_theta'
lbc_variables(6) = 'lbc_u'
lbc_variables(7) = 'lbc_w'

ncid = nc_open_file_readonly(template_filename, 'set_lbc_variables')
if (nc_variable_exists(ncid, 'lbc_ur')) then
   lbc_variables(8) = 'lbc_ur'  
   lbc_variables(9) = 'lbc_vr' 
   lbc_file_has_reconstructed_winds = .true.
endif
call nc_close_file(ncid)

end subroutine set_lbc_variables


!-------------------------------------------------------------------
! modify what static_init_model does.  this *must* be called before
! calling static_init_model().
! set a logical add_u_to_state_list that forces u to be in state

subroutine force_u_into_state()

add_u_to_state_list = .true.

end subroutine force_u_into_state


!-------------------------------------------------------------------

!>@todo FIXME: 
!>  i believe no one is calling this routine anymore.  we should remove
!>  it from the public list and see what breaks.  if nothing, remove it.
!>
!> these need to be replaced by calls to the state structure.
!> at the moment they are only used by the postprocessing program that
!> moves the wind increments from cell centers to edges - it's not needed
!> by anything in filter.  it's a holdover from code before the state structure
!> was a general facility.

subroutine analysis_file_to_statevector(filename, state_vector, model_time)

! Reads the current time and state variables from a mpas analysis
! file and packs them into a dart state vector.

character(len=*), intent(in)    :: filename
real(r8),         intent(inout) :: state_vector(:)
type(time_type),  intent(out)   :: model_time

! temp space to hold data while we are reading it
integer  :: i, ivar
real(r8), allocatable, dimension(:)         :: data_1d_array
real(r8), allocatable, dimension(:,:)       :: data_2d_array
real(r8), allocatable, dimension(:,:,:)     :: data_3d_array

integer, dimension(NF90_MAX_VAR_DIMS) :: dimIDs, mystart, mycount
character(len=NF90_MAX_NAME) :: varname
integer :: VarID, ncNdims, dimlen
integer :: ncid, TimeDimID, TimeDimLength
character(len=256) :: myerrorstring
character(len=*), parameter :: routine = 'analysis_file_to_statevector'

if ( .not. module_initialized ) call static_init_model

state_vector = MISSING_R8

! Check that the input file exists ...

if ( .not. file_exist(filename) ) then
   write(string1,*) 'cannot open file ', trim(filename),' for reading.'
   call error_handler(E_ERR,'analysis_file_to_statevector',string1,source,revision,revdate)
endif

ncid = nc_open_file_readonly(filename, routine)

model_time = get_analysis_time(ncid, filename)

! Start counting and filling the state vector one item at a time,
! repacking the Nd arrays into a single 1d list of numbers.

! The DART prognostic variables are only defined for a single time.
! We already checked the assumption that variables are xy2d or xyz3d ...
! IF the netCDF variable has a TIME dimension, it must be the last dimension,
! and we need to read the LAST timestep and effectively squeeze out the
! singleton dimension when we stuff it into the DART state vector.

TimeDimID = FindTimeDimension( ncid )

if ( TimeDimID > 0 ) then
   call nc_check(nf90_inquire_dimension(ncid, TimeDimID, len=TimeDimLength), &
            'analysis_file_to_statevector', 'inquire timedimlength '//trim(filename))
else
   TimeDimLength = 0
endif

do ivar=1, nfields

   varname = progvar(ivar)%varname
   myerrorstring = trim(filename)//' '//trim(varname)

   ! determine the shape of the netCDF variable

   call nc_check(nf90_inq_varid(ncid,   varname, VarID), &
            'analysis_file_to_statevector', 'inq_varid '//trim(myerrorstring))

   call nc_check(nf90_inquire_variable(ncid,VarID,dimids=dimIDs,ndims=ncNdims), &
            'analysis_file_to_statevector', 'inquire '//trim(myerrorstring))

   mystart = 1   ! These are arrays, actually.
   mycount = 1

   ! Only checking the shape of the variable - sans TIME
   DimCheck : do i = 1,progvar(ivar)%numdims

      write(string1,'(''inquire dimension'',i2,A)') i,trim(myerrorstring)
      call nc_check(nf90_inquire_dimension(ncid, dimIDs(i), len=dimlen), &
            'analysis_file_to_statevector', string1)

      mycount(i) = dimlen

   enddo DimCheck

   where(dimIDs == TimeDimID) mystart = TimeDimLength  ! pick the latest time
   where(dimIDs == TimeDimID) mycount = 1              ! only use one time

   if ((debug > 10) .and. do_output()) then
      write(*,*)'analysis_file_to_statevector '//trim(varname)//' start = ',mystart(1:ncNdims)
      write(*,*)'analysis_file_to_statevector '//trim(varname)//' count = ',mycount(1:ncNdims)
   endif

   if (ncNdims == 1) then

      ! If the single dimension is TIME, we only need a scalar.
      ! Pretty sure this cannot happen ...
      allocate(data_1d_array(mycount(1)))
      call nc_check(nf90_get_var(ncid, VarID, data_1d_array, &
        start=mystart(1:ncNdims), count=mycount(1:ncNdims)), &
            'analysis_file_to_statevector', 'get_var '//trim(varname))

      call prog_var_to_vector(data_1d_array, state_vector, ivar)
      deallocate(data_1d_array)

   elseif (ncNdims == 2) then

      allocate(data_2d_array(mycount(1), mycount(2)))
      call nc_check(nf90_get_var(ncid, VarID, data_2d_array, &
        start=mystart(1:ncNdims), count=mycount(1:ncNdims)), &
            'analysis_file_to_statevector', 'get_var '//trim(varname))

      call prog_var_to_vector(data_2d_array, state_vector, ivar)
      deallocate(data_2d_array)

   elseif (ncNdims == 3) then

      allocate(data_3d_array(mycount(1), mycount(2), mycount(3)))
      call nc_check(nf90_get_var(ncid, VarID, data_3d_array, &
        start=mystart(1:ncNdims), count=mycount(1:ncNdims)), &
            'analysis_file_to_statevector', 'get_var '//trim(varname))

      call prog_var_to_vector(data_3d_array, state_vector, ivar)
      deallocate(data_3d_array)

   else
      write(string1, *) 'no support for data array of dimension ', ncNdims
      call error_handler(E_ERR,'analysis_file_to_statevector', string1, &
                        source,revision,revdate)
   endif

enddo

call nc_close_file(ncid, routine)

end subroutine analysis_file_to_statevector


!-------------------------------------------------------------------

!> @todo FIXME  this routine is a holdover from the days before
!> we had a state structure module.  it should be replaced by
!> something like write_state and other calls to the state structure
!> module.
!>
!> but there is one twist here.  this code is only being called
!> by update_mpas_states, which does a simple ncks copy from the
!> output of filter (netcdf with only the state vector fields in it)
!> to a full mpas restart file with grid info, other fields, etc.
!> 
!> however it also averages the cell center winds and projects them
!> onto the cell edges and updates 'u' - which is usually not in the
!> model state, so it isn't in the input file, only the output file.
!>
!> the normal i/o routines wouldn't write it.  they would write 
!> everything else, so read_state()/write_state() plus one additional
!> 'fix_u' routine would seem to suffice.  TBD.
!>

subroutine statevector_to_analysis_file(state_vector, ncid, filename)

! Writes the current time and state variables from a dart state
! vector (1d array) into a mpas netcdf analysis file.

real(r8),         intent(in) :: state_vector(:)
integer,          intent(in) :: ncid
character(len=*), intent(in) :: filename

! temp space to hold data while we are writing it
integer :: i, ivar
real(r8), allocatable, dimension(:)         :: data_1d_array
real(r8), allocatable, dimension(:,:)       :: data_2d_array
real(r8), allocatable, dimension(:,:,:)     :: data_3d_array

integer, dimension(NF90_MAX_VAR_DIMS) :: dimIDs, mystart, mycount
character(len=NF90_MAX_NAME) :: varname
integer :: VarID, ncNdims, dimlen
integer :: TimeDimID, TimeDimLength
logical :: done_winds
type(time_type) :: model_time

if ( .not. module_initialized ) call static_init_model

TimeDimID = FindTimeDimension( ncid )

if ( TimeDimID > 0 ) then
   call nc_check(nf90_inquire_dimension(ncid, TimeDimID, len=TimeDimLength), &
            'statevector_to_analysis_file', 'inquire timedimlength '//trim(filename))
else
   TimeDimLength = 0
endif

done_winds = .false.
PROGVARLOOP : do ivar=1, nfields

   varname = progvar(ivar)%varname
   string2 = trim(filename)//' '//trim(varname)

   if (( varname == 'uReconstructZonal' .or. &
         varname == 'uReconstructMeridional' ) .and. update_u_from_reconstruct ) then
      if (done_winds) cycle PROGVARLOOP

      ! this routine updates the edge winds from both the zonal and meridional
      ! fields, so only call it once.
      call update_wind_components(ncid, filename, state_vector, use_increments_for_u_update)
      done_winds = .true.
      cycle PROGVARLOOP
   endif
   if ( varname == 'u' .and. update_u_from_reconstruct ) then
      write(string1, *) 'skipping update of edge normal winds (u) because'
      write(string2, *) 'update_u_from_reconstruct is True'
      call error_handler(E_MSG,'statevector_to_analysis_file',string1,&
                         source,revision,revdate, text2=string2)
      cycle PROGVARLOOP
   endif

   ! Ensure netCDF variable is conformable with progvar quantity.
   ! The TIME and Copy dimensions are intentionally not queried
   ! by looping over the dimensions stored in the progvar type.

   call nc_check(nf90_inq_varid(ncid, varname, VarID), &
            'statevector_to_analysis_file', 'inq_varid '//trim(string2))

   call nc_check(nf90_inquire_variable(ncid,VarID,dimids=dimIDs,ndims=ncNdims), &
            'statevector_to_analysis_file', 'inquire '//trim(string2))

   mystart = 1   ! These are arrays, actually.
   mycount = 1
   DimCheck : do i = 1,progvar(ivar)%numdims

      write(string1,'(''inquire dimension'',i2,A)') i,trim(string2)
      call nc_check(nf90_inquire_dimension(ncid, dimIDs(i), len=dimlen), &
            'statevector_to_analysis_file', string1)

      mycount(i) = dimlen

   enddo DimCheck


   where(dimIDs == TimeDimID) mystart = TimeDimLength
   where(dimIDs == TimeDimID) mycount = 1   ! only the latest one

   if ((debug > 9) .and. do_output()) then
      write(*,*)'statevector_to_analysis_file '//trim(varname)//' start is ',mystart(1:ncNdims)
      write(*,*)'statevector_to_analysis_file '//trim(varname)//' count is ',mycount(1:ncNdims)
   endif

!> @todo FIXME the clamping can be done on the 1d array by getting
!> the start/end index from the state vector.  you can also call nf90_put_var() 
!> with a 1d conformable array without allocating, copying, writing, and freeing
!> extra space.   or call write_state() which does all this for us.

   if (progvar(ivar)%numdims == 1) then
      allocate(data_1d_array(mycount(1)))
      call vector_to_prog_var(state_vector, ivar, data_1d_array)

      ! did the user specify lower and/or upper bounds for this variable?
      ! if so, follow the instructions to either fail on out-of-range values,
      ! or set out-of-range values to the given min or max vals
      if ( progvar(ivar)%clamping ) then
         call do_clamping(progvar(ivar)%out_of_range_fail, progvar(ivar)%range, &
                          progvar(ivar)%numdims, varname, array_1d = data_1d_array)
      endif

      call nc_check(nf90_put_var(ncid, VarID, data_1d_array, &
            start=mystart(1:ncNdims), count=mycount(1:ncNdims)), &
            'statevector_to_analysis_file', 'put_var '//trim(varname))
      deallocate(data_1d_array)

   elseif (progvar(ivar)%numdims == 2) then

      allocate(data_2d_array(mycount(1), mycount(2)))
      call vector_to_prog_var(state_vector, ivar, data_2d_array)

      ! did the user specify lower and/or upper bounds for this variable?
      ! if so, follow the instructions to either fail on out-of-range values,
      ! or set out-of-range values to the given min or max vals
      if ( progvar(ivar)%clamping ) then
         call do_clamping(progvar(ivar)%out_of_range_fail, progvar(ivar)%range, &
                          progvar(ivar)%numdims, varname, array_2d = data_2d_array)
      endif

      call nc_check(nf90_put_var(ncid, VarID, data_2d_array, &
            start=mystart(1:ncNdims), count=mycount(1:ncNdims)), &
            'statevector_to_analysis_file', 'put_var '//trim(varname))
      deallocate(data_2d_array)

   elseif (progvar(ivar)%numdims == 3) then

      allocate(data_3d_array(mycount(1), mycount(2), mycount(3)))
      call vector_to_prog_var(state_vector, ivar, data_3d_array)

      ! did the user specify lower and/or upper bounds for this variable?
      ! if so, follow the instructions to either fail on out-of-range values,
      ! or set out-of-range values to the given min or max vals
      if ( progvar(ivar)%clamping ) then
         call do_clamping(progvar(ivar)%out_of_range_fail, progvar(ivar)%range, &
                          progvar(ivar)%numdims, varname, array_3d = data_3d_array)
      endif

      call nc_check(nf90_put_var(ncid, VarID, data_3d_array, &
            start=mystart(1:ncNdims), count=mycount(1:ncNdims)), &
            'statevector_to_analysis_file', 'put_var '//trim(varname))
      deallocate(data_3d_array)

   else
      write(string1, *) 'no support for data array of dimension ', ncNdims
      call error_handler(E_ERR,'statevector_to_analysis_file', string1, &
                        source,revision,revdate)
   endif

enddo PROGVARLOOP


end subroutine statevector_to_analysis_file

!------------------------------------------------------------------

!> regional mpas only:
!> update the boundary fields based on the analysis file values
!> in the boundary region, which were updated by blending the analysis
!> and the original (e.g., prior) boundary values.
!> There are options to update edge winds directly (by blending 'u'),
!> or to update reconstructed winds at cell centers first then project them onto edges.
!> When the edge wind is updated, it can be replaced by the blended value,
!> or modified with the increments (from cell-center winds).
!> state_vector - read from both ncid_a and ncid_b.
!> ncid_b = lbc to be overwritten with blended fields in the boundary zone.
!> ncid_a = analysis - either init or restart.

subroutine statevector_to_boundary_file(state_vector, ncid_b, ncid_a, &
    lbc_update_from_reconstructed_winds, lbc_update_winds_from_increments, idebug)

real(r8), intent(inout) :: state_vector(:)
integer,  intent(in)    :: ncid_b, ncid_a
logical,  intent(in)    :: lbc_update_from_reconstructed_winds
logical,  intent(in)    :: lbc_update_winds_from_increments
integer,  intent(in)    :: idebug

integer :: i, a_ivar, b_ivar, ivar, ivar_u, avar_u
integer(i8) :: a_index, b_index, l, sb_index, eb_index
integer :: cellid, vert_level, ndims, nvars, dims(3), col
integer :: adims, dima(3), iup   ! HA
integer :: edgeid
real(r8) :: weight
real(r8), allocatable :: lbc_u(:,:), lbc_ucell(:,:), lbc_vcell(:,:)
real(r8), allocatable :: delta_u(:,:), old_lbc_ucell(:,:), old_lbc_vcell(:,:)
real(r8), allocatable :: inc_lbc_ucell(:,:), inc_lbc_vcell(:,:)

character(len=NF90_MAX_NAME) :: avarname, bvarname
character(len=*), parameter :: routine = 'statevector_to_boundary_file'

nvars = get_num_variables(lbc_domid)

write(string1, *) 'lbc_update_from_reconstructed_winds = ', lbc_update_from_reconstructed_winds
write(string2, *) 'lbc_update_winds_from_increments = ',lbc_update_winds_from_increments
call error_handler(E_MSG,'statevector_to_boundary_file',string1,&
                         source,revision,revdate, text2=string2)

! save a copy of the reconstructed cell winds in separate arrays
! if we are doing an incremental update of the edge normal winds.
if (lbc_update_winds_from_increments) then
   if (.not. lbc_file_has_reconstructed_winds) then
      write(string1, *) 'Cannot update edge winds from increments because the boundary file does not contain the reconstructed winds (lbc_ur, lbc_vr)'
      write(string2, *) 'lbc_update_winds_from_increments should be .false.'
      call error_handler(E_MSG,'statevector_to_boundary_file',string1,&
                         source,revision,revdate, text2=string2)
   endif

   allocate(old_lbc_ucell(nVertLevels, nCells))
   allocate(old_lbc_vcell(nVertLevels, nCells))
   allocate(      delta_u(nVertLevels, nEdges))

   ivar = get_varid_from_varname(lbc_domid, 'lbc_ur')
   call bdy_vector_to_prog_var(state_vector, ivar, old_lbc_ucell)

   ivar = get_varid_from_varname(lbc_domid, 'lbc_vr')
   call bdy_vector_to_prog_var(state_vector, ivar, old_lbc_vcell)
endif

! for each cell in the grid, find the analysis in the
! boundary region and blend them with prior lbc values.
CELLS: do cellid = 1, nCells

   ! Soyoung: We blend the analysis in the boundary zone only.
   if (.not. on_boundary_cell(cellid)) cycle CELLS

   ! 1.0 is interior, 0.0 is exterior boundary
   weight = get_analysis_weight(cellid)

   ! do all variables associated with this cellid.
   
   VARLOOP: do b_ivar = 1, nvars

      bvarname = get_variable_name(lbc_domid, b_ivar)
      if (bvarname(1:4) /= 'lbc_') then
         write(string1, *) 'skipping update of boundary variable ', trim(bvarname)
         write(string2, *) 'because the name does not start with "lbc"'
         call error_handler(E_MSG,'statevector_to_boundary_file',string1,&
                            source,revision,revdate, text2=string2)
         cycle VARLOOP
      endif

      ! skip edge normal 'U' winds here - they will
      ! be handled in a separate code section below.
      if (bvarname == 'lbc_u') cycle VARLOOP

      ! get corresponding field in analysis domain
      avarname = trim(bvarname(5:))

      ! reconstructed cell-center winds have different names in the lbc file.
      if (bvarname == 'lbc_ur') avarname = 'uReconstructZonal'
      if (bvarname == 'lbc_vr') avarname = 'uReconstructMeridional'

      a_ivar = get_varid_from_varname(anl_domid, avarname)

      !if(do_output().and.idebug > 4) print*, 'statevector_to_boundary_file: ', &
      !                trim(bvarname), b_ivar, trim(avarname), a_ivar

      call find_mpas_dims(lbc_domid, b_ivar, ndims, dims)

      ! HA: double-check if dimensions are the same between lbc_domid and anl_domid.
      call find_mpas_dims(anl_domid, a_ivar, adims, dima)
      if(dims(1) /= dima(1) .or. dims(2) /= dima(2)) then
         write(string1, *) 'Dimension mismatches:',dims,' vs.',dima
         call error_handler(E_ERR,'statevector_to_boundary_file',string1,&
                            source,revision,revdate)
         exit
      endif

      ! loop over vert_levels.
      THISCOL: do col=1, dims(1)
         a_index = get_dart_vector_index(col, cellid, 1, anl_domid, a_ivar)
         b_index = get_dart_vector_index(col, cellid, 1, lbc_domid, b_ivar)
   
         ! compute (1-w)*x_lbc + w*x_anl
         state_vector(a_index) = (1.0_r8 - weight) * state_vector(b_index) + &
                                           weight  * state_vector(a_index)

      enddo THISCOL

   enddo VARLOOP

enddo CELLS

!> here is where we fix up the U edge normal winds
!> two options - do them directly, or compute increments from the
!> reconstructed winds and update from them.

if (.not. lbc_update_from_reconstructed_winds) then

   ! this is the prior u, not updated yet
   a_ivar = get_varid_from_varname(anl_domid, 'u')       ! analysis edge winds
   b_ivar = get_varid_from_varname(lbc_domid, 'lbc_u')   ! prior edge winds in the lbc file

   call find_mpas_dims(lbc_domid, b_ivar, ndims, dims)

   ! for each edge in the grid, find the ones which are in the
   ! boundary region and blend their values.
   EDGES: do edgeid = 1, nEdges
   
      if (.not. on_boundary_edge(edgeid)) cycle EDGES
   
      ! 1.0 is interior, 0.0 is exterior boundary
      weight = get_analysis_weight(edgeid,.false.)
   
      ! loop over vert_levels.
      THATCOL: do col=1, dims(1)
            a_index = get_dart_vector_index(col, edgeid, 1, anl_domid, a_ivar)
            b_index = get_dart_vector_index(col, edgeid, 1, lbc_domid, b_ivar)
      
            ! compute (1-w)*x_lbc + w*x_anl
            state_vector(a_index) = (1.0_r8 - weight) * state_vector(b_index) + &
                                              weight  * state_vector(a_index)
      enddo THATCOL
   
   enddo EDGES

else  ! do the increment process

   ! We only blended cell-center fields (e.g. looping over all the variables in the CELLS loop above, but not over 'u' in nEdges).
   ! Now we compute diffs (or increments) between the blended ur (vr) and the prior lbc_ur (vr).
   
   allocate(        lbc_u(nVertLevels, nEdges))
   allocate(    lbc_ucell(nVertLevels, nCells))
   allocate(    lbc_vcell(nVertLevels, nCells))
   
   ! these analyses have been blended in the boundary zone already.
   ivar = get_varid_from_varname(anl_domid, 'uReconstructZonal')
   call vector_to_prog_var(state_vector, ivar, lbc_ucell)
   
   ivar = get_varid_from_varname(anl_domid, 'uReconstructMeridional')
   call vector_to_prog_var(state_vector, ivar, lbc_vcell)
   
   ! this is the analysis u, not blended in the boundary zone yet.
   avar_u = get_varid_from_varname(anl_domid, 'u')
   call vector_to_prog_var(state_vector, avar_u, lbc_u)

   if (idebug > 4 .and. do_output()) print *, 'MIN/MAX lbc_u before update:',MINVAL(lbc_u),MAXVAL(lbc_u)
   
   if (lbc_update_winds_from_increments) then
   
      ! project analysis increments at cell centers onto the edges.
   
      allocate(inc_lbc_ucell(nVertLevels, nCells))
      allocate(inc_lbc_vcell(nVertLevels, nCells))
   
      inc_lbc_ucell = lbc_ucell - old_lbc_ucell 
      inc_lbc_vcell = lbc_vcell - old_lbc_vcell 
   
      call uv_cell_to_edges(inc_lbc_ucell, inc_lbc_vcell, delta_u)
   
      ! Soyoung: Add the blended u increments back to lbc_u in the boundary zone.
      !          We should not change the analysis u in the interior domain, but
      !          We should also check bdyMaskCell for the two adjacent cells as
      !          bdyMaskEdge is assigned with the lower mask value between the two
      !          cells.
      ! Ex) An edge between cell1 (w/ bdyMaskCell = 0) and cell2 (w/ bdyMaskCell = 1)
      ! has bdyMaskEdge = 0. In this case, even if bdyMaskEdge of the edge is zero,
      ! cell2 has been updated in the CELLS loop above, so the edge has to be updated.

      iup = 0
      IEDGE: do edgeid = 1, nEdges

      if (.not. on_boundary_edge(edgeid) .and. &
          .not. on_boundary_cell(cellsOnEdge(1,edgeid)) .and. &
          .not. on_boundary_cell(cellsOnEdge(2,edgeid)) ) cycle IEDGE
   
           lbc_u(:,edgeid) = lbc_u(:,edgeid) + delta_u(:,edgeid)

           if (idebug > 9 .and. .not.on_boundary_edge(edgeid)) &
               print*, iup, edgeid, delta_u(1,edgeid)

      enddo IEDGE

      if (idebug > 4 .and. do_output()) print*, 'MIN/MAX delta_u:            ',MINVAL(delta_u),MAXVAL(delta_u)

      deallocate(old_lbc_ucell, old_lbc_vcell, delta_u)

   else
   
      ! just replace, no increments
      ! project the diffs (or increments) onto the edges by calling uv_cell_to_edges.
      call uv_cell_to_edges(lbc_ucell, lbc_vcell, lbc_u, .true.)
      
   endif
   if (idebug > 4 .and. do_output()) print *, 'MIN/MAX lbc_u  after update:',MINVAL(lbc_u),MAXVAL(lbc_u)
   
   ! put lbc_u array data back into the state_vector
   
   sb_index = get_index_start(anl_domid, avar_u)
   eb_index = get_index_end  (anl_domid, avar_u)
   state_vector(sb_index:eb_index) = reshape(lbc_u, (/eb_index-sb_index+1/) )
      
   deallocate(lbc_u, lbc_ucell, lbc_vcell)

endif   ! U updates
   

! for each boundary variable, write it to the output file.
VARLOOP2: do b_ivar = 1, nvars

   bvarname = get_variable_name(lbc_domid, b_ivar)
   if (bvarname(1:4) /= 'lbc_') then
      write(string1, *) 'skipping update of boundary variable ', trim(bvarname)
      write(string2, *) 'because the name does not start with "lbc"'
      call error_handler(E_MSG,'statevector_to_boundary_file',string1,&
                         source,revision,revdate, text2=string2)
      cycle VARLOOP2
   endif

   ! by default strip off 'lbc_' from boundary file name
   ! and update that field name for the analysis file,
   ! unless it doesn't follow the pattern
   avarname = trim(bvarname(5:))

   if (bvarname == 'lbc_ur') avarname = 'uReconstructZonal'
   if (bvarname == 'lbc_vr') avarname = 'uReconstructMeridional'

   ! Soyoung - we blended the analysis vector in the boundary zone.
   a_ivar = get_varid_from_varname(anl_domid, avarname)

   ! nsc - it's possible we could remove this line and the
   !       reshape()s from put_variable lines below.
   call find_mpas_dims(lbc_domid, b_ivar, ndims, dims)

   sb_index = get_index_start(anl_domid, a_ivar)
   eb_index = get_index_end  (anl_domid, a_ivar)

   if (idebug > 4 .and. do_output()) print *, 'updating ', trim(bvarname), ' min, max:',&
       minval(state_vector(sb_index:eb_index)), maxval(state_vector(sb_index:eb_index))
       !, ' with length ', eb_index - sb_index + 1

   ! Soyoung - Now, the lbc file has the analysis in the interior and the blended values
   !           in the boundary zone. In other words, the lbc file is updated not only in
   !           the boundary, but over the entire domain (although it is used only for the
   !           boundary zone).
   call nc_put_variable(ncid_b, bvarname, reshape(state_vector(sb_index:eb_index), dims), routine)
!   call nc_put_variable(ncid_a, avarname, reshape(state_vector(sb_index:eb_index), dims), routine)

enddo VARLOOP2

end subroutine statevector_to_boundary_file

!------------------------------------------------------------------

subroutine do_clamping(out_of_range_fail, range, dimsize, varname, array_1d, array_2d, array_3d)
 logical,          intent(in)    :: out_of_range_fail
 real(r8),         intent(in)    :: range(2)
 integer,          intent(in)    :: dimsize
 character(len=*), intent(in)    :: varname
 real(r8),optional,intent(inout) :: array_1d(:), array_2d(:,:), array_3d(:,:,:)

! FIXME: This should be replaced by the clamp_variable in direct_netcdf_mpi.
! clamp_variable currently works on one dimensional arrays for variables. This
! only becomes an issue in statevector_to_analysis_file which requires the dimension
! of the variable to output to a netcdf file, however, this information is
! already stored in the state_structure.

! for a given directive and range, do the data clamping for the given
! input array.  only one of the optional array args should be specified - the
! one which matches the given dimsize.  this still has replicated sections for
! each possible dimensionality (which so far is only 1 to 3 - add 4-7 only
! if needed) but at least it is isolated to this subroutine.

! these sections should all be identical except for the array_XX specified.
! if anyone can figure out a way to defeat fortran's strong typing for arrays
! so we don't have to replicate each of these sections, i'll buy you a cookie.
! (sorry, you can't suggest using the preprocessor, which is the obvious
! solution.  up to now we have avoided any preprocessed code in the entire
! system.  if we cave at some future point this routine is a prime candidate
! to autogenerate.)

if (dimsize == 1) then
   if (.not. present(array_1d)) then
      call error_handler(E_ERR, 'do_clamping', 'Internal error.  Should not happen', &
                         source,revision,revdate, text2='array_1d not present for 1d case')
   endif

   ! is lower bound set
   if ( range(1) /= missing_r8 ) then

      if ( out_of_range_fail ) then
         if ( minval(array_1d) < range(1) ) then
            write(string1, *) 'min data val = ', minval(array_1d), &
                              'min data bounds = ', range(1)
            call error_handler(E_ERR, 'statevector_to_analysis_file', &
                        'Variable '//trim(varname)//' failed lower bounds check.', &
                         source,revision,revdate)
         endif
      else
         where ( array_1d < range(1) ) array_1d = range(1)
      endif

   endif ! min range set

   ! is upper bound set
   if ( range(2) /= missing_r8 ) then

      if ( out_of_range_fail ) then
         if ( maxval(array_1d) > range(2) ) then
            write(string1, *) 'max data val = ', maxval(array_1d), &
                              'max data bounds = ', range(2)
            call error_handler(E_ERR, 'statevector_to_analysis_file', &
                        'Variable '//trim(varname)//' failed upper bounds check.', &
                         source,revision,revdate, text2=string1)
         endif
      else
         where ( array_1d > range(2) ) array_1d = range(2)
      endif

   endif ! max range set

   write(string1, '(A,A32,2F16.7)') 'BOUND min/max ', trim(varname), &
                      minval(array_1d), maxval(array_1d)
   call error_handler(E_MSG, '', string1, source,revision,revdate)

else if (dimsize == 2) then
   if (.not. present(array_2d)) then
      call error_handler(E_ERR, 'do_clamping', 'Internal error.  Should not happen', &
                         source,revision,revdate, text2='array_2d not present for 2d case')
   endif

   ! is lower bound set
   if ( range(1) /= missing_r8 ) then

      if ( out_of_range_fail ) then
         if ( minval(array_2d) < range(1) ) then
            write(string1, *) 'min data val = ', minval(array_2d), &
                              'min data bounds = ', range(1)
            call error_handler(E_ERR, 'statevector_to_analysis_file', &
                        'Variable '//trim(varname)//' failed lower bounds check.', &
                         source,revision,revdate)
         endif
      else
         where ( array_2d < range(1) ) array_2d = range(1)
      endif

   endif ! min range set

   ! is upper bound set
   if ( range(2) /= missing_r8 ) then

      if ( out_of_range_fail ) then
         if ( maxval(array_2d) > range(2) ) then
            write(string1, *) 'max data val = ', maxval(array_2d), &
                              'max data bounds = ', range(2)
            call error_handler(E_ERR, 'statevector_to_analysis_file', &
                        'Variable '//trim(varname)//' failed upper bounds check.', &
                         source,revision,revdate, text2=string1)
         endif
      else
         where ( array_2d > range(2) ) array_2d = range(2)
      endif

   endif ! max range set

   write(string1, '(A,A32,2F16.7)') 'BOUND min/max ', trim(varname), &
                      minval(array_2d), maxval(array_2d)
   call error_handler(E_MSG, '', string1, source,revision,revdate)

else if (dimsize == 3) then
   if (.not. present(array_3d)) then
      call error_handler(E_ERR, 'do_clamping', 'Internal error.  Should not happen', &
                         source,revision,revdate, text2='array_3d not present for 3d case')
   endif

   ! is lower bound set
   if ( range(1) /= missing_r8 ) then

      if ( out_of_range_fail ) then
         if ( minval(array_3d) < range(1) ) then
            write(string1, *) 'min data val = ', minval(array_3d), &
                              'min data bounds = ', range(1)
            call error_handler(E_ERR, 'statevector_to_analysis_file', &
                        'Variable '//trim(varname)//' failed lower bounds check.', &
                         source,revision,revdate)
         endif
      else
         where ( array_3d < range(1) ) array_3d = range(1)
      endif

   endif ! min range set

   ! is upper bound set
   if ( range(2) /= missing_r8 ) then

      if ( out_of_range_fail ) then
         if ( maxval(array_3d) > range(2) ) then
            write(string1, *) 'max data val = ', maxval(array_3d), &
                              'max data bounds = ', range(2)
            call error_handler(E_ERR, 'statevector_to_analysis_file', &
                        'Variable '//trim(varname)//' failed upper bounds check.', &
                         source,revision,revdate, text2=string1)
         endif
      else
         where ( array_3d > range(2) ) array_3d = range(2)
      endif

   endif ! max range set

   write(string1, '(A,A32,2F16.7)') 'BOUND min/max ', trim(varname), &
                      minval(array_3d), maxval(array_3d)
   call error_handler(E_MSG, '', string1, source,revision,revdate)

else
   write(string1, *) 'dimsize of ', dimsize, ' found where only 1-3 expected'
   call error_handler(E_MSG, 'do_clamping', 'Internal error, should not happen', &
                      source,revision,revdate, text2=string1)
endif   ! dimsize

end subroutine do_clamping

!------------------------------------------------------------------

function get_analysis_time_ncid( ncid, filename )

! The analysis netcdf files have the start time of the experiment.
! The time array contains the time trajectory since then.
! This routine returns the start time of the experiment.

integer,          intent(in) :: ncid
character(len=*), intent(in) :: filename
type(time_type) :: get_analysis_time_ncid

! local variables
integer, dimension(NF90_MAX_VAR_DIMS) :: dimIDs, idims
integer           :: VarID, numdims

character(len=64) :: timestring

if ( .not. module_initialized ) call static_init_model

call nc_check( nf90_inq_varid(ncid, 'xtime', VarID), &
              'get_analysis_time', 'inquire xtime '//trim(filename))

call nc_check( nf90_inquire_variable(ncid, VarID, dimids=dimIDs, ndims=numdims), &
              'get_analysis_time', 'inquire TIME '//trim(filename))

if (numdims /= 2) then
   write(string1,*) 'xtime variable has unknown shape in ', trim(filename)
   call error_handler(E_ERR,'get_analysis_time',string1,source,revision,revdate)
endif

call nc_check( nf90_inquire_dimension(ncid, dimIDs(1), len=idims(1)), &
                 'get_analysis_time', 'inquire time dimension length '//trim(filename))
call nc_check( nf90_inquire_dimension(ncid, dimIDs(2), len=idims(2)), &
                 'get_analysis_time', 'inquire time dimension length '//trim(filename))

if (idims(2) /= 1) then
   write(string1,*) 'multiple timesteps (',idims(2),') in file ', trim(filename)
   write(string2,*) 'We are using the LAST one, presumably, the LATEST timestep.'
   call error_handler(E_MSG,'get_analysis_time',string1,source,revision,revdate,text2=string2)
endif

! Get the highest ranking time ... the last one, basically.

call nc_check( nf90_get_var(ncid, VarID, timestring, start = (/ 1, idims(2) /)), &
              'get_analysis_time', 'get_var xtime '//trim(filename))

get_analysis_time_ncid = string_to_time(timestring)

if ((debug > 6) .and. do_output()) then
   call print_date(get_analysis_time_ncid, 'get_analysis_time:model date')
   call print_time(get_analysis_time_ncid, 'get_analysis_time:model time')
endif

end function get_analysis_time_ncid


!------------------------------------------------------------------

function get_analysis_time_fname(filename)

! The analysis netcdf files have the start time of the experiment.
! The time array contains the time trajectory since then.
! This routine returns the start time of the experiment.

type(time_type) :: get_analysis_time_fname

character(len=*), intent(in) :: filename

integer :: i

if ( .not. module_initialized ) call static_init_model

! why do we care?  we aren't opening this file, just taking the time
! string from the filename itself.
if ( .not. file_exist(filename) ) then
   write(string1,*) 'file ', trim(filename),' does not exist.' 
   call error_handler(E_ERR,'get_analysis_time',string1,source,revision,revdate)
endif

! find the first digit and use that as the start of the string conversion
i = scan(filename, "0123456789")
if (i <= 0) then
   write(string1,*) 'cannot find time string in name ', trim(filename)
   call error_handler(E_ERR,'get_analysis_time',string1,source,revision,revdate)
endif

get_analysis_time_fname = string_to_time(filename(i:i+TIMELEN-1))

end function get_analysis_time_fname


!------------------------------------------------------------------

subroutine write_model_time_file(time_filename, model_time, adv_to_time)
 character(len=*), intent(in)           :: time_filename
 type(time_type),  intent(in)           :: model_time
 type(time_type),  intent(in), optional :: adv_to_time

integer :: iunit
character(len=TIMELEN) :: timestring
type(time_type)   :: deltatime

iunit = open_file(time_filename, action='write')

timestring = time_to_string(model_time)
write(iunit, '(A)') timestring

if (present(adv_to_time)) then
   timestring = time_to_string(adv_to_time)
   write(iunit, '(A)') timestring

   deltatime = adv_to_time - model_time
   timestring = time_to_string(deltatime, interval=.true.)
   write(iunit, '(A)') timestring
endif

call close_file(iunit)

end subroutine write_model_time_file

!-----------------------------------------------------------------------
subroutine write_model_time_restart(ncid, dart_time)

integer,             intent(in) :: ncid !< netcdf file handle
type(time_type),     intent(in) :: dart_time

integer :: year, month, day, hour, minute, second
character(len=64) :: timestring
character(len=*), parameter :: routine = 'write_model_time_restart'

call get_date(dart_time, year, month, day, hour, minute, second)
call set_wrf_date(timestring, year, month, day, hour, minute, second)

! Define xtime variable if it does not already exist
if (.not. nc_variable_exists(ncid, 'xtime')) then

   call nc_begin_define_mode(ncid)

   ! check to see if there are Time and date_string_length dimensions
   if (.not. nc_dimension_exists(ncid, 'Time')) &
      call nc_define_unlimited_dimension(ncid, 'Time', routine)

   if (.not. nc_dimension_exists(ncid, 'StrLen')) &
      call nc_define_dimension(ncid, 'StrLen', len(timestring), routine)

   ! make xtime(Time, StrLen)
   call nc_define_character_variable(ncid, 'xtime', (/ 'StrLen', 'Time  ' /), routine)
   call nc_add_attribute_to_variable(ncid, 'xtime', 'units', "YYYY-MM-DD_hh:mm:ss", routine)
   call nc_add_attribute_to_variable(ncid, 'xtime', 'long_name', 'Model valid time', routine)

call nc_end_define_mode(ncid)

endif

call nc_put_variable(ncid, 'xtime', timestring, routine)

end subroutine write_model_time_restart

!------------------------------------------------------------------

subroutine get_grid_dims(Cells, Vertices, Edges, VertLevels, VertexDeg, SoilLevels)

! public routine for returning the counts of various things in the grid
!

integer, intent(out) :: Cells         ! Total number of cells making up the grid
integer, intent(out) :: Vertices      ! Unique points in grid which are corners of cells
integer, intent(out) :: Edges         ! Straight lines between vertices making up cells
integer, intent(out) :: VertLevels    ! Vertical levels; count of vert cell centers
integer, intent(out) :: VertexDeg     ! Max number of edges that touch any vertex
integer, intent(out) :: SoilLevels    ! Number of soil layers

if ( .not. module_initialized ) call static_init_model

Cells      = nCells
Vertices   = nVertices
Edges      = nEdges
VertLevels = nVertLevels
VertexDeg  = vertexDegree
SoilLevels = nSoilLevels

end subroutine get_grid_dims

!------------------------------------------------------------------

subroutine get_xland(Cells,LandOrNot)

! public routine for returning land mask
! Later, we may want to add more variables such as sfc_albedo.

integer,  intent(in)  :: Cells
real(r8), allocatable, intent(out) :: LandOrNot(:)

if ( .not. module_initialized ) call static_init_model()

allocate(LandOrNot(Cells))

LandOrNot  = xland

end subroutine get_xland

!------------------------------------------------------------------

<<<<<<< HEAD
=======
subroutine get_surftype(Cells,surface_type)

! public routine for returning surface type (for rttov)
! As defined in atmos_profile_type in obs_def_rttov_mod.f90
! surface type (land=0, water=1, seaice = 2)

integer,  intent(in)  :: Cells
integer,  allocatable, intent(out) :: surface_type(:)

if ( .not. module_initialized ) call static_init_model()

allocate(surface_type(Cells))

! xland(:)   ! land-ocean mask (1=land including sea-ice ; 2=ocean)  
! seaice(:)  ! sea-ice flag (0=no seaice; =1 seaice) - for rttov

surface_type = 0                          ! land
where (seaice == 1.0_r8) surface_type  = 2     ! seaice
where ( xland == 2.0_r8) surface_type  = 1     ! ocean

end subroutine get_surftype

!------------------------------------------------------------------

>>>>>>> b6efe3f8
subroutine get_cell_center_coords(Cells,Lats,Lons)

! public routine for returning cell center coordinates

integer,  intent(in)  :: Cells
real(r8), allocatable, intent(out) :: Lats(:), Lons(:)

if ( .not. module_initialized ) call static_init_model()

allocate(Lats(Cells), Lons(Cells))

Lats = latCell
Lons = lonCell

end subroutine get_cell_center_coords

!------------------------------------------------------------------

subroutine get_bdy_mask(Cells,Mask)

! public routine for returning mask for boundary cells

integer, intent(in)  :: Cells
integer, allocatable, intent(out) :: Mask(:)

if ( .not. module_initialized ) call static_init_model()

allocate(Mask(Cells))

Mask = bdyMaskCell

end subroutine get_bdy_mask


!==================================================================
! The (model-specific) private interfaces come last
!==================================================================


!------------------------------------------------------------------
!> convert time type into a character string with the
!> format of YYYY-MM-DD_hh:mm:ss

function time_to_string(t, interval)

 type(time_type), intent(in) :: t
 logical, intent(in), optional :: interval
character(len=TIMELEN) :: time_to_string

integer :: iyear, imonth, iday, ihour, imin, isec
integer :: ndays, nsecs
logical :: dointerval

   dointerval = .false.
if (present(interval)) dointerval = interval

! for interval output, output the number of days, then hours, mins, secs
! for date output, use the calendar routine to get the year/month/day hour:min:sec
if (dointerval) then
   call get_time(t, nsecs, ndays)
   if (ndays > 99) then
      write(string1, *) 'interval number of days is ', ndays
      call error_handler(E_ERR,'time_to_string', 'interval days cannot be > 99', &
                         source, revision, revdate, text2=string1)
   endif
   ihour = nsecs / 3600
   nsecs = nsecs - (ihour * 3600)
   imin  = nsecs / 60
   nsecs = nsecs - (imin * 60)
   isec  = nsecs
   write(time_to_string, '(I2.2,3(A1,I2.2))') &
                        ndays, '_', ihour, ':', imin, ':', isec
else
   call get_date(t, iyear, imonth, iday, ihour, imin, isec)
   write(time_to_string, '(I4.4,5(A1,I2.2))') &
                        iyear, '-', imonth, '-', iday, '_', ihour, ':', imin, ':', isec
endif

end function time_to_string


!------------------------------------------------------------------

function string_to_time(s)

! parse a string to extract time.  the expected format of
! the string is YYYY-MM-DD_hh:mm:ss  (although the exact
! non-numeric separator chars are skipped and not validated.)

type(time_type) :: string_to_time
character(len=*), intent(in) :: s

integer :: iyear, imonth, iday, ihour, imin, isec

read( s ,'(i4,5(1x,i2))') iyear, imonth, iday, ihour, imin, isec
string_to_time = set_date(iyear, imonth, iday, ihour, imin, isec)

end function string_to_time


!------------------------------------------------------------------

function set_model_time_step()

! the static_init_model ensures that the model namelists are read.

type(time_type) :: set_model_time_step

if ( .not. module_initialized ) call static_init_model

! these are from the namelist
set_model_time_step = set_time(assimilation_period_seconds, assimilation_period_days)

end function set_model_time_step


!------------------------------------------------------------------
!> Read the grid dimensions from the MPAS netcdf file.
!>

subroutine read_grid_dims(ncid)
integer, intent(in) :: ncid

character(len=*), parameter :: routine = 'read_grid_dims'

nCells        = nc_get_dimension_size(ncid, 'nCells',         routine)
nVertices     = nc_get_dimension_size(ncid, 'nVertices',      routine)
nEdges        = nc_get_dimension_size(ncid, 'nEdges',         routine)
maxEdges      = nc_get_dimension_size(ncid, 'maxEdges',       routine)
nVertLevels   = nc_get_dimension_size(ncid, 'nVertLevels',    routine)
nVertLevelsP1 = nc_get_dimension_size(ncid, 'nVertLevelsP1',  routine)
vertexDegree  = nc_get_dimension_size(ncid, 'vertexDegree',   routine)
nSoilLevels   = nc_get_dimension_size(ncid, 'nSoilLevels',    routine)

if (debug > 4 .and. do_output()) then
   write(*,*)
   write(*,*)'read_grid_dims: nCells        is ', nCells
   write(*,*)'read_grid_dims: nVertices     is ', nVertices
   write(*,*)'read_grid_dims: nEdges        is ', nEdges
   write(*,*)'read_grid_dims: maxEdges      is ', maxEdges
   write(*,*)'read_grid_dims: nVertLevels   is ', nVertLevels
   write(*,*)'read_grid_dims: nVertLevelsP1 is ', nVertLevelsP1
   write(*,*)'read_grid_dims: vertexDegree  is ', vertexDegree
   write(*,*)'read_grid_dims: nSoilLevels   is ', nSoilLevels
endif

end subroutine read_grid_dims


!------------------------------------------------------------------
!> Read the grid values in from the MPAS netcdf file.
!>

subroutine get_grid(ncid)
integer, intent(in) :: ncid

character(len=*), parameter :: routine = 'get_grid'


call nc_get_variable(ncid, 'lonCell',       lonCell,       routine)
call nc_get_variable(ncid, 'latCell',       latCell,       routine)

! MPAS locations are in radians - at this point DART needs degrees.
! watch out for tiny rounding errors and clamp to exactly +/- 90

latCell = latCell * rad2deg
lonCell = lonCell * rad2deg
where (latCell >  90.0_r8) latCell = 90.0_r8
where (latCell < -90.0_r8) latCell = -90.0_r8

call nc_get_variable(ncid, 'dcEdge',        dcEdge,        routine)
call nc_get_variable(ncid, 'zgrid',         zGridFace,     routine)
call nc_get_variable(ncid, 'cellsOnVertex', cellsOnVertex, routine)
call nc_get_variable(ncid, 'xland',         xland,         routine)
<<<<<<< HEAD

dxmax = maxval(dcEdge)  ! max grid resolution in meters

=======
call nc_get_variable(ncid, 'seaice',        seaice,        routine)  ! Ha: added for rttov
call nc_get_variable(ncid, 'skintemp',      skintemp,      routine)  ! Ha: added for rttov

dxmax = maxval(dcEdge)  ! max grid resolution in meters

>>>>>>> b6efe3f8
call nc_get_variable(ncid, 'edgeNormalVectors', edgeNormalVectors, routine)
call nc_get_variable(ncid, 'nEdgesOnCell',      nEdgesOnCell,      routine)
call nc_get_variable(ncid, 'edgesOnCell',       edgesOnCell,       routine)
call nc_get_variable(ncid, 'cellsOnEdge',       cellsOnEdge,       routine)
call nc_get_variable(ncid, 'verticesOnCell',    verticesOnCell,    routine)

if(data_on_edges) then
   call nc_get_variable(ncid, 'lonEdge', lonEdge, routine)
   call nc_get_variable(ncid, 'latEdge', latEdge, routine)

   latEdge = latEdge * rad2deg
   lonEdge = lonEdge * rad2deg
   where (latEdge >  90.0_r8) latEdge =  90.0_r8
   where (latEdge < -90.0_r8) latEdge = -90.0_r8

   call nc_get_variable(ncid, 'xEdge', xEdge, routine)
   call nc_get_variable(ncid, 'yEdge', yEdge, routine)
   call nc_get_variable(ncid, 'zEdge', zEdge, routine)
endif

call nc_get_variable(ncid, 'xVertex', xVertex, routine)
call nc_get_variable(ncid, 'yVertex', yVertex, routine)
call nc_get_variable(ncid, 'zVertex', zVertex, routine)

if (nc_variable_exists(ncid, 'maxLevelCell')) then
   allocate(maxLevelCell(nCells))
   call nc_get_variable(ncid, 'maxLevelCell', maxlevelCell, routine)
   all_levels_exist_everywhere = .false.
endif


! A little sanity check

if ( debug > 9 .and. do_output() ) then

   write(*,*)
   write(*,*)'latCell           range ',minval(latCell),           maxval(latCell)
   write(*,*)'lonCell           range ',minval(lonCell),           maxval(lonCell)
   write(*,*)'zgrid             range ',minval(zGridFace),         maxval(zGridFace)
   write(*,*)'cellsOnVertex     range ',minval(cellsOnVertex),     maxval(cellsOnVertex)
   write(*,*)'edgeNormalVectors range ',minval(edgeNormalVectors), maxval(edgeNormalVectors)
   write(*,*)'nEdgesOnCell      range ',minval(nEdgesOnCell),      maxval(nEdgesOnCell)
   write(*,*)'EdgesOnCell       range ',minval(EdgesOnCell),       maxval(EdgesOnCell)
   write(*,*)'cellsOnEdge       range ',minval(cellsOnEdge),       maxval(cellsOnEdge)
   write(*,*)'xland             range ',minval(xland),             maxval(xland)
   write(*,*)'seaice            range ',minval(seaice),            maxval(seaice)       ! for rttov
   write(*,*)'skintemp          range ',minval(skintemp),          maxval(skintemp)     ! for rttov
   if(data_on_edges) then
      write(*,*)'latEdge        range ',minval(latEdge),           maxval(latEdge)
      write(*,*)'lonEdge        range ',minval(lonEdge),           maxval(lonEdge)
      write(*,*)'xEdge          range ',minval(xEdge),             maxval(xEdge)
      write(*,*)'yEdge          range ',minval(yEdge),             maxval(yEdge)
      write(*,*)'zEdge          range ',minval(zEdge),             maxval(zEdge)
   endif
   write(*,*)'xVertex           range ',minval(xVertex),           maxval(xVertex)
   write(*,*)'yVertex           range ',minval(yVertex),           maxval(yVertex)
   write(*,*)'zVertex           range ',minval(zVertex),           maxval(zVertex)
   write(*,*)'verticesOnCell    range ',minval(verticesOnCell),    maxval(verticesOnCell)
   if (allocated(bdyMaskCell)) &
   write(*,*)'bdyMaskCell       range ',minval(bdyMaskCell),       maxval(bdyMaskCell)
   if (allocated(bdyMaskEdge)) &
   write(*,*)'bdyMaskEdge       range ',minval(bdyMaskEdge),       maxval(bdyMaskEdge)
   if (allocated(maxLevelCell)) &
   write(*,*)'maxLevelCell      range ',minval(maxLevelCell),      maxval(maxLevelCell)

endif

end subroutine get_grid


!------------------------------------------------------------------

subroutine update_wind_components(ncid, filename, state_vector, use_increments_for_u_update)

 integer,  intent(in)  :: ncid
 character(len=*), intent(in) :: filename
 real(r8), intent(in)  :: state_vector(:)
 logical,  intent(in)  :: use_increments_for_u_update

! the winds pose a special problem because the model uses the edge-normal component
! of the winds at the center of the cell edges at half levels in the vertical ('u').
! the output files from the model can include interpolated Meridional and Zonal
! winds as prognostic fields, which are easier for us to use when computing
! forward operator values.  but in the end we need to update 'u' in the output
! model file.

! this routine is only called when 'u' is not being directly updated by the
! assimilation, and the updated cell center values need to be converted back
! to update 'u'.   there are several choices for how to do this and most are
! controlled by namelist settings.

! If 'use_increments_for_u_update' is .true.:
!  Read in the previous reconstructed winds from the original mpas netcdf file
!  and compute what increments (changes in values) were added by the assimilation.
!  Read in the original edge normal wind 'u' field from that same mpas netcdf
!  file and add the interpolated increments to compute the updated 'u' values.
!  (note that we can't use the DART Prior_Diag.nc file to get the previous
!  values if we're using Prior inflation, because the diagnostic values are
!  written out after inflation is applied.)

! If 'use_increments_for_u_update' is .false.:
!  use the Zonal/Meridional cell center values directly. The edge normal winds
!  are each directly between 2 cell centers, so average the components normal
!  to the edge direction.  don't read in the previous values at the cell centers
!  or the edge normal winds.

! there are several changes here from previous versions:
!  1. it requires both zonal and meridional fields to be there.  it doesn't
!  make sense to assimilate with only one component of the winds.
!  2. i removed the 'return if this has been called already' flag.
!  this is a generic utility routine.  if someone wrote a main program
!  that wanted to cycle over multiple files in a loop, this would have
!  only updated the first file and silently returned for all the rest.
!  3. i moved the netcdf code for 3 identical operations into a subroutine.
!  the code is easier to read and it's less likely to make a mistake if
!  the code needs to be changed (one place vs three).

! space to hold existing data from the analysis file
real(r8), allocatable :: u(:,:)              ! u(nVertLevels, nEdges)
real(r8), allocatable :: ucell(:,:)          ! uReconstructZonal(nVertLevels, nCells)
real(r8), allocatable :: vcell(:,:)          ! uReconstructMeridional(nVertLevels, nCells)
real(r8), allocatable :: data_2d_array(:,:)  ! temporary
logical :: both
integer :: zonal, meridional

if ( .not. module_initialized ) call static_init_model

! get the ivar values for the zonal and meridional wind fields
call winds_present(zonal,meridional,both)
if (.not. both) call error_handler(E_ERR, 'update_wind_components', &
   'internal error: wind fields not found', source, revision, revdate)

allocate(    u(nVertLevels, nEdges))
allocate(ucell(nVertLevels, nCells))
allocate(vcell(nVertLevels, nCells))

! if doing increments, read in 'u' (edge normal winds), plus the uReconstructZonal
! and uReconstructMeridional fields from the mpas analysis netcdf file.

if (use_increments_for_u_update) then
   call read_2d_from_nc_file(ncid, filename, 'u', u)
   call read_2d_from_nc_file(ncid, filename, 'uReconstructZonal', ucell)
   call read_2d_from_nc_file(ncid, filename, 'uReconstructMeridional', vcell)

   if ((debug > 8) .and. do_output()) then
      write(*,*)
      write(*,*)'update_winds: org u          range ',minval(u),     maxval(u)
      write(*,*)'update_winds: org zonal      range ',minval(ucell), maxval(ucell)
      write(*,*)'update_winds: org meridional range ',minval(vcell), maxval(vcell)
   endif

   ! compute the increments compared to the updated values in the state vector

   allocate(data_2d_array(nVertLevels, nCells))

   ! write updated reconstructed winds to restart file for later use.
   call vector_to_prog_var(state_vector, zonal, data_2d_array)
   call put_u(ncid, filename, data_2d_array, 'uReconstructZonal')
   ucell = data_2d_array - ucell

   call vector_to_prog_var(state_vector, meridional, data_2d_array)
   call put_u(ncid, filename, data_2d_array, 'uReconstructMeridional')
   vcell = data_2d_array - vcell

   deallocate(data_2d_array)

   ! this is by nedges, not ncells as above
   allocate(data_2d_array(nVertLevels, nEdges))
   call uv_cell_to_edges(ucell, vcell, data_2d_array)
   u(:,:) = u(:,:) + data_2d_array(:,:)
   deallocate(data_2d_array)

   if ((debug > 8) .and. do_output()) then
      write(*,*)
      write(*,*)'update_winds: u increment    range ',minval(ucell), maxval(ucell)
      write(*,*)'update_winds: v increment    range ',minval(vcell), maxval(vcell)
   endif

else

   ! The state vector has updated zonal and meridional wind components.
   ! put them directly into the arrays.  these are the full values, not
   ! just increments.
   call vector_to_prog_var(state_vector, zonal, ucell)
   call vector_to_prog_var(state_vector, meridional, vcell)

   call uv_cell_to_edges(ucell, vcell, u, .true.)

   if ((debug > 8) .and. do_output()) then
      write(*,*)
      write(*,*)'update_winds: u values    range ',minval(ucell), maxval(ucell)
      write(*,*)'update_winds: v values    range ',minval(vcell), maxval(vcell)
   endif

   call put_u(ncid, filename, ucell, 'uReconstructZonal')
   call put_u(ncid, filename, vcell, 'uReconstructMeridional')
endif

if ((debug > 8) .and. do_output()) then
   write(*,*)
   write(*,*)'update_winds: u after update:',minval(u), maxval(u)
endif

! Write back to the mpas analysis file.

call put_u(ncid, filename, u, 'u')

deallocate(ucell, vcell, u)

end subroutine update_wind_components


!------------------------------------------------------------------

subroutine read_2d_from_nc_file(ncid, filename, varname, data)
 integer,          intent(in)  :: ncid
 character(len=*), intent(in)  :: filename
 character(len=*), intent(in)  :: varname
 real(r8),         intent(out) :: data(:,:)

!
! Read the values for all dimensions but the time dimension.
! Only read the last time (if more than 1 present)
!

integer, dimension(NF90_MAX_VAR_DIMS) :: dimIDs, mystart, mycount
character(len=NF90_MAX_NAME) :: dimname
integer :: VarID, numdims, dimlen, i

call nc_check(nf90_inq_varid(ncid, varname, VarID), &
              'read_from_nc_file', &
              'inq_varid '//trim(varname)//' '//trim(filename))

call nc_check(nf90_inquire_variable(ncid, VarID, dimids=dimIDs, ndims=numdims), &
              'read_from_nc_file', &
              'inquire '//trim(varname)//' '//trim(filename))

do i=1, numdims
   write(string1,*)'inquire length for dimension ',i
   call nc_check(nf90_inquire_dimension(ncid, dimIDs(i), len=dimlen, name=dimname), &
                 'read_2d_from_nc_file', &
                  trim(string1)//' '//trim(filename))
   if (trim(dimname) == 'Time') then
      mystart(i)       = dimlen
      mycount(numdims) = 1
   else
      mystart(i)       = 1
      mycount(i)       = dimlen
   endif
enddo

call nc_check( nf90_get_var(ncid, VarID, data, &
               start=mystart(1:numdims), count=mycount(1:numdims)), &
              'read_2d_from_nc_file', &
              'get_var u '//trim(filename))

end subroutine read_2d_from_nc_file


!------------------------------------------------------------------

subroutine put_u(ncid, filename, u, vchar)
 character(len=*) :: vchar
 integer,  intent(in) :: ncid
 character(len=*), intent(in) :: filename
 real(r8), intent(in) :: u(:,:)       ! u(nVertLevels, nEdges)

! Put the newly updated 'u' field back into the netcdf file.

integer, dimension(NF90_MAX_VAR_DIMS) :: dimIDs, mystart, mycount, numu
integer :: VarID, numdims, nDimensions, nVariables, nAttributes, unlimitedDimID
integer :: ntimes, i

if ( .not. module_initialized ) call static_init_model

string2 = trim(filename)//' '//trim(vchar)

call nc_check(nf90_Inquire(ncid,nDimensions,nVariables,nAttributes,unlimitedDimID), &
              'put_u', 'inquire '//trim(filename))

call nc_check(nf90_inquire_dimension(ncid, unlimitedDimID, len=ntimes), &
              'put_u', 'inquire time dimension length '//trim(filename))

call nc_check(nf90_inq_varid(ncid, trim(vchar), VarID), &
              'put_u', 'inq_varid '//trim(string2))

call nc_check(nf90_inquire_variable(ncid, VarID, dimids=dimIDs, ndims=numdims), &
              'put_u', 'inquire '//trim(string2))

do i=1, numdims
   write(string1,'(''inquire dimension'',i2,A)') i,trim(string2)
   call nc_check(nf90_inquire_dimension(ncid, dimIDs(i), len=numu(i)), &
                 'put_u', string1)
enddo

! for all but the time dimension, read all the values.
! for time read only the last one (if more than 1 present)
mystart = 1
mystart(numdims) = ntimes
mycount = numu
mycount(numdims) = 1

call nc_check(nf90_put_var(ncid, VarID, u, start=mystart, count=mycount), &
              'put_u', 'put_var '//trim(string2))


! A little sanity check

if ((debug > 9) .and. do_output()) then

   write(*,*)
   write(*,*) trim(vchar),'       range ',minval(u),     maxval(u)

endif

end subroutine put_u


!------------------------------------------------------------------

subroutine vector_to_1d_prog_var(x, ivar, data_1d_array)

! convert the values from a 1d array, starting at an offset,
! into a 1d array.

real(r8), dimension(:),   intent(in)  :: x
integer,                  intent(in)  :: ivar
real(r8), dimension(:),   intent(out) :: data_1d_array

integer :: start_offset, end_offset

start_offset = progvar(ivar)%index1
end_offset   = start_offset + size(data_1d_array) - 1

data_1d_array = x(start_offset:end_offset)

end subroutine vector_to_1d_prog_var


!------------------------------------------------------------------

subroutine vector_to_2d_prog_var(x, ivar, data_2d_array)

! convert the values from a 1d array, starting at an offset,
! into a 2d array.

real(r8), dimension(:),   intent(in)  :: x
integer,                  intent(in)  :: ivar
real(r8), dimension(:,:), intent(out) :: data_2d_array

integer :: start_offset, end_offset

start_offset = get_index_start(anl_domid, ivar)
end_offset   = get_index_end(anl_domid, ivar)

data_2d_array = reshape(x(start_offset:end_offset), shape(data_2d_array))

end subroutine vector_to_2d_prog_var


!------------------------------------------------------------------

subroutine bdy_vector_to_prog_var(x, ivar, data_2d_array)

! convert the values from a 1d array, starting at an offset,
! into a 2d array.

real(r8), dimension(:),   intent(in)  :: x
integer,                  intent(in)  :: ivar
real(r8), dimension(:,:), intent(out) :: data_2d_array

integer :: start_offset, end_offset

start_offset = get_index_start(lbc_domid, ivar)
end_offset   = get_index_end(lbc_domid, ivar)

data_2d_array = reshape(x(start_offset:end_offset), shape(data_2d_array))

end subroutine bdy_vector_to_prog_var


!------------------------------------------------------------------

subroutine vector_to_3d_prog_var(x, ivar, data_3d_array)

! convert the values from a 1d array, starting at an offset,
! into a 3d array.

real(r8), dimension(:),     intent(in)  :: x
integer,                    intent(in)  :: ivar
real(r8), dimension(:,:,:), intent(out) :: data_3d_array

integer :: start_offset, end_offset
<<<<<<< HEAD

start_offset = progvar(ivar)%index1
end_offset   = start_offset + size(data_3d_array) - 1

=======

start_offset = progvar(ivar)%index1
end_offset   = start_offset + size(data_3d_array) - 1

>>>>>>> b6efe3f8
data_3d_array = reshape(x(start_offset:end_offset), shape(data_3d_array))

end subroutine vector_to_3d_prog_var


!------------------------------------------------------------------

subroutine prog_var_1d_to_vector(data_1d_array, x, ivar)

! convert the values from a 1d array into a 1d array
! starting at an offset.

real(r8), dimension(:),   intent(in)    :: data_1d_array
real(r8), dimension(:),   intent(inout) :: x
integer,                  intent(in)    :: ivar

integer :: start_offset, end_offset

start_offset = progvar(ivar)%index1
end_offset   = start_offset + size(data_1d_array) - 1

x(start_offset:end_offset) = data_1d_array

end subroutine prog_var_1d_to_vector


!------------------------------------------------------------------

subroutine prog_var_2d_to_vector(data_2d_array, x, ivar)

! convert the values from a 2d array into a 1d array
! starting at an offset.

real(r8), dimension(:,:), intent(in)    :: data_2d_array
real(r8), dimension(:),   intent(inout) :: x
integer,                  intent(in)    :: ivar

integer :: start_offset, end_offset

start_offset = progvar(ivar)%index1
end_offset   = start_offset + size(data_2d_array) - 1

x(start_offset:end_offset) = reshape(data_2d_array, (/ size(data_2d_array) /) )

end subroutine prog_var_2d_to_vector


!------------------------------------------------------------------

subroutine prog_var_3d_to_vector(data_3d_array, x, ivar)

! convert the values from a 2d array into a 1d array
! starting at an offset.

real(r8), dimension(:,:,:), intent(in)    :: data_3d_array
real(r8), dimension(:),     intent(inout) :: x
integer,                    intent(in)    :: ivar

integer :: start_offset, end_offset

start_offset = progvar(ivar)%index1
end_offset   = start_offset + size(data_3d_array) - 1

x(start_offset:end_offset) = reshape(data_3d_array, (/ size(data_3d_array) /))

end subroutine prog_var_3d_to_vector


!------------------------------------------------------------------

!>@todo fill in the inputs we need for the add_domain() routine

subroutine verify_state_variables( state_variables, ncid, filename, ngood, table )

character(len=*), dimension(:),   intent(in)  :: state_variables
integer,                          intent(in)  :: ncid
character(len=*),                 intent(in)  :: filename
integer,                          intent(out) :: ngood
character(len=*), dimension(:,:), intent(out) :: table

integer :: nrows, ncols, i, j, VarID
integer, dimension(NF90_MAX_VAR_DIMS) :: dimIDs
character(len=NF90_MAX_NAME) :: varname, dimname
character(len=NF90_MAX_NAME) :: dartstr
integer :: dimlen, numdims
logical :: u_already_in_list
logical :: failure

if ( .not. module_initialized ) call static_init_model

failure = .FALSE. ! perhaps all with go well
u_already_in_list = .FALSE.

nrows = size(table,1)
ncols = size(table,2)

ngood = 0
MyLoop : do i = 1, nrows

   varname    = trim(state_variables(2*i -1))
   dartstr    = trim(state_variables(2*i   ))
   table(i,1) = trim(varname)
   table(i,2) = trim(dartstr)

   if ( table(i,1) == ' ' .and. table(i,2) == ' ' ) exit MyLoop ! Found end of list.

   if ( table(i,1) == ' ' .or. table(i,2) == ' ' ) then
      string1 = 'mpas_vars_nml:model state_variables not fully specified'
      call error_handler(E_ERR,'verify_state_variables',string1,source,revision,revdate)
   endif

   ! Make sure variable exists in model analysis variable list

   write(string1,'(''variable '',a,'' in '',a)') trim(varname), trim(filename)
   write(string2,'(''there is no '',a)') trim(string1)
   call nc_check(NF90_inq_varid(ncid, trim(varname), VarID), &
                 'verify_state_variables', trim(string2))

   ! Make sure variable is defined by (Time,nCells) or (Time,nCells,vertical)
   ! unable to support Edges or Vertices at this time.

   call nc_check(nf90_inquire_variable(ncid, VarID, dimids=dimIDs, ndims=numdims), &
                 'verify_state_variables', 'inquire '//trim(string1))

   DimensionLoop : do j = 1,numdims

      write(string2,'(''inquire dimension'',i2,'' of '',a)') j,trim(string1)
      call nc_check(nf90_inquire_dimension(ncid, dimIDs(j), len=dimlen, name=dimname), &
                                          'verify_state_variables', trim(string2))
      select case ( trim(dimname) )
         case ('Time')
            ! supported - do nothing
         case ('nCells')
            ! supported - do nothing
         case ('nEdges')
            ! supported - do nothing
         case ('nVertLevels')
            ! supported - do nothing
         case ('nVertLevelsP1')
            ! supported - do nothing
         case ('nSoilLevels')
            ! supported - do nothing
         case default
            write(string2,'(''unsupported dimension '',a,'' in '',a)') trim(dimname),trim(string1)
            call error_handler(E_MSG,'verify_state_variables',string2,source,revision,revdate)
            failure = .TRUE.
      end select

   enddo DimensionLoop

   if (failure) then
       string2 = 'unsupported dimension(s) are fatal'
       call error_handler(E_ERR,'verify_state_variables',string2,source,revision,revdate)
   endif

   ! Make sure DART kind is valid

   if( get_index_for_quantity(dartstr) < 0 ) then
      write(string1,'(''there is no qty <'',a,''> in obs_kind_mod.f90'')') trim(dartstr)
      call error_handler(E_ERR,'verify_state_variables',string1,source,revision,revdate)
   endif

   ! Record the contents of the DART state vector

   if ((debug > 0) .and. do_output()) then
      write(logfileunit,*)'variable ',i,' is ',trim(table(i,1)), ' ', trim(table(i,2))
      write(     *     ,*)'variable ',i,' is ',trim(table(i,1)), ' ', trim(table(i,2))
   endif

   ! Keep track of whether U (edge normal winds) is part of the user-specified field list
   if ((table(i, 1) == 'u') .or. (table(i, 1) == 'U')) u_already_in_list = .true.

   ngood = ngood + 1
enddo MyLoop

if (ngood == nrows) then
   string1 = 'WARNING: There is a possibility you need to increase ''max_state_variables'''
   write(string2,'(''WARNING: you have specified at least '',i4,'' perhaps more.'')')ngood
   call error_handler(E_MSG,'verify_state_variables',string1,source,revision,revdate,text2=string2)
endif

! if this flag is true and the user hasn't said U should be in the state,
! add it to the list.
if (add_u_to_state_list .and. .not. u_already_in_list) then
   ngood = ngood + 1
   table(ngood,1) = "u"
   table(ngood,2) = "QTY_EDGE_NORMAL_SPEED"
endif

end subroutine verify_state_variables


!------------------------------------------------------------------

!> @todo FIXME if you can call this *after* add_domain() has been
!> called, then we could use state structure calls for this.
!>
!> but right now, it's called first.  so pass in the namelist 
!> and boundary lists and base the decision on those.
!>
!> this routine can only be called after the namelist is read.  
!> also, it's called BY static_init_model() so it can't call
!> back into it.
!>

function is_edgedata_in_state_vector(state_list, bdy_list)
  character(len=*), intent(in) :: state_list(max_state_variables, num_state_table_columns)
  character(len=*), intent(in) :: bdy_list(max_state_variables)
  logical :: is_edgedata_in_state_vector

integer :: i

StateLoop : do i = 1, max_state_variables

   if (state_list(i, 1) == ' ') exit StateLoop ! Found end of list.

   if (state_list(i, 1) == 'u') then
      is_edgedata_in_state_vector = .true.
      return
   endif

enddo StateLoop

! if U is not in the state, does it matter if U is
! in the boundary file?  yes, return true if so.
BdyLoop : do i = 1, max_state_variables

   if (bdy_list(i) == ' ') exit BdyLoop ! Found end of list.

   if (bdy_list(i) == 'lbc_u') then
      is_edgedata_in_state_vector = .true.
      return
   endif

enddo BdyLoop

is_edgedata_in_state_vector = .false.

end function is_edgedata_in_state_vector


!------------------------------------------------------------------

subroutine dump_progvar(ivar)

! dump the contents of the metadata for an individual entry.
! expected to be called in a loop or called for entries of interest.

integer,  intent(in)           :: ivar

!%! type progvartype
!%!    private
!%!    character(len=NF90_MAX_NAME) :: varname
!%!    integer, dimension(NF90_MAX_VAR_DIMS) :: dimlens
!%!    integer :: xtype         ! netCDF variable type (NF90_double, etc.)
!%!    integer :: numdims       ! number of dims - excluding TIME
!%!    integer :: numvertical   ! number of vertical levels in variable
!%!    integer :: numcells      ! number of horizontal locations (typically cell centers)
!%!    integer :: numedges
!%!    logical :: ZonHalf       ! vertical coordinate has dimension nVertLevels
!%!    integer :: varsize       ! prod(dimlens(1:numdims))
!%!    integer :: index1        ! location in dart state vector of first occurrence
!%!    integer :: indexN        ! location in dart state vector of last  occurrence
!%!    integer :: dart_kind
!%!    character(len=obstypelength) :: kind_string
!%!    logical  :: clamping     ! does variable need to be range-restricted before
!%!    real(r8) :: range(2)     ! being stuffed back into MPAS analysis file.
!%! end type progvartype

integer :: i

! take care of parallel runs where we only want a single copy of
! the output.
if (.not. do_output()) return

write(logfileunit,*)
write(     *     ,*)
write(logfileunit,*) 'variable number ',ivar,' is ',trim(progvar(ivar)%varname)
write(     *     ,*) 'variable number ',ivar,' is ',trim(progvar(ivar)%varname)
write(logfileunit,*) '  xtype       ',progvar(ivar)%xtype
write(     *     ,*) '  xtype       ',progvar(ivar)%xtype
write(logfileunit,*) '  dimlens     ',progvar(ivar)%dimlens(1:progvar(ivar)%numdims)
write(     *     ,*) '  dimlens     ',progvar(ivar)%dimlens(1:progvar(ivar)%numdims)
write(logfileunit,*) '  numdims     ',progvar(ivar)%numdims
write(     *     ,*) '  numdims     ',progvar(ivar)%numdims
write(logfileunit,*) '  numvertical ',progvar(ivar)%numvertical
write(     *     ,*) '  numvertical ',progvar(ivar)%numvertical
write(logfileunit,*) '  numcells    ',progvar(ivar)%numcells
write(     *     ,*) '  numcells    ',progvar(ivar)%numcells
write(logfileunit,*) '  numedges    ',progvar(ivar)%numedges
write(     *     ,*) '  numedges    ',progvar(ivar)%numedges
write(logfileunit,*) '  ZonHalf     ',progvar(ivar)%ZonHalf
write(     *     ,*) '  ZonHalf     ',progvar(ivar)%ZonHalf
write(logfileunit,*) '  varsize     ',progvar(ivar)%varsize
write(     *     ,*) '  varsize     ',progvar(ivar)%varsize
write(logfileunit,*) '  index1      ',progvar(ivar)%index1
write(     *     ,*) '  index1      ',progvar(ivar)%index1
write(logfileunit,*) '  indexN      ',progvar(ivar)%indexN
write(     *     ,*) '  indexN      ',progvar(ivar)%indexN
write(logfileunit,*) '  dart_kind   ',progvar(ivar)%dart_kind
write(     *     ,*) '  dart_kind   ',progvar(ivar)%dart_kind
write(logfileunit,*) '  kind_string ',progvar(ivar)%kind_string
write(     *     ,*) '  kind_string ',progvar(ivar)%kind_string
write(logfileunit,*) '  clamping    ',progvar(ivar)%clamping
write(     *     ,*) '  clamping    ',progvar(ivar)%clamping
write(logfileunit,*) '  clamp range  ',progvar(ivar)%range
write(     *     ,*) '  clamp range  ',progvar(ivar)%range
write(logfileunit,*) '  clamp fail   ',progvar(ivar)%out_of_range_fail
write(     *     ,*) '  clamp fail   ',progvar(ivar)%out_of_range_fail
do i = 1,progvar(ivar)%numdims
   write(logfileunit,*) '  dimension/length/name ',i,progvar(ivar)%dimlens(i),trim(progvar(ivar)%dimname(i))
   write(     *     ,*) '  dimension/length/name ',i,progvar(ivar)%dimlens(i),trim(progvar(ivar)%dimname(i))
enddo

end subroutine dump_progvar

!------------------------------------------------------------------

subroutine print_variable_ranges(x,title)

! given a state vector, print out the min and max
! data values for the variables in the vector.

real(r8), intent(in) :: x(:)
character(len=*), optional, intent(in)  :: title

integer :: ivar

if (present(title)) write(*,*) trim(title)

do ivar = 1, nfields
   call print_minmax(ivar, x)
enddo

end subroutine print_variable_ranges

!------------------------------------------------------------------

subroutine print_minmax(ivar, x)

! given an index and a state vector, print out the min and max
! data values for the items corresponding to that progvar index.

integer,  intent(in) :: ivar
real(r8), intent(in) :: x(:)

write(string1, '(A,A32,2F16.7)') 'data  min/max ', trim(progvar(ivar)%varname), &
           minval(x(progvar(ivar)%index1:progvar(ivar)%indexN)), &
           maxval(x(progvar(ivar)%index1:progvar(ivar)%indexN))

call error_handler(E_MSG, '', string1, source,revision,revdate)

end subroutine print_minmax


!------------------------------------------------------------------

function FindTimeDimension(ncid) result(timedimid)

! Find the Time Dimension ID in a netCDF file.
! If there is none - (spelled the obvious way) - the routine
! returns a negative number. You don't HAVE to have a TIME dimension.

integer                      :: timedimid
integer,          intent(in) :: ncid

integer :: nc_rc

TimeDimID = -1 ! same as the netCDF library routines.
nc_rc = nf90_inq_dimid(ncid,'Time',dimid=TimeDimID)

end function FindTimeDimension


!------------------------------------------------------------------

subroutine winds_present(zonal,meridional,both)

integer, intent(out) :: zonal, meridional
logical, intent(out) :: both

! if neither of uReconstructZonal or uReconstructMeridional are in the
!   state vector, set both to .false. and we're done.
! if both are there, return the ivar indices for each
! if only one is there, it's an error.

zonal      = get_varid_from_varname(anl_domid, 'uReconstructZonal')
meridional = get_varid_from_varname(anl_domid, 'uReconstructMeridional')

if (zonal > 0 .and. meridional > 0) then
  both = .true.
  return
else if (zonal < 0 .and. meridional < 0) then
  both = .false.
  return
endif

! only one present - error.
write(string1,*) 'both components for U/V reconstructed winds must be in state vector'
write(string2,*) 'cannot have only one of uReconstructMeridional and uReconstructZonal'
call error_handler(E_ERR,'winds_present',string1,source,revision,revdate,text2=string2)

end subroutine winds_present


!------------------------------------------------------------
subroutine get_variable_bounds(bounds_table, ivar)

! matches MPAS variable name in bounds table to assign
! the bounds if they exist.  otherwise sets the bounds
! to missing_r8
!
! SYHA (May-30-2013)
! Adopted from wrf/model_mod.f90 after adding mpas_state_bounds in mpas_vars_nml.

! bounds_table is the global mpas_state_bounds
character(len=*), intent(in)  :: bounds_table(num_bounds_table_columns, max_state_variables)
integer,          intent(in)  :: ivar

! local variables
character(len=50)             :: bounds_varname, bound
character(len=10)             :: clamp_or_fail
real(r8)                      :: lower_bound, upper_bound
integer                       :: n

n = 1
do while ( trim(bounds_table(1,n)) /= 'NULL' .and. trim(bounds_table(1,n)) /= '' )

   bounds_varname = trim(bounds_table(1,n))

   if ( bounds_varname == trim(progvar(ivar)%varname) ) then

        bound = trim(bounds_table(2,n))
        if ( bound /= 'NULL' .and. bound /= '' ) then
             read(bound,'(d16.8)') lower_bound
        else
             lower_bound = missing_r8
        endif

        bound = trim(bounds_table(3,n))
        if ( bound /= 'NULL' .and. bound /= '' ) then
             read(bound,'(d16.8)') upper_bound
        else
             upper_bound = missing_r8
        endif

        ! How do we want to handle out of range values?
        ! Set them to predefined limits (clamp) or simply fail (fail).
        clamp_or_fail = trim(bounds_table(4,n))
        if ( clamp_or_fail == 'NULL' .or. clamp_or_fail == '') then
             write(string1, *) 'instructions for CLAMP_or_FAIL on ', &
                                trim(bounds_varname), ' are required'
             call error_handler(E_ERR,'get_variable_bounds',string1, &
                                source,revision,revdate)
        else if ( clamp_or_fail == 'CLAMP' ) then
             progvar(ivar)%out_of_range_fail = .FALSE.
        else if ( clamp_or_fail == 'FAIL' ) then
             progvar(ivar)%out_of_range_fail = .TRUE.
        else
             write(string1, *) 'last column must be "CLAMP" or "FAIL" for ', &
                  trim(bounds_varname)
             call error_handler(E_ERR,'get_variable_bounds',string1, &
                  source,revision,revdate, text2='found '//trim(clamp_or_fail))
        endif

        ! Assign the clamping information into the variable
        progvar(ivar)%clamping = .true.
        progvar(ivar)%range    = (/ lower_bound, upper_bound /)

        if ((debug > 0) .and. do_output()) then
           write(*,*) 'In get_variable_bounds assigned ', trim(progvar(ivar)%varname)
           write(*,*) ' clamping range  ',progvar(ivar)%range
        endif

        ! we found the progvar entry and set the values.  return here.
        return
   endif

   n = n + 1

enddo !n

! we got through all the entries in the bounds table and did not
! find any instructions for this variable.  set the values to indicate
! we are not doing any processing when we write the updated state values
! back to the model restart file.

progvar(ivar)%clamping = .false.
progvar(ivar)%range = missing_r8
progvar(ivar)%out_of_range_fail = .false.  ! should be unused so setting shouldn't matter

return

end subroutine get_variable_bounds

!------------------------------------------------------------

subroutine get_index_range_string(string,index1,indexN)

! Determine where a particular DART kind (string) exists in the
! DART state vector.

character(len=*),  intent(in)  :: string
integer,           intent(out) :: index1
integer, optional, intent(out) :: indexN

integer :: i

index1 = 0
if (present(indexN)) indexN = 0

FieldLoop : do i=1,nfields
   if (progvar(i)%kind_string /= trim(string)) cycle FieldLoop
   index1 = progvar(i)%index1
   if (present(indexN)) indexN = progvar(i)%indexN
   exit FieldLoop
enddo FieldLoop

if (index1 == 0) then
   write(string1,*) 'Problem, cannot find indices for '//trim(string)
   call error_handler(E_ERR,'get_index_range_string',string1,source,revision,revdate)
endif
end subroutine get_index_range_string


!------------------------------------------------------------------

subroutine get_index_range_int(dartkind,index1,indexN)

! Determine where a particular DART kind (integer) exists in the
! DART state vector.

integer    ,           intent(in)  :: dartkind
integer(i8),           intent(out) :: index1
integer(i8), optional, intent(out) :: indexN

integer :: i
character(len=obstypelength) :: string

index1 = 0
if (present(indexN)) indexN = 0

FieldLoop : do i=1,nfields
   if (progvar(i)%dart_kind /= dartkind) cycle FieldLoop
   index1 = progvar(i)%index1
   if (present(indexN)) indexN = progvar(i)%indexN
   exit FieldLoop
enddo FieldLoop

string = get_name_for_quantity(dartkind)

if (index1 == 0) then
   write(string1,*) 'Problem, cannot find indices for kind ',dartkind,trim(string)
   call error_handler(E_ERR,'get_index_range_int',string1,source,revision,revdate)
endif

end subroutine get_index_range_int


!------------------------------------------------------------------

function get_progvar_index_from_kind(dartkind)

! Determine what index a particular DART kind (integer) is in the
! progvar array.
integer :: get_progvar_index_from_kind
integer, intent(in) :: dartkind

integer :: i

FieldLoop : do i=1,nfields
   if (progvar(i)%dart_kind /= dartkind) cycle FieldLoop
   get_progvar_index_from_kind = i
   return
enddo FieldLoop

get_progvar_index_from_kind = -1

end function get_progvar_index_from_kind


!------------------------------------------------------------------

function get_index_from_varname(varname)

! Determine what index corresponds to the given varname
! if name not in state vector, return -1 -- not an error.

integer :: get_index_from_varname
character(len=*), intent(in) :: varname

integer :: i

FieldLoop : do i=1,nfields
   if (trim(progvar(i)%varname) == trim(varname)) then
      get_index_from_varname = i
      return
   endif
enddo FieldLoop

get_index_from_varname = -1
return

end function get_index_from_varname

!------------------------------------------------------------------

subroutine compute_pressure_at_loc(state_handle, ens_size, location, ploc, istatus)

type(ensemble_type), intent(in) :: state_handle
integer,             intent(in) :: ens_size
type(location_type), intent(in) :: location
real(r8),            intent(out) :: ploc(ens_size)
integer,             intent(out) :: istatus(ens_size)

! convert the vertical coordinate at the given location
! to a pressure.  if the vertical type is "undefined" then
! return 2001 mb.  this routine is currently only used to
! test for and reject obs which are above the upper limit
! (and for a 'VERTISUNDEF' obs it needs to return a large
! value with no error code).  it's also used if the 
! interpolation type is QTY_PRESSURE.  we don't explicitly
! prevent someone from creating a synthetic obs that has
! a VERTISUNDEF type, but it doesn't make sense in that case.

real(r8), dimension(3) :: llv, llv_new      ! lon/lat/vert
real(r8), dimension(3, ens_size) :: values
real(r8), dimension(ens_size)    :: tk
type(location_type), dimension(ens_size) :: new_location
integer :: ivars(3)
integer :: e ! loop index

! default is failure
ploc = MISSING_R8
istatus = 99

! base location
llv = get_location(location)

if(is_vertical(location, "PRESSURE")) then
   ploc(:) = llv(3)
   istatus(:) = 0

else if(is_vertical(location, "HEIGHT") .or. is_vertical(location, "LEVEL")) then
   new_location = location

   ! the quantity doesn't matter for this call but we have to pass in something.
   call convert_vert_distrib(state_handle, ens_size, new_location, QTY_TEMPERATURE, VERTISPRESSURE, istatus)

   do e = 1, ens_size
      if(istatus(e) == 0) then
         llv_new = get_location(new_location(e))
         ploc(e) = llv_new(3)
      endif
   enddo

else if(is_vertical(location, "SURFACE")) then

   ivars(1) = get_progvar_index_from_kind(QTY_SURFACE_PRESSURE)
   if ( ivars(1) >= 0 ) then

     call compute_scalar_with_barycentric(state_handle, ens_size, location, 1, ivars, values, istatus)
     where (istatus == 0) ploc(:) = values(1,:)

   else
     istatus = 88    ! required quantity not in state vector
     return

!%!     !>original code:
!%!     !>@todo FIXME: do we really want to do this if the vert is surface and
!%!     !> the surface pressure field is not in the state?  this is going to return
!%!     !> the pressure at the midpoint of the first level, is it not?
!%!
!%!     new_location(1) = set_location(llv(1), llv(2), 1.0_r8, VERTISLEVEL)
!%!
!%!     ! Need to get base offsets for the potential temperature, density, and water
!%!     ! vapor mixing fields in the state vector
!%!     ivars(1) = get_progvar_index_from_kind(QTY_POTENTIAL_TEMPERATURE)
!%!     ivars(2) = get_progvar_index_from_kind(QTY_DENSITY)
!%!     ivars(3) = get_progvar_index_from_kind(QTY_VAPOR_MIXING_RATIO)
!%!
!%!     call compute_scalar_with_barycentric (state_handle, ens_size, new_location(1), 3, ivars, values, istatus)
!%!     if ( all(istatus /= 0) ) return
!%!
!%!     ! Convert surface theta, rho, qv into pressure
!%!     call compute_full_pressure(ens_size, values(1, :), values(2, :), values(3, :), ploc(:), tk(:), istatus(:) )

   endif

else if(is_vertical(location, "UNDEFINED")) then    ! not error, but no exact vert loc either
   ploc(:) = 200100.0_r8    ! this is an unrealistic pressure value to indicate no known pressure.
   istatus(:) = 0           ! see comment at top of this routine for why this is ok.

else
   call error_handler(E_ERR, 'compute_pressure:', 'internal error: unknown type of vertical', &
        source, revision, revdate)
endif

if(debug > 10 .and. do_output()) then
   print *, 'compute_pressure_at_loc: base location ',llv(1:3)
   print *, 'compute_pressure_at_loc: istatus, pressure ', istatus(1), ploc(1)
endif

end subroutine compute_pressure_at_loc

!------------------------------------------------------------------
!> convert the vertical type for one or more observation locations.

subroutine convert_vertical_obs(state_handle, num, locs, loc_qtys, loc_types, &
                                which_vert, status)

type(ensemble_type), intent(in)    :: state_handle
integer,             intent(in)    :: num
type(location_type), intent(inout) :: locs(:)
integer,             intent(in)    :: loc_qtys(:), loc_types(:)
integer,             intent(in)    :: which_vert
integer,             intent(out)   :: status(:)

integer :: i

do i=1, num
   call convert_vert_distrib(state_handle, 1, locs(i:i), loc_qtys(i), which_vert, status(i:i))
enddo

end subroutine convert_vertical_obs

!--------------------------------------------------------------------
!> convert the vertical type for one or more state locations.

subroutine convert_vertical_state(state_handle, num, locs, loc_qtys, loc_indx, &
                                  which_vert, istatus)

type(ensemble_type), intent(in)    :: state_handle
integer,             intent(in)    :: num
type(location_type), intent(inout) :: locs(:)
integer,             intent(in)    :: loc_qtys(:)
integer(i8),         intent(in)    :: loc_indx(:)
integer,             intent(in)    :: which_vert
integer,             intent(out)   :: istatus

integer :: i, status(1)

!> we are using code from get_state_meta_data to get
!> the indices for cell id and vert level.  this calls a
!> modified convert_vert_distrib() routine that doesn't
!> have to search for the cell centers. 

istatus = 0

do i=1, num
   call convert_vert_distrib_state(state_handle, 1, locs(i:i), loc_qtys(i), &
                                   loc_indx(i), which_vert, status)

   ! save the first error we see - but continue to convert the rest
   if (istatus == 0 .and. status(1) /= 0) istatus = status(1)
enddo


end subroutine convert_vertical_state


!------------------------------------------------------------------
!> code to convert an observation location's vertical coordinate type.

subroutine convert_vert_distrib(state_handle, ens_size, location, obs_kind, ztypeout, istatus)

! This subroutine converts a given obs vertical coordinate to
! the vertical localization coordinate type requested through the
! model_mod namelist.
!
! Notes: (1) obs_kind is only necessary to check whether the ob
!            is an identity ob.
!        (2) This subroutine can convert both obs' and state points'
!            vertical coordinates. Remember that state points get
!            their DART location information from get_state_meta_data
!            which is called by filter_assim during the assimilation
!            process.
!        (3) state_handle is the relevant DART state vector for carrying out
!            computations necessary for the vertical coordinate
!            transformations. As the vertical coordinate is only used
!            in distance computations, this is actually the "expected"
!            vertical coordinate, so that computed distance is the
!            "expected" distance. Thus, under normal circumstances,
!            the state that is supplied to convert_vert_distrib should be the
!            ensemble mean. Nevertheless, the subroutine has the
!            functionality to operate on any DART state vector that
!            is supplied to it.

type(ensemble_type),    intent(in)    :: state_handle
integer,                intent(in)    :: ens_size
type(location_type),    intent(inout) :: location(ens_size)  ! because the verticals may differ
integer,                intent(in)    :: obs_kind
integer,                intent(in)    :: ztypeout
integer,                intent(out)   :: istatus(ens_size)

! zin and zout are the vert values coming in and going out.
! ztype{in,out} are the vert types as defined by the 3d sphere
! locations mod (location/threed_sphere/location_mod.f90)
real(r8), dimension(3, ens_size) :: llv_loc
real(r8), dimension(3,ens_size)  :: zk_mid, values, fract, fdata
integer,  dimension(3,ens_size)  :: k_low, k_up
real(r8), dimension(ens_size)    :: zin, zout
real(r8), dimension(ens_size)    :: tk, fullp, surfp
logical :: at_surf, do_norm
type(location_type), dimension(ens_size) :: surfloc

real(r8) :: weights(3)
integer  :: ztypein, i, e, n
integer  :: c(3), ivars(3) 

! assume failure.
istatus = 1

! initialization
k_low = 0.0_r8
k_up = 0.0_r8
weights = 0.0_r8

! first off, check if ob is identity ob.  if so get_state_meta_data() will
! return the location.
if (obs_kind < 0) then
   call get_state_meta_data(-int(obs_kind,i8),location(1)) ! will be the same across the ensemble
   location(:) = location(1)
endif

! if the existing coord is already in the requested vertical units
! or if the vert is 'undef' which means no specifically defined
! vertical coordinate, return now.
ztypein  = nint(query_location(location(1), 'which_vert'))
if ((ztypein == ztypeout) .or. (ztypein == VERTISUNDEF)) then
   istatus = 0
   return
else
   if (debug > 9 .and. do_output()) then
      write(string1,'(A,3X,2I3)') 'ztypein, ztypeout:',ztypein,ztypeout
      call error_handler(E_MSG, 'convert_vert_distrib',string1,source, revision, revdate)
   endif
endif

! we do need to convert the vertical.  start by
! extracting the location lon/lat/vert values.
do e = 1, ens_size
   llv_loc(:, e) = get_location(location(e))
enddo

! the routines below will use zin as the incoming vertical value
! and zout as the new outgoing one.  start out assuming failure
! (zout = missing) and wait to be pleasantly surprised when it works.
zin(:)     = llv_loc(3, :)
zout(:)    = missing_r8

! if the vertical is missing to start with, return it the same way
! with the requested type as out.
do e = 1, ens_size
   if (zin(e) == missing_r8) then
      location(e) = set_location(llv_loc(1, e),llv_loc(2, e),missing_r8,ztypeout)
   endif
enddo
! if the entire ensemble has missing vertical values we can return now.
! otherwise we need to continue to convert the members with good vertical values.
if (all(zin == missing_r8)) then
   istatus(:) = 0
   return
endif

! Convert the incoming vertical type (ztypein) into the vertical
! localization coordinate given in the namelist (ztypeout).
! Various incoming vertical types (ztypein) are taken care of
! inside find_vert_level. So we only check ztypeout here.

! convert into:
select case (ztypeout)

   ! ------------------------------------------------------------
   ! outgoing vertical coordinate should be 'model level number'
   ! ------------------------------------------------------------
   case (VERTISLEVEL)

   ! Identify the three cell ids (c) in the triangle enclosing the obs and
   ! the vertical indices for the triangle at two adjacent levels (k_low and k_up)
   ! and the fraction (fract) for vertical interpolation.

   call find_triangle (location(1), n, c, weights, istatus(1))
   if(istatus(1) /= 0) then
      istatus(:) = istatus(1)
      location(:) = set_location(llv_loc(1, 1),llv_loc(2, 1),missing_r8,ztypeout)
      return
   endif
   call find_vert_indices (state_handle, ens_size, location(1), n, c, k_low, k_up, fract, istatus)
   if( all(istatus /= 0) ) then
      location(:) = set_location(llv_loc(1, 1),llv_loc(2, 1),missing_r8,ztypeout)
      return
   endif

   zk_mid = k_low + fract
   do e = 1, ens_size
      if(istatus(e) == 0) then
         zout(e) = sum(weights(:) * zk_mid(:, e))
      endif
   enddo

   if (debug > 11 .and. do_output()) then
      write(string2,'("Zk for member 1:", 3F8.2," => ",F8.2)') zk_mid(:,1),zout(1)
      call error_handler(E_MSG, 'convert_vert_distrib',string2,source, revision, revdate)
   endif

   ! ------------------------------------------------------------
   ! outgoing vertical coordinate should be 'pressure' in Pa
   ! ------------------------------------------------------------
   case (VERTISPRESSURE)

   ! Need to get base offsets for the potential temperature, density, and water
   ! vapor mixing fields in the state vector
   ivars(1) = get_progvar_index_from_kind(QTY_POTENTIAL_TEMPERATURE)
   ivars(2) = get_progvar_index_from_kind(QTY_DENSITY)
   ivars(3) = get_progvar_index_from_kind(QTY_VAPOR_MIXING_RATIO)

   if (any(ivars(1:3) < 0)) then
      write(string1,*) 'Internal error, cannot find one or more of: theta, rho, qv'
      call error_handler(E_ERR, 'convert_vert_distrib',string1,source, revision, revdate)
   endif

   ! Get theta, rho, qv at the interpolated location
   call compute_scalar_with_barycentric (state_handle, ens_size, location(1), 3, ivars, values, istatus)
   if( all(istatus /= 0) ) then
      location(:) = set_location(llv_loc(1, 1),llv_loc(2, 1),missing_r8,ztypeout)
      return
   endif

   ! Convert theta, rho, qv into pressure
   call compute_full_pressure(ens_size, values(1, :), values(2, :), values(3, :), zout(:), tk(:), istatus(:))
   if (debug > 10 .and. do_output()) then
      write(string2,'("zout [Pa], theta, rho, qv, ier:",3F10.2,F18.8,I3)') zout(1), values(1:3,1),istatus(1)
      call error_handler(E_MSG, 'convert_vert_distrib',string2,source, revision, revdate)
   endif

   ! ------------------------------------------------------------
   ! outgoing vertical coordinate should be 'height' in meters
   ! ------------------------------------------------------------
   case (VERTISHEIGHT)

   call find_triangle (location(1), n, c, weights, istatus(1))
   if(istatus(1) /= 0) then
      istatus(:) = istatus(1)
      location(:) = set_location(llv_loc(1, 1),llv_loc(2, 1),missing_r8,ztypeout)
      return
   endif
   call find_vert_indices (state_handle, ens_size, location(1), n, c, k_low, k_up, fract, istatus)
   if( all(istatus /= 0) ) then
      location(:) = set_location(llv_loc(1, 1),llv_loc(2, 1),missing_r8,ztypeout)
      return
   endif

   fdata = 0.0_r8
   do i = 1, n
      where (istatus == 0)
         fdata(i, :) = zGridFace(k_low(i, :),c(i))*(1.0_r8 - fract(i, :)) + &
                       zGridFace(k_up (i, :),c(i))*fract(i, :)
      end where
   enddo

   ! now have vertically interpolated values at cell centers.
   ! use horizontal weights to compute value at interp point.
   do e = 1, ens_size
      if(istatus(e) == 0) then
         zout(e) = sum(weights(:) * fdata(:,e))
      else
         zout(e) = missing_r8
      endif
   enddo

   if (debug > 9 .and. do_output()) then
      write(string2,'("zout_in_height [m]:",F10.2)') zout
      call error_handler(E_MSG, 'convert_vert_distrib',string2,source, revision, revdate)
   endif


   ! ------------------------------------------------------------
   ! outgoing vertical coordinate should be 'scale height' (a ratio)
   ! ------------------------------------------------------------
   case (VERTISSCALEHEIGHT)

     ! Scale Height is defined as:  log(pressure) 
     ! if namelist item:  no_normalization_of_scale_heights = .true. 
     ! otherwise it is defined as: -log(pressure / surface_pressure)

     ! set logicals here so we can do the minimum amount of work.
     ! finding gridcells and computing pressure is expensive in this model.
     ! logic table is:
     !  surf T, norm T:  return 0.0 by definition
     !  surf T, norm F:  need surfp only
     !  surf F, norm F:  need fullp only
     !  surf F, norm T:  need both surfp and fullp

     at_surf = (ztypein == VERTISSURFACE)
     do_norm = .not. no_normalization_of_scale_heights

     ! if normalizing pressure and we're on the surface, by definition scale height 
     ! is log(1.0) so skip the rest of these computations.
     if (at_surf .and. do_norm) then
        zout = 0.0_r8  
        istatus(:) = 0
        goto 101
     endif

     ! Base offsets for the potential temperature, density, and water
     ! vapor mixing fields in the state vector.
       ivars(1) = get_progvar_index_from_kind(QTY_POTENTIAL_TEMPERATURE)
       ivars(2) = get_progvar_index_from_kind(QTY_DENSITY)
       ivars(3) = get_progvar_index_from_kind(QTY_VAPOR_MIXING_RATIO)

     if (at_surf .or. do_norm) then  ! we will need surface pressure

       ! Get theta, rho, qv at the surface corresponding to the interpolated location
       surfloc(1) = set_location(llv_loc(1, 1), llv_loc(2, 1), 1.0_r8, VERTISLEVEL)
       call compute_scalar_with_barycentric (state_handle, ens_size, surfloc(1), 3, ivars, values, istatus)
       if( all(istatus /= 0) ) then
           location(:) = set_location(llv_loc(1, 1),llv_loc(2, 1),missing_r8,ztypeout)
           return
       endif

       ! Convert surface theta, rho, qv into pressure
       call compute_full_pressure(ens_size, values(1, :), values(2, :), values(3, :), surfp(:), tk(:), istatus(:))
       if (debug > 9 .and. do_output()) then
         write(string2,'("zout_surf_pressure, theta, rho, qv:",3F10.2,F18.8)') surfp, values(1:3,1)
         call error_handler(E_MSG, 'convert_vert_distrib',string2,source, revision, revdate)
       endif

     endif

     if (.not. at_surf) then   ! we will need full pressure

       ! Get theta, rho, qv at the interpolated location
       call compute_scalar_with_barycentric (state_handle, ens_size, location(1), 3, ivars, values, istatus)

       ! Convert theta, rho, qv into pressure
       call compute_full_pressure(ens_size, values(1, :), values(2, :), values(3, :), fullp(:), tk(:), istatus(:))
       if (debug > 9 .and. do_output()) then
         write(string2,'("zout_full_pressure, theta, rho, qv:",3F10.2,F18.8)') fullp, values(1:3,1)
         call error_handler(E_MSG, 'convert_vert_distrib',string2,source, revision, revdate)
       endif
     endif

     ! we have what we need now.  figure out the case and set zout to the right values.
     ! we've already taken care of the (at_surf .and. do_norm) case, so that simplifies
     ! the tests here.
     if (at_surf) then
        where (surfp /= MISSING_R8)
           zout = log(surfp)
       else where
         zout = MISSING_R8
       end where

     else if (.not. do_norm) then
        where (fullp /= MISSING_R8)
           zout = log(fullp)
        else where
           zout = MISSING_R8
        end where

     else  ! not at surface, and normalizing by surface pressure
        where (surfp /= MISSING_R8 .and. surfp > 0.0_r8 .and. fullp /= MISSING_R8)   
           zout = -log(fullp / surfp)
        else where
           zout = MISSING_R8
        end where
     endif

101 continue

     if (debug > 9 .and. do_output()) then
       write(string2,'("zout_in_scaleheight:",F10.2)') zout
       call error_handler(E_MSG, 'convert_vert_distrib',string2,source, revision, revdate)
     endif

   ! -------------------------------------------------------
   ! outgoing vertical coordinate is unrecognized
   ! -------------------------------------------------------
   case default
      write(string1,*) 'Requested vertical coordinate not recognized: ', ztypeout
      call error_handler(E_ERR,'convert_vert_distrib', string1, &
                         source, revision, revdate)

end select   ! outgoing vert type

! Returned location
do e = 1, ens_size
   if(istatus(e) == 0) then
      location(e) = set_location(llv_loc(1, e),llv_loc(2, e),zout(e),ztypeout)
   else
      location(e) = set_location(llv_loc(1, e),llv_loc(2, e),missing_r8,ztypeout)
   endif
enddo


end subroutine convert_vert_distrib

!------------------------------------------------------------------
!> code to convert an state location's vertical coordinate type.

subroutine convert_vert_distrib_state(state_handle, ens_size, location, quantity, state_indx, ztypeout, istatus)

! This subroutine converts a given state vertical coordinate to
! the vertical localization coordinate type requested through the
! model_mod namelist.
!
!        (3) state_handle is the relevant DART state vector for carrying out
!            computations necessary for the vertical coordinate
!            transformations. As the vertical coordinate is only used
!            in distance computations, this is actually the "expected"
!            vertical coordinate, so that computed distance is the
!            "expected" distance. Thus, under normal circumstances,
!            state_handle that is supplied to convert_vert_distrib should be the
!            ensemble mean. Nevertheless, the subroutine has the
!            functionality to operate on any DART state vector that
!            is supplied to it.

type(ensemble_type),    intent(in)    :: state_handle
integer,                intent(in)    :: ens_size
type(location_type),    intent(inout) :: location(ens_size)  ! because the verticals may differ
integer,                intent(in)    :: quantity
integer(i8),            intent(in)    :: state_indx
integer,                intent(in)    :: ztypeout
integer,                intent(out)   :: istatus(ens_size)

! zin and zout are the vert values coming in and going out.
! ztype{in,out} are the vert types as defined by the 3d sphere
! locations mod (location/threed_sphere/location_mod.f90)
real(r8), dimension(3, ens_size) :: llv_loc
real(r8), dimension(3,ens_size)  :: zk_mid, values, fract, fdata
integer,  dimension(3,ens_size)  :: k_low, k_up
real(r8), dimension(ens_size)    :: zin, zout
real(r8), dimension(ens_size)    :: tk, fullp, surfp
logical :: at_surf, do_norm, on_bound
type(location_type), dimension(ens_size) :: surfloc

real(r8) :: weights(3)
integer  :: ztypein, i, e, n, ndim
integer  :: c(3), ivars(3), vert_level
integer  :: cellid              !SYHA

! assume failure.
istatus = 1

! initialization
k_low = 0.0_r8
k_up = 0.0_r8
weights = 0.0_r8


! if the existing coord is already in the requested vertical units
! or if the vert is 'undef' which means no specifically defined
! vertical coordinate, return now.
ztypein  = nint(query_location(location(1), 'which_vert'))
if ((ztypein == ztypeout) .or. (ztypein == VERTISUNDEF)) then
   istatus = 0
   return
else
   if (debug > 9 .and. do_output()) then
      write(string1,'(A,3X,2I3)') 'ztypein, ztypeout:',ztypein,ztypeout
      call error_handler(E_MSG, 'convert_vert_distrib_state',string1,source, revision, revdate)
   endif
endif

!> assume that all locations have the same incoming lat/lon and level.
!> depending on the output vert type each member might have a different
!> vertical value.

! unpack the incoming location(s)
do e = 1, ens_size
   llv_loc(:, e) = get_location(location(e))
enddo

!> state_indx is i8, intent(in).  
!> cellid and vert_level are integer, intent(out)
call find_mpas_indices(state_indx, cellid, vert_level, ndim)
if (debug > 11 .and. do_output()) print*,'convert_vert_distrib_state: ndim=', ndim

! the routines below will use zin as the incoming vertical value
! and zout as the new outgoing one.  start out assuming failure
! (zout = missing) and wait to be pleasantly surprised when it works.
zin(:)     = vert_level
ztypein    = VERTISLEVEL
zout(:)    = missing_r8

! if the vertical is missing to start with, return it the same way
! with the requested type as out.
do e = 1, ens_size
   if (zin(e) == missing_r8) then 
      location(e) = set_location(llv_loc(1, e),llv_loc(2, e),missing_r8,ztypeout)
   endif
enddo
! if the entire ensemble has missing vertical values we can return now.
! otherwise we need to continue to convert the members with good vertical values.
! boundary cells will be updated by the assimilation.
! if all the vertical localization coord values are missing, 
! we don't call this routine again, and return.
if (all(zin == missing_r8)) then ! .or. on_bound) then
   istatus(:) = 0
   return
endif

! Convert the incoming vertical type (ztypein) into the vertical
! localization coordinate given in the namelist (ztypeout).
! Because this is only for state vector locations, we have already
! computed the vertical level, so all these conversions are from
! model level to something.

! convert into:
select case (ztypeout)

   ! ------------------------------------------------------------
   ! outgoing vertical coordinate should be 'model level number'
   ! ------------------------------------------------------------
   case (VERTISLEVEL)

   ! we have the vert_level and cellid - no need to call find_triangle or find_vert_indices

   zout(:) = vert_level

   if (debug > 9 .and. do_output()) then
      write(string2,'("zout_in_level:",F10.2)') zout
      call error_handler(E_MSG, 'convert_vert_distrib_state',string2,source, revision, revdate)
   endif

   ! ------------------------------------------------------------
   ! outgoing vertical coordinate should be 'pressure' in Pa
   ! ------------------------------------------------------------
   case (VERTISPRESSURE)

   !>@todo FIXME - this is the original code from the
   !> observation version which does horizontal interpolation.
   !> in this code we know we are on a state vector location
   !> so no interp is needed.  we should be able to make this
   !> more computationally efficient.

   ! Need to get base offsets for the potential temperature, density, and water
   ! vapor mixing fields in the state vector
   ivars(1) = get_progvar_index_from_kind(QTY_POTENTIAL_TEMPERATURE)
   ivars(2) = get_progvar_index_from_kind(QTY_DENSITY)
   ivars(3) = get_progvar_index_from_kind(QTY_VAPOR_MIXING_RATIO)

   if (any(ivars(1:3) < 0)) then
      write(string1,*) 'Internal error, cannot find one or more of: theta, rho, qv'
      call error_handler(E_ERR, 'convert_vert_distrib_state',string1,source, revision, revdate)
   endif

   ! Get theta, rho, qv at the interpolated location - pass in cellid we have already located 
   ! to save the search time.
   call compute_scalar_with_barycentric (state_handle, ens_size, location(1), 3, ivars, values, istatus, cellid)
   if( all(istatus /= 0) ) then
      location(:) = set_location(llv_loc(1, 1),llv_loc(2, 1),missing_r8,ztypeout)
      return
   endif
<<<<<<< HEAD

   ! Convert theta, rho, qv into pressure
   call compute_full_pressure(ens_size, values(1, :), values(2, :), values(3, :), zout(:), tk(:), istatus(:))
   if (debug > 10 .and. do_output()) then
      write(string2,'("zout_in_p, theta, rho, qv, ier:",3F10.2,F18.8,I3)') zout(1), values(1:3,1),istatus(1)
      call error_handler(E_MSG, 'convert_vert_distrib_state',string2,source, revision, revdate)
   endif

   ! ------------------------------------------------------------
   ! outgoing vertical coordinate should be 'height' in meters
   ! ------------------------------------------------------------
   case (VERTISHEIGHT)

   ! surface obs should use the lower face of the first level.  the rest
   ! of the quantities should use the level centers.
   if ( ndim == 1 )  then
      zout(:) = zGridFace(1, cellid)
   else
      zout(:) = zGridCenter(vert_level, cellid)
      if ( quantity == QTY_VERTICAL_VELOCITY ) zout(:) = zGridFace(vert_level, cellid)
      if ( quantity == QTY_EDGE_NORMAL_SPEED ) zout(:) = zGridEdge(vert_level, cellid)
   endif

   if (debug > 9 .and. do_output()) then
      write(string2,'("zout_in_height:",F10.2)') zout
      call error_handler(E_MSG, 'convert_vert_distrib_state',string2,source, revision, revdate)
   endif


   ! ------------------------------------------------------------
   ! outgoing vertical coordinate should be 'scale height' (a ratio)
   ! ------------------------------------------------------------
   case (VERTISSCALEHEIGHT)

   !>@todo FIXME
   !> whatever we do for pressure, something similar here

     ! Scale Height is defined as:  log(pressure) 
     ! if namelist item:  no_normalization_of_scale_heights = .true. 
     ! otherwise it is defined as: -log(pressure / surface_pressure)

     ! set logicals here so we can do the minimum amount of work.
     ! finding gridcells and computing pressure is expensive in this model.
     ! logic table is:
     !  surf T, norm T:  return 0.0 by definition
     !  surf T, norm F:  need surfp only
     !  surf F, norm F:  need fullp only
     !  surf F, norm T:  need both surfp and fullp

     at_surf = (ztypein == VERTISSURFACE)
     do_norm = .not. no_normalization_of_scale_heights

     ! if normalizing pressure and we're on the surface, by definition scale height 
     ! is log(1.0) so skip the rest of these computations.
     if (at_surf .and. do_norm) then
        zout = 0.0_r8  
        istatus(:) = 0
        goto 101
     endif

     ! Base offsets for the potential temperature, density, and water
     ! vapor mixing fields in the state vector.
       ivars(1) = get_progvar_index_from_kind(QTY_POTENTIAL_TEMPERATURE)
       ivars(2) = get_progvar_index_from_kind(QTY_DENSITY)
       ivars(3) = get_progvar_index_from_kind(QTY_VAPOR_MIXING_RATIO)

     if (at_surf .or. do_norm) then  ! we will need surface pressure

       ! Get theta, rho, qv at the surface corresponding to the interpolated location
       surfloc(1) = set_location(llv_loc(1, 1), llv_loc(2, 1), 1.0_r8, VERTISLEVEL)
       call compute_scalar_with_barycentric (state_handle, ens_size, surfloc(1), 3, ivars, values, istatus, cellid)
       if( all(istatus /= 0) ) then
           location(:) = set_location(llv_loc(1, 1),llv_loc(2, 1),missing_r8,ztypeout)
           return
       endif

       ! Convert surface theta, rho, qv into pressure
       call compute_full_pressure(ens_size, values(1, :), values(2, :), values(3, :), surfp(:), tk(:), istatus(:))
       if (debug > 9 .and. do_output()) then
         write(string2,'("zout_surf_pressure, theta, rho, qv:",3F10.2,F18.8)') surfp, values(1:3,1)
         call error_handler(E_MSG, 'convert_vert_distrib_state',string2,source, revision, revdate)
       endif

     endif

     if (.not. at_surf) then   ! we will need full pressure

        ! Get theta, rho, qv at the interpolated location
        call compute_scalar_with_barycentric (state_handle, ens_size, location(1), 3, ivars, values, istatus)
=======

   ! Convert theta, rho, qv into pressure
   call compute_full_pressure(ens_size, values(1, :), values(2, :), values(3, :), zout(:), tk(:), istatus(:))
   if (debug > 10 .and. do_output()) then
      write(string2,'("zout_in_p, theta, rho, qv, ier:",3F10.2,F18.8,I3)') zout(1), values(1:3,1),istatus(1)
      call error_handler(E_MSG, 'convert_vert_distrib_state',string2,source, revision, revdate)
   endif

   ! ------------------------------------------------------------
   ! outgoing vertical coordinate should be 'height' in meters
   ! ------------------------------------------------------------
   case (VERTISHEIGHT)

   ! surface obs should use the lower face of the first level.  the rest
   ! of the quantities should use the level centers.
   if ( ndim == 1 )  then
      zout(:) = zGridFace(1, cellid)
   else
      zout(:) = zGridCenter(vert_level, cellid)
      if ( quantity == QTY_VERTICAL_VELOCITY ) zout(:) = zGridFace(vert_level, cellid)
      if ( quantity == QTY_EDGE_NORMAL_SPEED ) zout(:) = zGridEdge(vert_level, cellid)
   endif

   if (debug > 9 .and. do_output()) then
      write(string2,'("zout_in_height:",F10.2)') zout
      call error_handler(E_MSG, 'convert_vert_distrib_state',string2,source, revision, revdate)
   endif


   ! ------------------------------------------------------------
   ! outgoing vertical coordinate should be 'scale height' (a ratio)
   ! ------------------------------------------------------------
   case (VERTISSCALEHEIGHT)

   !>@todo FIXME
   !> whatever we do for pressure, something similar here

     ! Scale Height is defined as:  log(pressure) 
     ! if namelist item:  no_normalization_of_scale_heights = .true. 
     ! otherwise it is defined as: -log(pressure / surface_pressure)

     ! set logicals here so we can do the minimum amount of work.
     ! finding gridcells and computing pressure is expensive in this model.
     ! logic table is:
     !  surf T, norm T:  return 0.0 by definition
     !  surf T, norm F:  need surfp only
     !  surf F, norm F:  need fullp only
     !  surf F, norm T:  need both surfp and fullp

     at_surf = (ztypein == VERTISSURFACE)
     do_norm = .not. no_normalization_of_scale_heights

     ! if normalizing pressure and we're on the surface, by definition scale height 
     ! is log(1.0) so skip the rest of these computations.
     if (at_surf .and. do_norm) then
        zout = 0.0_r8  
        istatus(:) = 0
        goto 101
     endif

     ! Base offsets for the potential temperature, density, and water
     ! vapor mixing fields in the state vector.
       ivars(1) = get_progvar_index_from_kind(QTY_POTENTIAL_TEMPERATURE)
       ivars(2) = get_progvar_index_from_kind(QTY_DENSITY)
       ivars(3) = get_progvar_index_from_kind(QTY_VAPOR_MIXING_RATIO)

     if (at_surf .or. do_norm) then  ! we will need surface pressure

       ! Get theta, rho, qv at the surface corresponding to the interpolated location
       surfloc(1) = set_location(llv_loc(1, 1), llv_loc(2, 1), 1.0_r8, VERTISLEVEL)
       call compute_scalar_with_barycentric (state_handle, ens_size, surfloc(1), 3, ivars, values, istatus, cellid)
       if( all(istatus /= 0) ) then
           location(:) = set_location(llv_loc(1, 1),llv_loc(2, 1),missing_r8,ztypeout)
           return
       endif

       ! Convert surface theta, rho, qv into pressure
       call compute_full_pressure(ens_size, values(1, :), values(2, :), values(3, :), surfp(:), tk(:), istatus(:))
       if (debug > 9 .and. do_output()) then
         write(string2,'("zout_surf_pressure, theta, rho, qv:",3F10.2,F18.8)') surfp, values(1:3,1)
         call error_handler(E_MSG, 'convert_vert_distrib_state',string2,source, revision, revdate)
       endif

     endif

     if (.not. at_surf) then   ! we will need full pressure

        ! Get theta, rho, qv at the interpolated location
        call compute_scalar_with_barycentric (state_handle, ens_size, location(1), 3, ivars, values, istatus)

        ! Convert theta, rho, qv into pressure
        call compute_full_pressure(ens_size, values(1, :), values(2, :), values(3, :), fullp(:), tk(:), istatus(:))
        if (debug > 9 .and. do_output()) then
          write(string2,'("zout_full_pressure, theta, rho, qv:",3F10.2,F18.8)') fullp, values(1:3,1)
          call error_handler(E_MSG, 'convert_vert_distrib_state',string2,source, revision, revdate)
        endif
     endif

     ! we have what we need now.  figure out the case and set zout to the right values.
     ! we've already taken care of the (at_surf .and. do_norm) case, so that simplifies
     ! the tests here.
     if (at_surf) then
        where (surfp /= MISSING_R8)
           zout = log(surfp)
        else where
           zout = MISSING_R8
        end where

     else if (.not. do_norm) then
        where (fullp /= MISSING_R8)
           zout = log(fullp)
        else where
           zout = MISSING_R8
        end where

     else  ! not at surface, and normalizing by surface pressure
        where (surfp /= MISSING_R8 .and. surfp > 0.0_r8 .and. fullp /= MISSING_R8)   
           zout = -log(fullp / surfp)
        else where
           zout = MISSING_R8
        end where
     endif

101 continue

     if (debug > 9 .and. do_output()) then
        write(string2,'("zout_in_scaleheight:",F10.2)') zout
        call error_handler(E_MSG, 'convert_vert_distrib_state',string2,source, revision, revdate)
     endif

   ! -------------------------------------------------------
   ! outgoing vertical coordinate is unrecognized
   ! -------------------------------------------------------
   case default
      write(string1,*) 'Requested vertical coordinate not recognized: ', ztypeout
      call error_handler(E_ERR,'convert_vert_distrib_state', string1, &
                         source, revision, revdate)

end select   ! outgoing vert type

! Returned location
do e = 1, ens_size
   if(istatus(e) == 0) then
      location(e) = set_location(llv_loc(1, e),llv_loc(2, e),zout(e),ztypeout)
   else
      location(e) = set_location(llv_loc(1, e),llv_loc(2, e),missing_r8,ztypeout)
   endif
enddo


end subroutine convert_vert_distrib_state

!-------------------------------------------------------------------
>>>>>>> b6efe3f8

        ! Convert theta, rho, qv into pressure
        call compute_full_pressure(ens_size, values(1, :), values(2, :), values(3, :), fullp(:), tk(:), istatus(:))
        if (debug > 9 .and. do_output()) then
          write(string2,'("zout_full_pressure, theta, rho, qv:",3F10.2,F18.8)') fullp, values(1:3,1)
          call error_handler(E_MSG, 'convert_vert_distrib_state',string2,source, revision, revdate)
        endif
     endif

     ! we have what we need now.  figure out the case and set zout to the right values.
     ! we've already taken care of the (at_surf .and. do_norm) case, so that simplifies
     ! the tests here.
     if (at_surf) then
        where (surfp /= MISSING_R8)
           zout = log(surfp)
        else where
           zout = MISSING_R8
        end where

     else if (.not. do_norm) then
        where (fullp /= MISSING_R8)
           zout = log(fullp)
        else where
           zout = MISSING_R8
        end where

     else  ! not at surface, and normalizing by surface pressure
        where (surfp /= MISSING_R8 .and. surfp > 0.0_r8 .and. fullp /= MISSING_R8)   
           zout = -log(fullp / surfp)
        else where
           zout = MISSING_R8
        end where
     endif

101 continue

<<<<<<< HEAD
     if (debug > 9 .and. do_output()) then
        write(string2,'("zout_in_scaleheight:",F10.2)') zout
        call error_handler(E_MSG, 'convert_vert_distrib_state',string2,source, revision, revdate)
     endif

   ! -------------------------------------------------------
   ! outgoing vertical coordinate is unrecognized
   ! -------------------------------------------------------
   case default
      write(string1,*) 'Requested vertical coordinate not recognized: ', ztypeout
      call error_handler(E_ERR,'convert_vert_distrib_state', string1, &
                         source, revision, revdate)

end select   ! outgoing vert type

! Returned location
do e = 1, ens_size
   if(istatus(e) == 0) then
      location(e) = set_location(llv_loc(1, e),llv_loc(2, e),zout(e),ztypeout)
   else
      location(e) = set_location(llv_loc(1, e),llv_loc(2, e),missing_r8,ztypeout)
   endif
enddo


end subroutine convert_vert_distrib_state

!-------------------------------------------------------------------


!==================================================================
! The following (private) interfaces are used for triangle interpolation
!==================================================================


!------------------------------------------------------------------
!> Finds position of a given height in an array of height grid points and returns
!> the index of the lower and upper bounds and the fractional offset.  ier
!> returns 0 unless there is an error. Could be replaced with a more efficient
!> search if there are many vertical levels.

subroutine find_height_bounds(height, nbounds, bounds, lower, upper, fract, ier)

=======
!------------------------------------------------------------------
!> Finds position of a given height in an array of height grid points and returns
!> the index of the lower and upper bounds and the fractional offset.  ier
!> returns 0 unless there is an error. Could be replaced with a more efficient
!> search if there are many vertical levels.

subroutine find_height_bounds(height, nbounds, bounds, lower, upper, fract, ier)

>>>>>>> b6efe3f8
real(r8), intent(in)  :: height
integer,  intent(in)  :: nbounds
real(r8), intent(in)  :: bounds(nbounds)
integer,  intent(out) :: lower(:), upper(:)
real(r8), intent(out) :: fract(:)
integer,  intent(out) :: ier(:)

! Assume that the spacing on altitudes is arbitrary and do the simple thing
! which is a linear search. Probably not worth any fancier searching unless
! models get to be huge.

integer :: i
real(r8) :: hlevel

! Initialization
ier = 0
fract = -1.0_r8
lower = -1
upper = -1

! FIXME:
! difficult to allow extrapolation because this routine only returns
! an upper and lower level, plus a fraction.  it would have to return
! a fraction < 0 or > 1 and then the calling code would have to test for
! and support extrapolation at some later point in the code.  so ignore
! extrapolation for now.
!
! do try to convert heights to grid levels and if within the limits
! return the top or bottom level as the value.  convert lower locations
! based on bounds(1)/(2) and upper on bounds(nbounds-1)/bounds(nbounds)

! Bounds checks:

! too low?
if(height < bounds(1)) then
   if(outside_grid_level_tolerance <= 0.0_r8) then
      ier = 998
   else
      ! let points outside the grid but "close enough" use the
      ! bottom level as the height.  hlevel should come back < 1
      hlevel = extrapolate_level(height, bounds(1), bounds(2))
      if (hlevel + outside_grid_level_tolerance >= 1.0_r8) then
         fract = 0.0_r8
         lower = 1
         upper = 2
      endif
   endif
endif

! too high?
if(height > bounds(nbounds)) then
   if(outside_grid_level_tolerance <= 0.0_r8) then
      ier = 9998
   else
      ! let points outside the grid but "close enough" use the
      ! top level as the height.  hlevel should come back > nbounds
      hlevel = extrapolate_level(height, bounds(nbounds-1), bounds(nbounds))
      if (hlevel - outside_grid_level_tolerance <= real(nbounds, r8)) then
         fract = 1.0_r8
         lower = nbounds-1
         upper = nbounds
      endif
   endif
endif


if (all(ier /= 0)) return

! Search two adjacent layers that enclose the given point
do i = 2, nbounds
   if(height <= bounds(i)) then
      lower = i - 1
      upper = i
      fract = (height - bounds(lower)) / (bounds(upper) - bounds(lower))
      return
   endif
end do

! should never get here because heights above and below the grid
! are tested for at the start of this routine.  if you get here
! there is a coding error.
ier = 3

end subroutine find_height_bounds


!------------------------------------------------------------------
!> given a location and 3 cell ids, return three sets of:
!> the two level numbers that enclose the given vertical value
!> plus the fraction between them for each of the 3 cell centers.
!> If the requested location uses a vertical coordinate that only
!> has one level, both level numbers are identical ... 1 and the
!> fractions are identical ... 0.0

subroutine find_vert_level(state_handle, ens_size, loc, nc, ids, oncenters, lower, upper, fract, ier)

<<<<<<< HEAD
! given a location and 3 cell ids, return three sets of:
!  the two level numbers that enclose the given vertical
!  value plus the fraction between them for each of the 3 cell centers.

=======
>>>>>>> b6efe3f8
! note that this code handles data at cell centers, at edges, but not
! data on faces.  so far we don't have any on faces.

! loc is an intrisic funtion
type(ensemble_type), intent(in)  :: state_handle
type(location_type), intent(in)  :: loc
integer,             intent(in)  :: ens_size
integer,             intent(in)  :: nc, ids(:)
logical,             intent(in)  :: oncenters
integer,             intent(out) :: lower(:, :), upper(:, :) ! ens_size
real(r8),            intent(out) :: fract(:, :)
integer,             intent(out) :: ier(:)

real(r8) :: lat, lon, vert, llv(3)
real(r8) :: vert_array(ens_size)
integer  :: track_ier(ens_size)
integer(i8) :: pt_base_offset, density_base_offset, qv_base_offset
integer     :: verttype, i
integer     :: e

! Initialization
ier = 0 
lower(1:nc, :) = -1
upper(1:nc, :) = -1
fract(1:nc, :) = -1.0_r8

! the plan is to take in: whether this var is on cell centers or edges,
! and the location so we can extract the vert value and which vert flag.
! compute and return the lower and upper index level numbers that
! enclose this vert, along with the fract between them.  ier is set
! in case of error (e.g. outside the grid, on dry land, etc).

! kinds we have to handle:
!is_vertical:    VERTISUNDEF
!is_vertical:  VERTISSURFACE
!is_vertical:    VERTISLEVEL
!is_vertical: VERTISPRESSURE
!is_vertical:   VERTISHEIGHT

! unpack the location into local vars
! I think you can do this with the first ensemble member? 
! Because they are the same horizontally?
llv = get_location(loc)
lon  = llv(1)
lat  = llv(2)
vert = llv(3)
verttype = nint(query_location(loc))

! these first 3 types need no cell/edge location information.
if ((debug > 10) .and. do_output()) then
   write(string2,'("vert, which_vert:",3F20.12,I5)') lon,lat,vert,verttype
   call error_handler(E_MSG, 'find_vert_level',string2,source, revision, revdate)
endif

<<<<<<< HEAD
! no defined vertical location (e.g. vertically integrated vals)
if (verttype == VERTISUNDEF) then
   ier = 82
   return
endif

! vertical is defined to be on the surface (level 1 here).
! for 2d fields there is no level 2, so since we are not
! computing the fraction but setting it here and returning
! we can set upper to be 1 as well and avoid a reference to
! a non-existent level 1 for 2d fields in the calling code.
if(verttype == VERTISSURFACE) then  ! same across the ensemble
=======
! VERTISSURFACE describes variables on A surface (not necessarily THE surface)
! VERTISUNDEF describes no defined vertical location (e.g. vertically integrated vals)
if(verttype == VERTISSURFACE .or. verttype == VERTISUNDEF) then  ! same across the ensemble
>>>>>>> b6efe3f8
   lower(1:nc, :) = 1
   upper(1:nc, :) = 1
   fract(1:nc, :) = 0.0_r8 
   ier = 0
   return
endif

! model level numbers (supports fractional levels)
if(verttype == VERTISLEVEL) then
   ! FIXME: if this is W, the top is nVertLevels+1
   if (vert > nVertLevels) then 
      ier(:) = 81
      return
   endif

   ! at the top we have to make the fraction 1.0; all other
   ! integral levels can be 0.0 from the lower level.
   if (vert == nVertLevels) then
      lower(1:nc, :) = nint(vert) - 1   ! round down
      upper(1:nc, :) = nint(vert)
      fract(1:nc, :) = 1.0_r8
      ier = 0
      return
   endif

   lower(1:nc, :) = aint(vert)   ! round down
   upper(1:nc, :) = lower+1
   fract(1:nc, :) = vert - lower
   ier = 0
   return

endif

! ok, now we need to know where we are in the grid for heights or pressures
! as the vertical coordinate.


! Vertical interpolation for pressure coordinates
if(verttype == VERTISPRESSURE ) then

   track_ier = 0
   vert_array = vert

   ! Need to get base offsets for the potential temperature, density, and water
   ! vapor mixing fields in the state vector
   call get_index_range(QTY_POTENTIAL_TEMPERATURE, pt_base_offset)
   call get_index_range(QTY_DENSITY, density_base_offset)
   call get_index_range(QTY_VAPOR_MIXING_RATIO, qv_base_offset)

   do i=1, nc
      call find_pressure_bounds(state_handle, ens_size, vert_array, ids(i), nVertLevels, &
            pt_base_offset, density_base_offset, qv_base_offset,  &
            lower(i, :), upper(i, :), fract(i, :), ier)

      !if(debug > 9) print '(A,5I5,F10.4)', &
      !   '    after find_pressure_bounds: ier, i, cellid, lower, upper, fract = ', &
      !      ier, i, ids(i), lower(i, :), upper(i, :), fract(i, :)
      !if(debug > 5 .and. ier(e) /= 0) print '(A,4I5,F10.4,I3,F10.4)', &
      !'fail in find_pressure_bounds: ier, nc, i, id, vert, lower, fract: ', &
      !   ier, nc, i, ids(i), vert_array, lower(i, :), fract(i, :)

      ! we are inside a loop over each corner. consolidate error codes
      ! so that we return an error for that ensemble member if any
      ! of the corners fails the pressure bounds test.
      where (ier /= 0 .and. track_ier == 0) track_ier = ier

   enddo

   ier = track_ier
   return
endif

!HK I believe height is the same across the ensemble, so you can use
! vert and not vert_array:

! grid is in height, so this needs to know which cell to index into
! for the column of heights and call the bounds routine.
if(verttype == VERTISHEIGHT) then
   ! For height, can do simple vertical search for interpolation for now
   ! Get the lower and upper bounds and fraction for each column
   track_ier = 0

   do i=1, nc
      if (oncenters) then
         call find_height_bounds(vert, nVertLevels, zGridCenter(:, ids(i)), &
                                 lower(i, :), upper(i, :), fract(i, :), ier)
      else

         if (.not. data_on_edges) then
            call error_handler(E_ERR, 'find_vert_level', &
                              'Internal error: oncenters false but data_on_edges false', &
                              source, revision, revdate)
         endif
         call find_height_bounds(vert, nVertLevels, zGridEdge(:, ids(i)), &
                                 lower(i, :), upper(i, :), fract(i, :), ier)
      endif

      ! we are inside a loop over each corner. consolidate error codes
      ! so that we return an error for that ensemble member if any
      ! of the corners fails the pressure bounds test.
      where (ier /= 0 .and. track_ier == 0) track_ier = ier

   enddo

   ier = track_ier
   return

endif

end subroutine find_vert_level

!------------------------------------------------------------------

subroutine find_pressure_bounds(state_handle, ens_size, p, cellid, nbounds, &
   pt_base_offset, density_base_offset, qv_base_offset, &
   lower, upper, fract, ier)

! Finds vertical interpolation indices and fraction for a quantity with
! pressure vertical coordinate. Loops through the height levels and
! computes the corresponding pressure at the horizontal point.  nbounds is
! the number of vertical levels in the potential temperature, density,
! and water vapor grids.

type(ensemble_type), intent(in) :: state_handle
integer,     intent(in)  :: ens_size
real(r8),    intent(in)  :: p(ens_size)
integer,     intent(in)  :: cellid
integer,     intent(in)  :: nbounds ! number of vertical levels?
integer(i8), intent(in)  :: pt_base_offset, density_base_offset, qv_base_offset
integer,     intent(out) :: lower(:), upper(:) ! ens_size
real(r8),    intent(out) :: fract(:) ! ens_size
integer,     intent(out) :: ier(:) ! ens_size

integer  :: i, ier2
real(r8) :: pr
real(r8) :: pressure(nbounds, ens_size)
integer  ::  e
integer  :: temp_ier(ens_size)
logical  :: found_level(ens_size)


! Initialize to bad values so unset returns will be caught.
fract = -1.0_r8
lower = -1
upper = -1

! this must start out success (0) and then as ensemble members fail
! we will record the first encountered error code.
ier = 0

! Find the lowest pressure
call get_interp_pressure(state_handle, ens_size, pt_base_offset, density_base_offset, &
   qv_base_offset, cellid, 1, nbounds, pressure(1, :), temp_ier)
<<<<<<< HEAD
if(debug > 11 .and. do_output()) print *, 'find_pressure_bounds: find the lowest p, ier at k=1 ', pressure(1,:), ier
=======
if(debug > 10 .and. do_output()) &
   print *, 'find_pressure_bounds k=1: p, temp_ier, ier', 1, pressure(1,:), temp_ier, ier
>>>>>>> b6efe3f8

where(ier(:) == 0) ier(:) = temp_ier(:)

! Get the highest pressure level
call get_interp_pressure(state_handle, ens_size, pt_base_offset, density_base_offset, &
   qv_base_offset, cellid, nbounds, nbounds, pressure(nbounds, :), temp_ier)
<<<<<<< HEAD
if(debug > 11 .and. do_output()) print *, 'find_pressure_bounds: find the highest p, ier at k= ', nbounds, pressure(nbounds,:), ier
=======
if(debug > 10 .and. do_output()) &
   print *, 'find_pressure_bounds k=N: p, temp_ier, ier', nbounds, pressure(nbounds,:), temp_ier, ier
>>>>>>> b6efe3f8

where(ier(:) == 0) ier(:) = temp_ier(:)

! Check for out of the column range
<<<<<<< HEAD
where(p(:) > pressure(      1, :)) ier(:) = 80
where(p(:) < pressure(nbounds, :)) ier(:) = 81
=======
where(p(:) < pressure(nbounds, :)) ier(:) = 81
!where(p(:) > pressure(      1, :)) ier(:) = 80
>>>>>>> b6efe3f8

if(all(ier /= 0)) return

found_level(:) = .false.

<<<<<<< HEAD
do i = 2, nbounds
   ! we've already done this call for level == nbounds
   if (i /= nbounds) then
      call get_interp_pressure(state_handle, ens_size, pt_base_offset, density_base_offset, &
         qv_base_offset, cellid, i, nbounds, pressure(i, :), temp_ier)
      if(debug > 11 .and. do_output()) print *, 'find_pressure_bounds: find p, ier at k= ', i, pressure(i,:), ier

      where (ier(:) == 0) ier(:) = temp_ier(:)
   endif
   
   ! Check if pressure at lower level is larger than at upper level
   ! (shouldn't happen).
   if(any(pressure(i, :) > pressure(i-1, :))) then
      if (debug > 0 .and. do_output()) then
         write(*, *) 'lower pressure larger than upper pressure at cellid',  cellid
         do e=1, ens_size
            write(*, *) 'ens#, level nums, pressures: ', e,i-1,i,pressure(i-1,e),pressure(i,e)
         enddo
      endif
      where(pressure(i, :) > pressure(i-1, :)) ier(:) = 988
=======
! Check if the obs is located below the lowest model level in each member.
do e = 1, ens_size
   if(p(e) >= pressure(1, e)) then
      found_level(e) = .true.
            fract(e) = 0.0_r8
            lower(e) = 1
            upper(e) = 1
   endif
enddo !e = 1, ens_size
if(all(found_level)) return

! Loop through the rest of the column from the bottom up
do i = 2, nbounds
   ! we've already done this call for level == nbounds
   if (i /= nbounds) then
      call get_interp_pressure(state_handle, ens_size, pt_base_offset, density_base_offset, &
         qv_base_offset, cellid, i, nbounds, pressure(i, :), temp_ier)
      if(debug > 11 .and. do_output()) &
         print *, 'find_pressure_bounds k=?: p, temp_ier, ier ', i, pressure(i,:), temp_ier, ier

      where (ier(:) == 0) ier(:) = temp_ier(:)
   endif
   
   ! Check if pressure is not monotonically descreased with level.
   if(any(pressure(i, :) > pressure(i-1, :))) then
      if (debug > 0 .and. do_output()) then
         write(*, *) 'pressure at the level is larger than the level below at cellid',  cellid
         do e=1, ens_size
            write(*, '(A,3I4,F9.2,A,F9.2)') &
               'ens#, level, level-1, p(level), p(level-1) ', e,i,i-1,pressure(i,e),' ?>? ',pressure(i-1,e)
         enddo
      endif
     where(pressure(i, :) > pressure(i-1, :)) ier(:) = 988
>>>>>>> b6efe3f8
   endif

   ! each ensemble member could have a vertical between different levels,
   ! and more likely a different fract across a level.
   do e = 1, ens_size

      ! if we've already run into an error, or we've already found the
      ! level for this ensemble member, skip the rest of this loop.
<<<<<<< HEAD
      if (ier(e) /= 0) cycle
=======
      if (ier(e) /= 0)    cycle
>>>>>>> b6efe3f8
      if (found_level(e)) cycle

      ! Is pressure between levels i-1 and i?  
      ! if so, set the lower and upper level numbers and fraction across.
      ! fraction is 0 at level (i-1) and 1 at level(i).
<<<<<<< HEAD
      if(p(e) > pressure(i, e)) then
=======
      if(p(e) >= pressure(i, e)) then
>>>>>>> b6efe3f8
         found_level(e) = .true.
         lower(e) = i - 1
         upper(e) = i
         if (pressure(i, e) == pressure(i-1, e)) then
            fract(e) = 0.0_r8
         else if (log_p_vert_interp) then
            fract(e) = (log(p(e))          - log(pressure(i-1,e))) / &
                       (log(pressure(i,e)) - log(pressure(i-1,e)))
         else
            fract(e) = (p(e) - pressure(i-1,e)) / (pressure(i,e) - pressure(i-1,e))
         endif

<<<<<<< HEAD
         if ((debug > 9) .and. do_output()) print '(A,3F26.18,2I4,F22.18)', &
=======
         if ((debug > 9) .and. do_output()) print '(A,3F10.2,2I4,F10.2)', &
>>>>>>> b6efe3f8
            "find_pressure_bounds: p_in, pr(i-1), pr(i), lower, upper, fract = ", &
            p(e), pressure(i-1,e), pressure(i,e), lower(e), upper(e), fract(e)

      endif
   enddo
enddo

end subroutine find_pressure_bounds

!------------------------------------------------------------------

subroutine get_interp_pressure(state_handle, ens_size, pt_offset, density_offset, qv_offset, &
   cellid, lev, nlevs, pressure, ier)

! Finds the value of pressure at a given point at model level lev

type(ensemble_type), intent(in) :: state_handle
integer,      intent(in)  :: ens_size
integer(i8),  intent(in)  :: pt_offset, density_offset, qv_offset
integer,      intent(in)  :: cellid
integer,      intent(in)  :: lev, nlevs
real(r8),     intent(out) :: pressure(:)
integer,      intent(out) :: ier(:)

integer  :: offset
real(r8) :: pt(ens_size), density(ens_size), qv(ens_size), tk(ens_size)
integer :: e

if(debug > 11 .and. do_output()) print*, 'get_interp_pressure for k = ',lev

! Get the values of potential temperature, density, and vapor
offset = (cellid - 1) * nlevs + lev - 1
pt      =  get_state(pt_offset      + offset, state_handle)
density =  get_state(density_offset + offset, state_handle)
qv      =  get_state(qv_offset      + offset, state_handle)

! Initialization
ier = 0

! Error if any of the values are missing; probably will be all or nothing
do e = 1, ens_size
   if(pt(e) == MISSING_R8 .or. density(e) == MISSING_R8 .or. qv(e) == MISSING_R8) then
      ier(e) = 2
      pressure(e) = MISSING_R8
   endif
enddo

! Convert theta, rho, qv into pressure
call compute_full_pressure(ens_size, pt(:), density(:), qv(:), pressure(:), tk(:), ier) !HK where is tk used?

if((debug > 11) .and. do_output()) then
    write(*,*) 'get_interp_pressure: cellid, lev', cellid, lev
    write(*,*) 'get_interp_pressure: pt,rho,qv,p,tk', pt, density, qv, pressure, tk
endif

end subroutine get_interp_pressure

!------------------------------------------------------------

subroutine get_3d_weights(p, v1, v2, v3, lat, lon, weights)

! Given a point p (x,y,z) inside a triangle, and the (x,y,z)
! coordinates of the triangle corner points (v1, v2, v3),
! find the weights for a barycentric interpolation.  this
! computation only needs two of the three coordinates, so figure
! out which quadrant of the sphere the triangle is in and pick
! the 2 axes which are the least planar:
!  (x,y) near the poles,
!  (y,z) near 0 and 180 longitudes near the equator,
!  (x,z) near 90 and 270 longitude near the equator.
! (lat/lon are the coords of p. we could compute them here
! but since in all cases we already have them, pass them
! down for efficiency)

real(r8), intent(in)  :: p(3)
real(r8), intent(in)  :: v1(3), v2(3), v3(3)
real(r8), intent(in)  :: lat, lon
real(r8), intent(out) :: weights(3)

real(r8) :: cxs(3), cys(3)

! above or below 45 in latitude, where -90 < lat < 90:
if (lat >= 45.0_r8 .or. lat <= -45.0_r8) then
   cxs(1) = v1(1)
   cxs(2) = v2(1)
   cxs(3) = v3(1)
   cys(1) = v1(2)
   cys(2) = v2(2)
   cys(3) = v3(2)
   call get_barycentric_weights(p(1), p(2), cxs, cys, weights)
   return
endif

! nearest 0 or 180 in longitude, where 0 < lon < 360:
if ( lon <= 45.0_r8 .or. lon >= 315.0_r8 .or. &
    (lon >= 135.0_r8 .and. lon <= 225.0_r8)) then
   cxs(1) = v1(2)
   cxs(2) = v2(2)
   cxs(3) = v3(2)
   cys(1) = v1(3)
   cys(2) = v2(3)
   cys(3) = v3(3)
   call get_barycentric_weights(p(2), p(3), cxs, cys, weights)
   return
endif

! last option, nearest 90 or 270 in lon:
cxs(1) = v1(1)
cxs(2) = v2(1)
cxs(3) = v3(1)
cys(1) = v1(3)
cys(2) = v2(3)
cys(3) = v3(3)
call get_barycentric_weights(p(1), p(3), cxs, cys, weights)

end subroutine get_3d_weights


!------------------------------------------------------------

subroutine get_barycentric_weights(x, y, cxs, cys, weights)

! Computes the barycentric weights for a 2d interpolation point
! (x,y) in a 2d triangle with the given (cxs,cys) corners.

real(r8), intent(in)  :: x, y, cxs(3), cys(3)
real(r8), intent(out) :: weights(3)

real(r8) :: denom

! Get denominator
denom = (cys(2) - cys(3)) * (cxs(1) - cxs(3)) + &
   (cxs(3) - cxs(2)) * (cys(1) - cys(3))

weights(1) = ((cys(2) - cys(3)) * (x - cxs(3)) + &
   (cxs(3) - cxs(2)) * (y - cys(3))) / denom

weights(2) = ((cys(3) - cys(1)) * (x - cxs(3)) + &
   (cxs(1) - cxs(3)) * (y - cys(3))) / denom

weights(3) = 1.0_r8 - weights(1) - weights(2)

if (any(abs(weights) < roundoff)) then
   where (abs(weights) < roundoff) weights = 0.0_r8
   where (abs(1.0_r8 - abs(weights)) < roundoff) weights = 1.0_r8
endif

end subroutine get_barycentric_weights


!------------------------------------------------------------
!> this routine computes 1 or more values at a single location,
!> for each ensemble member.  "n" is the number of different
!> quantities to compute, ival is an array of 'n' progval() indices
!> to indicate which quantities to compute.
!> dval(n, ens_size) are the output values, and ier(ens_size) are 
!> the success/error returns for each ensemble member.

subroutine compute_scalar_with_barycentric(state_handle, ens_size, loc, n, ival, dval, ier, this_cellid)

type(ensemble_type), intent(in)  :: state_handle
integer,             intent(in)  :: ens_size
type(location_type), intent(in)  :: loc !(ens_size)
integer,             intent(in)  :: n
integer,             intent(in)  :: ival(n)
real(r8),            intent(out) :: dval(:, :)
integer,             intent(out) :: ier(ens_size)
integer, optional,   intent(in)  :: this_cellid

real(r8), dimension(3, ens_size) :: fract, lowval, uppval, fdata
real(r8)    :: weights(3)
integer     :: c(3), nvert, k, i, nc
integer(i8) :: index1, low_offset, upp_offset
integer     :: lower(3, ens_size), upper(3,ens_size)
integer     :: e, e2, thislower, thisupper
logical     :: did_member(ens_size)

! assume failure
dval = MISSING_R8
ier = 88   ! field not in state vector
<<<<<<< HEAD

! make sure we have all good field indices first
if (any(ival < 0)) return

=======

! make sure we have all good field indices first
if (any(ival < 0)) return

>>>>>>> b6efe3f8
call find_triangle (loc, nc, c, weights, ier(1), this_cellid)
if(ier(1) /= 0) then
   ier(:) = ier(1)
   return
endif

! If the field is on a single level, lower and upper are both 1
call find_vert_indices (state_handle, ens_size, loc, nc, c, lower, upper, fract, ier)
if(all(ier /= 0)) return

! for each field to compute at this location:
do k=1, n
   ! get the starting index in the state vector
   index1 = progvar(ival(k))%index1
   nvert  = progvar(ival(k))%numvertical

   ! for each corner: could be 1 if location is directly at a vertex, but
   ! normally is 3 for the enclosing triangle made up of cell centers.
   do i = 1, nc
      ! go around triangle and interpolate in the vertical
      ! c(3) are the cell ids

      low_offset = (c(i)-1) * nvert
      upp_offset = (c(i)-1) * nvert

<<<<<<< HEAD
      did_member(:) = .false.

      do e = 1, ens_size

         if (did_member(e)) cycle

         !> minimize the number of times we call get_state() by
         !> doing all the ensemble members which are between the same
         !> two vertical levels.  this is true most of the time. 
         !> in some cases it could be 2 or 3 different pairs of levels because 
         !> of differences in vertical conversion that depends on per-member fields.

         lowval(i,:) =  (get_state(index1 + low_offset + lower(i,e)-1, state_handle))
         uppval(i,:) =  (get_state(index1 + upp_offset + upper(i,e)-1, state_handle))

         thislower = lower(i, e)
         thisupper = upper(i, e)

         ! for all remaining ensemble members, use these values if the lower and
         ! upper level numbers are the same.  fract() will vary with member.
         do e2=e, ens_size
            if (thislower == lower(i, e2) .and. thisupper == upper(i, e2)) then
               fdata(i, e2) = lowval(i, e2)*(1.0_r8 - fract(i, e2)) + uppval(i, e2)*fract(i, e2)
               did_member(e2) = .true.
            endif
         enddo
      enddo  ! end ens_size
=======
      if( nvert == 1 ) then         ! fields on a surface (1-D, one level, ...)

          ! Because 'lower(i,1)-1' evaluates to zero for 1-D, no need to add it
          fdata(i,:) = get_state(index1 + low_offset, state_handle)

      else                          ! 2-D fields

         did_member(:) = .false.

         do e = 1, ens_size

            if (did_member(e)) cycle

            !> minimize the number of times we call get_state() by
            !> doing all the ensemble members which are between the same
            !> two vertical levels.  this is true most of the time. 
            !> in some cases it could be 2 or 3 different pairs of levels because 
            !> of differences in vertical conversion that depends on per-member fields.

            lowval(i,:) = get_state(index1 + low_offset + lower(i,e)-1, state_handle)
            uppval(i,:) = get_state(index1 + upp_offset + upper(i,e)-1, state_handle)

            thislower = lower(i, e)
            thisupper = upper(i, e)

            ! for all remaining ensemble members, use these values if the lower and
            ! upper level numbers are the same.  fract() will vary with member.
            do e2=e, ens_size
               if (thislower == lower(i, e2) .and. thisupper == upper(i, e2)) then
                  fdata(i, e2) = lowval(i, e2)*(1.0_r8 - fract(i, e2)) + uppval(i, e2)*fract(i, e2)
                  did_member(e2) = .true.
               endif
            enddo
         enddo  ! end ens_size

      endif                         ! 2-D fields
>>>>>>> b6efe3f8

   enddo  ! corners

   ! now have vertically interpolated values at cell centers.
   ! use weights to compute value at interp point.
   do e = 1, ens_size
      if (ier(e) /= 0) cycle
      dval(k, e) = sum(weights(1:nc) * fdata(1:nc, e))
   enddo

enddo

end subroutine compute_scalar_with_barycentric

!------------------------------------------------------------
!> Interpolates metadata variables to an arbitrary location.
!> This routine can only be used with variables in module storage.

<<<<<<< HEAD
subroutine compute_elevation_with_barycentric(loc, dval, ier, this_cellid)
=======
subroutine compute_surface_data_with_barycentric(var1d, loc, dval, ier, this_cellid)
>>>>>>> b6efe3f8

type(location_type), intent(in)  :: loc
real(r8),            intent(in)  :: var1d(:)
real(r8),            intent(out) :: dval
integer,             intent(out) :: ier
integer, optional,   intent(in)  :: this_cellid

real(r8)    :: weights(3), fdata(3)
integer     :: c(3), i, nc

! assume failure
dval = MISSING_R8

call find_triangle (loc, nc, c, weights, ier, this_cellid)
if(ier /= 0) return

do i = 1, nc
   fdata(i) = var1d(c(i))    ! selected cell ID number
enddo

! use weights to compute value at interp point.
dval = sum(weights(1:nc) * fdata(1:nc))

if(debug > 9 .and. do_output()) &
   print '(A,7f12.5)','compute_surface_data_with_barycentric: corner vals, weights, result: ',&
                      fdata(:),weights(:),dval

end subroutine compute_surface_data_with_barycentric

!------------------------------------------------------------

subroutine find_triangle(loc, nc, c, weights, ier, this_cellid)

type(location_type), intent(in)  :: loc 
integer,             intent(out) :: nc
integer,             intent(out) :: c(:) ! single value - cell id
real(r8),            intent(out) :: weights(:)
integer,             intent(out) :: ier
integer, optional,   intent(in)  :: this_cellid

! compute the values at the correct vertical level for each
! of the 3 cell centers defining a triangle that encloses the
! the interpolation point, then interpolate once in the horizontal
! using barycentric weights to get the value at the interpolation point.

integer, parameter :: listsize = 30
integer  :: nedges, i, neighborcells(maxEdges), edgeid
real(r8) :: xdata(listsize), ydata(listsize), zdata(listsize)
real(r8) :: t1(3), t2(3), t3(3), r(3)
integer  :: cellid, verts(listsize), closest_vert
real(r8) :: lat, lon, vert, llv(3)
integer  :: verttype, vindex, v, vp1
logical  :: inside, foundit

! initialization
      c = MISSING_I
weights = 0.0_r8
    ier = 0
     nc = 1

! unpack the location into local vars
llv = get_location(loc)
lon  = llv(1)
lat  = llv(2)
vert = llv(3)
verttype = nint(query_location(loc))

! if we already know the closest cell center, pass it in instead
! of searching for it again.
if (present(this_cellid)) then
   cellid = this_cellid
else
   cellid = find_closest_cell_center(lat, lon)
endif

if ((xyzdebug > 1) .and. do_output()) &
   print *, 'ft: closest cell center for lon/lat: ', lon, lat, cellid

if (cellid < 1) then
   if(xyzdebug > 0) print *, 'ft: closest cell center for lon/lat: ', lon, lat, cellid
   ier = 11
   return
endif

c(1) = cellid

! closest vertex to given point.
closest_vert = closest_vertex_ll(cellid, lat, lon)
if ((xyzdebug > 5) .and. do_output()) &
   print *, 'ft: closest vertex for lon/lat: ', lon, lat, closest_vert

! collect the neighboring cell ids and vertex numbers
! this 2-step process avoids us having to read in the
! cellsOnCells() array which i think we only need here.
! if it comes up in more places, we can give up the space
! and read it in and then this is a direct lookup.
! also note which index is the closest vert and later on
! we can start the triangle search there.
vindex = 1
nedges = nEdgesOnCell(cellid)
do i=1, nedges
!print *, 'ft: i: ', i
   edgeid = edgesOnCell(i, cellid)
!print *, 'ft: edgeid: ', edgeid
   if (.not. global_grid .and. &
      (cellsOnEdge(1, edgeid) <= 0 .or. cellsOnEdge(2, edgeid) <= 0)) then
      ier = 14
      return
   endif
   if (cellsOnEdge(1, edgeid) /= cellid) then
      neighborcells(i) = cellsOnEdge(1, edgeid)
   else
      neighborcells(i) = cellsOnEdge(2, edgeid)
   endif
   verts(i) = verticesOnCell(i, cellid)
!print *, 'ft: verts: ', verts(i), closest_vert
   if (verts(i) == closest_vert) vindex = i
   call latlon_to_xyz(latCell(neighborcells(i)), lonCell(neighborcells(i)), &
      xdata(i), ydata(i), zdata(i))
enddo


! get the cartesian coordinates in the cell plane for the closest center
call latlon_to_xyz(latCell(cellid), lonCell(cellid), t1(1), t1(2), t1(3))

! and the observation point
call latlon_to_xyz(lat, lon, r(1), r(2), r(3))
!print *, 'ft: lat/lon: ', lat, lon

if (all(abs(t1-r) < roundoff)) then   ! Located at a grid point (counting roundoff errors)

   ! need vert index for the vertical level
   nc = 1

   ! This is a grid point - horiz interpolation NOT needed
   weights(1) = 1.0_r8

else                       ! an arbitrary point

   ! find the cell-center-tri that encloses the obs point
   ! figure out which way vertices go around cell?
   foundit = .false.
   findtri: do i=vindex, vindex+nedges
      v = mod(i-1, nedges) + 1
      vp1 = mod(i, nedges) + 1
      t2(1) = xdata(v)
      t2(2) = ydata(v)
      t2(3) = zdata(v)
      t3(1) = xdata(vp1)
      t3(2) = ydata(vp1)
      t3(3) = zdata(vp1)
      call inside_triangle(t1, t2, t3, r, lat, lon, inside, weights)
      if (inside) then
         ! weights are the barycentric weights for the point r
         ! in the triangle formed by t1, t2, t3.
         ! v and vp1 are vert indices which are same indices
         ! for cell centers
         nc = 3
         c(2) = neighborcells(v)
         c(3) = neighborcells(vp1)
         foundit = .true.
         exit findtri
      endif
   enddo findtri
   if (.not. foundit) then
      ier = 14     ! 11?
      return
   endif

endif     ! horizontal index search is done now.
if (ier /= 0) return

if (debug > 12 .and. do_output()) then
   write(string3,*) 'ier = ',ier, ' triangle = ',c(1:nc), ' weights = ',weights(1:nc)
   call error_handler(E_MSG, 'find_triangle', string3, source, revision, revdate)
endif

end subroutine find_triangle

!------------------------------------------------------------
<<<<<<< HEAD
!> what does this layer do?  this now seems identical to
!> find_vert_level() plus some debug info.
=======
!> This routine adds some error checking because find_vert_level
!> has some early return statements that prevent having the debugging
!> information in it.
>>>>>>> b6efe3f8

subroutine find_vert_indices (state_handle, ens_size, loc, nc, c, lower, upper, fract, ier)

type(ensemble_type), intent(in)  :: state_handle
type(location_type), intent(in)  :: loc
integer,             intent(in)  :: ens_size
integer,             intent(in)  :: nc
integer,             intent(in)  :: c(:)
integer,             intent(out) :: lower(:, :), upper(:, :) ! ens_size
real(r8),            intent(out) :: fract(:, :) ! ens_size
integer,             intent(out) :: ier(:) ! ens_size

integer :: e

! initialization
<<<<<<< HEAD
lower = MISSING_R8
upper = MISSING_R8
=======
lower = MISSING_I
upper = MISSING_I
>>>>>>> b6efe3f8
fract = 0.0_r8

! need vert index for the vertical level
call find_vert_level(state_handle, ens_size, loc, nc, c, .true., lower, upper, fract, ier)

if (debug > 10 .and. do_output()) then
<<<<<<< HEAD
   write(string3,*) 'ier = ',ier (1), ' triangle = ',c(1:nc), ' vert_index = ',lower(1:nc, 1)+fract(1:nc, 1)
=======
   write(string3,'(A,I5,A,3I10,A,3F7.2)') 'ier = ',ier(1), ' triangle = ',c(1:nc), ' vert_index = ',lower(1:nc, 1)+fract(1:nc, 1)
>>>>>>> b6efe3f8
   call error_handler(E_MSG, 'find_vert_indices', string3, source, revision, revdate)
endif

if (debug > 11 .and. do_output()) then
  do e = 1, ens_size
   if(ier(e) /= 0) then   
      print *, 'find_vert_indices: e = ', e, ' nc = ', nc, ' ier = ', ier(e)
      print *, 'find_vert_indices: c = ', c
      print *, 'find_vert_indices: lower = ', lower(1:nc, e)
      print *, 'find_vert_indices: upper = ', upper(1:nc, e)
      print *, 'find_vert_indices: fract = ', fract(1:nc, e)
   endif
  enddo
endif

end subroutine find_vert_indices

!------------------------------------------------------------

subroutine compute_u_with_rbf(state_handle, ens_size, loc, zonal, uval, ier)

type(ensemble_type), intent(in)  :: state_handle
integer,             intent(in)  :: ens_size
type(location_type), intent(in)  :: loc
logical,             intent(in)  :: zonal
real(r8),            intent(out) :: uval(:) ! ens_size
integer,             intent(out) :: ier(:) ! ens_size

! max edges we currently use is ~50, but overestimate for now
integer, parameter :: listsize = 200
logical, parameter :: on_a_sphere = .true.
integer     :: nedges, edgelist(listsize), i, j, nvert
real(r8)    :: xdata(listsize), ydata(listsize), zdata(listsize)
real(r8)    :: edgenormals(3, listsize)
real(r8)    :: veldata(listsize, ens_size)
real(r8)    :: xreconstruct, yreconstruct, zreconstruct
real(r8)    :: ureconstructx, ureconstructy, ureconstructz
real(r8)    :: ureconstructzonal, ureconstructmeridional
real(r8)    :: datatangentplane(3,2)
real(r8)    :: coeffs_reconstruct(3,listsize)
integer(i8) :: upindx, lowindx
integer     :: index1, progindex, cellid, vertexid
real(r8)    :: lat, lon, vert, llv(3), fract(listsize, ens_size), lowval(ens_size), uppval(ens_size)
integer     :: verttype, lower(listsize, ens_size), upper(listsize, ens_size), ncells, celllist(listsize)

integer :: e ! loop index

! Initialization
ier  = 0
uval = MISSING_R8

! FIXME: it would be great to make this cache the last value and 
! if the location is the same as before and it's asking for V now 
! instead of U, skip the expensive computation.  however, given
! how we currently distribute observations the V wind obs will
! almost certainly be given to a different task.  if that changes
! in some future version of dart, revisit this code as well.

progindex = get_index_from_varname('u')
if (progindex < 0 .or. .not. data_on_edges) then
   ! cannot compute u if it isn't in the state vector, or if we
   ! haven't read in the edge data (which shouldn't happen if
   ! u is in the state vector.
   ier = 18
   return
endif
index1 = progvar(progindex)%index1
nvert = progvar(progindex)%numvertical

! unpack the location into local vars
llv = get_location(loc) ! I believe this is the same across the ensemble
lon = llv(1)
lat = llv(2)
vert = llv(3)
verttype = nint(query_location(loc))

call find_surrounding_edges(lat, lon, nedges, edgelist, cellid, vertexid)
if (nedges <= 0) then
   ! we are on a boundary, no interpolation
   ier = 18
   return
endif

if (verttype == VERTISPRESSURE) then
   ! get all cells which share any edges with the 3 cells which share
   ! the closest vertex.
   call make_cell_list(vertexid, 3, ncells, celllist)

   call find_vert_level(state_handle, ens_size, loc, ncells, celllist, .true., &
                        lower, upper, fract, ier)

   if (all(ier /= 0)) return

   ! now have pressure at all cell centers - need to interp to get pressure
   ! at edge centers.
   call move_pressure_to_edges(ncells, celllist, lower, upper, fract, &
                               nedges, edgelist, ier)
   if (all(ier /= 0)) return

else
   ! need vert index for the vertical level
   call find_vert_level(state_handle, ens_size, loc, nedges, edgelist, .false., &
                        lower, upper, fract, ier)
   if (all(ier /= 0)) return
endif

! the rbf code needs (their names == our names):
! nData == nedges
! xyz data == xyzEdge
! normalDirectionData == edgeNormalVectors
! velocitydata = U field

do i = 1, nedges
   !>@todo FIXME:
   ! ryan has size(xEdge, 1) but this is a 1d array, so a dimension shouldn't be needed
   ! was possibly required for ifort v17 on cheyenne
   if (edgelist(i) > size(xEdge,1)) then
      write(string1, *) 'edgelist has index larger than edge count', &
                          i, edgelist(i), size(xEdge,1)
      call error_handler(E_ERR, 'compute_u_with_rbf', 'internal error', &
                         source, revision, revdate, text2=string1)
   endif
   xdata(i) = xEdge(edgelist(i))
   ydata(i) = yEdge(edgelist(i))
   zdata(i) = zEdge(edgelist(i))

   do j=1, 3
      edgenormals(j, i) = edgeNormalVectors(j, edgelist(i))
   enddo

   !>@todo lower (upper) could be different levels in pressure
   !lowval = x(index1 + (edgelist(i)-1) * nvert + lower(i)-1)
   lowindx = int(index1,i8) + int((edgelist(i)-1) * nvert,i8) + int(lower(i,1)-1,i8)
   lowval =  get_state(lowindx, state_handle)

   !uppval = x(index1 + (edgelist(i)-1) * nvert + upper(i)-1)
   upindx = int(index1,i8) + int((edgelist(i)-1) * nvert,i8) + int(upper(i,1)-1,i8)
   uppval =  get_state(upindx, state_handle)

   veldata(i, :) = lowval*(1.0_r8 - fract(i, :)) + uppval*fract(i, :)

enddo



! this intersection routine assumes the points are on the surface
! of a sphere.  they do NOT try to make a plane between the three
! points.  the difference is small, granted.
call latlon_to_xyz(lat, lon, xreconstruct,yreconstruct,zreconstruct)

! call a simple subroutine to define vectors in the tangent plane
call get_geometry(nedges, xdata, ydata, zdata, &
              xreconstruct, yreconstruct, zreconstruct, edgenormals, &
              on_a_sphere, datatangentplane)

! calculate coeffs_reconstruct
call get_reconstruct_init(nedges, xdata, ydata, zdata, &
              xreconstruct, yreconstruct, zreconstruct, edgenormals, &
              datatangentplane, coeffs_reconstruct)

! do the reconstruction
do e = 1, ens_size
   call get_reconstruct(nedges, lat*deg2rad, lon*deg2rad, &
               coeffs_reconstruct, on_a_sphere, veldata(:, e), &
               ureconstructx, ureconstructy, ureconstructz, &
               ureconstructzonal, ureconstructmeridional)

   if (zonal) then
      uval = ureconstructzonal
   else
      uval = ureconstructmeridional
   endif

enddo

end subroutine compute_u_with_rbf

!------------------------------------------------------------

subroutine find_surrounding_edges(lat, lon, nedges, edge_list, cellid, vertexid)
real(r8), intent(in)  :: lat, lon
integer,  intent(out) :: nedges, edge_list(:)
integer,  intent(out) :: cellid, vertexid

! given an arbitrary lat/lon location, find the edges of the
! cells that share the nearest vertex.  return the ids for the
! closest cell center and closest vertex to save having to redo
! the search.

integer :: vertex_list(30), nedges1, edge_list1(300), c, i
integer :: ncells, cell_list(150), nedgec, edgeid, nverts

! find the cell id that has a center point closest
! to the given point.
cellid = find_closest_cell_center(lat, lon)
if (cellid < 1) then
   nedges = 0
   edge_list(:) = -1
   return
endif

! inside this cell, find the vertex id that the point
! is closest to.  this is a return from this subroutine.
vertexid = closest_vertex_ll(cellid, lat, lon)
if (vertexid <= 0) then
   ! call error handler?  unexpected
   nedges = 0
   edge_list(:) = -1
   return
endif

nedges = 0
edge_list = 0

select case (use_rbf_option)
  case (0)
      ! use edges on the closest cell only.
      nedges = nEdgesOnCell(cellid)
      do i=1, nedges
         edge_list(i) = edgesOnCell(i, cellid)
      enddo
  case (1)
      ! fill in the number of unique edges and fills the
      ! edge list with the edge ids.  the code that detects
      ! boundary edges for the ocean or regional atmosphere
      ! is incorporated here.  nedges can come back 0 in that case.
      vertex_list(1) = vertexid
      call make_edge_list_from_verts(1, vertex_list, nedges, edge_list)

   case (2)
      ! for all vertices of the enclosing cell, add the
      ! edges which share this vertex.
      nverts = nEdgesOnCell(cellid)
      do i=1, nverts
         vertex_list(i) = verticesOnCell(i, cellid)
      enddo

      ! fill in the number of unique edges and fills the
      ! edge list with the edge ids.  the code that detects
      ! boundary edges for the ocean or regional atmosphere
      ! is incorporated here.  nedges can come back 0 in that case.
      call make_edge_list_from_verts(nverts, vertex_list, nedges, edge_list)

   case (3)
      call make_cell_list(vertexid, 1, ncells, cell_list)

      ! for all cells:
      do c=1, ncells
         ! for all vertices of the enclosing cell, add the
         ! edges which share this vertex.
         nverts = nEdgesOnCell(cell_list(c))
         do i=1, nverts
            vertex_list(i) = verticesOnCell(i, cell_list(c))
         enddo

         ! fill in the number of unique edges and fills the
         ! edge list with the edge ids.  the code that detects
         ! boundary edges for the ocean or regional atmosphere
         ! is incorporated here.  nedges can come back 0 in that case.
         call make_edge_list_from_verts(nverts, vertex_list, nedges1, edge_list1)
         call merge_edge_lists(nedges, edge_list, nedges1, edge_list1)
      enddo

   case (4)
      ! this one gives the same edge list as case (2).  see what's faster.
      nedgec = nEdgesOnCell(cellid)
      do i=1, nedgec
         edgeid = edgesOnCell(i, cellid)
         if (cellsOnEdge(1, edgeid) /= cellid) then
            cell_list(i) = cellsOnEdge(1, edgeid)
         else
            cell_list(i) = cellsOnEdge(2, edgeid)
         endif
      enddo

      call make_edge_list_from_cells(nedgec, cell_list, nedges, edge_list)

   case default
      call error_handler(E_ERR, 'find_surrounding_edges', 'bad use_rbf_option value', &
                         source, revision, revdate)
end select

! Ha: Check if any of edges are located in the boundary zone.
! (We will skip the obs if any edges are located there.)
if (on_boundary_edgelist(edge_list)) then
   nedges = -1
   edge_list(:) = -1
   if(debug > 0 .and. do_output()) call error_handler(E_MSG, 'find_surrounding_edges', 'edges in the boundary', &
                      source, revision, revdate)
   return
endif

end subroutine find_surrounding_edges

!------------------------------------------------------------

subroutine init_closest_center()

! use nCells, latCell, lonCell to initialize a GC structure
! to be used later in find_closest_cell_center().

! set up a GC in the locations mod

integer :: i

allocate(cell_locs(nCells))

do i=1, nCells
   cell_locs(i) = xyz_set_location(lonCell(i), latCell(i), 0.0_r8, radius)
enddo

! get 2nd arg from max dcEdge.
call xyz_get_close_init(cc_gc, dxmax, nCells, cell_locs)

if (.not. global_grid) &
   call xyz_use_great_circle_dist(radius)

end subroutine init_closest_center

!------------------------------------------------------------
!> Determine the cell index for the closest center to the given point
!> 2D calculation only.   If the closest cell is on the boundary for
!> the regional case, the location is considered outside the region.
!> for the global case this can't happen.

function find_closest_cell_center(lat, lon)

real(r8), intent(in)  :: lat, lon
integer               :: find_closest_cell_center

type(xyz_location_type) :: pointloc
integer :: closest_cell, rc

! do this exactly once.
if (.not. search_initialized) then
   call init_closest_center()
   search_initialized = .true.
endif

pointloc = xyz_set_location(lon, lat, 0.0_r8, radius)

call xyz_find_nearest(cc_gc, pointloc, cell_locs, closest_cell, rc)
!if(debug > 0) print *, 'find_closest_cell_center: rc, closest_cell ', rc, closest_cell   ! SYHA

!> updated xyz_find_nearest to return -1 if outside the volume.
!> this is a code change so allow -1 returns here.  make sure
!> calling code is ready to handle a -1 cellid.  should only
!> happen in the regional case.

if (rc /= 0 .or. closest_cell < 0) then
   if (debug > 8 .or. global_grid) then
       print *, 'cannot find nearest cell to lon, lat: ', lon, lat
   endif
   find_closest_cell_center = -1
   return
endif

if (debug > 11 .and. do_output()) print *, 'find_closest_cell_center: lat/lon closest to cellid, with lat/lonCell: ', &
                          lat, lon, closest_cell, latCell(closest_cell), lonCell(closest_cell)

! do allow boundary cells to be returned.
find_closest_cell_center = closest_cell

end function find_closest_cell_center

!------------------------------------------------------------

subroutine finalize_closest_center()

! get rid of storage associated with GC for cell centers if
! they were used.

if (search_initialized) call xyz_get_close_destroy(cc_gc)

end subroutine finalize_closest_center

!------------------------------------------------------------
!> we determine whether this is a local or global grid by
!> whether the 'bdyMaskXXX' arrays have values > 0 in them.
!> unfortunately both global and regional grids have these
!> arrays so we have to read them in and check the values
!> before knowing whether this is a global or regional case.
!> if regional, keep these arrays in memory. 
!> if global, discard them.

subroutine set_global_grid(ncid)
integer, intent(in) :: ncid

character(len=*), parameter :: routine = 'set_global_grid'

global_grid = .true.

if (nc_variable_exists(ncid, 'bdyMaskCell')) then
   allocate(bdyMaskCell(nCells))
   call nc_get_variable(ncid, 'bdyMaskCell', bdyMaskCell, routine)
   if(maxval(bdyMaskCell) > 0) then
      global_grid = .false.
   else
     deallocate(bdyMaskCell)
   endif
endif

if (nc_variable_exists(ncid, 'bdyMaskEdge')) then
   allocate(bdyMaskEdge(nEdges))
   call nc_get_variable(ncid, 'bdyMaskEdge', bdyMaskEdge, routine)
   if(maxval(bdyMaskEdge) > 0) then
      global_grid = .false.
   else
      deallocate(bdyMaskEdge)
   endif
endif

if (global_grid) then
   string1 = 'MPAS running in global mode'
else
   string1 = 'MPAS running in regional (limited-area) mode'
endif
call error_handler(E_MSG,'set_global_grid',string1,source,revision,revdate)

end subroutine set_global_grid

!------------------------------------------------------------
!> accessor function for global_grid module variable

function is_global_grid()
logical :: is_global_grid

is_global_grid = global_grid 

end function is_global_grid

!------------------------------------------------------------
!> find the closest cell center.  if global grid, return it.
!> if regional grid, continue to be sure that all three corners
!> of the enclosing triangle are also inside the main part of
!> the regional grid (none are in the boundary layers)
!> return -1 if not ok.

function cell_ok_to_interpolate(location)

type(location_type), intent(in)  :: location
integer :: cell_ok_to_interpolate

integer :: cellid, nc, c(3), istatus, i
real(r8) :: llv(3), lat, lon
real(r8) :: weights(3)

llv = get_location(location)
lat = llv(2)
lon = llv(1)

! if outside a regional grid or the grid is
! global, return here.
cellid = find_closest_cell_center(lat, lon)
if (cellid < 1 .or. global_grid) then
   cell_ok_to_interpolate = cellid
   return
endif

! quick check to see if the current cell is
! a regional boundary cell
if (on_boundary_cell(cellid)) then
   cell_ok_to_interpolate = -1
   return
endif

! for regional, continue on and find the other 2 cell centers
! that create a triangle enclosing this location.  verify the
! other vertices are also fully inside the grid and not in the
! boundary layers.

call find_triangle(location, nc, c, weights, istatus, cellid)
if (istatus /= 0) then
   cell_ok_to_interpolate = -1
   return
endif

do i=1, nc
   if (on_boundary_cell(c(i))) then
      cell_ok_to_interpolate = -1
      return
   endif
enddo

cell_ok_to_interpolate = cellid

end function cell_ok_to_interpolate

!------------------------------------------------------------
!> Determine if this cell is on the boundary, and return true if so.   
!> if the global flag is set, skip all code and return false immediately.
!> Unlike the previous version of on_boundary, we do not return true
!> if any surrounding edges belong to the boundary zone. We will take care
!> of those edges either in uv_cell_to_edges or in find_surrounding_edges
!> individually.

function on_boundary_cell(cellid)

integer,  intent(in)  :: cellid
logical               :: on_boundary_cell

on_boundary_cell = .false.

if (global_grid .or. .not. allocated(bdyMaskCell)) return

if (bdyMaskCell(cellid) > 0) on_boundary_cell = .true.

end function on_boundary_cell

!------------------------------------------------------------
!> Determine if this edge is on the boundary

function on_boundary_edge(edgeid)

integer,  intent(in)  :: edgeid
logical               :: on_boundary_edge

on_boundary_edge = .false.

if (global_grid .or. .not. allocated(bdyMaskEdge)) return

if (bdyMaskEdge(edgeid) > 0) on_boundary_edge = .true.

end function on_boundary_edge

!------------------------------------------------------------
!> Determine if this edge is the outermost edge (bdyMaskEdge = 7)

function on_outermost_edge(edgeid)

integer,  intent(in)  :: edgeid
logical               :: on_outermost_edge

on_outermost_edge = .false.

if (global_grid .or. .not. allocated(bdyMaskEdge)) return

if (bdyMaskEdge(edgeid) > 6) on_outermost_edge = .true.

end function on_outermost_edge

!------------------------------------------------------------
!> Determine if this cell is the outermost cell (bdyMaskCell = 7)

function on_outermost_cell(cellid)

integer,  intent(in)  :: cellid
logical               :: on_outermost_cell

on_outermost_cell = .false.

if (global_grid .or. .not. allocated(bdyMaskCell)) return

if (bdyMaskCell(cellid) > 6) on_outermost_cell = .true.

end function on_outermost_cell

!------------------------------------------------------------
!> Determine if any of these edges are on the boundary

function on_boundary_edgelist(edgeids)

integer,  intent(in)  :: edgeids(:)
logical               :: on_boundary_edgelist

on_boundary_edgelist = .false.

if (global_grid .or. .not. allocated(bdyMaskEdge)) return

if (any(bdyMaskEdge(edgeids) > 0)) on_boundary_edgelist = .true.

end function on_boundary_edgelist

!------------------------------------------------------------

!> based on boundary cell mask value, return the weight
!> given to the analysis values.  interior values are 1.0
!> (full analysis); exterior values are 0.0 (full boundary)

function get_analysis_weight(cellid, is_it_cell)
integer, intent(in) :: cellid
real(r8)            :: get_analysis_weight

logical, optional, intent(in) :: is_it_cell

! Adopted from MPAS/src/core_init_atmosphere/mpas_init_atm_cases.F
integer, parameter  :: nBdyLayers = 7   ! The number of relaxation layers plus the number of specified layers
integer, parameter  :: nSpecLayers = 2  ! The number of specified layers

! local variables
integer :: imask
logical :: if_cell

if_cell = .true.    ! default is cells, not edges.
imask   = bdyMaskCell(cellid)

if (present(is_it_cell)) if_cell = is_it_cell

if (global_grid) then
    get_analysis_weight = 1.0_r8
    return
endif

if(.not. if_cell) then
   imask = bdyMaskEdge(cellid)
endif

if (imask > (nBdyLayers - nSpecLayers)) then  ! Specified Zone (6,7)
    get_analysis_weight = 0.0_r8
else        ! Relexation Zone (1-5)
    get_analysis_weight = 1.0_r8 - real(imask,kind=r8)/real(nBdyLayers - nSpecLayers,kind=r8)
end if

end function get_analysis_weight

!------------------------------------------------------------


function closest_vertex_ll(cellid, lat, lon)

! Return the vertex id of the closest one to the given point
! this version uses lat/lon.  see closest_vertex_xyz for the
! cartesian version.

integer,  intent(in)  :: cellid
real(r8), intent(in)  :: lat, lon
integer               :: closest_vertex_ll

real(r8) :: px, py, pz

! use the same radius as MPAS for computing this
call latlon_to_xyz(lat, lon, px, py, pz)

closest_vertex_ll = closest_vertex_xyz(cellid, px, py, pz)
if ((closest_vertex_ll < 0)  .and. &
    (debug > 8) .and. do_output()) &
   print *, 'cannot find nearest vertex to lon, lat: ', lon, lat

end function closest_vertex_ll

!------------------------------------------------------------

function closest_vertex_xyz(cellid, px, py, pz)

! Return the vertex id of the closest one to the given point
! see closest_vertex_ll for the lat/lon version (which calls this)

integer,  intent(in)  :: cellid
real(r8), intent(in)  :: px, py, pz
integer               :: closest_vertex_xyz

integer :: nverts, i, vertexid
real(r8) :: distsq, closest_dist, dx, dy, dz

! nedges and nverts is same in a closed figure
nverts = nEdgesOnCell(cellid)

closest_dist = 1.0e38_r8   ! something really big; these are meters not radians
closest_vertex_xyz = -1

do i=1, nverts
   vertexid = verticesOnCell(i, cellid)
   dx = xVertex(vertexid) - px
   dy = yVertex(vertexid) - py
   dz = zVertex(vertexid) - pz
   distsq = (dx * dx) + (dy * dy) + (dz * dz)
   if (distsq < closest_dist) then
      closest_dist = distsq
      closest_vertex_xyz = vertexid
   endif
enddo

end function closest_vertex_xyz

!------------------------------------------------------------

subroutine make_edge_list_from_verts(nverts, vertex_list, nedges, edge_list)

! FIXME: will need a vertical level number input arg here to detect
! the boundary edges/vertices correctly.

! given a vertexid, look up the N cells which share it as
! a vertex, and then for those cells look up the edge ids.
! return a list with all edges listed exactly once (shared edges
! are detected and not replicated in the output list).
! the edge_list output should be at least 10x the Ncells to
! guarentee it will be large enough if all cells are disjoint.

integer, intent(in)  :: nverts, vertex_list(:)
integer, intent(out) :: nedges, edge_list(:)

integer :: edgecount, c, e, listlen, l, nextedge, v
integer :: ncells, cellid_list(3*nverts), v_base
logical :: found

! use the cellsOnVertex() array to find the three cells
! which share each input vertex.  the "edge list from cells"
! subroutine has an input 'degree' which controls
! how far from each vertex we go when collecting edges.
! if we need it, this subroutine could be changed to have
! the same input option.  right now it is hardcoded to have
! degree = 2
ncells = 0
do v=1, nverts
   ncells = ncells + 3
   v_base = (v-1) * 3
   cellid_list(v_base+1) = cellsOnVertex(1, vertex_list(v))
   cellid_list(v_base+2) = cellsOnVertex(2, vertex_list(v))
   cellid_list(v_base+3) = cellsOnVertex(3, vertex_list(v))
enddo

! use nEdgesOnCell(nCells) and edgesOnCell(nCells, 10) to
! find the edge numbers.  add them to the list, skipping if
! the edge is already there.  increment nedges each time a
! new edge is added.  check arrays for enough length before
! starting to work.

listlen = 0
do c=1, ncells
   edgecount = nEdgesOnCell(cellid_list(c))
   do e=1, edgecount
      nextedge = edgesOnCell(e, cellid_list(c))
      found = .false.
      addloop: do l=1, listlen
         if (edge_list(l) == nextedge) then
            found = .true.
            exit addloop
         endif
      enddo addloop
      if ( .not. found) then
         listlen = listlen + 1
         edge_list(listlen) = nextedge
      endif
   enddo
enddo

nedges = listlen

end subroutine make_edge_list_from_verts

!------------------------------------------------------------

subroutine make_edge_list_from_cells(ncells, cellids, nedges, edge_list)

! given a list of cellids, return a unique list of edges
! the edge_list output should be at least ncells * maxedges long

integer, intent(in)  :: ncells, cellids(:)
integer, intent(out) :: nedges, edge_list(:)

integer :: edgecount, c, e, listlen, l, nextedge
logical :: found

! use nEdgesOnCell(nCells) and edgesOnCell(nCells, 10) to
! find the edge numbers.  add them to the list, skipping if
! the edge is already there.  increment nedges each time a
! new edge is added.  check arrays for enough length before
! starting to work.

listlen = 0
do c=1, ncells
   edgecount = nEdgesOnCell(cellids(c))
   do e=1, edgecount
      nextedge = edgesOnCell(e, cellids(c))
      found = .false.
      addloop: do l=1, listlen
         if (edge_list(l) == nextedge) then
            found = .true.
            exit addloop
         endif
      enddo addloop
      if ( .not. found) then
         listlen = listlen + 1
         edge_list(listlen) = nextedge
      endif
   enddo
enddo

nedges = listlen

end subroutine make_edge_list_from_cells

!------------------------------------------------------------

subroutine merge_edge_lists(nedges1, edge_list1, nedges2, edge_list2)

! FIXME: will need a vertical level number input arg here to detect
! the boundary edges/vertices correctly.

! given 2 edge lists, add any edges in list 2 that are not already
! in list 2. edge_list1 needs to be at least nedges1+nedges2 in size
! to guarentee it will be large enough if edge sets are disjoint.

integer, intent(inout) :: nedges1, edge_list1(:)
integer, intent(in)    :: nedges2, edge_list2(:)

integer :: e, l, listlen
logical :: found


listlen = nedges1
do e=1, nedges2
   found = .false.
   addloop: do l=1, listlen
      if (edge_list1(l) == edge_list2(e)) then
         found = .true.
         exit addloop
      endif
   enddo addloop
   if ( .not. found) then
      listlen = listlen + 1
      edge_list1(listlen) = edge_list2(e)
   endif
enddo

nedges1 = listlen

end subroutine merge_edge_lists

!------------------------------------------------------------

subroutine make_cell_list(vertexid, degree, ncells, cell_list)

! FIXME: will need a vertical level number input arg here to detect
! the boundary edges/vertices correctly.

! given a vertexid and a degree, look up the N cells which
! share it as a vertex.   for degree 1, return the 3 cells
! which share this vertex.  for degree 2, return the second-nearest
! cells as well.  only handles degree 1 and 2.
! returns a unique list of cells; duplicates are removed.
! the cell_list output should be at least 10x the Ncells times
! the degree to guarentee it will be large enough.

integer, intent(in)  :: vertexid, degree
integer, intent(out) :: ncells, cell_list(:)

integer :: vertcount, c, c2, v, listlen, l, nextvert, nextcell
logical :: found

if (degree < 1 .or. degree > 3) then
   call error_handler(E_ERR, 'make_cell_list', 'internal error, must have 1 <= degree <= 3', &
                      source, revision, revdate)
endif

! use the cellsOnVertex() array to find the three cells
! which share this vertex.  for degree 1, we are done.
! for degree 2, search the vertices of these cells as well.

cell_list(1) = cellsOnVertex(1, vertexid)
cell_list(2) = cellsOnVertex(2, vertexid)
cell_list(3) = cellsOnVertex(3, vertexid)

ncells = 3
if (degree == 1) return

listlen = ncells
do c=1, ncells
   vertcount = nEdgesOnCell(cell_list(c))
   do v=1, vertcount
      nextvert = verticesOnCell(v, cell_list(c))
      do c2=1, 3
         nextcell = cellsOnVertex(c2, nextvert)
         found = .false.
         addloop: do l=1, listlen
            if (cell_list(l) == nextcell) then
               found = .true.
               exit addloop
            endif
         enddo addloop
         if ( .not. found) then
            listlen = listlen + 1
            cell_list(listlen) = nextcell
         endif
      enddo
   enddo
enddo

ncells = listlen
if (degree == 2) return


! degree 3:
do c=1, ncells
   vertcount = nEdgesOnCell(cell_list(c))
   do v=1, vertcount
      nextvert = verticesOnCell(v, cell_list(c))
      do c2=1, 3
         nextcell = cellsOnVertex(c2, nextvert)
         found = .false.
         addloop2: do l=1, listlen
            if (cell_list(l) == nextcell) then
               found = .true.
               exit addloop2
            endif
         enddo addloop2
         if ( .not. found) then
            listlen = listlen + 1
            cell_list(listlen) = nextcell
         endif
      enddo
   enddo
enddo

ncells = listlen

end subroutine make_cell_list

!------------------------------------------------------------

subroutine move_pressure_to_edges(ncells, celllist, lower, upper, fract, nedges, edgelist, ier)

! given a list of n cell ids, and a list of edge ids, figure out which
! cells are on either side of each edge and compute new lower, upper and
! fract values.  the lower, upper and fract lists match the cells on the
! way in, they match the edges on the way out.

integer,  intent(in)    :: ncells, celllist(:)
integer,  intent(inout) :: lower(:, :), upper(:, :) ! ens_size
real(r8), intent(inout) :: fract(:, :) ! ens_size
integer,  intent(in)    :: nedges, edgelist(:)
integer,  intent(out)   :: ier(:)

!>@todo this is set in different places to different values
integer, parameter :: listsize = 30 
!real(r8) :: o_lower(listsize), o_fract(listsize)
real(r8), allocatable :: o_lower(:,:), o_fract(:,:)
real(r8) :: x1, x2, x
integer  :: i, c1, c2, c
integer :: length

length = size(upper, 2)

allocate(o_lower(listsize, length), o_fract(listsize, length))

! save the originals; we are going to overwrite these arrays
o_lower = lower
o_fract = fract

do i=1, nedges
   c1 = cellsOnEdge(1, edgelist(i))
   c2 = cellsOnEdge(2, edgelist(i))
   x1 = -1.0_r8
   x2 = -1.0_r8
   do c=1, ncells
      if (celllist(c) == c1) then
         x1 = o_lower(c, 1) + o_fract(c, 1)
      endif
      if (celllist(c) == c2) then
         x2 = o_lower(c, 1) + o_fract(c, 1)
      endif
   enddo
   if (x1 < 0.0_r8 .or. x2 < 0.0_r8) then
      write(string1, *) 'neither cell found in celllist', c1, c2, ' edge is ',  edgelist(i)
      call error_handler(E_ERR, 'move_pressure_to_edges', 'cell id not found in list', &
                         source, revision, revdate, text2=string1)
   endif
   ! FIXME: should this be a log interpolation since we know this is going
   ! to be used for pressure only?  it's in the horizontal so the values
   ! shouldn't be too different, but still for consistency...
   !if (log_p_vert_interp) then
   !   x = exp((log(x1) + log(x2)) / 2.0_r8)
   ! else
       x = (x1 + x2) / 2.0_r8
   ! endif
   lower(i, :) = aint(x)
   upper(i, :) = lower(i, 1) + 1
   fract(i, :) = x - lower(i, 1)
enddo

ier = 0

end subroutine move_pressure_to_edges

!------------------------------------------------------------

function extrapolate_level(h, lb, ub)

! Given a test height and two level heights, extrapolate the
! actual level number which would correspond to that height.

real(r8), intent(in) :: h
real(r8), intent(in) :: lb
real(r8), intent(in) :: ub
real(r8)             :: extrapolate_level

real(r8) :: thickness, fract

thickness = ub - lb

if (h < lb) then
   ! extrapolate down - not in data values but in level
   ! relative to the height difference in levels 1-2
   extrapolate_level = lb - (((lb - h) + lb) / thickness)
   
else if (h > ub) then
   ! extrapolate up - not in data values but in level
   ! relative to the height difference in levels nb-1 to nb
   extrapolate_level = ub + ((ub - (h - ub)) / thickness)

else
   write(string1, *) h, ' not outside range of ', lb, ' and ', ub
   call error_handler(E_ERR, 'extrapolate_level', &
                      'extrapolate code called for height not out of range', &
                      source, revision, revdate, text2=string1)
endif

if (debug > 1 .and. do_output()) print *, 'extrapolate: ', h, lb, ub, extrapolate_level
end function extrapolate_level

!------------------------------------------------------------

subroutine latlon_to_xyz(lat, lon, x, y, z)

! Given a lat, lon in degrees, return the cartesian x,y,z coordinate
! on the surface of a specified radius relative to the origin
! at the center of the earth.  (this radius matches the one
! used at MPAS grid generation time and must agree in order
! to be consistent with the cartisian coordinate arrays in
! the MPAS data files.)

real(r8), intent(in)  :: lat, lon
real(r8), intent(out) :: x, y, z

real(r8) :: rlat, rlon

rlat = lat * deg2rad
rlon = lon * deg2rad

x = radius * cos(rlon) * cos(rlat)
y = radius * sin(rlon) * cos(rlat)
z = radius * sin(rlat)

end subroutine latlon_to_xyz

!------------------------------------------------------------

subroutine xyz_to_latlon(x, y, z, lat, lon)

! Given a cartesian x, y, z coordinate relative to the origin
! at the center of the earth, using a fixed radius specified
! by MPAS (in the grid generation step), return the corresponding
! lat, lon location in degrees.

real(r8), intent(in)  :: x, y, z
real(r8), intent(out) :: lat, lon

real(r8) :: rlat, rlon

! right now this is only needed for debugging messages.
! the arc versions of routines are expensive.

rlat = PI/2.0_r8 - acos(z/radius)
rlon = atan2(y,x)
if (rlon < 0) rlon = rlon + PI*2

lat = rlat * rad2deg
lon = rlon * rad2deg

end subroutine xyz_to_latlon

!------------------------------------------------------------

subroutine inside_triangle(t1, t2, t3, r, lat, lon, inside, weights)

! given 3 corners of a triangle and an xyz point, compute whether
! the point is inside the triangle.  this assumes r is coplanar
! with the triangle - the caller must have done the lat/lon to
! xyz conversion with a constant radius and then this will be
! true (enough).  sets inside to true/false, and returns the
! weights if true.  weights are set to 0 if false.

real(r8), intent(in)  :: t1(3), t2(3), t3(3)
real(r8), intent(in)  :: r(3), lat, lon
logical,  intent(out) :: inside
real(r8), intent(out) :: weights(3)

! check for degenerate cases first - is the test point located
! directly on one of the vertices?  (this case may be common
! if we're computing on grid point locations.)
if (all(abs(r - t1) < roundoff)) then
   inside = .true.
   weights = (/ 1.0_r8, 0.0_r8, 0.0_r8 /)
   return
else if (all(abs(r - t2) < roundoff)) then
   inside = .true.
   weights = (/ 0.0_r8, 1.0_r8, 0.0_r8 /)
   return
else if (all(abs(r - t3) < roundoff)) then
   inside = .true.
   weights = (/ 0.0_r8, 0.0_r8, 1.0_r8 /)
   return
endif

! not a vertex. compute the weights.  if any are
! negative, the point is outside.  since these are
! real valued computations define a lower bound for
! numerical roundoff error and be sure that the
! weights are not just *slightly* negative.
call get_3d_weights(r, t1, t2, t3, lat, lon, weights)

if (any(weights < -roundoff)) then
   inside = .false.
   weights = 0.0_r8
   return
endif

! truncate barely negative values to 0
inside = .true.
where (weights < 0.0_r8) weights = 0.0_r8
return

end subroutine inside_triangle

!------------------------------------------------------------

subroutine latlon_to_xyz_on_plane(lat, lon, cellid, x, y, z)

! FIXME: currently unused.  unless needed, could be removed.

! Given a lat, lon in degrees, and the id of a cell in the
! MPAS grid, return the cartesian x,y,z coordinate of that
! location ON THE PLANE defined by the vertices of that cell.
! This will be different from the x,y,z of the surface of the
! sphere.  Uses the parametric form description from
! http://en.wikipedia.org/wiki/Line-plane_intersection

real(r8), intent(in)  :: lat, lon
integer,  intent(in)  :: cellid
real(r8), intent(out) :: x, y, z

integer  :: nverts, i, vertexid
real(r8) :: s(3)         ! location of point on surface
real(r8) :: p(3,3)       ! first 3 vertices of cell, xyz
real(r8) :: intp(3)      ! intersection point with plane

call latlon_to_xyz(lat, lon, s(1), s(2), s(3))

! get the first 3 vertices to define plane
! intersect with sx,sy,sz to get answer

! nedges and nverts is same
nverts = nEdgesOnCell(cellid)
if (nverts < 3) then
   print *, 'nverts is < 3', nverts
   stop
endif

! use first 3 verts to define plane
do i=1, 3
   vertexid = verticesOnCell(i, cellid)

   p(1,i) = xVertex(vertexid)
   p(2,i) = yVertex(vertexid)
   p(3,i) = zVertex(vertexid)
enddo

x = intp(1)
y = intp(2)
z = intp(3)

end subroutine latlon_to_xyz_on_plane

!------------------------------------------------------------

function vector_magnitude(a)

! Given a cartesian vector, compute the magnitude

real(r8), intent(in)  :: a(3)
real(r8) :: vector_magnitude

vector_magnitude = sqrt(a(1)*a(1) + a(2)*a(2) + a(3)*a(3))

end function vector_magnitude

!------------------------------------------------------------

subroutine vector_cross_product(a, b, r)

! Given 2 cartesian vectors, compute the cross product of a x b

real(r8), intent(in)  :: a(3), b(3)
real(r8), intent(out) :: r(3)

r(1) = a(2)*b(3) - a(3)*b(2)
r(2) = a(3)*b(1) - a(1)*b(3)
r(3) = a(1)*b(2) - a(2)*b(1)

end subroutine vector_cross_product

!------------------------------------------------------------

function vector_dot_product(a, b)

! Given 2 cartesian vectors, compute the dot product of a . b

real(r8), intent(in)  :: a(3), b(3)
real(r8) :: vector_dot_product

vector_dot_product = a(1)*b(1) + a(2)*b(2) + a(3)*b(3)

end function vector_dot_product

!------------------------------------------------------------

subroutine vector_projection(a, b, r)

! Given 2 cartesian vectors, project a onto b

real(r8), intent(in)  :: a(3), b(3)
real(r8), intent(out) :: r(3)

real(r8) :: ab_over_bb

ab_over_bb = vector_dot_product(a, b) / vector_dot_product(b, b)
r = (ab_over_bb) * b

end subroutine vector_projection

!------------------------------------------------------------

subroutine determinant3(a, r)

! Given a 3x3 matrix, compute the determinant

real(r8), intent(in)  :: a(3,3)
real(r8), intent(out) :: r

r = a(1,1)*(a(2,2)*a(3,3) - (a(3,2)*a(2,3))) + &
    a(2,1)*(a(3,2)*a(1,3) - (a(3,3)*a(1,2))) + &
    a(3,1)*(a(1,2)*a(2,3) - (a(2,2)*a(1,3)))

end subroutine determinant3

!------------------------------------------------------------

subroutine invert3(a, r)

! Given a 3x3 matrix, compute the inverse

real(r8), intent(in)  :: a(3,3)
real(r8), intent(out) :: r(3,3)

real(r8) :: det, b(3,3)

call determinant3(a, det)
if (det == 0.0_r8) then
   print *, 'matrix cannot be inverted'
   r = 0.0_r8
   return
endif

b(1,1) = a(2,2)*a(3,3) - a(3,2)*a(2,3)
b(2,1) = a(3,1)*a(2,3) - a(2,1)*a(3,3)
b(3,1) = a(2,1)*a(3,2) - a(3,1)*a(2,2)

b(1,2) = a(3,2)*a(1,3) - a(1,2)*a(3,3)
b(2,2) = a(1,1)*a(3,3) - a(3,1)*a(1,3)
b(3,2) = a(3,1)*a(1,2) - a(1,1)*a(3,2)

b(1,3) = a(1,2)*a(2,3) - a(2,2)*a(1,3)
b(2,3) = a(1,3)*a(2,1) - a(1,1)*a(2,3)
b(3,3) = a(1,1)*a(2,2) - a(2,1)*a(1,2)

r = b / det

end subroutine invert3

!------------------------------------------------------------

subroutine uv_cell_to_edges(zonal_wind, meridional_wind, uedge, full_u)

! Project u, v wind (increments) at cell centers onto the edges.
! FIXME:
!        we can hard-code R3 here since it comes from the (3d) x/y/z cartesian coordinate.
!        We read cellsOnEdge and edgeNormalVectors in get_grid.
!        Here "uedge" is an edge normal wind which can be either a full field or an increment
!        depending on the optional input (full_u).
!        if full_u = .true., then the edge wind is replaced by averaging zonal and meridional 
!        winds at cell centers.
!        if full_u does not exist, uedge is the analysis increment from the updated cell-center winds.
!        We do not update/compute uedge in the outermost edge in the regional MPAS.
! This routine followed the updating part in tend_toEdges in 
! MPAS/src/core_atmosphere/physics/mpas_atmphys_todynamics.F.

real(r8), intent(in) :: zonal_wind(:,:)             ! u wind updated from filter
real(r8), intent(in) :: meridional_wind(:,:)        ! v wind updated from filter
real(r8), intent(inout):: uedge(:,:)                ! normal velocity (increment) on the edges
logical,  intent(in), optional :: full_u            ! compute a full field, not an increment

! Local variables
integer, parameter :: R3 = 3
real(r8) :: east(R3,nCells), north(R3,nCells)
real(r8) :: lonCell_rad(nCells), latCell_rad(nCells)
integer  :: iCell, iEdge, cell1, cell2

if ( .not. module_initialized ) call static_init_model

! Initialization for increments
if ( .not. present(full_u)) then
   uedge(:,:) = 0.0_r8
endif

! Back to radians (locally)
lonCell_rad = lonCell*deg2rad
latCell_rad = latCell*deg2rad

! Compute unit vectors in east and north directions for each cell:
do iCell = 1, nCells

    east(1,iCell) = -sin(lonCell_rad(iCell))
    east(2,iCell) =  cos(lonCell_rad(iCell))
    east(3,iCell) =  0.0_r8
    call r3_normalize(east(1,iCell), east(2,iCell), east(3,iCell))

    north(1,iCell) = -cos(lonCell_rad(iCell))*sin(latCell_rad(iCell))
    north(2,iCell) = -sin(lonCell_rad(iCell))*sin(latCell_rad(iCell))
    north(3,iCell) =  cos(latCell_rad(iCell))
    call r3_normalize(north(1,iCell), north(2,iCell), north(3,iCell))

enddo

! Project reconstructed winds from the cell centers to the edges
do iEdge = 1, nEdges
   if(.not.on_outermost_edge(iEdge)) then ! we do not update the outermost edge
      cell1 = cellsOnEdge(1,iEdge)
      cell2 = cellsOnEdge(2,iEdge)
      if((.not.on_outermost_cell(cell1)) .and. (.not.on_outermost_cell(cell2))) then 
      uedge(:,iEdge) = zonal_wind(:,cell1)      * 0.5 * (edgeNormalVectors(1,iEdge) * east(1,cell1)   &
                                                      +  edgeNormalVectors(2,iEdge) * east(2,cell1)   &
                                                      +  edgeNormalVectors(3,iEdge) * east(3,cell1))  &
                     + meridional_wind(:,cell1) * 0.5 * (edgeNormalVectors(1,iEdge) * north(1,cell1)   &
                                                      +  edgeNormalVectors(2,iEdge) * north(2,cell1)   &
                                                      +  edgeNormalVectors(3,iEdge) * north(3,cell1))  &
                     + zonal_wind(:,cell2)      * 0.5 * (edgeNormalVectors(1,iEdge) * east(1,cell2)   &
                                                      +  edgeNormalVectors(2,iEdge) * east(2,cell2)   &
                                                      +  edgeNormalVectors(3,iEdge) * east(3,cell2))  &
                     + meridional_wind(:,cell2) * 0.5 * (edgeNormalVectors(1,iEdge) * north(1,cell2)   &
                                                      +  edgeNormalVectors(2,iEdge) * north(2,cell2)   &
                                                      +  edgeNormalVectors(3,iEdge) * north(3,cell2))
      endif ! if((.not.on_outermost_cell(cell1)) .and. (.not.on_outermost_cell(cell2)))
   endif    ! if(.not.on_outermost_edge(iEdge)) then
enddo       ! do iEdge = 1, nEdges

end subroutine uv_cell_to_edges


!------------------------------------------------------------------

!==================================================================
! The following (private) routines were borrowed from the MPAS code
!==================================================================

!------------------------------------------------------------------

subroutine r3_normalize(ax, ay, az)

!normalizes the vector (ax, ay, az)

real(r8), intent(inout) :: ax, ay, az
real(r8) :: mi

 mi = 1.0_r8 / sqrt(ax**2 + ay**2 + az**2)
 ax = ax * mi
 ay = ay * mi
 az = az * mi

end subroutine r3_normalize


!------------------------------------------------------------------

function theta_to_tk (ens_size, theta, rho, qv, istatus_in)

! Compute sensible temperature [K] from potential temperature [K].
! code matches computation done in MPAS model

integer,                       intent(in)  :: ens_size
real(r8), dimension(ens_size), intent(in)  :: theta    ! potential temperature [K]
real(r8), dimension(ens_size), intent(in)  :: rho      ! dry density
real(r8), dimension(ens_size), intent(in)  :: qv       ! water vapor mixing ratio [kg/kg]
integer,  dimension(ens_size), intent(in)  :: istatus_in
real(r8), dimension(ens_size) :: theta_to_tk          ! sensible temperature [K]

! Local variables
real(r8), dimension(ens_size) :: theta_m    ! potential temperature modified by qv
real(r8), dimension(ens_size) :: exner      ! exner function
real(r8), dimension(ens_size) :: qv_nonzero ! qv >= 0

qv_nonzero = max(qv,0.0_r8)
theta_to_tk = missing_r8

where (istatus_in == 0)
   theta_m = (1.0_r8 + 1.61_r8 * qv_nonzero)*theta
   
   !theta_m = (1.0_r8 + 1.61_r8 * (max(qv, 0.0_r8)))*theta
   exner = ( (rgas/p0) * (rho*theta_m) )**rcv
   
   ! Temperature [K]
   theta_to_tk = theta * exner
endwhere

end function theta_to_tk


!------------------------------------------------------------------

subroutine compute_full_pressure(ens_size, theta, rho, qv, pressure, tk, istatus_in)

! Compute full pressure from the equation of state.
! since it has to compute sensible temp along the way,
! make temp one of the return values rather than having
! to call theta_to_tk() separately.
! code matches computation done in MPAS model

integer,  intent(in)  :: ens_size
real(r8), dimension(ens_size), intent(in)  :: theta    ! potential temperature [K]
real(r8), dimension(ens_size), intent(in)  :: rho      ! dry density
real(r8), dimension(ens_size), intent(in)  :: qv       ! water vapor mixing ratio [kg/kg]
real(r8), dimension(ens_size), intent(out) :: pressure ! full pressure [Pa]
real(r8), dimension(ens_size), intent(out) :: tk       ! return sensible temperature to caller
integer,  dimension(ens_size), intent(in)  :: istatus_in

! Local variables
real(r8), dimension(ens_size) :: qv_nonzero

pressure = missing_r8
qv_nonzero = max(qv,0.0_r8)
tk = theta_to_tk(ens_size, theta, rho, qv_nonzero, istatus_in)

!tk = theta_to_tk(theta, rho, max(qv,0.0_r8))
where (istatus_in == 0)
   pressure = rho * rgas * tk * (1.0_r8 + 1.61_r8 * qv_nonzero)
end where
if ((debug > 12) .and. do_output()) print *, 't,r,q,p,tk =', theta, rho, qv, pressure, tk

end subroutine compute_full_pressure

!--------------------------------------------------------------------
!> pass the vertical localization coordinate to assim_tools_mod
function query_vert_localization_coord()

integer :: query_vert_localization_coord

query_vert_localization_coord = vert_localization_coord

end function query_vert_localization_coord

!--------------------------------------------------------------------
!> read the time from the input file
!> stolen get_analysis_time_fname
function read_model_time(filename)

character(len=256), intent(in) :: filename

type(time_type) :: read_model_time
integer         :: ncid  ! netcdf file id
integer         :: ret ! return code for netcdf

ret = nf90_open(filename, NF90_NOWRITE, ncid)
call nc_check(ret, 'opening', filename)

read_model_time = get_analysis_time_ncid(ncid, filename)

ret = nf90_close(ncid)
call nc_check(ret, 'closing', filename)


end function read_model_time

!----------------------------------------------------------------------
! Returns integers taken from tstring
! It is assumed that the tstring char array is as YYYY-MM-DD_hh:mm:ss

subroutine set_wrf_date (tstring, year, month, day, hour, minute, second)

integer,           intent(in) :: year, month, day, hour, minute, second
character(len=TIMELEN), intent(out)  :: tstring

character(len=4)  :: ch_year
character(len=2)  :: ch_month, ch_day, ch_hour, ch_minute, ch_second

write(ch_year,'(i4)') year
write(ch_month,'(i2)') month
if (ch_month(1:1) == " ") ch_month(1:1) = "0"
write(ch_day,'(i2)') day
if (ch_day(1:1) == " ") ch_day(1:1) = "0"
write(ch_hour,'(i2)') hour
if (ch_hour(1:1) == " ") ch_hour(1:1) = "0"
write(ch_minute,'(i2)') minute
if (ch_minute(1:1) == " ") ch_minute(1:1) = "0"
write(ch_second,'(i2)') second
if (ch_second(1:1) == " ") ch_second(1:1) = "0"
tstring(1:4)   = ch_year
tstring(5:5)   = "-"
tstring(6:7)   = ch_month
tstring(8:8)   = "-"
tstring(9:10)  = ch_day
tstring(11:11) = "_"
tstring(12:13) = ch_hour
tstring(14:14) = ":"
tstring(15:16) = ch_minute
tstring(17:17) = ":"
tstring(18:19) = ch_second

end subroutine set_wrf_date

!===================================================================
! End of model_mod
!===================================================================
end module model_mod<|MERGE_RESOLUTION|>--- conflicted
+++ resolved
@@ -100,13 +100,9 @@
                              QTY_GRAUPEL_MIXING_RATIO,     &
                              QTY_SPECIFIC_HUMIDITY,        &
                              QTY_GEOPOTENTIAL_HEIGHT,      &
-<<<<<<< HEAD
-                             QTY_PRECIPITABLE_WATER
-=======
                              QTY_PRECIPITABLE_WATER,       &
                              QTY_SKIN_TEMPERATURE,         &  ! for rttov
                              QTY_SURFACE_TYPE                 ! for rttov
->>>>>>> b6efe3f8
 
 use mpi_utilities_mod, only: my_task_id, broadcast_minmax
 
@@ -177,10 +173,7 @@
           get_analysis_time,            &
           get_grid_dims,                &
           get_xland,                    &
-<<<<<<< HEAD
-=======
           get_surftype,                 &
->>>>>>> b6efe3f8
           get_cell_center_coords,       &
           get_bdy_mask,                 &
           print_variable_ranges,        &
@@ -433,13 +426,9 @@
 real(r8), allocatable :: lonCell(:) ! cell center longitudes (degrees, original radians in file)
 real(r8), allocatable :: latCell(:) ! cell center latitudes  (degrees, original radians in file)
 real(r8), allocatable :: dcEdge(:)  ! distance between two adjacent cell centers (in meters)
-<<<<<<< HEAD
-real(r8), allocatable :: xland(:)   ! LAND MASK (1 FOR LAND, 2 FOR WATER)
-=======
 real(r8), allocatable :: xland(:)   ! land-ocean mask (1=land including sea-ice ; 2=ocean)  
 real(r8), allocatable :: seaice(:)  ! sea-ice flag (0=no seaice; =1 otherwise) - for rttov
 real(r8), allocatable :: skintemp(:)! ground or water surface temperature      - for rttov
->>>>>>> b6efe3f8
 real(r8), allocatable :: zGridFace(:,:)   ! geometric height at cell faces   (nVertLevelsP1,nCells)
 real(r8), allocatable :: zGridCenter(:,:) ! geometric height at cell centers (nVertLevels,  nCells)
 real(r8), allocatable :: zGridEdge(:,:)   ! geometric height at edge centers (nVertLevels,  nEdges)
@@ -461,11 +450,8 @@
 integer,  allocatable :: bdyMaskEdge(:)
 integer,  allocatable :: maxLevelCell(:)
 
-<<<<<<< HEAD
-=======
 integer,  allocatable :: surftype(:)   !  ! surface type (land=0, water=1, seaice = 2) - for rttov
 
->>>>>>> b6efe3f8
 integer         :: model_size          ! the state vector length
 type(time_type) :: model_timestep      ! smallest time to adv model
 
@@ -671,17 +657,10 @@
 ! is this a global or regional grid?
 ! if regional, allocate and read in the boundary info here.
 call set_global_grid(ncid)
-<<<<<<< HEAD
 
 ! fill in the grid values
 call get_grid(ncid)
 
-=======
-
-! fill in the grid values
-call get_grid(ncid)
-
->>>>>>> b6efe3f8
 ! vertical faces are in the input file.  compute vertical center locations here.
 do kloc=1, nCells
    do iloc=1, nVertLevels
@@ -714,15 +693,9 @@
 !---------------------------------------------------------------
 ! Compile the list of model variables to use in the creation
 ! of the DART state vector.
-<<<<<<< HEAD
 !
 ! THIS CODE SHOULD BE REMOVED - it is done by the add_domain code.
 !
-=======
-!
-! THIS CODE SHOULD BE REMOVED - it is done by the add_domain code.
-!
->>>>>>> b6efe3f8
 
 
 TimeDimID = FindTimeDimension( ncid )
@@ -813,22 +786,13 @@
    progvar(ivar)%indexN      = index1 + varsize - 1
    index1                    = index1 + varsize      ! sets up for next variable
 
-<<<<<<< HEAD
-   !if ( debug > 11 .and. do_output()) call dump_progvar(ivar)
-=======
    if ( debug > 11 .and. do_output()) call dump_progvar(ivar)
->>>>>>> b6efe3f8
 
 enddo
 
 call nc_close_file(ncid, routine)
-<<<<<<< HEAD
-
-
-=======
-
-
->>>>>>> b6efe3f8
+
+
 ! FIXME: moved below to after add_domain() calls
 !model_size = progvar(nfields)%indexN
 
@@ -984,10 +948,7 @@
 
 ! set an appropriate value for roundoff tests based
 ! on this code being compiled single or double precision.
-<<<<<<< HEAD
-=======
 ! set to 1e-5 (for single) or 1e-12 (for double precision).
->>>>>>> b6efe3f8
 if (r8 == digits12) then
    roundoff = 1.0e-12_r8
 else
@@ -1112,59 +1073,11 @@
 if (present(nf)) nf = nnf
 
 end subroutine find_mpas_indices
-<<<<<<< HEAD
 
 !------------------------------------------------------------------
 !> given a domain and varid, return 3 dimensions - setting to 1 if
 !> not present.
 
-subroutine find_mpas_dims(domid, ivar, ndims, dims)
-integer, intent(in)  :: domid
-integer, intent(in)  :: ivar
-integer, intent(out) :: ndims
-integer, intent(out) :: dims(3)
-
-! start with everything 1, then set values which are different
-dims(:) = 1
-
-! get the domain info
-ndims = get_num_dims(domid, ivar)
-dims(1:ndims) = get_dim_lengths(domid, ivar)
-
-end subroutine find_mpas_dims
-=======
->>>>>>> b6efe3f8
-
-!------------------------------------------------------------------
-!> given a domain and varid, return 3 dimensions - setting to 1 if
-!> not present.
-
-<<<<<<< HEAD
-! given a state vector, a location, and a QTY_xxx, return the
-! interpolated value at that location, and an error code.  0 is success,
-! anything positive is an error.  (negative reserved for system use)
-!
-!       ERROR codes:
-!
-!       ISTATUS = 99:  general error in case something terrible goes wrong...
-!       ISTATUS = 88:  this kind is not in the state vector
-!       ISTATUS = 82:  Unsupported vertical type (VERTISUNDEF)
-!       ISTATUS = 81:  Vertical location too high
-!       ISTATUS = 80:  Vertical location too low
-!       ISTATUS = 11:  Could not find the closest cell center that contains this lat/lon
-!       ISTATUS = 12:  Surface obs too far away from model elevation
-!       ISTATUS = 13:  Missing value in interpolation.
-!       ISTATUS = 14:  Could not find the other two cell centers of the triangle that contains this lat/lon
-!       ISTATUS = 15:  Cell centers of the triangle fall in the lateral boundary zone
-!       ISTATUS = 16:  Don't know how to do vertical velocity for now
-!       ISTATUS = 17:  Unable to compute pressure values
-!       ISTATUS = 18:  altitude illegal
-!       ISTATUS = 19:  could not compute u using RBF code
-!       ISTATUS = 101: Internal error; reached end of subroutine without
-!                      finding an applicable case.
-!       ISTATUS = 201: Reject observation from user specified pressure level
-!
-=======
 subroutine find_mpas_dims(domid, ivar, ndims, dims)
 integer, intent(in)  :: domid
 integer, intent(in)  :: ivar
@@ -1205,7 +1118,6 @@
 !>       ISTATUS = 201: Reject observation from user specified pressure level
 
 subroutine model_interpolate(state_handle, ens_size, location, obs_type, expected_obs, istatus)
->>>>>>> b6efe3f8
 
 ! passed variables
 
@@ -1266,11 +1178,7 @@
       else
          istatus = 12
          if (debug > 10 .and. do_output()) &
-<<<<<<< HEAD
-         print*, 'model_interpolate: abs(dz) > sfc_elev_max_diff:', llv(3)-zGridFace(1,cellid)
-=======
          print*, 'model_interpolate: Skip due to abs(dz) > sfc_elev_max_diff:', llv(3)-zGridFace(1,cellid)
->>>>>>> b6efe3f8
          goto 100
       endif
    endif
@@ -1306,11 +1214,8 @@
          goodkind = .true.
       case (QTY_PRESSURE)   ! surface pressure should be in the state
          goodkind = .true.
-<<<<<<< HEAD
-=======
       case (QTY_SKIN_TEMPERATURE, QTY_SURFACE_TYPE)   ! Ha: added for rttov
          goodkind = .true.
->>>>>>> b6efe3f8
       case (QTY_SPECIFIC_HUMIDITY, QTY_2M_SPECIFIC_HUMIDITY)
          goodkind = .true.
       case (QTY_U_WIND_COMPONENT, QTY_V_WIND_COMPONENT)
@@ -1381,11 +1286,7 @@
       ! return V
       call compute_u_with_rbf(state_handle, ens_size, location, .FALSE., expected_obs, istatus)
    endif
-<<<<<<< HEAD
-   if (debug > 11 .and. do_output()) print *, 'model_interpolate: u_with_rbf ', obs_kind, istatus, expected_obs
-=======
    if (debug > 11 .and. do_output()) print *, 'model_interpolate: u_with_rbf ', obs_kind, istatus(1), expected_obs(1)
->>>>>>> b6efe3f8
    if (all(istatus /= 0)) goto 100   ! if everyone has failed, we can exit
 
 else if (obs_kind == QTY_TEMPERATURE) then
@@ -1402,21 +1303,13 @@
    expected_obs(:) = theta_to_tk(ens_size, values(1, :), values(2, :), values(3, :), istatus(:))
 
    if (debug > 11 .and. do_output()) &
-<<<<<<< HEAD
-      print *, 'model_interpolate: TEMPERATURE ', istatus, expected_obs, trim(locstring)
-=======
       print *, 'model_interpolate: TEMPERATURE ', istatus(1), expected_obs(1), trim(locstring)
->>>>>>> b6efe3f8
 
 else if (obs_kind == QTY_PRESSURE) then
    call  compute_pressure_at_loc(state_handle, ens_size, location, expected_obs, istatus)
 
    if (debug > 11 .and. do_output()) &
-<<<<<<< HEAD
-      print *, 'model_interpolate: PRESSURE ', istatus, expected_obs, trim(locstring)
-=======
       print *, 'model_interpolate: PRESSURE ', istatus(1), expected_obs(1), trim(locstring)
->>>>>>> b6efe3f8
 
 else if (obs_kind == QTY_GEOPOTENTIAL_HEIGHT) then
    location_tmp = location
@@ -1426,11 +1319,7 @@
      if(istatus(e) == 0) expected_obs(e) = query_location(location_tmp(e), 'VLOC')
    enddo
 
-<<<<<<< HEAD
-else if (obs_kind == QTY_VAPOR_MIXING_RATIO .or. obs_kind == QTY_2M_VAPOR_MIXING_RATIO) then
-=======
 else if (obs_kind == QTY_VAPOR_MIXING_RATIO) then 
->>>>>>> b6efe3f8
    tvars(1) = get_progvar_index_from_kind(obs_kind)
    call compute_scalar_with_barycentric(state_handle, ens_size, location, 1, tvars, values, istatus)
    expected_obs = values(1, :)
@@ -1442,18 +1331,10 @@
    enddo
 
    if (debug > 11 .and. do_output()) &
-<<<<<<< HEAD
-      print *, 'model_interpolate: VAPOR_MIXING_RATIO', istatus, expected_obs, trim(locstring)
-=======
       print *, 'model_interpolate: VAPOR_MIXING_RATIO', istatus(1), expected_obs(1), trim(locstring)
->>>>>>> b6efe3f8
-
-else if (obs_kind == QTY_SPECIFIC_HUMIDITY .or. obs_kind == QTY_2M_SPECIFIC_HUMIDITY) then
-   if (obs_kind == QTY_SPECIFIC_HUMIDITY) then
-      tvars(1) = get_progvar_index_from_kind(QTY_VAPOR_MIXING_RATIO)
-   else
-      tvars(1) = get_progvar_index_from_kind(QTY_2M_VAPOR_MIXING_RATIO)
-   endif
+
+else if (obs_kind == QTY_SPECIFIC_HUMIDITY) then
+   tvars(1) = get_progvar_index_from_kind(QTY_VAPOR_MIXING_RATIO)
    call compute_scalar_with_barycentric(state_handle, ens_size, location, 1, tvars, values, istatus)
    expected_obs = values(1, :)
    if ( all(istatus /= 0 ) ) goto 100
@@ -1470,18 +1351,11 @@
    enddo
 
    if (debug > 11 .and. do_output()) &
-<<<<<<< HEAD
-      print *, 'model_interpolate: SH/SH2 ', istatus, expected_obs, trim(locstring)
-=======
       print *, 'model_interpolate: SH2 ', istatus(1), expected_obs(1), trim(locstring)
->>>>>>> b6efe3f8
 
 else if (obs_kind == QTY_SURFACE_ELEVATION .or. &
          obs_kind == QTY_SKIN_TEMPERATURE  .or. obs_kind == QTY_SURFACE_TYPE ) then
 
-<<<<<<< HEAD
-   call compute_elevation_with_barycentric(location, expected_obs(1), istatus(1))
-=======
    if (obs_kind == QTY_SURFACE_ELEVATION) then
        call compute_surface_data_with_barycentric(zGridFace(1,:), location, expected_obs(1), istatus(1))
    else if (obs_kind == QTY_SKIN_TEMPERATURE) then
@@ -1491,17 +1365,12 @@
        call compute_surface_data_with_barycentric(surftype(:)*1.0_r8, location, expected_obs(1), istatus(1))
    endif
 
->>>>>>> b6efe3f8
    expected_obs(2:ens_size) = expected_obs(1)
    istatus(2:ens_size) = istatus(1)
 
    if (debug > 11 .and. do_output()) &
-<<<<<<< HEAD
-      print *, 'model_interpolate: SURFACE_ELEVATION', istatus, expected_obs, trim(locstring)
-=======
       print *, 'model_interpolate: ', trim(get_name_for_quantity(obs_kind)), ' ', istatus(1), &
                                       expected_obs(1), trim(locstring)
->>>>>>> b6efe3f8
 
 else
    ! all other kinds come here.
@@ -1512,12 +1381,8 @@
    expected_obs = values(1, :)
 
    if (debug > 11 .and. do_output()) then
-<<<<<<< HEAD
-       print*, 'generic interpolation in compute_scalar_with_barycentric: ', obs_kind
-=======
        print*, 'generic interpolation in compute_scalar_with_barycentric: ', obs_kind, &
                trim(get_name_for_quantity(obs_kind))
->>>>>>> b6efe3f8
        do e = 1, ens_size
           print*, 'member ',e, ' istatus(e)=',istatus(e), ', expected_obs(e)=', expected_obs(e)
        enddo
@@ -1563,11 +1428,7 @@
       call error_handler(E_ERR,'model_interpolate', string1, source,revision,revdate)
    endif
 
-<<<<<<< HEAD
-   if (debug > 11 .and. do_output()) then
-=======
    if (debug > 12 .and. do_output()) then
->>>>>>> b6efe3f8
       write(string2,*) 'Completed for member ',e,' obs_kind', obs_kind,' expected_obs = ', expected_obs(e)
       write(string3,*) 'istatus = ', istatus(e), ' at ', trim(locstring)
       call error_handler(E_MSG, 'model_interpolate', string2, source, revision, revdate, text2=string3)
@@ -3211,8 +3072,6 @@
 
 !------------------------------------------------------------------
 
-<<<<<<< HEAD
-=======
 subroutine get_surftype(Cells,surface_type)
 
 ! public routine for returning surface type (for rttov)
@@ -3237,7 +3096,6 @@
 
 !------------------------------------------------------------------
 
->>>>>>> b6efe3f8
 subroutine get_cell_center_coords(Cells,Lats,Lons)
 
 ! public routine for returning cell center coordinates
@@ -3412,17 +3270,11 @@
 call nc_get_variable(ncid, 'zgrid',         zGridFace,     routine)
 call nc_get_variable(ncid, 'cellsOnVertex', cellsOnVertex, routine)
 call nc_get_variable(ncid, 'xland',         xland,         routine)
-<<<<<<< HEAD
-
-dxmax = maxval(dcEdge)  ! max grid resolution in meters
-
-=======
 call nc_get_variable(ncid, 'seaice',        seaice,        routine)  ! Ha: added for rttov
 call nc_get_variable(ncid, 'skintemp',      skintemp,      routine)  ! Ha: added for rttov
 
 dxmax = maxval(dcEdge)  ! max grid resolution in meters
 
->>>>>>> b6efe3f8
 call nc_get_variable(ncid, 'edgeNormalVectors', edgeNormalVectors, routine)
 call nc_get_variable(ncid, 'nEdgesOnCell',      nEdgesOnCell,      routine)
 call nc_get_variable(ncid, 'edgesOnCell',       edgesOnCell,       routine)
@@ -3816,17 +3668,10 @@
 real(r8), dimension(:,:,:), intent(out) :: data_3d_array
 
 integer :: start_offset, end_offset
-<<<<<<< HEAD
 
 start_offset = progvar(ivar)%index1
 end_offset   = start_offset + size(data_3d_array) - 1
 
-=======
-
-start_offset = progvar(ivar)%index1
-end_offset   = start_offset + size(data_3d_array) - 1
-
->>>>>>> b6efe3f8
 data_3d_array = reshape(x(start_offset:end_offset), shape(data_3d_array))
 
 end subroutine vector_to_3d_prog_var
@@ -5081,97 +4926,6 @@
       location(:) = set_location(llv_loc(1, 1),llv_loc(2, 1),missing_r8,ztypeout)
       return
    endif
-<<<<<<< HEAD
-
-   ! Convert theta, rho, qv into pressure
-   call compute_full_pressure(ens_size, values(1, :), values(2, :), values(3, :), zout(:), tk(:), istatus(:))
-   if (debug > 10 .and. do_output()) then
-      write(string2,'("zout_in_p, theta, rho, qv, ier:",3F10.2,F18.8,I3)') zout(1), values(1:3,1),istatus(1)
-      call error_handler(E_MSG, 'convert_vert_distrib_state',string2,source, revision, revdate)
-   endif
-
-   ! ------------------------------------------------------------
-   ! outgoing vertical coordinate should be 'height' in meters
-   ! ------------------------------------------------------------
-   case (VERTISHEIGHT)
-
-   ! surface obs should use the lower face of the first level.  the rest
-   ! of the quantities should use the level centers.
-   if ( ndim == 1 )  then
-      zout(:) = zGridFace(1, cellid)
-   else
-      zout(:) = zGridCenter(vert_level, cellid)
-      if ( quantity == QTY_VERTICAL_VELOCITY ) zout(:) = zGridFace(vert_level, cellid)
-      if ( quantity == QTY_EDGE_NORMAL_SPEED ) zout(:) = zGridEdge(vert_level, cellid)
-   endif
-
-   if (debug > 9 .and. do_output()) then
-      write(string2,'("zout_in_height:",F10.2)') zout
-      call error_handler(E_MSG, 'convert_vert_distrib_state',string2,source, revision, revdate)
-   endif
-
-
-   ! ------------------------------------------------------------
-   ! outgoing vertical coordinate should be 'scale height' (a ratio)
-   ! ------------------------------------------------------------
-   case (VERTISSCALEHEIGHT)
-
-   !>@todo FIXME
-   !> whatever we do for pressure, something similar here
-
-     ! Scale Height is defined as:  log(pressure) 
-     ! if namelist item:  no_normalization_of_scale_heights = .true. 
-     ! otherwise it is defined as: -log(pressure / surface_pressure)
-
-     ! set logicals here so we can do the minimum amount of work.
-     ! finding gridcells and computing pressure is expensive in this model.
-     ! logic table is:
-     !  surf T, norm T:  return 0.0 by definition
-     !  surf T, norm F:  need surfp only
-     !  surf F, norm F:  need fullp only
-     !  surf F, norm T:  need both surfp and fullp
-
-     at_surf = (ztypein == VERTISSURFACE)
-     do_norm = .not. no_normalization_of_scale_heights
-
-     ! if normalizing pressure and we're on the surface, by definition scale height 
-     ! is log(1.0) so skip the rest of these computations.
-     if (at_surf .and. do_norm) then
-        zout = 0.0_r8  
-        istatus(:) = 0
-        goto 101
-     endif
-
-     ! Base offsets for the potential temperature, density, and water
-     ! vapor mixing fields in the state vector.
-       ivars(1) = get_progvar_index_from_kind(QTY_POTENTIAL_TEMPERATURE)
-       ivars(2) = get_progvar_index_from_kind(QTY_DENSITY)
-       ivars(3) = get_progvar_index_from_kind(QTY_VAPOR_MIXING_RATIO)
-
-     if (at_surf .or. do_norm) then  ! we will need surface pressure
-
-       ! Get theta, rho, qv at the surface corresponding to the interpolated location
-       surfloc(1) = set_location(llv_loc(1, 1), llv_loc(2, 1), 1.0_r8, VERTISLEVEL)
-       call compute_scalar_with_barycentric (state_handle, ens_size, surfloc(1), 3, ivars, values, istatus, cellid)
-       if( all(istatus /= 0) ) then
-           location(:) = set_location(llv_loc(1, 1),llv_loc(2, 1),missing_r8,ztypeout)
-           return
-       endif
-
-       ! Convert surface theta, rho, qv into pressure
-       call compute_full_pressure(ens_size, values(1, :), values(2, :), values(3, :), surfp(:), tk(:), istatus(:))
-       if (debug > 9 .and. do_output()) then
-         write(string2,'("zout_surf_pressure, theta, rho, qv:",3F10.2,F18.8)') surfp, values(1:3,1)
-         call error_handler(E_MSG, 'convert_vert_distrib_state',string2,source, revision, revdate)
-       endif
-
-     endif
-
-     if (.not. at_surf) then   ! we will need full pressure
-
-        ! Get theta, rho, qv at the interpolated location
-        call compute_scalar_with_barycentric (state_handle, ens_size, location(1), 3, ivars, values, istatus)
-=======
 
    ! Convert theta, rho, qv into pressure
    call compute_full_pressure(ens_size, values(1, :), values(2, :), values(3, :), zout(:), tk(:), istatus(:))
@@ -5325,72 +5079,6 @@
 end subroutine convert_vert_distrib_state
 
 !-------------------------------------------------------------------
->>>>>>> b6efe3f8
-
-        ! Convert theta, rho, qv into pressure
-        call compute_full_pressure(ens_size, values(1, :), values(2, :), values(3, :), fullp(:), tk(:), istatus(:))
-        if (debug > 9 .and. do_output()) then
-          write(string2,'("zout_full_pressure, theta, rho, qv:",3F10.2,F18.8)') fullp, values(1:3,1)
-          call error_handler(E_MSG, 'convert_vert_distrib_state',string2,source, revision, revdate)
-        endif
-     endif
-
-     ! we have what we need now.  figure out the case and set zout to the right values.
-     ! we've already taken care of the (at_surf .and. do_norm) case, so that simplifies
-     ! the tests here.
-     if (at_surf) then
-        where (surfp /= MISSING_R8)
-           zout = log(surfp)
-        else where
-           zout = MISSING_R8
-        end where
-
-     else if (.not. do_norm) then
-        where (fullp /= MISSING_R8)
-           zout = log(fullp)
-        else where
-           zout = MISSING_R8
-        end where
-
-     else  ! not at surface, and normalizing by surface pressure
-        where (surfp /= MISSING_R8 .and. surfp > 0.0_r8 .and. fullp /= MISSING_R8)   
-           zout = -log(fullp / surfp)
-        else where
-           zout = MISSING_R8
-        end where
-     endif
-
-101 continue
-
-<<<<<<< HEAD
-     if (debug > 9 .and. do_output()) then
-        write(string2,'("zout_in_scaleheight:",F10.2)') zout
-        call error_handler(E_MSG, 'convert_vert_distrib_state',string2,source, revision, revdate)
-     endif
-
-   ! -------------------------------------------------------
-   ! outgoing vertical coordinate is unrecognized
-   ! -------------------------------------------------------
-   case default
-      write(string1,*) 'Requested vertical coordinate not recognized: ', ztypeout
-      call error_handler(E_ERR,'convert_vert_distrib_state', string1, &
-                         source, revision, revdate)
-
-end select   ! outgoing vert type
-
-! Returned location
-do e = 1, ens_size
-   if(istatus(e) == 0) then
-      location(e) = set_location(llv_loc(1, e),llv_loc(2, e),zout(e),ztypeout)
-   else
-      location(e) = set_location(llv_loc(1, e),llv_loc(2, e),missing_r8,ztypeout)
-   endif
-enddo
-
-
-end subroutine convert_vert_distrib_state
-
-!-------------------------------------------------------------------
 
 
 !==================================================================
@@ -5406,16 +5094,6 @@
 
 subroutine find_height_bounds(height, nbounds, bounds, lower, upper, fract, ier)
 
-=======
-!------------------------------------------------------------------
-!> Finds position of a given height in an array of height grid points and returns
-!> the index of the lower and upper bounds and the fractional offset.  ier
-!> returns 0 unless there is an error. Could be replaced with a more efficient
-!> search if there are many vertical levels.
-
-subroutine find_height_bounds(height, nbounds, bounds, lower, upper, fract, ier)
-
->>>>>>> b6efe3f8
 real(r8), intent(in)  :: height
 integer,  intent(in)  :: nbounds
 real(r8), intent(in)  :: bounds(nbounds)
@@ -5512,13 +5190,6 @@
 
 subroutine find_vert_level(state_handle, ens_size, loc, nc, ids, oncenters, lower, upper, fract, ier)
 
-<<<<<<< HEAD
-! given a location and 3 cell ids, return three sets of:
-!  the two level numbers that enclose the given vertical
-!  value plus the fraction between them for each of the 3 cell centers.
-
-=======
->>>>>>> b6efe3f8
 ! note that this code handles data at cell centers, at edges, but not
 ! data on faces.  so far we don't have any on faces.
 
@@ -5573,24 +5244,9 @@
    call error_handler(E_MSG, 'find_vert_level',string2,source, revision, revdate)
 endif
 
-<<<<<<< HEAD
-! no defined vertical location (e.g. vertically integrated vals)
-if (verttype == VERTISUNDEF) then
-   ier = 82
-   return
-endif
-
-! vertical is defined to be on the surface (level 1 here).
-! for 2d fields there is no level 2, so since we are not
-! computing the fraction but setting it here and returning
-! we can set upper to be 1 as well and avoid a reference to
-! a non-existent level 1 for 2d fields in the calling code.
-if(verttype == VERTISSURFACE) then  ! same across the ensemble
-=======
 ! VERTISSURFACE describes variables on A surface (not necessarily THE surface)
 ! VERTISUNDEF describes no defined vertical location (e.g. vertically integrated vals)
 if(verttype == VERTISSURFACE .or. verttype == VERTISUNDEF) then  ! same across the ensemble
->>>>>>> b6efe3f8
    lower(1:nc, :) = 1
    upper(1:nc, :) = 1
    fract(1:nc, :) = 0.0_r8 
@@ -5744,62 +5400,27 @@
 ! Find the lowest pressure
 call get_interp_pressure(state_handle, ens_size, pt_base_offset, density_base_offset, &
    qv_base_offset, cellid, 1, nbounds, pressure(1, :), temp_ier)
-<<<<<<< HEAD
-if(debug > 11 .and. do_output()) print *, 'find_pressure_bounds: find the lowest p, ier at k=1 ', pressure(1,:), ier
-=======
 if(debug > 10 .and. do_output()) &
    print *, 'find_pressure_bounds k=1: p, temp_ier, ier', 1, pressure(1,:), temp_ier, ier
->>>>>>> b6efe3f8
 
 where(ier(:) == 0) ier(:) = temp_ier(:)
 
 ! Get the highest pressure level
 call get_interp_pressure(state_handle, ens_size, pt_base_offset, density_base_offset, &
    qv_base_offset, cellid, nbounds, nbounds, pressure(nbounds, :), temp_ier)
-<<<<<<< HEAD
-if(debug > 11 .and. do_output()) print *, 'find_pressure_bounds: find the highest p, ier at k= ', nbounds, pressure(nbounds,:), ier
-=======
 if(debug > 10 .and. do_output()) &
    print *, 'find_pressure_bounds k=N: p, temp_ier, ier', nbounds, pressure(nbounds,:), temp_ier, ier
->>>>>>> b6efe3f8
 
 where(ier(:) == 0) ier(:) = temp_ier(:)
 
 ! Check for out of the column range
-<<<<<<< HEAD
-where(p(:) > pressure(      1, :)) ier(:) = 80
-where(p(:) < pressure(nbounds, :)) ier(:) = 81
-=======
 where(p(:) < pressure(nbounds, :)) ier(:) = 81
 !where(p(:) > pressure(      1, :)) ier(:) = 80
->>>>>>> b6efe3f8
 
 if(all(ier /= 0)) return
 
 found_level(:) = .false.
 
-<<<<<<< HEAD
-do i = 2, nbounds
-   ! we've already done this call for level == nbounds
-   if (i /= nbounds) then
-      call get_interp_pressure(state_handle, ens_size, pt_base_offset, density_base_offset, &
-         qv_base_offset, cellid, i, nbounds, pressure(i, :), temp_ier)
-      if(debug > 11 .and. do_output()) print *, 'find_pressure_bounds: find p, ier at k= ', i, pressure(i,:), ier
-
-      where (ier(:) == 0) ier(:) = temp_ier(:)
-   endif
-   
-   ! Check if pressure at lower level is larger than at upper level
-   ! (shouldn't happen).
-   if(any(pressure(i, :) > pressure(i-1, :))) then
-      if (debug > 0 .and. do_output()) then
-         write(*, *) 'lower pressure larger than upper pressure at cellid',  cellid
-         do e=1, ens_size
-            write(*, *) 'ens#, level nums, pressures: ', e,i-1,i,pressure(i-1,e),pressure(i,e)
-         enddo
-      endif
-      where(pressure(i, :) > pressure(i-1, :)) ier(:) = 988
-=======
 ! Check if the obs is located below the lowest model level in each member.
 do e = 1, ens_size
    if(p(e) >= pressure(1, e)) then
@@ -5833,7 +5454,6 @@
          enddo
       endif
      where(pressure(i, :) > pressure(i-1, :)) ier(:) = 988
->>>>>>> b6efe3f8
    endif
 
    ! each ensemble member could have a vertical between different levels,
@@ -5842,21 +5462,13 @@
 
       ! if we've already run into an error, or we've already found the
       ! level for this ensemble member, skip the rest of this loop.
-<<<<<<< HEAD
-      if (ier(e) /= 0) cycle
-=======
       if (ier(e) /= 0)    cycle
->>>>>>> b6efe3f8
       if (found_level(e)) cycle
 
       ! Is pressure between levels i-1 and i?  
       ! if so, set the lower and upper level numbers and fraction across.
       ! fraction is 0 at level (i-1) and 1 at level(i).
-<<<<<<< HEAD
-      if(p(e) > pressure(i, e)) then
-=======
       if(p(e) >= pressure(i, e)) then
->>>>>>> b6efe3f8
          found_level(e) = .true.
          lower(e) = i - 1
          upper(e) = i
@@ -5869,11 +5481,7 @@
             fract(e) = (p(e) - pressure(i-1,e)) / (pressure(i,e) - pressure(i-1,e))
          endif
 
-<<<<<<< HEAD
-         if ((debug > 9) .and. do_output()) print '(A,3F26.18,2I4,F22.18)', &
-=======
          if ((debug > 9) .and. do_output()) print '(A,3F10.2,2I4,F10.2)', &
->>>>>>> b6efe3f8
             "find_pressure_bounds: p_in, pr(i-1), pr(i), lower, upper, fract = ", &
             p(e), pressure(i-1,e), pressure(i,e), lower(e), upper(e), fract(e)
 
@@ -6054,17 +5662,10 @@
 ! assume failure
 dval = MISSING_R8
 ier = 88   ! field not in state vector
-<<<<<<< HEAD
 
 ! make sure we have all good field indices first
 if (any(ival < 0)) return
 
-=======
-
-! make sure we have all good field indices first
-if (any(ival < 0)) return
-
->>>>>>> b6efe3f8
 call find_triangle (loc, nc, c, weights, ier(1), this_cellid)
 if(ier(1) /= 0) then
    ier(:) = ier(1)
@@ -6090,35 +5691,6 @@
       low_offset = (c(i)-1) * nvert
       upp_offset = (c(i)-1) * nvert
 
-<<<<<<< HEAD
-      did_member(:) = .false.
-
-      do e = 1, ens_size
-
-         if (did_member(e)) cycle
-
-         !> minimize the number of times we call get_state() by
-         !> doing all the ensemble members which are between the same
-         !> two vertical levels.  this is true most of the time. 
-         !> in some cases it could be 2 or 3 different pairs of levels because 
-         !> of differences in vertical conversion that depends on per-member fields.
-
-         lowval(i,:) =  (get_state(index1 + low_offset + lower(i,e)-1, state_handle))
-         uppval(i,:) =  (get_state(index1 + upp_offset + upper(i,e)-1, state_handle))
-
-         thislower = lower(i, e)
-         thisupper = upper(i, e)
-
-         ! for all remaining ensemble members, use these values if the lower and
-         ! upper level numbers are the same.  fract() will vary with member.
-         do e2=e, ens_size
-            if (thislower == lower(i, e2) .and. thisupper == upper(i, e2)) then
-               fdata(i, e2) = lowval(i, e2)*(1.0_r8 - fract(i, e2)) + uppval(i, e2)*fract(i, e2)
-               did_member(e2) = .true.
-            endif
-         enddo
-      enddo  ! end ens_size
-=======
       if( nvert == 1 ) then         ! fields on a surface (1-D, one level, ...)
 
           ! Because 'lower(i,1)-1' evaluates to zero for 1-D, no need to add it
@@ -6155,7 +5727,6 @@
          enddo  ! end ens_size
 
       endif                         ! 2-D fields
->>>>>>> b6efe3f8
 
    enddo  ! corners
 
@@ -6174,11 +5745,7 @@
 !> Interpolates metadata variables to an arbitrary location.
 !> This routine can only be used with variables in module storage.
 
-<<<<<<< HEAD
-subroutine compute_elevation_with_barycentric(loc, dval, ier, this_cellid)
-=======
 subroutine compute_surface_data_with_barycentric(var1d, loc, dval, ier, this_cellid)
->>>>>>> b6efe3f8
 
 type(location_type), intent(in)  :: loc
 real(r8),            intent(in)  :: var1d(:)
@@ -6359,14 +5926,9 @@
 end subroutine find_triangle
 
 !------------------------------------------------------------
-<<<<<<< HEAD
-!> what does this layer do?  this now seems identical to
-!> find_vert_level() plus some debug info.
-=======
 !> This routine adds some error checking because find_vert_level
 !> has some early return statements that prevent having the debugging
 !> information in it.
->>>>>>> b6efe3f8
 
 subroutine find_vert_indices (state_handle, ens_size, loc, nc, c, lower, upper, fract, ier)
 
@@ -6382,24 +5944,15 @@
 integer :: e
 
 ! initialization
-<<<<<<< HEAD
-lower = MISSING_R8
-upper = MISSING_R8
-=======
 lower = MISSING_I
 upper = MISSING_I
->>>>>>> b6efe3f8
 fract = 0.0_r8
 
 ! need vert index for the vertical level
 call find_vert_level(state_handle, ens_size, loc, nc, c, .true., lower, upper, fract, ier)
 
 if (debug > 10 .and. do_output()) then
-<<<<<<< HEAD
-   write(string3,*) 'ier = ',ier (1), ' triangle = ',c(1:nc), ' vert_index = ',lower(1:nc, 1)+fract(1:nc, 1)
-=======
    write(string3,'(A,I5,A,3I10,A,3F7.2)') 'ier = ',ier(1), ' triangle = ',c(1:nc), ' vert_index = ',lower(1:nc, 1)+fract(1:nc, 1)
->>>>>>> b6efe3f8
    call error_handler(E_MSG, 'find_vert_indices', string3, source, revision, revdate)
 endif
 
