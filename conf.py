--- conflicted
+++ resolved
@@ -21,11 +21,7 @@
 author = 'Data Assimilation Research Section'
 
 # The full version, including alpha/beta/rc tags
-<<<<<<< HEAD
-release = '10.0.2-tiegcm.0'
-=======
 release = '10.0.3'
->>>>>>> cbe0d41e
 master_doc = 'README'
 
 # -- General configuration ---------------------------------------------------
