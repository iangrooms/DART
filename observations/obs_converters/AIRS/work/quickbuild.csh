--- conflicted
+++ resolved
@@ -58,7 +58,4 @@
 echo "Success: All ${MODEL} programs compiled."
 
 exit 0
-<<<<<<< HEAD
-=======
 
->>>>>>> cbf22b8c
