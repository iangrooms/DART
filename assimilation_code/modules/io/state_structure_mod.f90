--- conflicted
+++ resolved
@@ -473,12 +473,9 @@
 state%domain(dom_id)%variable(1)%dimlens(2) =  1
 state%domain(dom_id)%variable(1)%dimlens(3) =  1
 
-<<<<<<< HEAD
-state%domain(dom_id)%variable(1)%io_info%xtype = NF90_DOUBLE
-state%domain(dom_id)%variable(1)%io_info%units      = 'none'
-state%domain(dom_id)%variable(1)%io_info%io_numdims = 3
-=======
->>>>>>> 54fa0833
+state%domain(dom_id)%variable(1)%io_info%xtype        = NF90_DOUBLE
+state%domain(dom_id)%variable(1)%io_info%units        = 'none'
+state%domain(dom_id)%variable(1)%io_info%io_numdims   = 3
 state%domain(dom_id)%variable(1)%io_info%io_dimids(1) = 1
 state%domain(dom_id)%variable(1)%io_info%io_dimids(2) = 2
 state%domain(dom_id)%variable(1)%io_info%io_dimids(3) = NF90_UNLIMITED
@@ -625,17 +622,11 @@
    !>         is the slowest varying dimension.  For now am assuming that
    !>         there can only be one unlimited dimension. Just subtract 
    !>         to get 'spatial' dimensions.
-<<<<<<< HEAD
+
 !  if ( any(domain%variable(ivar)%io_info%io_dimIds(1:num_dims) == domain%unlimDimId) ) then
 !     domain%variable(ivar)%numdims = num_dims - 1 
 !     domain%variable(ivar)%var_has_unlim = .TRUE.
 !  else
-=======
-   if ( any(domain%variable(ivar)%io_info%io_dimIds(1:num_dims) == domain%unlimDimId) ) then
-      domain%variable(ivar)%numdims = num_dims - 1 
-      domain%variable(ivar)%var_has_unlim = .TRUE.
-   else
->>>>>>> 54fa0833
       domain%variable(ivar)%numdims = num_dims
 !  endif
 
