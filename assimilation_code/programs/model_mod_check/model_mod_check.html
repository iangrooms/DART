--- conflicted
+++ resolved
@@ -42,13 +42,8 @@
    This is intended to be used when adding a new model to DART -
    test the pieces as they are written.  As such, this program is
    meant to be hacked up and customized to your own purpose. Right now,
-<<<<<<< HEAD
-   it reads in model netCDF file(s) - one per domain/nest/whatever -
-   and writes out files, queries the metdata, etc. It also exercises
-=======
    it reads in model netCDF file(s) - one per domain/nest/whatever -  
    and writes out files, queries the metdata, etc. It also exercises 
->>>>>>> 54fa0833
    <em class="program">static_init_model()</em>, which is the first routine
    to get right ...
 </P>
@@ -71,11 +66,7 @@
 
 <div class=namelist>
 <pre>
-<<<<<<< HEAD
-&amp;model_mod_check
-=======
 &amp;model_mod_check 
->>>>>>> 54fa0833
    num_ens               = 1
    single_file           = .FALSE.
    input_state_files     = 'null'
@@ -126,15 +117,14 @@
 
 <TR><TD> num_ens </TD>
     <TD> integer </TD>
-<<<<<<< HEAD
-    <TD> Provided for future use. Must be 1. Ultimately, The number of
+    <TD> Provided for future use. Must be 1. Ultimately, The number of 
          ensemble members you would like to read in for testing.
-</TD></TR>
+</TD></TR>  
 
 <TR><TD> single_file </TD>
     <TD> logical </TD>
     <TD> If .TRUE. all members are stored in a single restart file.
-</TD></TR>
+</TD></TR>  
 
 <TR><TD> input_state_files(:)  </TD>
     <TD> character(len=256) </TD>
@@ -143,28 +133,8 @@
          ensemble member (num_ens). If you have both multiple ensemble members in separate
          files AND multiple domains, specify all the ensemble member filenames for domain 1, 
          then all the ensemble member filenames for domain 2, etc.
-</TD></TR>
-
-=======
-    <TD> Provided for future use. Must be 1. Ultimately, The number of 
-         ensemble members you would like to read in for testing.
-</TD></TR>  
-
-<TR><TD> single_file </TD>
-    <TD> logical </TD>
-    <TD> If .TRUE. all members are stored in a single restart file.
-</TD></TR>  
-
-<TR><TD> input_state_files(:)  </TD>
-    <TD> character(len=256) </TD>
-    <TD> The name(s) of the NetCDF file(s) containing the model states, one per domain.
-         If num_ens &gt; 1 and not single_file, specify a filename for each 
-         ensemble member (num_ens). If you have both multiple ensemble members in separate
-         files AND multiple domains, specify all the ensemble member filenames for domain 1, 
-         then all the ensemble member filenames for domain 2, etc.
-</TD></TR>  
-
->>>>>>> 54fa0833
+</TD></TR>  
+
 <TR><TD> output_state_files(:)  </TD>
     <TD> character(len=256) </TD>
     <TD> The name(s) of the output NetCDF file(s) for testing IO, one per domain.
@@ -172,15 +142,6 @@
          ensemble member (num_ens). If you have both multiple ensemble members in separate
          files AND multiple domains, specify all the ensemble member filenames for domain 1, 
          then all the ensemble member filenames for domain 2, etc.
-<<<<<<< HEAD
-</TD></TR>
-
-<TR><TD> all_metadata_file  </TD>
-    <TD> character(len=256) </TD>
-    <TD> Test 6 produces an exhaustive list of metadata for EVERY element in
-         the DART state vector. The metadata get written to this file name.
-</TD></TR>
-=======
 </TD></TR>  
 
 <TR><TD> all_metadata_file  </TD>
@@ -188,93 +149,12 @@
     <TD> Test 6 produces an exhaustive list of metadata for EVERY element in 
          the DART state vector. The metadata get written to this file name.
 </TD></TR>  
->>>>>>> 54fa0833
 
 <TR><TD> x_ind </TD>
     <TD> integer(i8) </TD>
     <TD> An integer index into the DART state vector.  This will be used to test the
          metadata routines.  Answers questions about location, what variable type is
          stored there, etc.
-<<<<<<< HEAD
-</TD></TR>
-
-<TR><TD> loc_of_interest </TD>
-    <TD> real(r8), dimension(3) </TD>
-    <TD> The lat/lon/level for a <b>particular</b> location.
-         Used in Test 4, the single-point interpolation test.
-         Indirectly tests the routine to find the closest gridpoint.
-</TD></TR>
-
-<TR><TD> quantity_of_interest </TD>
-    <TD> character(len=32) </TD>
-    <TD> Specifies the QUANTITY of the model state to use in Tests 4, 5, and 7.
-</TD></TR>
-
-<TR><TD> interp_test_dlon </TD>
-    <TD> real(r8) </TD>
-    <TD> The distance (measured in degrees) on the longitude interpolation grid.
-         Ignored if interpolating with cartesian coordinates. Used in Test 5.
-</TD></TR>
-
-<TR><TD> interp_test_dlat </TD>
-    <TD> real(r8) </TD>
-    <TD> The distance (measured in degrees) on the latitude interpolation grid.
-         Ignored if interpolating with cartesian coordinates. Used in Test 5.
-</TD></TR>
-
-<TR><TD> interp_test_dvert </TD>
-    <TD> real(r8) </TD>
-    <TD> The distance (measured in interp_vertcoord) on the vertical interpolation grid.
-         Ignored if interpolating with cartesian coordinates. Used in Test 5.
-</TD></TR>
-
-<TR><TD> interp_test_lonrange </TD>
-    <TD> real(r8) </TD>
-    <TD> The range of y to be tested with model_interpolate, with spacing
-         <em class=code>interp_test_dlon</em>. Ignored if interpolating with cartesian coordinates. Used in Test 5.
-</TD></TR>
-
-<TR><TD> interp_test_latrange </TD>
-    <TD> real(r8) </TD>
-    <TD> The range of y to be tested with model_interpolate, with spacing
-         <em class=code>interp_test_dlat</em>. Ignored if interpolating with cartesian coordinates. Used in Test 5.
-</TD></TR>
-
-<TR><TD> interp_test_vertrange </TD>
-    <TD> real(r8) </TD>
-    <TD> The range in the vertical direction to be tested with model_interpolate, with spacing
-         <em class=code>interp_test_dvert</em>. Ignored if interpolating with cartesian coordinates. Used in Test 5.
-</TD></TR>
-
-<TR><TD> interp_test_dx </TD>
-    <TD> real(r8) </TD>
-    <TD> The interval on the x axis of the interpolation grid.
-         This is used in Test 5 for models with threed_cartesian coordinates.
-</TD></TR>
-
-<TR><TD> interp_test_dy </TD>
-    <TD> real(r8) </TD>
-    <TD> The interval on the y axis of the interpolation grid.
-         This is used in Test 5 for models with threed_cartesian coordinates.
-</TD></TR>
-
-<TR><TD> interp_test_dz </TD>
-    <TD> real(r8) </TD>
-    <TD> The interval on the z axis of the interpolation grid.
-         This is used in Test 5 for models with threed_cartesian coordinates.
-</TD></TR>
-
-<TR><TD> interp_test_xrange </TD>
-    <TD> real(r8) </TD>
-    <TD> The range of x to be tested with model_interpolate in Test 5, with spacing <em class=code>interp_test_dx</em>.
-</TD></TR>
-
-<TR><TD> interp_test_yrange </TD>
-    <TD> real(r8) </TD>
-    <TD> The range of y to be tested with model_interpolate in Test 5, with spacing <em class=code>interp_test_dy</em>.
-</TD></TR>
-
-=======
 </TD></TR>  
 
 <TR><TD> loc_of_interest </TD>
@@ -353,7 +233,6 @@
     <TD> The range of y to be tested with model_interpolate in Test 5, with spacing <em class=code>interp_test_dy</em>.
 </TD></TR>  
 
->>>>>>> 54fa0833
 <TR><TD> interp_test_zrange </TD>
     <TD> real(r8) </TD>
     <TD> The range in the vertical direction to be tested with model_interpolate in Test 5, with spacing <em class=code>interp_test_dz</em>.
@@ -363,11 +242,7 @@
     <TD> character(len=32) </TD>
     <TD> Specifies the vertical coordinate system to use during the interpolation tests.
          Valid values are: 'VERTISHEIGHT','VERTISPRESSURE','VERTISLEVEL', and 'VERTISSCALEHEIGHT'.
-<<<<<<< HEAD
-</TD></TR>
-=======
-</TD></TR>  
->>>>>>> 54fa0833
+</TD></TR>  
 
 <TR><TD> test1thru </TD>
     <TD> integer </TD>
@@ -398,11 +273,7 @@
          There are some dependencies. Tests 4 and 5 require a valid model state - which is read by Test 2.
          If a required test is not specified, the required test is enabled and run.
          A value of -1 means that <em class=code>test1thru</em> will be used.
-<<<<<<< HEAD
-</TD></TR>
-=======
-</TD></TR>  
->>>>>>> 54fa0833
+</TD></TR>  
 
 <TR><TD>   verbose   </TD>
     <TD>   logical   </TD>
@@ -416,11 +287,7 @@
 </TABLE>
 </div>
 
-<<<<<<< HEAD
-<P>A more typical namelist for a single ensemble member for a model with an outer grid and a
-=======
 <P>A more typical namelist for a single ensemble member for a model with an outer grid and a 
->>>>>>> 54fa0833
    single nested grid is shown below.</P>
 <div class=namelist>
 <pre>
@@ -637,11 +504,7 @@
 the metadata. As a bonus, this routine is also quite useful to determine
 EXACTLY where to place your first test observation. If you test precisely at
 a grid location, you should be able to really get a handle on debugging your
-<<<<<<< HEAD
-<em class="program">model_interpolate()</em> routine.
-=======
 <em class="program">model_interpolate()</em> routine. 
->>>>>>> 54fa0833
 </P>
 
 <H3 class=indent1>Test 4. Test interpolation on a single point.</H3>
@@ -673,15 +536,9 @@
 
 <H3 class=indent1>Test 7. Find the closest gridpoint to a test location.</H3>
 <P>
-<<<<<<< HEAD
-This is a good test to verify that <em class=progtram>get_state_meta_data()</em>
-and the grid information are correct. Typically, one would put in a location that
-is actually <strong>on</strong> the grid and see if the correct gridpoint index
-=======
 This is a good test to verify that <em class=progtram>get_state_meta_data()</em> 
 and the grid information are correct. Typically, one would put in a location that 
 is actually <strong>on</strong> the grid and see if the correct gridpoint index 
->>>>>>> 54fa0833
 is returned. Repeat the test with slightly different locations until
 the next gridpoint is closer. Repeat ...
 </P>
