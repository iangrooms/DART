--- conflicted
+++ resolved
@@ -44,11 +44,7 @@
 <P>
 The grid terminology used in MPAS is as shown in the figure below:
 </P>
-<<<<<<< HEAD
-<img src="../../documentation/images/MPAS_grid_structure.png" alt="MPAS_grid_structure" height=600 />
-=======
 <img src="../../docs/images/MPAS_grid_structure.png" alt="MPAS_grid_structure" height=600 />
->>>>>>> 5850b2e7
 <P>
 The wind options during a DART assimilation
 are controlled by combinations of 4 different namelist values.
@@ -67,11 +63,7 @@
 experimental comparisons.  See the figure below for a flow-chart representation
 of how the 4 namelist items interact:
 </P>
-<<<<<<< HEAD
-<img src="../../documentation/images/MPAS_WindDA_options.png" alt="WindDA_options" height=600 />
-=======
 <img src="../../docs/images/MPAS_WindDA_options.png" alt="WindDA_options" height=600 />
->>>>>>> 5850b2e7
 <P>
 Cycling of MPAS/DART is run in a <u>restart</u> mode.
 As for all DART experiments, the overall design for an experiment is this:
