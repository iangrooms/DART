#!/bin/csh
#
# DART software - Copyright UCAR. This open source software is provided
# by UCAR, "as is", without charge, subject to all terms of use at
# http://www.image.ucar.edu/DAReS/DART/DART_download

# Test whether the default MPI (MPICH2) is necessary for filter to hang.
#
# setenv MP_MPILIB pempi

# ./preprocess || exit 99
# 
# csh ./mkmf_cam_to_dart
# make
# csh ./mkmf_dart_to_cam
# make
csh ./mkmf_filter -mpi
make

# set echo verbose
echo '=============================================='
if ($#argv == 1) then
   if (! -d $1) mkdir $1
   cp filter $1  || exit 19

   cd $1:h
   if (-f $1:h/filter) then
      rm filter 
   endif
   ln -s $1:t/* .
else
   echo "Not copying executables anywhere"
endif

exit 0
<<<<<<< HEAD
=======

>>>>>>> cbf22b8c
<|MERGE_RESOLUTION|>--- conflicted
+++ resolved
@@ -33,7 +33,4 @@
 endif
 
 exit 0
-<<<<<<< HEAD
-=======
 
->>>>>>> cbf22b8c
