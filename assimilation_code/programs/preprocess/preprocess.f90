--- conflicted
+++ resolved
@@ -54,25 +54,14 @@
 character(len=256)   :: valtokens(MAX_TOKENS)
 
 
-<<<<<<< HEAD
-character(len = 256) :: line, test, t_string
+character(len=256)   :: line, test, t_string
 integer              :: iunit, io, i, j, k
 integer              :: linenum1, linenum2, linenum3, linenum4
 integer              :: num_types_found, num_qtys_found
 logical              :: duplicate, qty_found, temp_user, is_more
-character(len = 512) :: err_string, err_string2, err_string3
-character(len = 6)   :: full_line_in  = '(A256)'
-character(len = 3)   :: full_line_out = '(A)'
-=======
-character(len=256)   :: line, test, t_string
-integer              :: iunit, io, i, j, k, l
-integer              :: linenum1, linenum2, linenum3, linenum4
-integer              :: num_types_found, num_qtys_found
-logical              :: duplicate, qty_found, temp_user, is_more, match
 character(len=512)   :: err_string, err_string2, err_string3
 character(len=6)     :: full_line_in  = '(A256)'
 character(len=3)     :: full_line_out = '(A)'
->>>>>>> 8376998f
 
 logical :: DEBUG = .false.
 
