&perfect_model_obs_nml
   read_input_state_from_file = .true.
   single_file_in             = .false.
   input_state_files          = 'wrfinput_d01'
   init_time_days             = -1
   init_time_seconds          = -1

   write_output_state_to_file = .false.
   single_file_out            = .false.
   output_state_files         = 'perfect_output_d01.nc'
   output_interval            = 1

   obs_seq_in_file_name       = "obs_seq.in"
   obs_seq_out_file_name      = "obs_seq.out"
   first_obs_days             = -1
   first_obs_seconds          = -1
   last_obs_days              = -1
   last_obs_seconds           = -1

   async                      = 0
   adv_ens_command            = "../shell_scripts/advance_model.csh"

   trace_execution            = .true.
   output_timestamps          = .false.
   print_every_nth_obs        = -1
   output_forward_op_errors   = .true.
   silence                    = .false.
   /

&filter_nml
   async                    = 0,
   adv_ens_command          = "../shell_scripts/advance_model.csh",
   ens_size                 = 3,
   obs_sequence_in_name     = "obs_seq.out",
   obs_sequence_out_name    = "obs_seq.final",
   input_state_file_list    = "input_list.txt"
   output_state_file_list   = "output_list.txt"
   init_time_days           = -1,
   init_time_seconds        = -1,
   first_obs_days           = -1,
   first_obs_seconds        = -1,
   last_obs_days            = -1,
   last_obs_seconds         = -1,
   num_output_state_members = 0,
   num_output_obs_members   = 32,
   output_interval          = 1,
   num_groups               = 1,
   distributed_state        = .true.
   compute_posterior        = .true.
   output_forward_op_errors = .false.,
   output_timestamps        = .false.,
   trace_execution          = .false.,

   stages_to_write          = 'preassim', 'output'
   output_members           = .false.
   output_mean              = .true.
   output_sd                = .false.
   write_all_stages_at_end  = .false.

   inf_flavor                  = 2,                      0,
   inf_initial_from_restart    = .true.,                 .false.,
   inf_sd_initial_from_restart = .true.,                 .false.,
   inf_initial                 = 1.0,                     1.00,
   inf_lower_bound             = 1.0,                     1.0,
   inf_upper_bound             = 1000000.0,               1000000.0,
   inf_damping                 = 0.9,                     1.0,
   inf_sd_initial              = 0.6,                     0.0,
   inf_sd_lower_bound          = 0.6,                     0.0,
   inf_sd_max_change           = 1.05,                    1.05,
   /

&quality_control_nml
   input_qc_threshold          = 3.0,
   outlier_threshold           = 3.0,
   enable_special_outlier_code = .false.
   /

&fill_inflation_restart_nml
   write_prior_inf = .true.
   prior_inf_mean  = 1.00
   prior_inf_sd    = 0.6

   write_post_inf  = .false.
   post_inf_mean   = 1.00
   post_inf_sd     = 0.6

   input_state_files = 'wrfinput_d01', 'wrfinput_d02'
   single_file       = .false.
   verbose           = .false.
   /

&smoother_nml
   num_lags              = 0,
   start_from_restart    = .false.,
   output_restart        = .false.,
   restart_in_file_name  = 'smoother_ics',
   restart_out_file_name = 'smoother_restart',
   /

# cutoff is in radians; for the earth, 0.05 is about 300 km.
# cutoff is defined to be the half-width of the localization radius,
# so 0.05 radians for cutoff is about an 600 km effective
# localization radius, where the influence of an obs decreases
# to ~half at 300 km, and ~0 at the edges of the area.
&assim_tools_nml
   filter_kind                     = 1,
   cutoff                          = 0.05,
   sort_obs_inc                    = .false.,
   spread_restoration              = .false.,
   sampling_error_correction       = .true.,
   adaptive_localization_threshold = -1,
   output_localization_diagnostics = .false.,
   localization_diagnostics_file   = 'localization_diagnostics',
   convert_all_state_verticals_first = .true.
   convert_all_obs_verticals_first   = .true.
   print_every_nth_obs               = 0,
   /

&cov_cutoff_nml
   select_localization = 1,
   /

&obs_sequence_nml
   write_binary_obs_sequence = .false.,
   /

&preprocess_nml
           overwrite_output = .true.,
    input_obs_kind_mod_file = '../../../assimilation_code/modules/observations/DEFAULT_obs_kind_mod.F90',
   output_obs_kind_mod_file = '../../../assimilation_code/modules/observations/obs_kind_mod.f90',
     input_obs_def_mod_file = '../../../observations/forward_operators/DEFAULT_obs_def_mod.F90',
    output_obs_def_mod_file = '../../../observations/forward_operators/obs_def_mod.f90',
   input_files              = '../../../observations/forward_operators/obs_def_reanalysis_bufr_mod.f90',
                              '../../../observations/forward_operators/obs_def_radar_mod.f90',
                              '../../../observations/forward_operators/obs_def_metar_mod.f90',
                              '../../../observations/forward_operators/obs_def_dew_point_mod.f90',
                              '../../../observations/forward_operators/obs_def_rel_humidity_mod.f90',
                              '../../../observations/forward_operators/obs_def_altimeter_mod.f90',
                              '../../../observations/forward_operators/obs_def_gps_mod.f90',
                              '../../../observations/forward_operators/obs_def_vortex_mod.f90',
                              '../../../observations/forward_operators/obs_def_gts_mod.f90',
   /

&obs_kind_nml
   assimilate_these_obs_types = 'RADIOSONDE_TEMPERATURE',
                                'RADIOSONDE_U_WIND_COMPONENT',
                                'RADIOSONDE_V_WIND_COMPONENT',
                                'SAT_U_WIND_COMPONENT',
                                'SAT_V_WIND_COMPONENT',
                                'AIRCRAFT_U_WIND_COMPONENT',
                                'AIRCRAFT_V_WIND_COMPONENT',
                                'AIRCRAFT_TEMPERATURE',
                                'ACARS_U_WIND_COMPONENT',
                                'ACARS_V_WIND_COMPONENT',
                                'ACARS_TEMPERATURE',
                                'GPSRO_REFRACTIVITY',
                                'LAND_SFC_ALTIMETER' 
   evaluate_these_obs_types   = 'RADIOSONDE_SPECIFIC_HUMIDITY',
   /

# Notes for obs_def_radar_mod_nml:
# (1) Reflectivity limit can be applied to observations and/or forward operator.
# (2) The default constants below match the WRF defaults.  They will need to
# be changed for other cases, depending on which microphysics scheme is used.
#

&obs_def_radar_mod_nml
   apply_ref_limit_to_obs      =   .false.,
   reflectivity_limit_obs      =  -10.0,
   lowest_reflectivity_obs     =  -10.0,
   apply_ref_limit_to_fwd_op   =   .false.,
   reflectivity_limit_fwd_op   =  -10.0,
   lowest_reflectivity_fwd_op  =  -10.0,
   max_radial_vel_obs          =   1000000,
   allow_wet_graupel           =   .false.,
   microphysics_type           =       2  ,
   allow_dbztowt_conv          =   .false.,
   dielectric_factor           =  0.224,
   n0_rain                     =  8.0e6,
   n0_graupel                  =  4.0e6,
   n0_snow                     =  3.0e6,
   rho_rain                    = 1000.0,
   rho_graupel                 =  400.0,
   rho_snow                    =  100.0,
   /


# Notes for model_nml:
# (1) vert_localization_coord must be one of:
#     1 = model level
#     2 = pressure
#     3 = height
#     4 = scale height

# set default_state_variables to .false. to use the explicit list.
# otherwise it uses a hardcoded default list: U, V, W, PH, T, MU, QV only.
# see ../wrf_state_variables_table for a full list of what wrf fields are
# supported in the DART state vector, and what settings should be used here.
# 'UPDATE' and 'NO_COPY_BACK' are supported in the 4th column; 'NO_UPDATE' is
# not yet supported.

&model_nml
   default_state_variables = .false.,
   wrf_state_variables = 'U',     'QTY_U_WIND_COMPONENT',     'TYPE_U',    'UPDATE','999',
                         'V',     'QTY_V_WIND_COMPONENT',     'TYPE_V',    'UPDATE','999',
                         'W',     'QTY_VERTICAL_VELOCITY',    'TYPE_W',    'UPDATE','999',
                         'PH',    'QTY_GEOPOTENTIAL_HEIGHT',  'TYPE_GZ',   'UPDATE','999',
                         'T',     'QTY_POTENTIAL_TEMPERATURE','TYPE_T',    'UPDATE','999',
                         'MU',    'QTY_PRESSURE',             'TYPE_MU',   'UPDATE','999',
                         'QVAPOR','QTY_VAPOR_MIXING_RATIO',   'TYPE_QV',   'UPDATE','999',
                         'PSFC',  'QTY_SURFACE_PRESSURE',     'TYPE_PSFC', 'UPDATE','999',
   wrf_state_bounds    = 'QVAPOR','0.0','NULL','CLAMP',
                         'QRAIN', '0.0','NULL','CLAMP',
                         'QCLOUD','0.0','NULL','CLAMP',
   num_domains                 = 1,
   calendar_type               = 3,
   assimilation_period_seconds = 21600,
   vert_localization_coord     = 3,
   center_search_half_length   = 500000.,
   center_spline_grid_scale    = 10,
   sfc_elev_max_diff           = -1.0,
   circulation_pres_level      = 80000.0,
   circulation_radius          = 108000.0,
   allow_obs_below_vol         = .false.
   /

# vert_normalization_X is amount of X equiv to 1 radian in horiz.
# vert localization is 'cutoff' times the pressure/height/levels,
# only if horiz_dist_only is set to .false. in the namelist below.
# the default nlon/nlat should be good for most experiments. it sets 
# an internal structure that speeds up searches.  don't change it
# based on your grid size.  nlon must be an odd number.
&location_nml
   horiz_dist_only             = .false.,
   vert_normalization_pressure = 6666666.7,
   vert_normalization_height   = 5000000.0,
   vert_normalization_level    = 2666.7,
   vert_normalization_scale_height = 10.0,
   approximate_distance        = .false.,
   nlon                        = 71,
   nlat                        = 36,
   output_box_info             = .false.,
   /

&utilities_nml
   TERMLEVEL = 1,
   module_details = .false.,
   logfilename = 'dart_log.out',
   nmlfilename = 'dart_log.nml',
   write_nml   = 'file',
   /

&mpi_utilities_nml
   /

&reg_factor_nml
   select_regression    = 1,
   input_reg_file       = "time_mean_reg",
   save_reg_diagnostics = .false.,
   reg_diagnostics_file = "reg_diagnostics",
   /

# layout = 2 spreads the IO tasks across the nodes.
# This can greatly improve the performance in IO if
# tasks_per_node is set to match your hardware
&ensemble_manager_nml
   layout = 2,
   tasks_per_node = 16
   /

&obs_def_gps_nml
   max_gpsro_obs = 100000,
   / 

&obs_def_tpw_nml
   /

# The times in the namelist for the obs_diag program are vectors
# that follow the following sequence:
# year   month   day   hour   minute   second
# max_num_bins can be used to specify a fixed number of bins,
# in which case last_bin_center should be safely in the future.
#
# Acceptable latitudes range from  [-90,  90]
# Acceptable longitudes range from [  0, Inf]

&obs_diag_nml
   obs_sequence_name  = 'obs_seq.final',
   obs_sequence_list  = '',
   first_bin_center   =  2003, 1, 1, 0, 0, 0 ,
   last_bin_center    =  2003, 1, 2, 0, 0, 0 ,
   bin_separation     =     0, 0, 0,12, 0, 0 ,
   bin_width          =     0, 0, 0, 6, 0, 0 ,
   time_to_skip       =     0, 0, 0, 0, 0, 0 ,
   max_num_bins       = 1000,
   trusted_obs        = 'null',
   Nregions   = 4,
   lonlim1    =   0.0,   0.0,   0.0, 235.0,
   lonlim2    = 360.0, 360.0, 360.0, 295.0,
   latlim1    =  20.0, -80.0, -20.0,  25.0,
   latlim2    =  80.0, -20.0,  20.0,  55.0,
   reg_names  = 'Northern Hemisphere', 'Southern Hemisphere', 'Tropics', 'North America',
   print_mismatched_locs = .false.,
   create_rank_histogram = .true.,
   outliers_in_histogram = .true.,
   use_zero_error_obs    = .false.,
   verbose               = .false.
   /

&schedule_nml
   calendar        = 'Gregorian',  
   first_bin_start =  1601,  1,  1,  0,  0,  0,
   first_bin_end   =  2999,  1,  1,  0,  0,  0,
   last_bin_end    =  2999,  1,  1,  0,  0,  0,
   bin_interval_days    = 1000000,
   bin_interval_seconds = 0,   
   max_num_bins         = 1000,
   print_table          = .true.,
   /
   
&obs_seq_to_netcdf_nml  
   obs_sequence_name = 'obs_seq.final',
   obs_sequence_list = '',
   append_to_netcdf  = .false.,
   lonlim1    =    0.0,
   lonlim2    =  360.0,
   latlim1    =  -90.0,
   latlim2    =   90.0,
   verbose    = .false.,
   /

# There is one GIGANTIC difference between the obsdef_mask.txt and .nc
# The netCDF file intentionally ignores the effect of nTmin/nTmax.
# The netCDF file has ALL matching stations, regardless of temporal coverage.

&obs_seq_coverage_nml
   obs_sequences     = ''
   obs_sequence_list = 'obs_coverage_list.txt'
   obs_of_interest   = 'METAR_U_10_METER_WIND'
   textfile_out      = 'METAR_U_10_METER_WIND_obsdef_mask.txt'
   netcdf_out        = 'METAR_U_10_METER_WIND_obsdef_mask.nc'
   first_analysis    =  2003, 1, 1, 0, 0, 0
   last_analysis     =  2003, 1, 2, 0, 0, 0
   forecast_length_days          = 1
   forecast_length_seconds       = 0
   verification_interval_seconds = 21600
   temporal_coverage_percent     = 100.0
   lonlim1    =    0.0
   lonlim2    =  360.0
   latlim1    =  -90.0
   latlim2    =   90.0
   verbose    = .true.
   /

# selections_file is a list of obs_defs output
# from the obs_seq_coverage utility.

&obs_selection_nml
   filename_seq          = 'obs_seq.out', 
   filename_seq_list     = '', 
   filename_out          = 'obs_seq.processed', 
   selections_file       = 'obsdef_mask.txt', 
   selections_is_obs_seq = .false.,
   print_only            = .false., 
   calendar              = 'gregorian',
   /

&obs_seq_verify_nml
   obs_sequences     = ''
   obs_sequence_list = 'obs_verify_list.txt'
   input_template    = 'obsdef_mask.nc'
   netcdf_out        = 'forecast.nc'
   obtype_string     = 'METAR_U_10_METER_WIND'
   print_every       = 10000
   verbose           = .true.
   debug             = .false.
   /

&obs_sequence_tool_nml
   num_input_files   = 1, 
   filename_seq      = 'obs_seq.out',
   filename_out      = 'obs_seq.processed', 
   first_obs_days    = -1, 
   first_obs_seconds = -1, 
   last_obs_days     = -1, 
   last_obs_seconds  = -1, 
   obs_types         = '', 
   keep_types        = .false., 
   print_only        = .false., 
   min_lat           = -90.0, 
   max_lat           =  90.0, 
   min_lon           =   0.0, 
   max_lon           = 360.0,
   /

&replace_wrf_fields_nml
   debug = .false.,
   fail_on_missing_field = .false.,
   fieldnames = "SNOWC",
                "ALBBCK",
                "TMN",
                "TSK",
                "SH2O",
                "SMOIS",
                "SEAICE",
                "HGT_d01",
                "TSLB",
                "SST",
                "SNOWH",
                "SNOW",
   fieldlist_file = '',
   /

&obs_common_subset_nml
   num_to_compare_at_once = 2,
   filename_seq           = 'obs_seq1.final', 'obs_seq2.final',
   filename_seq_list      = '',
   filename_out_suffix    = '.common' ,
   calendar               = 'Gregorian',
   print_every            = 1000,
   dart_qc_threshold      = 3,
   print_only             = .false.,
   /

&wrf_dart_to_fields_nml
   include_slp             = .true.,
   include_wind_components = .true.,
   include_height_on_pres  = .true.,
   include_temperature     = .true.,
   include_rel_humidity    = .true.,
   include_surface_fields  = .false.,
   include_sat_ir_temp     = .false.,
   pres_levels             = 70000.,
   /

&ncepobs_nml
   year = 2010,
   month = 06,
   day = 00,
   tot_days = 1,
   max_num = 1000000,
   ObsBase = 'temp_obs.',
   select_obs  = 0,
   ADPUPA = .false.,
   AIRCAR = .false.,
   AIRCFT = .false.,
   SATEMP = .false.,
   SFCSHP = .false.,
   ADPSFC = .false.,
   SATWND = .true.,
   obs_U  = .false.,
   obs_V  = .false.,
   obs_T  = .false.,
   obs_PS = .false.,
   obs_QV = .false.,
   daily_file = .true.,
   obs_time = .false.,
   lat1 = 10.00,
   lat2 = 60.00,
   lon1 = 210.0,
   lon2 = 300.0
   /

&prep_bufr_nml
   obs_window_upa = 1.0,
   obs_window_air = 1.0,
   obs_window_cw = 1.0,
   otype_use      = 242.0, 243.0, 245.0, 246.0, 251.0, 252.0, 253.0, 257.0, 259.0
   qctype_use     = 0, 1, 2, 3, 4, 9, 15
   /

&convert_cosmic_gps_nml
   gpsro_netcdf_file     = '',
   gpsro_netcdf_filelist = 'flist',
   gpsro_out_file        = 'obs_seq.gpsro',
   local_operator        = .true.,
   obs_levels            = 0.22, 0.55, 1.1, 1.8, 2.7, 3.7, 4.9,
                           6.0, 7.0, 8.0, 9.0, 10.0, 11.0, 12.0, 13.0,
   ray_ds                = 5000.0,
   ray_htop              = 13000.1,
   /

&wrf_obs_preproc_nml

   file_name_input          = 'obs_seq20110901'
   file_name_output         = 'obs_seq.europe.prev'
  
   overwrite_obs_time       = .false.  
  
   obs_boundary             = 0.0   
   increase_bdy_error       = .false.  
   maxobsfac                = 2.5   
   obsdistbdy               = 1.0  
  
   sfc_elevation_check      = .false.  
   sfc_elevation_tol        = 3000.0  
   obs_pressure_top         = 0.0  
   obs_height_top           = 2.0e10  
  
   include_sig_data         = .true.   
   tc_sonde_radii           = -1.0  
  
   superob_aircraft         = .true.  
   aircraft_horiz_int       = 800.0  
   aircraft_pres_int        = 25000.0  
  
   superob_sat_winds        = .true.    
   sat_wind_horiz_int       = 800.0   
   sat_wind_pres_int        = 25000.0  
  
   overwrite_ncep_satwnd_qc = .false.    
   overwrite_ncep_sfc_qc    = .false.  
   /

!  sonde_extra              = 'obs_seq.rawin'
!  land_sfc_extra           = 'obs_seq.land_sfc'
!  metar_extra              = 'obs_seq.metar'
!  marine_sfc_extra         = 'obs_seq.marine'
!  sat_wind_extra           = 'obs_seq.satwnd'
!  profiler_extra           = 'obs_seq.profiler'
!  gpsro_extra              = 'obs_seq.gpsro'
!  acars_extra              = 'obs_seq.acars'
!  trop_cyclone_extra       = 'obs_seq.tc'

&state_vector_io_nml
   single_precision_output    = .true.,
   /

&compare_states_nml
<<<<<<< HEAD
/
=======
   /
>>>>>>> 5850b2e7

&closest_member_tool_nml 
   input_restart_file_list   = 'input_file_list_d01.txt',
   output_file_name          = 'closest_results.txt'
   ens_size                  = 3,
   single_restart_file_in    = .false.,
   difference_method         = 4,
   use_only_qtys             = 'QTY_U_WIND_COMPONENT'
<<<<<<< HEAD
 /
=======
   /
>>>>>>> 5850b2e7

# To test both domains, you must change 'model_nml:num_domains = 2'

&model_mod_check_nml
   input_state_files     = 'wrfinput_d01', 'wrfinput_d02'
   output_state_files    = 'mmc_output1.nc', 'mmc_output2.nc'
   test1thru             = 0
   run_tests             = 1,2,3,4,5
   x_ind                 = 87370
   loc_of_interest       = 231.0, 40.0, 10.0
   quantity_of_interest  = 'QTY_U_WIND_COMPONENT'
   interp_test_dlon      = 0.1
   interp_test_dlat      = 0.1
   interp_test_dvert     = 1000.0
   interp_test_lonrange  = 250.0,  260.0
   interp_test_latrange  =  30.0,   45.0
   interp_test_vertrange = 2000.0, 4000.0
   interp_test_vertcoord = 'VERTISHEIGHT'
   verbose               = .false.
<<<<<<< HEAD
  /
=======
   /
>>>>>>> 5850b2e7
<|MERGE_RESOLUTION|>--- conflicted
+++ resolved
@@ -527,11 +527,7 @@
    /
 
 &compare_states_nml
-<<<<<<< HEAD
-/
-=======
-   /
->>>>>>> 5850b2e7
+   /
 
 &closest_member_tool_nml 
    input_restart_file_list   = 'input_file_list_d01.txt',
@@ -540,11 +536,7 @@
    single_restart_file_in    = .false.,
    difference_method         = 4,
    use_only_qtys             = 'QTY_U_WIND_COMPONENT'
-<<<<<<< HEAD
- /
-=======
-   /
->>>>>>> 5850b2e7
+   /
 
 # To test both domains, you must change 'model_nml:num_domains = 2'
 
@@ -564,8 +556,4 @@
    interp_test_vertrange = 2000.0, 4000.0
    interp_test_vertcoord = 'VERTISHEIGHT'
    verbose               = .false.
-<<<<<<< HEAD
-  /
-=======
-   /
->>>>>>> 5850b2e7
+   /
