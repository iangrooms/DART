! DART software - Copyright UCAR. This open source software is provided
! by UCAR, "as is", without charge, subject to all terms of use at
! http://www.image.ucar.edu/DAReS/DART/DART_download
!
! $Id$


!> A collection of interfaces to the MPI (Message Passing Interface)
!> multi-processor communication library routines.
!>
!> All MPI routines are called from here.  There is a companion
!> file which has the same module name and entry points but all
!> routines are stubs.  This allows a single-task version of the
!> code to be compiled without the MPI libraries.
!>

module mpi_utilities_mod

use types_mod, only :  i8, r8, digits12
use utilities_mod, only : register_module, error_handler, & 
                          E_ERR, E_WARN, E_MSG, E_DBG, get_unit, close_file, &
                          set_output, set_tasknum, initialize_utilities,     &
                          finalize_utilities,                                &
                          nmlfileunit, do_output, do_nml_file, do_nml_term,  &
                          find_namelist_in_file, check_namelist_read

use time_manager_mod, only : time_type, get_time, set_time

! BUILD TIP 1
! Many MPI installations have an MPI module; if one is present, use it.
! ('use mpi')
! If not, there will be an MPI include file which defines the parameters.
! ('include mpif.h')
! Use one but not both.   The 'use' line must be before the 'implicit none' 
! and 'private' lines, 'include' must come after.  Go figure.
! For more help on compiling a module which uses MPI see the 
! $DART/developer_tests/mpi_utilities/tests/README

use mpi

! the NAG compiler needs these special definitions enabled

! !!NAG_BLOCK_EDIT START COMMENTED_OUT
! !#ifdef __NAG__
! use F90_unix_proc, only : sleep, system, exit
 !! block for NAG compiler
 !  PURE SUBROUTINE SLEEP(SECONDS,SECLEFT)
 !    INTEGER,INTENT(IN) :: SECONDS
 !    INTEGER,OPTIONAL,INTENT(OUT) :: SECLEFT
 !
 !  SUBROUTINE SYSTEM(STRING,STATUS,ERRNO)
 !    CHARACTER*(*),INTENT(IN) :: STRING
 !    INTEGER,OPTIONAL,INTENT(OUT) :: STATUS,ERRNO
 !
 !!also used in exit_all outside this module
 !  SUBROUTINE EXIT(STATUS)
 !    INTEGER,OPTIONAL :: STATUS
 !! end block
!  !#endif
! !!NAG_BLOCK_EDIT END COMMENTED_OUT

implicit none
private

!include "mpif.h"


! BUILD TIP 2
! Some compilers require an interface block for the system() function;
! some fail if you define one.  If you get an error at link time (something
! like 'undefined symbol _system_') try running the fixsystem script in
! this directory.  It is a sed script that comments in and out the interface
! block below.  Please leave the BLOCK comment lines unchanged.

! !!SYSTEM_BLOCK_EDIT START COMMENTED_OUT
! !#if .not. defined (__GFORTRAN__) .and. .not. defined(__NAG__)
! ! interface block for getting return code back from system() routine
! interface
!  function system(string)
!   character(len=*) :: string
!   integer :: system
!  end function system
! end interface
! ! end block
! !#endif
! !!SYSTEM_BLOCK_EDIT END COMMENTED_OUT


! allow global sum to be computed for integers, r4, and r8s
interface sum_across_tasks
   module procedure sum_across_tasks_int4
   module procedure sum_across_tasks_int8
   module procedure sum_across_tasks_real
end interface

!   ---- private data for mpi_utilities ----

integer :: myrank        = -1  ! my mpi number
integer :: total_tasks   = -1  ! total mpi tasks/procs
integer :: my_local_comm =  0  ! duplicate communicator private to this file
integer :: datasize      =  0  ! which MPI type corresponds to our r8 definition
integer :: longinttype   =  0  ! create an MPI type corresponding to our i8 definition



public :: initialize_mpi_utilities, finalize_mpi_utilities,                  &
          task_count, my_task_id, block_task, restart_task,                  &
          task_sync, array_broadcast, send_to, receive_from, iam_task0,      &
          broadcast_send, broadcast_recv, shell_execute, sleep_seconds,      &
          sum_across_tasks, get_dart_mpi_comm, datasize, send_minmax_to,     &
          get_from_fwd, get_from_mean, broadcast_minmax, broadcast_flag,     &
          start_mpi_timer, read_mpi_timer, send_sum_to,                      &
          all_reduce_min_max  ! deprecated, replace by broadcast_minmax

! version controlled file description for error handling, do not edit
character(len=*), parameter :: source   = &
   "$URL$"
character(len=*), parameter :: revision = "$Revision$"
character(len=*), parameter :: revdate  = "$Date$"

logical :: module_initialized   = .false.

character(len = 256) :: saved_progname = ''
character(len = 128) :: shell_name = ''   ! if needed, add ksh, tcsh, bash, etc
integer :: head_task = 0         ! def 0, but N-1 if reverse_task_layout true
logical :: print4status = .true. ! minimal messages for async4 handshake

logical :: given_communicator = .false.   ! if communicator passed in, use it

character(len = 256) :: errstring, errstring1

! for broadcasts, pack small messages into larger ones.  remember that the
! byte size will be this count * 8 because we only communicate r8s.  (unless
! the code is compiled with r8 redefined as r4, in which case it's * 4).
integer, parameter :: PACKLIMIT = 512

! also for broadcasts, make sure message size is not too large.  if so,
! split a single request into two or more broadcasts.  i know 2G is really
! 2 * 1024 * 1024 * 1024, but err on the conservative side here.
integer, parameter :: BCAST_MAXSIZE = 2 * 1000 * 1000 * 1000

! option for simple send/recvs to limit max single message size.
! split a single request into two or more broadcasts.  i know 2G is really
! 2 * 1024 * 1024 * 1024, but err on the conservative side here.
integer, parameter :: SNDRCV_MAXSIZE = 2 * 1000 * 1000 * 1000

! this turns on trace messages for most MPI communications
logical :: verbose        = .false.   ! very very very verbose, use with care
logical :: async2_verbose = .false.   ! messages only for system() in async2
logical :: async4_verbose = .false.   ! messages only for block/restart async4

! if your batch system does the task layout backwards, set this to true
! so the last task will communicate with the script in async 4 mode.
! as of now, mpich and mvapich do it forward, openmpi does it backwards.
logical :: reverse_task_layout  = .false.   ! task 0 on head node; task N-1 if .true.
logical :: separate_node_sync   = .false.   ! true if tasks & script do not share nodes
logical :: create_local_comm    = .true.    ! make a private communicator

! for large numbers of MPI tasks, you will get replicated messages, one
! per task, if this is set to true.  however, for debugging if you need
! messages from tasks which aren't 0, this will elicit them.  error messages
! from any task will print regardless of this setting.
logical :: all_tasks_print      = .false.   ! by default only msgs from 0 print

! make local array copy for send/recv/bcast.  was needed on an old, buggy version
! of the mpi libs but seems unneeded now. 
logical :: make_copy_before_sendrecv  = .false.   ! should not be needed; .true. is very slow
logical :: make_copy_before_broadcast = .false.   ! should not be needed; .true. is very slow

! NAMELIST: change the following from .false. to .true. to enable
! the reading of this namelist.  This is the only place you need
! to make this change.
logical :: read_namelist = .false.

namelist /mpi_utilities_nml/ reverse_task_layout, all_tasks_print, &
                             verbose, async2_verbose, async4_verbose, &
                             shell_name, separate_node_sync, create_local_comm, &
                             make_copy_before_sendrecv, make_copy_before_broadcast 

contains

!-----------------------------------------------------------------------------
! mpi cover routines
!-----------------------------------------------------------------------------

!-----------------------------------------------------------------------------

!> Initialize MPI and query it for global information.  Make a duplicate
!> communicator so that any user code which wants to call MPI will not 
!> interfere with any outstanding asynchronous requests, accidental tag
!> matches, etc.  This routine must be called before any other routine in
!> this file, and it should not be called more than once (but it does have
!> defensive code in case that happens.)

subroutine initialize_mpi_utilities(progname, alternatename, communicator)

character(len=*), intent(in), optional :: progname
character(len=*), intent(in), optional :: alternatename
integer,          intent(in), optional :: communicator

integer :: errcode, iunit
logical :: already

if ( module_initialized ) then
   ! return without calling the code below multiple times
   write(errstring, *) 'initialize_mpi_utilities has already been called'
   call error_handler(E_WARN,'initialize_mpi_utilities', errstring, source, revision, revdate)
   return
endif

! prevent any other code from calling into this init
! routine and causing overlapping code execution
module_initialized = .true.

! some implementations of mpich need this to happen before any I/O is done.
! this makes the startup sequence very tricky. 
! still, allow for the possibility that the user code has already initialized
! the MPI libs and do not try to call initialize again.
errcode = -999 
call MPI_Initialized(already, errcode)
if (errcode /= MPI_SUCCESS) then
   write(*, *) 'MPI_Initialized returned error code ', errcode
   call exit(-99)
endif
if (.not.already) then
   call MPI_Init(errcode)
   if (errcode /= MPI_SUCCESS) then
      write(*, *) 'MPI_Init returned error code ', errcode
      call exit(-99)
   endif
endif

if (.not. present(communicator)) then
   ! give this a temporary initial value, in case we call the abort code.
   ! later we will dup the world comm and use a private comm for our comms.
   my_local_comm = MPI_COMM_WORLD
else
   my_local_comm = communicator
   given_communicator = .true.
endif

call MPI_Comm_rank(my_local_comm, myrank, errcode)
if (errcode /= MPI_SUCCESS) then
   write(*, *) 'MPI_Comm_rank returned error code ', errcode
   call exit(-99)
endif

! pass the arguments through so the utilities can log the program name
! only PE0 gets to output, whenever possible.
if (myrank == 0) then
   call initialize_utilities(progname, alternatename, .true.)
else
   call initialize_utilities(progname, alternatename, .false.)
endif

! save a copy of the initial program name for use in finalize.
! make sure it is not too long to fit into our variable.
if (present(progname)) then
   if (len_trim(progname) <= len(saved_progname)) then
      saved_progname = trim(progname)
   else
      saved_progname = progname(1:len(saved_progname))
   endif
endif

! if logging, add this info to the log
! (must come after regular utils are initialized)
call register_module(source, revision, revdate)

! this must come AFTER the standard utils are initialized.
! Read the DART namelist for the mpi_utilities.
if (read_namelist) then
   call find_namelist_in_file('input.nml', 'mpi_utilities_nml', iunit)
   read(iunit, nml = mpi_utilities_nml, iostat = errcode)
   call check_namelist_read(iunit, errcode, "mpi_utilities_nml")
else
   errstring = ' !must edit assimilation_code/modules/utilities/mpi_utilities_mod.f90 to enable this namelist'
   if (do_nml_file()) write(nmlfileunit, '(A)') trim(errstring)
   if (do_nml_term()) write(     *     , '(A)') trim(errstring)
endif

! Record the namelist values used for the run 
if (do_nml_file()) write(nmlfileunit, nml=mpi_utilities_nml)
if (do_nml_term()) write(     *     , nml=mpi_utilities_nml)


! duplicate the world communicator to isolate us from any other user
! calls to MPI.  All subsequent mpi calls here will use the local communicator
! and not the global world comm.
if (.not. given_communicator .and. create_local_comm) then
   call MPI_Comm_dup(MPI_COMM_WORLD, my_local_comm, errcode)
   if (errcode /= MPI_SUCCESS) then
      write(errstring, '(a,i8)') 'MPI_Comm_dup returned error code ', errcode
      call error_handler(E_ERR,'initialize_mpi_utilities', errstring, &
                         source, revision, revdate)
   endif
endif

! find out who we are (0 to N-1).
call MPI_Comm_rank(my_local_comm, myrank, errcode)
if (errcode /= MPI_SUCCESS) then
   write(errstring, '(a,i8)') 'MPI_Comm_rank returned error code ', errcode
   call error_handler(E_ERR,'initialize_mpi_utilities', errstring, source, revision, revdate)
endif

! number of tasks (if 10, returns 10.  task id numbers go from 0-9)
call MPI_Comm_size(my_local_comm, total_tasks, errcode)
if (errcode /= MPI_SUCCESS) then
   write(errstring, '(a,i8)') 'MPI_Comm_size returned error code ', errcode
   call error_handler(E_ERR,'initialize_mpi_utilities', errstring, source, revision, revdate)
endif

! tell the utilities module what task number we are.
call set_tasknum(myrank)

! Turn off non-critical log messages from all but task 0, for performance
! and for sanity (e.g. only one copy of informational messages).  can be
! overridden by namelist if desired.
if (all_tasks_print) then
   call set_output(.true.)                     ! everyone gets to talk
else
   if (myrank /= 0) call set_output(.false.)   ! process 0 speaks for all
endif

! Users have the option of redefining the DART r8 kind to be the same size
! as r4.  But when we call the MPI routines we have to know what MPI type
! to use.  The internal dart kind 'digits12' is always defined to be *8, so
! if the parameters r8 and digits12 are the same value, use *8.  Otherwise
! assume r4 and r8 were defined to be the same and use *4.  (Some users
! do this to cut down on the space requirements.)

if (r8 == digits12) then
   datasize = MPI_REAL8
   !print *, "using real * 8 for datasize of r8"
else
   datasize = MPI_REAL4
   if (myrank == 0) then
      write(errstring, *) "Using real * 4 for datasize of r8"
      call error_handler(E_MSG,'initialize_mpi_utilities: ',errstring,source,revision,revdate)
   endif
endif

! create a type we can use for integer(i8) calls
longinttype = MPI_INTEGER8
! or:
!call MPI_Type_Create_F90_Integer(15, longinttype, errcode)
!if (errcode /= MPI_SUCCESS) then
!   write(errstring, '(a,i8)') 'MPI_Type_Create_F90_Integer returned error code ', errcode
!   call error_handler(E_ERR,'initialize_mpi_utilities', errstring, source, revision, revdate)
!endif


! in async 4 mode, where the controlling job (usually filter) and the 
! model are both mpi tasks and they handshake via named pipes, the tasks
! writing and reading the named pipes must be on the same node as the 
! one running the start script.  many MPI implementations (mpich, mvapich) 
! put task 0 on the first node, with the script.  some (openmpi)
! lay them out in reverse order, and task N-1 is on the same node
! as the script.  if this is wrong, things will hang when the
! filter task tries to advance the model - it won't be able to
! write the 'go ahead' message to the pipe.  set this via namelist
! to match what works on your system.
if (reverse_task_layout) then
   head_task = total_tasks - 1
else
   head_task = 0   ! normal case
endif

! MPI successfully initialized.  Log for the record how many tasks.
if (verbose) write(*,*) "PE", myrank, ": MPI successfully initialized"

if (myrank == 0) then
   write(errstring, *) 'Running with ', total_tasks, ' MPI processes.'
   call error_handler(E_MSG,'initialize_mpi_utilities: ',errstring,source,revision,revdate)
endif

end subroutine initialize_mpi_utilities

!-----------------------------------------------------------------------------

!> Shut down MPI cleanly.  This must be done before the program exits; on
!> some implementations of MPI the final I/O flushes are not done until this
!> is called.  The optional argument can prevent us from calling MPI_Finalize,
!> so that user code can continue to use MPI after this returns.  Calling other
!> routines in this file after calling finalize will invalidate your warranty.

subroutine finalize_mpi_utilities(callfinalize, async)
 logical, intent(in), optional :: callfinalize
 integer, intent(in), optional :: async

integer :: errcode
logical :: dofinalize

if ( .not. module_initialized ) then
   write(errstring, *) 'initialize_mpi_utilities() must be called first'
   call error_handler(E_ERR,'finalize_mpi_utilities', errstring, source, revision, revdate)
endif

! give the async=4 case a chance to tell the script to shut down.
if (present(async)) then
   call finished_task(async)
endif

! close the log files and write a timestamp
if (saved_progname /= '') then
   call finalize_utilities(saved_progname)
else
   call finalize_utilities()
endif

! For the SGI implementation of MPI in particular, sync before shutting
! down MPI.  Once MPI is shut down, no other output can be written; it causes
! tasks to hang if they try.  Make sure all tasks are here and ready to
! close down at the same time.
call task_sync()

if (.not. given_communicator) then
   ! Release the private communicator we created at init time.
   if (my_local_comm /= MPI_COMM_WORLD) then
      call MPI_Comm_free(my_local_comm, errcode)
      if (errcode /= MPI_SUCCESS) then
         write(errstring, '(a,i8)') 'MPI_Comm_free returned error code ', errcode
         call error_handler(E_ERR,'finalize_mpi_utilities', errstring, &
                            source, revision, revdate)
      endif
   endif
   my_local_comm = MPI_COMM_WORLD
endif

! If the optional argument is not given, or is given and is true, 
! shut down mpi.  Only if the argument is specified and is false do we
! skip the finalization.
if (.not.present(callfinalize)) then
   dofinalize = .TRUE.
else
   dofinalize = callfinalize
endif

! Normally we shut down MPI here.  If the user tells us not to shut down MPI
! they must call this routine from their own code before exiting.
if (dofinalize) then
   if (verbose) write(*,*) "PE", myrank, ": MPI finalize being called now"
   call MPI_Finalize(errcode)
   if (errcode /= MPI_SUCCESS) then
      write(errstring, '(a,i8)') 'MPI_Finalize returned error code ', errcode
      call error_handler(E_ERR,'finalize_mpi_utilities', errstring, source, revision, revdate)
   endif
endif

! NO I/O after calling MPI_Finalize.  on some MPI implementations
! this can hang the job.

end subroutine finalize_mpi_utilities


!-----------------------------------------------------------------------------

!> Return the total number of MPI tasks.  e.g. if the number of tasks is 4,
!> it returns 4.  (The actual task numbers are 0-3.)

function task_count()

integer :: task_count

if ( .not. module_initialized ) then
   write(errstring, *) 'initialize_mpi_utilities() must be called first'
   call error_handler(E_ERR,'task_count', errstring, source, revision, revdate)
endif

task_count = total_tasks

end function task_count


!-----------------------------------------------------------------------------

!> Return my unique task id.  Values run from 0 to N-1 (where N is the
!> total number of MPI tasks.

function my_task_id()

integer :: my_task_id

if ( .not. module_initialized ) then
   write(errstring, *) 'initialize_mpi_utilities() must be called first'
   call error_handler(E_ERR,'my_task_id', errstring, source, revision, revdate)
endif

my_task_id = myrank

end function my_task_id


!-----------------------------------------------------------------------------

!> Synchronize all tasks.  This subroutine does not return until all tasks
!> execute this line of code.

subroutine task_sync()

integer :: errcode

if ( .not. module_initialized ) then
   write(errstring, *) 'initialize_mpi_utilities() must be called first'
   call error_handler(E_ERR,'task_sync', errstring, source, revision, revdate)
endif

if (verbose) write(*,*) "PE", myrank, ": waiting at MPI Barrier"
call MPI_Barrier(my_local_comm, errcode)
if (errcode /= MPI_SUCCESS) then
   write(errstring, '(a,i8)') 'MPI_Barrier returned error code ', errcode
   call error_handler(E_ERR,'task_sync', errstring, source, revision, revdate)
endif

if (verbose) write(*,*) "PE", myrank, ": MPI Barrier released"

end subroutine task_sync


!-----------------------------------------------------------------------------

!> Send the srcarray to the destination id.
!> If time is specified, it is also sent in a separate communications call.  
!> This is a synchronous call; it will not return until the destination has 
!> called receive to accept the data.  If the send_to/receive_from calls are 
!> not paired correctly the code will hang.

subroutine send_to(dest_id, srcarray, time, label)
 integer, intent(in) :: dest_id
 real(r8), intent(in) :: srcarray(:)
 type(time_type), intent(in), optional :: time
 character(len=*), intent(in), optional :: label

integer :: tag, errcode
integer :: itime(2)
integer :: itemcount, offset, nextsize
real(r8), allocatable :: tmpdata(:)

if (verbose) write(*,*) "PE", myrank, ": start of send_to "

if ( .not. module_initialized ) then
   write(errstring, *) 'initialize_mpi_utilities() must be called first'
   call error_handler(E_ERR,'send_to', errstring, source, revision, revdate)
endif

! simple idiotproofing
if ((dest_id < 0) .or. (dest_id >= total_tasks)) then
   write(errstring, '(a,i8,a,i8)') "destination task id ", dest_id, &
                                   "must be >= 0 and < ", total_tasks
   call error_handler(E_ERR,'send_to', errstring, source, revision, revdate)
endif

itemcount = size(srcarray)

if (present(label)) then
   write(*,*) trim(label)//" PE", myrank, ": send_to itemsize ", itemcount, " dest ", dest_id
else if (verbose) then
   write(*,*) "PE", myrank, ": send_to itemsize ", itemcount, " dest ", dest_id
endif

! use my task id as the tag; unused at this point.
tag = myrank

if (make_copy_before_sendrecv) allocate(tmpdata(min(itemcount, SNDRCV_MAXSIZE)))


if (itemcount <= SNDRCV_MAXSIZE) then

   if (verbose) write(*,*) "PE", myrank, ": send_to ", itemcount, " dest ", dest_id

   if (.not. make_copy_before_sendrecv) then
      call MPI_Ssend(srcarray, itemcount, datasize, dest_id, tag, &
                    my_local_comm, errcode)
   else
      ! this copy should be unneeded, but on the intel fortran 9.0 compiler and mpich
      ! on one platform, calling this subroutine with an array section resulted in some
      ! apparently random memory corruption.  making a copy of the data into a local,
      ! contiguous buffer before send and receive fixed the corruption.  this shouldn't
      ! have been needed, and is a performance/memory sink.

      tmpdata = srcarray
      call MPI_Ssend(tmpdata, itemcount, datasize, dest_id, tag, &
                    my_local_comm, errcode)
   endif
else
   ! there are a few places in the code where we send/receive a full state vector.
   ! as these get really large, they may exceed the limits of the MPI library.
   ! break large messages up into smaller chunks if needed.  
   offset = 1
   do while (offset <= itemcount)
      if (itemcount-offset >= SNDRCV_MAXSIZE) then
         nextsize = SNDRCV_MAXSIZE 
      else if (itemcount-offset == 0) then
         nextsize = 1
      else
         nextsize = itemcount - offset
      endif

      if (verbose) write(*,*) 'sending array items ', offset, ' thru ' , offset + nextsize - 1

      if (.not. make_copy_before_sendrecv) then
         call MPI_Ssend(srcarray(offset:offset+nextsize-1), nextsize, datasize, dest_id, tag, &
                        my_local_comm, errcode)
      else
         tmpdata = srcarray(offset:offset+nextsize-1)
         call MPI_Ssend(tmpdata, nextsize, datasize, dest_id, tag, &
                        my_local_comm, errcode)
      endif
      if (errcode /= MPI_SUCCESS) then
         write(errstring, '(a,i8)') 'MPI_Ssend returned error code ', errcode
         call error_handler(E_ERR,'send_to', errstring, source, revision, revdate)
      endif
      offset = offset + nextsize
   enddo
endif

if (errcode /= MPI_SUCCESS) then
   write(errstring, '(a,i8)') 'MPI_Ssend returned error code ', errcode
   call error_handler(E_ERR,'send_to', errstring, source, revision, revdate)
endif

! if time specified, call MPI again to send the 2 time ints.
if (present(time)) then
   if (verbose) write(*,*) "PE", myrank, ": time present"
   call get_time(time, itime(1), itime(2))
   call MPI_Ssend(itime, 2, MPI_INTEGER, dest_id, tag*2, my_local_comm, errcode)
   if (errcode /= MPI_SUCCESS) then
      write(errstring, '(a,i8)') 'MPI_Ssend returned error code ', errcode
      call error_handler(E_ERR,'send_to', errstring, source, revision, revdate)
   endif
   if (verbose) write(*,*) "PE", myrank, ": sent time to ", dest_id
endif

if (make_copy_before_sendrecv) deallocate(tmpdata)


if (verbose) write(*,*) "PE", myrank, ": end of send_to "

end subroutine send_to


!-----------------------------------------------------------------------------

!> Receive data into the destination array from the src task.
!> If time is specified, it is received in a separate communications call.  
!> This is a synchronous call; it will not return until the source has 
!> sent the data.  If the send_to/receive_from calls are not paired correctly 
!> the code will hang.

subroutine receive_from(src_id, destarray, time, label)
 integer, intent(in) :: src_id
 real(r8), intent(inout) :: destarray(:)
 type(time_type), intent(out), optional :: time
 character(len=*), intent(in), optional :: label

integer :: tag, errcode
integer :: itime(2)
integer :: status(MPI_STATUS_SIZE)
integer :: itemcount, offset, nextsize
real(r8), allocatable :: tmpdata(:)

if (verbose) write(*,*) "PE", myrank, ": start of receive_from "

if ( .not. module_initialized ) then
   write(errstring, *) 'initialize_mpi_utilities() must be called first'
   call error_handler(E_ERR,'receive_from', errstring, source, revision, revdate)
endif

! simple idiotproofing
if ((src_id < 0) .or. (src_id >= total_tasks)) then
   write(errstring, '(a,i8,a,i8)') "source task id ", src_id, &
                                   "must be >= 0 and < ", total_tasks
   call error_handler(E_ERR,'receive_from', errstring, source, revision, revdate)
endif

itemcount = size(destarray)

if (present(label)) then
   write(*,*) trim(label)//" PE", myrank, ": receive_from itemsize ", itemcount, " src ", src_id
else if (verbose) then
   write(*,*) "PE", myrank, ": receive_from itemsize ", itemcount, " src ", src_id
endif

! send_to uses its own id as the tag.
tag = src_id

if (verbose) write(*,*) "PE", myrank, ": receive ", itemcount, " src ", src_id

if (make_copy_before_sendrecv) allocate(tmpdata(min(itemcount,SNDRCV_MAXSIZE)))


if (itemcount <= SNDRCV_MAXSIZE) then
   if (.not. make_copy_before_sendrecv) then
      call MPI_Recv(destarray, itemcount, datasize, src_id, MPI_ANY_TAG, &
                 my_local_comm, status, errcode)
   else
      ! this copy should be unneeded, but on the intel fortran 9.0 compiler and mpich
      ! on one platform, calling this subroutine with an array section resulted in some
      ! apparently random memory corruption.  making a copy of the data into a local,
      ! contiguous buffer before send and receive fixed the corruption.  this shouldn't
      ! have been needed, and is a performance/memory sink.

      call MPI_Recv(tmpdata, itemcount, datasize, src_id, MPI_ANY_TAG, &
                    my_local_comm, status, errcode)
      destarray = tmpdata
   endif
else
   ! there are a few places in the code where we send/receive a full state vector.
   ! as these get really large, they may exceed the limits of the MPI library.
   ! break large messages up into smaller chunks if needed.  
   offset = 1
   do while (offset <= itemcount)
      if (itemcount-offset >= SNDRCV_MAXSIZE) then
         nextsize = SNDRCV_MAXSIZE 
      else if (itemcount-offset == 0) then
         nextsize = 1
      else
         nextsize = itemcount - offset
      endif

      if (verbose) write(*,*) 'recving array items ', offset, ' thru ' , offset + nextsize - 1

      if (.not. make_copy_before_sendrecv) then
         call MPI_Recv(destarray(offset:offset+nextsize-1), nextsize, datasize, src_id, MPI_ANY_TAG, &
                       my_local_comm, status, errcode)
      else
         call MPI_Recv(tmpdata, itemcount, datasize, src_id, MPI_ANY_TAG, &
                       my_local_comm, status, errcode)
         destarray(offset:offset+nextsize-1) = tmpdata
      endif
      if (errcode /= MPI_SUCCESS) then
         write(errstring, '(a,i8)') 'MPI_Recv returned error code ', errcode
         call error_handler(E_ERR,'receive_from', errstring, source, revision, revdate)
      endif
      offset = offset + nextsize
   end do
endif

if (errcode /= MPI_SUCCESS) then
   write(errstring, '(a,i8)') 'MPI_Recv returned error code ', errcode
   call error_handler(E_ERR,'receive_from', errstring, source, revision, revdate)
endif

if (verbose) write(*,*) "PE", myrank, ": received from ", src_id

! if time specified, call MPI again to send the 2 time ints.
if (present(time)) then
   if (verbose) write(*,*) "PE", myrank, ": time present"
   call MPI_Recv(itime, 2, MPI_INTEGER, src_id, tag*2, &
                 my_local_comm, status, errcode)
   if (errcode /= MPI_SUCCESS) then
      write(errstring, '(a,i8)') 'MPI_Recv returned error code ', errcode
      call error_handler(E_ERR,'receive_from', errstring, source, revision, revdate)
   endif
   if (itime(2) < 0) then
      write(errstring, '(a,i8)') 'seconds in settime were < 0; using 0'
      call error_handler(E_MSG,'receive_from', errstring, source, revision, revdate)
      time = set_time(itime(1), 0)
   else
      time = set_time(itime(1), itime(2))
   endif
   if (verbose) write(*,*) "PE", myrank, ": received time from ", src_id
endif

if (make_copy_before_sendrecv) deallocate(tmpdata)

if (verbose) write(*,*) "PE", myrank, ": end of receive_from "


end subroutine receive_from


!-----------------------------------------------------------------------------
! NOTE: so far we only seem to be sending real data, not integer, and 1D arrays.
!       this could be overloaded to send 2D arrays, and ints if needed.

!> The data array values on the root task will be broadcast to every other
!> task.  When this routine returns, all tasks will have the contents of the
!> root array in their own arrays.  Thus 'array' is intent(in) on root, and
!> intent(out) on all other tasks.

subroutine array_broadcast(array, root, icount)
 real(r8), intent(inout) :: array(:)
 integer, intent(in) :: root
<<<<<<< HEAD
=======
 integer, intent(in), optional :: icount
>>>>>>> 54fa0833

integer :: itemcount, errcode, offset, nextsize
real(r8), allocatable :: tmpdata(:)

if ( .not. module_initialized ) then
   write(errstring, *) 'initialize_mpi_utilities() must be called first'
   call error_handler(E_ERR,'array_broadcast', errstring, source, revision, revdate)
endif

! simple idiotproofing
if ((root < 0) .or. (root >= total_tasks)) then
   write(errstring, '(a,i8,a,i8)') "root task id ", root, &
                                   "must be >= 0 and < ", total_tasks
   call error_handler(E_ERR,'array_broadcast', errstring, source, revision, revdate)
endif

! if the actual data to be sent is shorter than the size of 'array',
! there are performance advantages to sending only the actual data
! and not the full array size.  (performance tested on an ibm machine.)
! calling code must determine if this is the case and pass in a length
! shorter than the array size.
if (present(icount)) then
   if (icount > size(array)) then
      write(errstring,  '(a,i12)') "number of items to broadcast: ", icount
      write(errstring1, '(a,i12)') "cannot be larger than the array size: ", size(array)
      call error_handler(E_ERR,'array_broadcast', errstring, source, revision, revdate, &
                         text2=errstring1)
   endif
   itemcount = icount
else
   itemcount = size(array)
endif

if (verbose .and. myrank == root) write(*,*) "PE", myrank, ": bcast itemsize from here ", itemcount

<<<<<<< HEAD
if (verbose .and. myrank == root) write(*,*) "PE", myrank, ": bcast itemsize from here ", itemcount

=======
>>>>>>> 54fa0833
! comment this in only if you really have to.  it will flood the output with
! messages from every task except one.
!if (verbose .and. myrank /= root) write(*,*) "PE", myrank, ": bcast itemsize ", itemcount, " root ", root

if (make_copy_before_broadcast) allocate(tmpdata(min(itemcount,BCAST_MAXSIZE)))

! at least one user has run into a limit in the MPI implementation where you
! cannot broadcast too large an array.  if the size of this array is too large,
! broadcast it in chunks until all the data has been processed
if (itemcount <= BCAST_MAXSIZE) then
   if (.not. make_copy_before_broadcast) then
      call MPI_Bcast(array, itemcount, datasize, root, my_local_comm, errcode)
   else
      if (my_task_id() == root) tmpdata = array
      call MPI_Bcast(tmpdata, itemcount, datasize, root, my_local_comm, errcode)
      if (my_task_id() /= root) array = tmpdata
   endif
else
   offset = 1
   do while (offset <= itemcount)
      if (itemcount-offset >= BCAST_MAXSIZE) then
         nextsize = BCAST_MAXSIZE 
      else if (itemcount-offset == 0) then
         nextsize = 1
      else
         nextsize = itemcount - offset 
      endif

      if (verbose) write(*,*) 'bcasting array items ', offset, ' thru ' , offset + nextsize - 1

      ! test this - are array sections going to cause array temps to be created?
      if (.not. make_copy_before_broadcast) then
         call MPI_Bcast(array(offset:offset+nextsize-1), nextsize, datasize, root, my_local_comm, errcode)
      else
         if (my_task_id() == root) tmpdata = array(offset:offset+nextsize-1)
         call MPI_Bcast(tmpdata, nextsize, datasize, root, my_local_comm, errcode)
         if (my_task_id() /= root) array(offset:offset+nextsize-1) = tmpdata
      endif
      if (errcode /= MPI_SUCCESS) then
         write(errstring, '(a,i8)') 'MPI_Bcast returned error code ', errcode
         call error_handler(E_ERR,'array_broadcast', errstring, source, revision, revdate)
      endif
      offset = offset + nextsize
   end do
endif

if (errcode /= MPI_SUCCESS) then
   write(errstring, '(a,i8)') 'MPI_Bcast returned error code ', errcode
   call error_handler(E_ERR,'array_broadcast', errstring, source, revision, revdate)
endif

if (make_copy_before_broadcast) deallocate(tmpdata)

end subroutine array_broadcast


!-----------------------------------------------------------------------------
! DART-specific cover utilities
!-----------------------------------------------------------------------------

!> Return .TRUE. if my local task id is 0, .FALSE. otherwise.
!> (Task numbers in MPI start at 0, contrary to the rules of polite fortran.)

function iam_task0()

logical :: iam_task0

if ( .not. module_initialized ) then
   write(errstring, *) 'initialize_mpi_utilities() must be called first'
   call error_handler(E_ERR,'iam_task0', errstring, source, revision, revdate)
endif

iam_task0 = (myrank == 0)

end function iam_task0

!-----------------------------------------------------------------------------

!> this must be paired with the same number of broadcast_recv()s on all 
!> other tasks.  it will not return until all tasks in the communications 
!> group have made the call.
!>
!> cover routine for array broadcast.  one additional sanity check -- make 
!> sure the 'from' matches my local task id.  also, these arrays are
!> intent(in) here, but they call a routine which is intent(inout) so they
!> must be the same here.

subroutine broadcast_send(from, array1, array2, array3, array4, array5, &
                          scalar1, scalar2, scalar3, scalar4, scalar5)
 integer, intent(in) :: from
! arrays are really only intent(in) here, but must match array_broadcast() call.
 real(r8), intent(inout) :: array1(:)
 real(r8), intent(inout), optional :: array2(:), array3(:), array4(:), array5(:)
 real(r8), intent(inout), optional :: scalar1, scalar2, scalar3, scalar4, scalar5

<<<<<<< HEAD
real(r8) :: packbuf1(PACKLIMIT1), packbuf2(PACKLIMIT2)
=======
real(r8) :: packbuf(PACKLIMIT)
>>>>>>> 54fa0833
real(r8) :: local(5)
logical  :: doscalar, morethanone
integer  :: itemcount

if ( .not. module_initialized ) then
   write(errstring, *) 'initialize_mpi_utilities() must be called first'
   call error_handler(E_ERR,'broadcast_send', errstring, source, revision, revdate)
endif

! simple idiotproofing
if (from /= myrank) then
   write(errstring, '(a,i8,a,i8)') "'from' task id ", from, &
                                   "must be same as current task id ", myrank
   call error_handler(E_ERR,'broadcast_send', errstring, source, revision, revdate)
endif

! for relatively small array sizes, pack them into a single send/recv pair.
call countup(array1, array2, array3, array4, array5, &
             scalar1, scalar2, scalar3, scalar4, scalar5, &
             itemcount, morethanone, doscalar)

if (itemcount <= PACKLIMIT .and. morethanone) then

   call packit(packbuf, array1, array2, array3, array4, array5, doscalar, &
                         scalar1, scalar2, scalar3, scalar4, scalar5)

   call array_broadcast(packbuf, from, itemcount)

else

   call array_broadcast(array1, from)

   if (morethanone) then
      if (present(array2)) call array_broadcast(array2, from)
      if (present(array3)) call array_broadcast(array3, from)
      if (present(array4)) call array_broadcast(array4, from)
      if (present(array5)) call array_broadcast(array5, from)
      
      if (doscalar) then
         call packscalar(local, scalar1, scalar2, scalar3, scalar4, scalar5)
         call array_broadcast(local, from)
      endif

   endif
endif


end subroutine broadcast_send

!-----------------------------------------------------------------------------

!> this must be paired with a single broadcast_send() on one other task, and
!> broadcast_recv() on all other tasks, and it must match exactly the number 
!> of args in the sending call.
!> it will not return until all tasks in the communications group have
!> made the call.
!>
!> cover routine for array broadcast.  one additional sanity check -- make 
!> sure the 'from' is not the same as my local task id.  these arrays are
!> intent(out) here, but they call a routine which is intent(inout) so they
!> must be the same here.

subroutine broadcast_recv(from, array1, array2, array3, array4, array5, &
                          scalar1, scalar2, scalar3, scalar4, scalar5)
 integer, intent(in) :: from
! arrays are really only intent(out) here, but must match array_broadcast() call.
 real(r8), intent(inout) :: array1(:)
 real(r8), intent(inout), optional :: array2(:), array3(:), array4(:), array5(:)
 real(r8), intent(inout), optional :: scalar1, scalar2, scalar3, scalar4, scalar5

<<<<<<< HEAD
real(r8) :: packbuf1(PACKLIMIT1), packbuf2(PACKLIMIT2)
=======
real(r8) :: packbuf(PACKLIMIT)
>>>>>>> 54fa0833
real(r8) :: local(5)
logical :: doscalar, morethanone
integer :: itemcount

if ( .not. module_initialized ) then
   write(errstring, *) 'initialize_mpi_utilities() must be called first'
   call error_handler(E_ERR,'broadcast_recv', errstring, source, revision, revdate)
endif

! simple idiotproofing
if (from == myrank) then
   write(errstring, '(a,i8,a,i8)') "'from' task id ", from, &
                                   "cannot be same as current task id ", myrank
   call error_handler(E_ERR,'broadcast_recv', errstring, source, revision, revdate)
endif

! for relatively small array sizes, pack them into a single send/recv pair.
call countup(array1, array2, array3, array4, array5, &
             scalar1, scalar2, scalar3, scalar4, scalar5, &
             itemcount, morethanone, doscalar)

if (itemcount <= PACKLIMIT .and. morethanone) then

   call array_broadcast(packbuf, from, itemcount)

   call unpackit(packbuf, array1, array2, array3, array4, array5, doscalar, &
                          scalar1, scalar2, scalar3, scalar4, scalar5)

else

   call array_broadcast(array1, from)

   if (morethanone) then
      if (present(array2)) call array_broadcast(array2, from)
      if (present(array3)) call array_broadcast(array3, from)
      if (present(array4)) call array_broadcast(array4, from)
      if (present(array5)) call array_broadcast(array5, from)
   
      if (doscalar) then
         call array_broadcast(local, from)
         call unpackscalar(local, scalar1, scalar2, scalar3, &
                           scalar4, scalar5)
      endif

   endif

endif

end subroutine broadcast_recv

!-----------------------------------------------------------------------------

!> figure out how many items are in the specified arrays, total.
!> also note if there's more than a single array (array1) to send,
!> and if there are any scalars specified.

subroutine countup(array1, array2, array3, array4, array5, &
                   scalar1, scalar2, scalar3, scalar4, scalar5, &
                   numitems, morethanone, doscalar)
 real(r8), intent(in)           :: array1(:)
 real(r8), intent(in), optional :: array2(:), array3(:), array4(:), array5(:)
 real(r8), intent(in), optional :: scalar1, scalar2, scalar3, scalar4, scalar5
 integer,  intent(out)          :: numitems
 logical,  intent(out)          :: morethanone, doscalar

morethanone = .false.
numitems = size(array1)

if (present(array2)) then
   numitems = numitems + size(array2)
   morethanone = .true.
endif
if (present(array3)) then
   numitems = numitems + size(array3)
   morethanone = .true.
endif
if (present(array4)) then
   numitems = numitems + size(array4)
   morethanone = .true.
endif
if (present(array5)) then
   numitems = numitems + size(array5)
   morethanone = .true.
endif
if (present(scalar1)) then 
   numitems = numitems + 1
   morethanone = .true.
   doscalar = .true.
endif
if (present(scalar2)) then
   numitems = numitems + 1
   morethanone = .true.
   doscalar = .true.
endif
if (present(scalar3)) then
   numitems = numitems + 1
   morethanone = .true.
   doscalar = .true.
endif
if (present(scalar4)) then
   numitems = numitems + 1
   morethanone = .true.
   doscalar = .true.
endif
if (present(scalar5)) then
   numitems = numitems + 1
   morethanone = .true.
   doscalar = .true.
endif

end subroutine countup

!-----------------------------------------------------------------------------

!> pack multiple small arrays into a single buffer before sending.

subroutine packit(buf, array1, array2, array3, array4, array5, doscalar, &
                       scalar1, scalar2, scalar3, scalar4, scalar5)
 real(r8), intent(out)          :: buf(:)
 real(r8), intent(in)           :: array1(:)
 real(r8), intent(in), optional :: array2(:), array3(:), array4(:), array5(:)
 logical,  intent(in)           :: doscalar
 real(r8), intent(in), optional :: scalar1, scalar2, scalar3, scalar4, scalar5

integer :: sindex, eindex

sindex = 1
eindex = sindex + size(array1) - 1
buf(sindex:eindex) = array1(:)
sindex = eindex+1

if (present(array2)) then
   eindex = sindex + size(array2) - 1
   buf(sindex:eindex) = array2(:)
   sindex = eindex+1
endif

if (present(array3)) then
   eindex = sindex + size(array3) - 1
   buf(sindex:eindex) = array3(:)
   sindex = eindex+1
endif

if (present(array4)) then
   eindex = sindex + size(array4) - 1
   buf(sindex:eindex) = array4(:)
   sindex = eindex+1
endif

if (present(array5)) then
   eindex = sindex + size(array5) - 1
   buf(sindex:eindex) = array5(:)
   sindex = eindex+1
endif

if (doscalar) then
   if (present(scalar1)) then
      buf(sindex) = scalar1
      sindex = sindex+1
   endif

   if (present(scalar2)) then
      buf(sindex) = scalar2
      sindex = sindex+1
   endif

   if (present(scalar3)) then
      buf(sindex) = scalar3
      sindex = sindex+1
   endif

   if (present(scalar4)) then
      buf(sindex) = scalar4
      sindex = sindex+1
   endif

   if (present(scalar5)) then
      buf(sindex) = scalar5
      sindex = sindex+1
   endif
endif

end subroutine packit

!-----------------------------------------------------------------------------

!> unpack multiple small arrays from a single buffer after receiving.

subroutine unpackit(buf, array1, array2, array3, array4, array5, doscalar, &
                         scalar1, scalar2, scalar3, scalar4, scalar5)
 real(r8), intent(in)            :: buf(:)
 real(r8), intent(out)           :: array1(:)
 real(r8), intent(out), optional :: array2(:), array3(:), array4(:), array5(:)
 logical,  intent(in)            :: doscalar
 real(r8), intent(out), optional :: scalar1, scalar2, scalar3, scalar4, scalar5

integer :: sindex, eindex

sindex = 1
eindex = sindex + size(array1) - 1
array1(:) = buf(sindex:eindex)
sindex = eindex+1

if (present(array2)) then
   eindex = sindex + size(array2) - 1
   array2(:) = buf(sindex:eindex)
   sindex = eindex+1
endif

if (present(array3)) then
   eindex = sindex + size(array3) - 1
   array3(:) = buf(sindex:eindex) 
   sindex = eindex+1
endif

if (present(array4)) then
   eindex = sindex + size(array4) - 1
   array4(:) = buf(sindex:eindex)
   sindex = eindex+1
endif

if (present(array5)) then
   eindex = sindex + size(array5) - 1
   array5(:) = buf(sindex:eindex)
   sindex = eindex+1
endif

if (doscalar) then
   if (present(scalar1)) then
      scalar1 = buf(sindex)
      sindex = sindex+1
   endif
   
   if (present(scalar2)) then
      scalar2 = buf(sindex)
      sindex = sindex+1
   endif
   
   if (present(scalar3)) then
      scalar3 = buf(sindex)
      sindex = sindex+1
   endif
   
   if (present(scalar4)) then
      scalar4 = buf(sindex)
      sindex = sindex+1
   endif
   
   if (present(scalar5)) then
      scalar5 = buf(sindex)
      sindex = sindex+1
   endif
endif

end subroutine unpackit

!-----------------------------------------------------------------------------

!> for any values specified, pack into a single array

subroutine packscalar(local, scalar1, scalar2, scalar3, scalar4, scalar5)
 real(r8), intent(out)          :: local(5) 
 real(r8), intent(in), optional :: scalar1, scalar2, scalar3, scalar4, scalar5

local = 0.0_r8
      
if (present(scalar1)) local(1) = scalar1
if (present(scalar2)) local(2) = scalar2
if (present(scalar3)) local(3) = scalar3
if (present(scalar4)) local(4) = scalar4
if (present(scalar5)) local(5) = scalar5

end subroutine packscalar
   
!-----------------------------------------------------------------------------

!> for any values specified, unpack from a single array

subroutine unpackscalar(local, scalar1, scalar2, scalar3, scalar4, scalar5)
 real(r8), intent(in)            :: local(5) 
 real(r8), intent(out), optional :: scalar1, scalar2, scalar3, scalar4, scalar5

if (present(scalar1)) scalar1 = local(1)
if (present(scalar2)) scalar2 = local(2)
if (present(scalar3)) scalar3 = local(3)
if (present(scalar4)) scalar4 = local(4)
if (present(scalar5)) scalar5 = local(5)

end subroutine unpackscalar
   
!-----------------------------------------------------------------------------
!-----------------------------------------------------------------------------
! overloaded global reduce routines

! The external32 representations of the datatypes returned by 
! MPI_TYPE_CREATE_F90_REAL/COMPLEX/INTEGER are given by the following rules.
! For MPI_TYPE_CREATE_F90_REAL:
! 
!    if      (p > 33) or (r > 4931) then  external32 representation 
!                                         is undefined   
!    else if (p > 15) or (r >  307) then  external32_size = 16 
!    else if (p >  6) or (r >   37) then  external32_size =  8 
!    else                                 external32_size =  4 
! 
! For MPI_TYPE_CREATE_F90_COMPLEX: twice the size as for MPI_TYPE_CREATE_F90_REAL.
! For MPI_TYPE_CREATE_F90_INTEGER:
! 
!    if      (r > 38) then  external32 representation is undefined 
!    else if (r > 18) then  external32_size =  16  
!    else if (r >  9) then  external32_size =  8  
!    else if (r >  4) then  external32_size =  4 
!    else if (r >  2) then  external32_size =  2  
!    else                   external32_size =  1  
!
!
!-----------------------------------------------------------------------------

!> take values from each task, add them, and return
!> the sum to all tasks.  integer version

subroutine sum_across_tasks_int4(addend, sum)
 integer, intent(in) :: addend
 integer, intent(out) :: sum

 integer :: errcode
 integer :: localaddend(1), localsum(1)

if ( .not. module_initialized ) then
   write(errstring, *) 'initialize_mpi_utilities() must be called first'
   call error_handler(E_ERR,'sum_across_tasks', errstring, source, revision, revdate)
endif

localaddend(1) = addend

if (verbose) write(*,*) "PE", myrank, ": Allreduce called"

call MPI_Allreduce(localaddend, localsum, 1, MPI_INTEGER, MPI_SUM, &
                   my_local_comm, errcode)
if (errcode /= MPI_SUCCESS) then
   write(errstring, '(a,i8)') 'MPI_Allreduce returned error code ', errcode
   call error_handler(E_ERR,'sum_across_tasks', errstring, source, revision, revdate)
endif

sum = localsum(1)

end subroutine sum_across_tasks_int4

!-----------------------------------------------------------------------------

!> take values from each task, add them, and return
!> the sum to all tasks. long integer version.

subroutine sum_across_tasks_int8(addend, sum)
 integer(i8), intent(in)  :: addend
 integer(i8), intent(out) :: sum

 integer :: errcode
 integer(i8) :: localaddend(1), localsum(1)

if ( .not. module_initialized ) then
   write(errstring, *) 'initialize_mpi_utilities() must be called first'
   call error_handler(E_ERR,'sum_across_tasks', errstring, source, revision, revdate)
endif

localaddend(1) = addend

if (verbose) write(*,*) "PE", myrank, ": Allreduce called"

call MPI_Allreduce(localaddend, localsum, 1, longinttype, MPI_SUM, &
                   my_local_comm, errcode)
if (errcode /= MPI_SUCCESS) then
   write(errstring, '(a,i8)') 'MPI_Allreduce returned error code ', errcode
   call error_handler(E_ERR,'sum_across_tasks', errstring, source, revision, revdate)
endif

sum = localsum(1)

end subroutine sum_across_tasks_int8
!-----------------------------------------------------------------------------

!> take values from each task, add them, and return
!> the sum to all tasks. real version.

subroutine sum_across_tasks_real(addend, sum)
 real(r8), intent(in) :: addend
 real(r8), intent(out) :: sum

 integer :: errcode
 real(r8) :: localaddend(1), localsum(1)

if ( .not. module_initialized ) then
   write(errstring, *) 'initialize_mpi_utilities() must be called first'
   call error_handler(E_ERR,'sum_across_tasks', errstring, source, revision, revdate)
endif

localaddend(1) = addend

if (verbose) write(*,*) "PE", myrank, ": Allreduce called"

call MPI_Allreduce(localaddend, localsum, 1, datasize, MPI_SUM, &
                   my_local_comm, errcode)
if (errcode /= MPI_SUCCESS) then
   write(errstring, '(a,i8)') 'MPI_Allreduce returned error code ', errcode
   call error_handler(E_ERR,'sum_across_tasks', errstring, source, revision, revdate)
endif

sum = localsum(1)

end subroutine sum_across_tasks_real

!-----------------------------------------------------------------------------

!> Sum array items across all tasks and send
!> results in an array of same size to one task.

subroutine send_sum_to(local_val, task, global_val)

<<<<<<< HEAD
real(r8), intent(in)  :: local_val(:)  !> addend vals on each task
integer,  intent(in)  :: task          !> task to collect on
real(r8), intent(out) :: global_val(:) !> results returned only on given task
=======
real(r8), intent(in)  :: local_val(:)  !! addend vals on each task
integer,  intent(in)  :: task          !! task to collect on
real(r8), intent(out) :: global_val(:) !! results returned only on given task
>>>>>>> 54fa0833

integer :: errcode

if ( .not. module_initialized ) then
   write(errstring, *) 'initialize_mpi_utilities() must be called first'
   call error_handler(E_ERR,'send_sum_to', errstring, source, revision, revdate)
endif

! collect values on a single given task 
call mpi_reduce(local_val(:), global_val(:), size(global_val), datasize, MPI_SUM, &
                task, get_dart_mpi_comm(), errcode)

end subroutine send_sum_to

!-----------------------------------------------------------------------------

!> Collect global min and max values on one task.

subroutine send_minmax_to(minmax, task, global_val)

<<<<<<< HEAD
real(r8), intent(in)  :: minmax(2)     !> min max on each task
integer,  intent(in)  :: task          !> task to collect on
real(r8), intent(out) :: global_val(2) !> results returned only on given task
=======
real(r8), intent(in)  :: minmax(2)     !! min max on each task
integer,  intent(in)  :: task          !! task to collect on
real(r8), intent(out) :: global_val(2) !! results returned only on given task
>>>>>>> 54fa0833

integer :: errcode

if ( .not. module_initialized ) then
   write(errstring, *) 'initialize_mpi_utilities() must be called first'
   call error_handler(E_ERR,'send_minmax_to', errstring, source, revision, revdate)
endif

! collect values on a single given task 
call mpi_reduce(minmax(1:1), global_val(1:1), 1, datasize, MPI_MIN, task, get_dart_mpi_comm(), errcode)
call mpi_reduce(minmax(2:2), global_val(2:2), 1, datasize, MPI_MAX, task, get_dart_mpi_comm(), errcode)

end subroutine send_minmax_to

!-----------------------------------------------------------------------------

!> cover routine which is deprecated.  when all user code replaces this
!> with broadcast_minmax(), remove this.

subroutine all_reduce_min_max(min_var, max_var, num_elements)

integer,  intent(in)    :: num_elements
real(r8), intent(inout) :: min_var(num_elements)
real(r8), intent(inout) :: max_var(num_elements)

call broadcast_minmax(min_var, max_var, num_elements)

end subroutine all_reduce_min_max

!-----------------------------------------------------------------------------

!> Find min and max of each element of an array, put the result on every task.
!> Overwrites arrays min_var, max_var with the minimum and maximum for each 
!> element across all tasks.

subroutine broadcast_minmax(min_var, max_var, num_elements)

integer,  intent(in)    :: num_elements
real(r8), intent(inout) :: min_var(num_elements)
real(r8), intent(inout) :: max_var(num_elements)

integer :: errcode

if ( .not. module_initialized ) then
   write(errstring, *) 'initialize_mpi_utilities() must be called first'
   call error_handler(E_ERR,'broadcast_minmax', errstring, source, revision, revdate)
endif

call mpi_allreduce(MPI_IN_PLACE, min_var, num_elements, datasize, MPI_MIN, get_dart_mpi_comm(), errcode)
call mpi_allreduce(MPI_IN_PLACE, max_var, num_elements, datasize, MPI_MAX, get_dart_mpi_comm(), errcode)

end subroutine broadcast_minmax

!-----------------------------------------------------------------------------
!> Broadcast logical

subroutine broadcast_flag(flag, root)

logical, intent(inout) :: flag
<<<<<<< HEAD
integer, intent(in)    :: root !> relative to get_dart_mpi_comm()
=======
integer, intent(in)    :: root !! relative to get_dart_mpi_comm()
>>>>>>> 54fa0833

integer :: errcode

if ( .not. module_initialized ) then
   write(errstring, *) 'initialize_mpi_utilities() must be called first'
   call error_handler(E_ERR,'broadcast_flag', errstring, source, revision, revdate)
endif

call MPI_Bcast(flag, 1, MPI_LOGICAL, root, my_local_comm, errcode)

end subroutine broadcast_flag

!-----------------------------------------------------------------------------
! pipe-related utilities - used in 'async4' handshakes between mpi jobs
! and scripting to allow filter and an mpi model to alternate execution.
!-----------------------------------------------------------------------------

!-----------------------------------------------------------------------------

!> block by reading a named pipe file until some other task
!> writes a string into it.  this ensures the task is not
!> spinning and using CPU cycles, but is asleep waiting in
!> the kernel.   one subtlety with this approach is that even
!> though named pipes are created in the filesystem, they are
!> implemented in the kernel, so on a multiprocessor machine
!> the write into the pipe file must occur on the same PE as
!> the reader is waiting.  see the 'wakeup_filter' program for
!> the MPI job which spreads out on all the PEs for this job
!> and writes into the file from the correct PE.

subroutine block_task()

character(len = 32) :: fifo_name, filter_to_model, model_to_filter, non_pipe
integer :: rc

if ( .not. module_initialized ) then
   write(errstring, *) 'initialize_mpi_utilities() must be called first'
   call error_handler(E_ERR,'block_task', errstring, source, revision, revdate)
endif

! FIXME: this should be mpi or a string other than filter (this is generic 
! mpi wrapper code, callable from programs other than filter.)
filter_to_model = 'filter_to_model.lock'
model_to_filter = 'model_to_filter.lock'
non_pipe = 'filter_to_model.file'

! the i5.5 format below will not handle task counts larger than this.
if (total_tasks > 99999) then
   write(errstring, *) 'cannot handle task counts > 99999'
   call error_handler(E_ERR,'block_task', errstring, source, revision, revdate)
endif

! make it so we only have to test 1 or 2 things here instead of 3
! when deciding whether to print status messages.
if (verbose) async4_verbose = .TRUE.

if ((myrank == head_task) .and. separate_node_sync) then

   if (async4_verbose) then
      write(*,*)  'checking master task host'
      rc = shell_execute('echo master task running on host `hostname`')
      if (rc /= 0) write(*, *) 'system command returned nonzero rc, ', rc
   endif

   if (async4_verbose .or. print4status) write(*,*) 'MPI job telling script to advance model'
   rc = shell_execute('echo advance > '//trim(non_pipe))
   if (async4_verbose .and. rc /= 0) write(*, *) 'system command returned nonzero rc, ', rc

endif

if ((myrank == head_task) .and. .not. separate_node_sync) then

   if (async4_verbose) then
      write(*,*)  'checking master task host'
      rc = shell_execute('echo master task running on host `hostname`')
      if (rc /= 0) write(*, *) 'system command returned nonzero rc, ', rc
   endif

   if (async4_verbose .or. print4status) write(*,*) 'MPI job telling script to advance model'
   rc = shell_execute('echo advance > '//trim(filter_to_model))
   if (async4_verbose .and. rc /= 0) write(*, *) 'system command returned nonzero rc, ', rc

   if (async4_verbose) write(*,*) 'MPI job now waiting to read from lock file'
   rc = shell_execute('cat < '//trim(model_to_filter)//'> /dev/null')
   if (async4_verbose .and. rc /= 0) write(*, *) 'system command returned nonzero rc, ', rc

else

! if you change this in any way, change the corresponding string in 
! restart_task() below.
   ! FIXME: this should be 'task_lock', since it's generic code beyond filter.
   write(fifo_name, '(a, i5.5)') "filter_lock", myrank
   
   if (async4_verbose) then
      write(*,*)  'checking slave task host'
      rc = shell_execute('echo '//trim(fifo_name)//' accessed from host `hostname`')
      if (rc /= 0) write(*, *) 'system command returned nonzero rc, ', rc
   endif

   if (async4_verbose) write(*,*) 'removing any previous lock file: '//trim(fifo_name)
   rc = shell_execute('rm -f '//trim(fifo_name))
   if (async4_verbose .and. rc /= 0) write(*, *) 'system command returned nonzero rc, ', rc

   if (async4_verbose) write(*,*) 'made fifo, named: '//trim(fifo_name)
   rc = shell_execute('mkfifo '//trim(fifo_name))
   if (async4_verbose .and. rc /= 0) write(*, *) 'system command returned nonzero rc, ', rc

   if (async4_verbose) write(*,*) 'ready to read from lock file: '//trim(fifo_name)
   rc = shell_execute('cat < '//trim(fifo_name)//'> /dev/null')
   if (async4_verbose .and. rc /= 0) write(*, *) 'system command returned nonzero rc, ', rc

   if (async4_verbose) write(*,*) 'got response, removing lock file: '//trim(fifo_name)
   rc = shell_execute('rm -f '//trim(fifo_name))
   if (async4_verbose .and. rc /= 0) write(*, *) 'system command returned nonzero rc, ', rc

endif

! make sure all tasks get here before any get to proceed further.
! this hides a multitude of sins.  it could also cause
! tasks to hang forever, but right now it also makes some
! systems able to run async 4.  maybe this should be namelist
! selectable.  something named 'horrible_mpi_hack = .true.'
! if tasks are hanging out here instead of reading the lock files,
! they are burning cpu cycles and competing with the model advances.
! but, it works, as opposed to not working.
call task_sync()

end subroutine block_task

!-----------------------------------------------------------------------------

!> companion to block_task.  must be called by a different executable
!> and it writes into the named pipes to restart the waiting task.

subroutine restart_task()

character(len = 32) :: fifo_name, model_to_filter
integer :: rc

if ( .not. module_initialized ) then
   write(errstring, *) 'initialize_mpi_utilities() must be called first'
   call error_handler(E_ERR,'restart_task', errstring, source, revision, revdate)
endif

! FIXME: ditto previous comment about using the string 'filter' here.
model_to_filter = 'model_to_filter.lock'

! the i5.5 format below will not handle task counts larger than this.
if (total_tasks > 99999) then
   write(errstring, *) 'cannot handle task counts > 99999'
   call error_handler(E_ERR,'block_task', errstring, source, revision, revdate)
endif

! make it so we only have to test 1 or 2 things here instead of 3
! when deciding whether to print status messages.
if (verbose) async4_verbose = .TRUE.

! process 0 (or N-1) is handled differently in the code.
if ((myrank == head_task) .and. .not. separate_node_sync) then

   if (async4_verbose) then
      rc = shell_execute('echo master task running on host `hostname`')
      if (rc /= 0) write(*, *) 'system command returned nonzero rc, ', rc
   endif

   if (async4_verbose .or. print4status) write(*,*) 'script telling MPI job ok to restart'
   rc = shell_execute('echo restart > '//trim(model_to_filter))
   if (async4_verbose .and. rc /= 0) write(*, *) 'system command returned nonzero rc, ', rc

else

   if (async4_verbose) write(*,*) 'waking up task id ', myrank

   ! FIXME: this should be 'task_lock', since it's generic code beyond filter.
   write(fifo_name,"(a,i5.5)") "filter_lock", myrank

   if (async4_verbose) then
      rc = shell_execute('echo '//trim(fifo_name)//' accessed from host `hostname`')
      if (rc /= 0) write(*, *) 'system command returned nonzero rc, ', rc
   endif

   if (async4_verbose) write(*,*) 'ready to write to lock file: '//trim(fifo_name)
   rc = shell_execute('echo restart > '//trim(fifo_name))
   if (async4_verbose .and. rc /= 0) write(*, *) 'system command returned nonzero rc, ', rc

endif

end subroutine restart_task

!-----------------------------------------------------------------------------

!> must be called when filter is exiting so calling script knows the job is over.

subroutine finished_task(async)
 integer, intent(in) :: async

character(len = 32) :: filter_to_model, non_pipe
integer :: rc

if ( .not. module_initialized ) then
   write(errstring, *) 'initialize_mpi_utilities() must be called first'
   call error_handler(E_ERR,'restart_task', errstring, source, revision, revdate)
endif

! only in the async=4 case does this matter.
if (async /= 4) return

! FIXME: ditto previous comment about using the string 'filter' here.
filter_to_model = 'filter_to_model.lock'
non_pipe = 'filter_to_model.file'


! only process 0 (or N-1) needs to do anything.
if (myrank == head_task) then

   if (print4status .or. verbose) write(*,*) 'MPI task telling script we are done'
   if (separate_node_sync) then
      rc = shell_execute('echo finished > '//trim(non_pipe))
   else
      rc = shell_execute('echo finished > '//trim(filter_to_model))
   endif

   
endif

end subroutine finished_task

!-----------------------------------------------------------------------------
! general system util wrappers.
!-----------------------------------------------------------------------------

!> Use the system() command to execute a command string.
!> Will wait for the command to complete and returns an
!> error code unless you end the command with & to put
!> it into background.   Function which returns the rc
!> of the command, 0 being all is ok.
!>
!> allow code to test the theory that maybe the system call is
!> not reentrant on some platforms.  if serialize is set and
!> is true, do each call serially.

function shell_execute(execute_string, serialize)
 character(len=*), intent(in) :: execute_string
 logical, intent(in), optional :: serialize
 integer :: shell_execute

logical :: all_at_once
integer :: errcode, dummy(1)
integer :: status(MPI_STATUS_SIZE)

if (verbose) async2_verbose = .true.

! default to everyone running concurrently, but if set and not true,
! serialize the calls to system() so they do not step on each other.
if (present(serialize)) then
   all_at_once = .not. serialize
else
   all_at_once = .TRUE.
endif
<<<<<<< HEAD

if (async2_verbose) write(*,*) "PE", myrank, ": system string is: ", trim(execute_string)
shell_execute = -1

! this is the normal (default) case
if (all_at_once) then

   ! all tasks call system at the same time
   call do_system(execute_string, shell_execute)
   if (async2_verbose) write(*,*) "PE", myrank, ": execution returns, rc = ", shell_execute

=======

if (async2_verbose) write(*,*) "PE", myrank, ": system string is: ", trim(execute_string)
shell_execute = -1

! this is the normal (default) case
if (all_at_once) then

   ! all tasks call system at the same time
   call do_system(execute_string, shell_execute)
   if (async2_verbose) write(*,*) "PE", myrank, ": execution returns, rc = ", shell_execute

>>>>>>> 54fa0833
   return
endif

! only one task at a time calls system, and all wait their turn by
! making each task wait for a message from the (N-1)th task.

! this is used only to signal; the value it contains is unused.
dummy = 0

if (myrank == 0) then

   ! my turn to execute
   call do_system(execute_string, shell_execute)
   if (async2_verbose) write(*,*) "PE", myrank, ": execution returns, rc = ", shell_execute

   if (total_tasks > 1) then
      ! tell next task it can continue
      call MPI_Send(dummy, 1, MPI_INTEGER, 1, 1, my_local_comm, errcode)
      if (errcode /= MPI_SUCCESS) then
         write(errstring, '(a,i8)') 'MPI_Send returned error code ', &
                                     errcode
         call error_handler(E_ERR,'shell_execute', errstring, source, &
                            revision, revdate)
      endif
   endif

else if (myrank /= (total_tasks-1)) then
   ! wait for (me-1) to tell me it is my turn
   call MPI_Recv(dummy, 1, MPI_INTEGER, myrank-1, myrank, &
                 my_local_comm, status, errcode)
   if (errcode /= MPI_SUCCESS) then
      write(errstring, '(a,i8)') 'MPI_Recv returned error code ', errcode
      call error_handler(E_ERR,'shell_execute', errstring, source, &
                         revision, revdate)
   endif
<<<<<<< HEAD

   ! my turn to execute
   call do_system(execute_string, shell_execute)
   if (async2_verbose) write(*,*) "PE", myrank, ": execution returns, rc = ", shell_execute

=======

   ! my turn to execute
   call do_system(execute_string, shell_execute)
   if (async2_verbose) write(*,*) "PE", myrank, ": execution returns, rc = ", shell_execute

>>>>>>> 54fa0833
   ! and now tell (me+1) to go
   call MPI_Send(dummy, 1, MPI_INTEGER, myrank+1, myrank+1, my_local_comm, errcode)
   if (errcode /= MPI_SUCCESS) then
      write(errstring, '(a,i8)') 'MPI_Send returned error code ', &
                                  errcode
      call error_handler(E_ERR,'shell_execute', errstring, source, &
                         revision, revdate)
<<<<<<< HEAD
   endif
else
   ! last task, no one else to send to.
   call MPI_Recv(dummy, 1, MPI_INTEGER, myrank-1, myrank, &
                 my_local_comm, status, errcode)
   if (errcode /= MPI_SUCCESS) then
      write(errstring, '(a,i8)') 'MPI_Recv returned error code ', errcode
      call error_handler(E_ERR,'shell_execute', errstring, source, &
                         revision, revdate)
   endif
=======
   endif
else
   ! last task, no one else to send to.
   call MPI_Recv(dummy, 1, MPI_INTEGER, myrank-1, myrank, &
                 my_local_comm, status, errcode)
   if (errcode /= MPI_SUCCESS) then
      write(errstring, '(a,i8)') 'MPI_Recv returned error code ', errcode
      call error_handler(E_ERR,'shell_execute', errstring, source, &
                         revision, revdate)
   endif
>>>>>>> 54fa0833

   ! my turn to execute
   call do_system(execute_string, shell_execute)
   if (async2_verbose) write(*,*) "PE", myrank, ": execution returns, rc = ", shell_execute

endif

end function shell_execute

!-----------------------------------------------------------------------------

!> wrapper so you only have to make this work in a single place
!> 'shell_name' is a namelist item and normally is the null string.
!> on at least on cray system, the compute nodes only had one type
!> of shell and you had to specify it.

subroutine do_system(execute, rc)

character(len=*), intent(in)  :: execute
integer,          intent(out) :: rc

! !!NAG_BLOCK_EDIT START COMMENTED_OUT
!  call system(trim(shell_name)//' '//trim(execute)//' '//char(0), errno=rc)
! !!NAG_BLOCK_EDIT END COMMENTED_OUT
! !!OTHER_BLOCK_EDIT START COMMENTED_IN
    rc = system(trim(shell_name)//' '//trim(execute)//' '//char(0))
! !!OTHER_BLOCK_EDIT END COMMENTED_IN

end subroutine do_system

!-----------------------------------------------------------------------------

!> Wrapper for the sleep command.  Argument is a real
!> in seconds.  Different systems have different lower
!> resolutions for the minimum time it will sleep.
!> Subroutine, no return value.

subroutine sleep_seconds(naplength)

real(r8), intent(in) :: naplength

 integer :: sleeptime

 sleeptime = floor(naplength)
 if (sleeptime <= 0) sleeptime = 1

 call sleep(sleeptime)

end subroutine sleep_seconds

!-----------------------------------------------------------------------------

!> start a time block.  call with different argument
!> to start multiple or nested timers.  same argument
!> must be supplied to read_timer function to get
!> elapsed time since that timer was set.  contrast this with
!> 'start_timer/read_timer' in the utils module which returns
!> elapsed seconds.  this returns whatever units the mpi wtime()
!> function returns.
!>
!> usage:
!>  real(digits12) :: base, time_elapsed
!>
!>  call start_mpi_timer(base)
!>  time_elapsed = read_mpi_timer(base)

subroutine start_mpi_timer(base)

real(digits12), intent(out) :: base

base = mpi_wtime()

end subroutine start_mpi_timer

!-----------------------------------------------------------------------------

!> return the time since the last call to start_timer().
!> can call multiple times to get running times.
!> call with a different base for nested timers.

function read_mpi_timer(base)

real(digits12), intent(in) :: base
real(digits12) :: read_mpi_timer

real(digits12) :: now

now = mpi_wtime()

read_mpi_timer = now - base

end function read_mpi_timer


!-----------------------------------------------------------------------------
!> return our communicator

function get_dart_mpi_comm()
 integer :: get_dart_mpi_comm

 get_dart_mpi_comm = my_local_comm

end function get_dart_mpi_comm

!-----------------------------------------------------------------------------
!-----------------------------------------------------------------------------
! One sided communication

subroutine get_from_mean(owner, window, mindex, x)

integer,  intent(in)  :: owner  ! task in the window that owns the memory
integer,  intent(in)  :: window ! window object
integer,  intent(in)  :: mindex ! index in the tasks memory
real(r8), intent(out) :: x      ! result

integer(KIND=MPI_ADDRESS_KIND) :: target_disp
integer :: errcode

! Note to programmer: The data transfer is not guaranteed
! to have occured until the call to mpi_win_unlock. 
! => Don't do anything with x in between mpi_get and mpi_win_lock

! Note to programmer: openmpi 1.10.0 does not
! allow scalars in mpi calls. openmpi 1.10.1 fixes this.

target_disp = (mindex - 1)
call mpi_win_lock(MPI_LOCK_SHARED, owner, 0, window, errcode)
call mpi_get(x, 1, datasize, owner, target_disp, 1, datasize, window, errcode)
call mpi_win_unlock(owner, window, errcode)

end subroutine get_from_mean

!-----------------------------------------------------------------------------

subroutine get_from_fwd(owner, window, mindex, num_rows, x)

integer,  intent(in)  :: owner    ! task in the window that owns the memory
integer,  intent(in)  :: window   ! window object
integer,  intent(in)  :: mindex   ! index in the tasks memory
integer,  intent(in)  :: num_rows ! number of rows in the window
real(r8), intent(out) :: x(:)     ! result

integer(KIND=MPI_ADDRESS_KIND) :: target_disp
integer :: errcode

! Note to programmer: The data transfer is not guaranteed
! to have occured until the call to mpi_win_unlock. 
! => Don't do anything with x in between mpi_get and mpi_win_lock

target_disp = (mindex - 1)*num_rows
call mpi_win_lock(MPI_LOCK_SHARED, owner, 0, window, errcode)
call mpi_get(x, num_rows, datasize, owner, target_disp, num_rows, datasize, window, errcode)
call mpi_win_unlock(owner, window, errcode)

end subroutine get_from_fwd

!-----------------------------------------------------------------------------
!-----------------------------------------------------------------------------


end module mpi_utilities_mod

!-----------------------------------------------------------------------------
!-----------------------------------------------------------------------------
!> NOTE: non-module code, so this subroutine can be called from the
!>  utilities module, which this module uses (and cannot have circular refs)
!-----------------------------------------------------------------------------
!-----------------------------------------------------------------------------

!> In case of error, call this instead of the fortran intrinsic exit().
!> It will signal the other MPI tasks that something bad happened and they
!> should also exit.

subroutine exit_all(exit_code)
 use mpi_utilities_mod, only : get_dart_mpi_comm

 integer, intent(in) :: exit_code

integer :: ierror

! call abort on our communicator

!print *, 'calling abort on comm ', get_dart_mpi_comm()
call MPI_Abort(get_dart_mpi_comm(),  exit_code, ierror)

! execution should never get here

end subroutine exit_all

!-----------------------------------------------------------------------------

! <next few lines under version control, do not edit>
! $URL$
! $Id$
! $Revision$
! $Date$<|MERGE_RESOLUTION|>--- conflicted
+++ resolved
@@ -782,10 +782,7 @@
 subroutine array_broadcast(array, root, icount)
  real(r8), intent(inout) :: array(:)
  integer, intent(in) :: root
-<<<<<<< HEAD
-=======
  integer, intent(in), optional :: icount
->>>>>>> 54fa0833
 
 integer :: itemcount, errcode, offset, nextsize
 real(r8), allocatable :: tmpdata(:)
@@ -821,11 +818,6 @@
 
 if (verbose .and. myrank == root) write(*,*) "PE", myrank, ": bcast itemsize from here ", itemcount
 
-<<<<<<< HEAD
-if (verbose .and. myrank == root) write(*,*) "PE", myrank, ": bcast itemsize from here ", itemcount
-
-=======
->>>>>>> 54fa0833
 ! comment this in only if you really have to.  it will flood the output with
 ! messages from every task except one.
 !if (verbose .and. myrank /= root) write(*,*) "PE", myrank, ": bcast itemsize ", itemcount, " root ", root
@@ -921,11 +913,7 @@
  real(r8), intent(inout), optional :: array2(:), array3(:), array4(:), array5(:)
  real(r8), intent(inout), optional :: scalar1, scalar2, scalar3, scalar4, scalar5
 
-<<<<<<< HEAD
-real(r8) :: packbuf1(PACKLIMIT1), packbuf2(PACKLIMIT2)
-=======
 real(r8) :: packbuf(PACKLIMIT)
->>>>>>> 54fa0833
 real(r8) :: local(5)
 logical  :: doscalar, morethanone
 integer  :: itemcount
@@ -996,11 +984,7 @@
  real(r8), intent(inout), optional :: array2(:), array3(:), array4(:), array5(:)
  real(r8), intent(inout), optional :: scalar1, scalar2, scalar3, scalar4, scalar5
 
-<<<<<<< HEAD
-real(r8) :: packbuf1(PACKLIMIT1), packbuf2(PACKLIMIT2)
-=======
 real(r8) :: packbuf(PACKLIMIT)
->>>>>>> 54fa0833
 real(r8) :: local(5)
 logical :: doscalar, morethanone
 integer :: itemcount
@@ -1418,15 +1402,9 @@
 
 subroutine send_sum_to(local_val, task, global_val)
 
-<<<<<<< HEAD
-real(r8), intent(in)  :: local_val(:)  !> addend vals on each task
-integer,  intent(in)  :: task          !> task to collect on
-real(r8), intent(out) :: global_val(:) !> results returned only on given task
-=======
 real(r8), intent(in)  :: local_val(:)  !! addend vals on each task
 integer,  intent(in)  :: task          !! task to collect on
 real(r8), intent(out) :: global_val(:) !! results returned only on given task
->>>>>>> 54fa0833
 
 integer :: errcode
 
@@ -1447,15 +1425,9 @@
 
 subroutine send_minmax_to(minmax, task, global_val)
 
-<<<<<<< HEAD
-real(r8), intent(in)  :: minmax(2)     !> min max on each task
-integer,  intent(in)  :: task          !> task to collect on
-real(r8), intent(out) :: global_val(2) !> results returned only on given task
-=======
 real(r8), intent(in)  :: minmax(2)     !! min max on each task
 integer,  intent(in)  :: task          !! task to collect on
 real(r8), intent(out) :: global_val(2) !! results returned only on given task
->>>>>>> 54fa0833
 
 integer :: errcode
 
@@ -1515,11 +1487,7 @@
 subroutine broadcast_flag(flag, root)
 
 logical, intent(inout) :: flag
-<<<<<<< HEAD
-integer, intent(in)    :: root !> relative to get_dart_mpi_comm()
-=======
 integer, intent(in)    :: root !! relative to get_dart_mpi_comm()
->>>>>>> 54fa0833
 
 integer :: errcode
 
@@ -1779,7 +1747,6 @@
 else
    all_at_once = .TRUE.
 endif
-<<<<<<< HEAD
 
 if (async2_verbose) write(*,*) "PE", myrank, ": system string is: ", trim(execute_string)
 shell_execute = -1
@@ -1791,19 +1758,6 @@
    call do_system(execute_string, shell_execute)
    if (async2_verbose) write(*,*) "PE", myrank, ": execution returns, rc = ", shell_execute
 
-=======
-
-if (async2_verbose) write(*,*) "PE", myrank, ": system string is: ", trim(execute_string)
-shell_execute = -1
-
-! this is the normal (default) case
-if (all_at_once) then
-
-   ! all tasks call system at the same time
-   call do_system(execute_string, shell_execute)
-   if (async2_verbose) write(*,*) "PE", myrank, ": execution returns, rc = ", shell_execute
-
->>>>>>> 54fa0833
    return
 endif
 
@@ -1839,19 +1793,11 @@
       call error_handler(E_ERR,'shell_execute', errstring, source, &
                          revision, revdate)
    endif
-<<<<<<< HEAD
 
    ! my turn to execute
    call do_system(execute_string, shell_execute)
    if (async2_verbose) write(*,*) "PE", myrank, ": execution returns, rc = ", shell_execute
 
-=======
-
-   ! my turn to execute
-   call do_system(execute_string, shell_execute)
-   if (async2_verbose) write(*,*) "PE", myrank, ": execution returns, rc = ", shell_execute
-
->>>>>>> 54fa0833
    ! and now tell (me+1) to go
    call MPI_Send(dummy, 1, MPI_INTEGER, myrank+1, myrank+1, my_local_comm, errcode)
    if (errcode /= MPI_SUCCESS) then
@@ -1859,7 +1805,6 @@
                                   errcode
       call error_handler(E_ERR,'shell_execute', errstring, source, &
                          revision, revdate)
-<<<<<<< HEAD
    endif
 else
    ! last task, no one else to send to.
@@ -1870,18 +1815,6 @@
       call error_handler(E_ERR,'shell_execute', errstring, source, &
                          revision, revdate)
    endif
-=======
-   endif
-else
-   ! last task, no one else to send to.
-   call MPI_Recv(dummy, 1, MPI_INTEGER, myrank-1, myrank, &
-                 my_local_comm, status, errcode)
-   if (errcode /= MPI_SUCCESS) then
-      write(errstring, '(a,i8)') 'MPI_Recv returned error code ', errcode
-      call error_handler(E_ERR,'shell_execute', errstring, source, &
-                         revision, revdate)
-   endif
->>>>>>> 54fa0833
 
    ! my turn to execute
    call do_system(execute_string, shell_execute)
