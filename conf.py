--- conflicted
+++ resolved
@@ -16,21 +16,12 @@
 
 # -- Project information -----------------------------------------------------
 
-<<<<<<< HEAD
 project = 'DART quantile pre-release'
-copyright = '2022, University Corporation for Atmospheric Research'
+copyright = '2023, University Corporation for Atmospheric Research'
 author = 'Data Assimilation Research Section'
 
 # The full version, including alpha/beta/rc tags
 release = '11.1.0-alpha'
-=======
-project = 'DART'
-copyright = '2023, University Corporation for Atmospheric Research'
-author = 'Data Assimilation Research Section'
-
-# The full version, including alpha/beta/rc tags
-release = '10.9.2'
->>>>>>> 74b4221e
 root_doc = 'index'
 
 # -- General configuration ---------------------------------------------------
