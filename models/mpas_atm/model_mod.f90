! DART software - Copyright UCAR. This open source software is provided
! by UCAR, "as is", without charge, subject to all terms of use at
! http://www.image.ucar.edu/DAReS/DART/DART_download

module model_mod

! MPAS Atmosphere model interface to the DART data assimilation system.
! Code in this module is compiled with the DART executables.  It isolates
! all information about the MPAS grids, model variables, and other details.
! There are a set of 16 subroutine interfaces that are required by DART;
! these cannot be changed.  Additional public routines in this file can
! be used by converters and utilities and those interfaces can be anything
! that is useful to other pieces of code.

! This revision of the model_mod supports both a global MPAS grid and
! a regional grid.  For the regional grid only observations which 
! are completely inside the interior will be assimilated, meaning obs
! which need interpolation information from the boundary cells 
! (in any of the 7 boundary layers) will be rejected.  However, during the
! assimilation phase all locations in the local grid will be impacted, 
! even locations in the boundary layers if there are obs close to the
! boundaries.  A post-processing step will smooth the GFS external
! values with the values updated by the assimilation in the boundary layers.

! Note that to reject obs during interpolation requires the model_interpolate()
! routine to check and return an error, but during the vertical conversion and
! get_close routines all state point operations must succeed, even those
! in the boundary layers.  Pay close attention to which internal routines are used
! by each to make sure the intended actions are what happens.

use        types_mod, only : r4, r8, i8, digits12, SECPERDAY, MISSING_R8,      &
                             rad2deg, deg2rad, PI, MISSING_I, obstypelength

use time_manager_mod, only : time_type, set_time, set_date, get_date, get_time,&
                             print_time, print_date, set_calendar_type,        &
                             operator(*),  operator(+), operator(-),           &
                             operator(>),  operator(<), operator(/),           &
                             operator(/=), operator(<=)

use     location_mod, only : location_type, get_dist, query_location,          &
                             get_close_type, set_location, get_location,       &
                             write_location, vertical_localization_on,         &
                             VERTISUNDEF, VERTISSURFACE, VERTISLEVEL,          &
                             VERTISPRESSURE, VERTISHEIGHT, VERTISSCALEHEIGHT,  &
                             loc_get_close_obs => get_close_obs,               &
                             loc_get_close_state => get_close_state,           &
                             is_vertical, set_vertical_localization_coord
                             
use netcdf_utilities_mod, only : nc_add_global_attribute, nc_synchronize_file, &
                                 nc_add_global_creation_time, nc_check, &
                                 nc_begin_define_mode, nc_end_define_mode,                       &
                                 nc_open_file_readonly, nc_close_file,                           &
                                 nc_add_attribute_to_variable, nc_define_dimension,              &
                                 nc_define_unlimited_dimension, nc_define_character_variable,    &
                                 nc_define_real_variable, nc_get_variable, nc_put_variable,      &
                                 nc_get_dimension_size, nc_variable_exists, nc_dimension_exists, &
                                 nc_define_integer_variable

use location_io_mod,      only :  nc_write_location_atts, nc_write_location

use default_model_mod,     only : nc_write_model_vars, adv_1step,          &
                                  init_time => fail_init_time,             &
                                  init_conditions => fail_init_conditions

use xyz_location_mod, only : xyz_location_type, xyz_set_location, xyz_get_location,         &
                             xyz_get_close_type, xyz_get_close_init, xyz_get_close_destroy, &
                             xyz_find_nearest, xyz_use_great_circle_dist

use    utilities_mod, only : register_module, error_handler,                   &
                             E_ERR, E_WARN, E_MSG, logfileunit, get_unit,      &
                             do_output, to_upper, nmlfileunit,                 &
                             find_namelist_in_file, check_namelist_read,       &
                             open_file, file_exist, find_textfile_dims,        &
                             file_to_text, close_file, do_nml_file,            &
                             do_nml_term, scalar

use     obs_kind_mod, only : get_index_for_quantity,       &
                             get_name_for_quantity,        &
                             get_quantity_for_type_of_obs, &
                             QTY_SURFACE_ELEVATION,        &
                             QTY_SURFACE_PRESSURE,         &
                             QTY_10M_U_WIND_COMPONENT,     &
                             QTY_10M_V_WIND_COMPONENT,     &
                             QTY_2M_TEMPERATURE,           &
                             QTY_2M_SPECIFIC_HUMIDITY,     &
                             QTY_VERTICAL_VELOCITY,        &
                             QTY_POTENTIAL_TEMPERATURE,    &
                             QTY_EDGE_NORMAL_SPEED,        &
                             QTY_TEMPERATURE,              &
                             QTY_U_WIND_COMPONENT,         &
                             QTY_V_WIND_COMPONENT,         &
                             QTY_PRESSURE,                 &
                             QTY_DENSITY,                  &
                             QTY_VAPOR_MIXING_RATIO,       &
                             QTY_2M_VAPOR_MIXING_RATIO,    &
                             QTY_CLOUDWATER_MIXING_RATIO,  &
                             QTY_RAINWATER_MIXING_RATIO,   &
                             QTY_ICE_MIXING_RATIO,         &
                             QTY_SNOW_MIXING_RATIO,        &
                             QTY_GRAUPEL_MIXING_RATIO,     &
                             QTY_SPECIFIC_HUMIDITY,        &
                             QTY_GEOPOTENTIAL_HEIGHT,      &
                             QTY_PRECIPITABLE_WATER

use mpi_utilities_mod, only: my_task_id, broadcast_minmax

use    random_seq_mod, only: random_seq_type, init_random_seq, random_gaussian

use ensemble_manager_mod, only : ensemble_type, get_my_num_vars, get_my_vars

use distributed_state_mod

! netcdf modules
use typesizes
use netcdf

! RBF (radial basis function) modules, donated by LANL. currently deprecated
! in this version.  they did the job but not as well as other techniques and
! at a much greater execution-time code.  they were used to interpolate
! values at arbitrary locations, not just at cell centers.  with too small
! a set of basis points the values were discontinuous at cell boundaries;
! with too many the values were too smoothed out.  we went back to
! barycentric interpolation in triangles formed by the three cell centers
! that enclosed the given point.
use get_geometry_mod
use get_reconstruct_mod

use state_structure_mod, only :  add_domain, get_model_variable_indices, &
                                 state_structure_info, get_index_start, get_index_end, &
                                 get_num_variables, get_domain_size, get_varid_from_varname, &
                                 get_variable_name, get_num_dims, get_dim_lengths, &
                                 get_dart_vector_index, get_varid_from_kind


implicit none
private

! these routines must be public and you cannot change
! the arguments - they will be called *from* the DART code.

! routines in this list have code in this module
public :: get_model_size,                 &
          get_num_vars,                   &
          get_state_meta_data,            &
          model_interpolate,              &
          shortest_time_between_assimilations, &
          static_init_model,              &
          end_model,                      &
          nc_write_model_atts,            &
          pert_model_copies,              &
          get_close_obs,                  &
          get_close_state,                &
          convert_vertical_obs,           &
          convert_vertical_state,         &
          read_model_time,                &
          write_model_time

! code for these routines are in other modules
public :: init_time,                      &
          init_conditions,                &
          adv_1step,                      &
          nc_write_model_vars

! generally useful routines for various support purposes.
! the interfaces here can be changed as appropriate.

public :: get_init_template_filename,   &
          analysis_file_to_statevector, &
          statevector_to_analysis_file, &
          statevector_to_boundary_file, &
          get_analysis_time,            &
          get_grid_dims,                &
          get_xland,                    &
          get_cell_center_coords,       &
          get_bdy_mask,                 &
          print_variable_ranges,        &
          find_closest_cell_center,     &
          find_triangle,                &
          read_2d_from_nc_file,         &
          find_height_bounds,           &
          cell_ok_to_interpolate,       &
          is_global_grid,               &
          uv_cell_to_edges

! try adjusting what static_init_model does, before it is called.
! the main update_bc program, for example, can call these before
! calling static_init_model() and that will modify what it does.
public :: set_lbc_variables, &
          force_u_into_state

! set_lbc_variables sets the lbc_variables string array
! force_u_into_state sets a logical add_u_to_state_list that forces u to be in state

! version controlled file description for error handling, do not edit
character(len=*), parameter :: source   = 'models/mpas_atm/model_mod.f90'
character(len=*), parameter :: revision = ''
character(len=*), parameter :: revdate  = ''

! module global storage; maintains values between calls, accessible by
! any subroutine
character(len=512) :: string1, string2, string3
character(len=256) :: locstring
logical, save :: module_initialized = .false.

! length of an mpas (also wrf) time string:  YYYY-MM-DD_hh:mm:ss
integer, parameter :: TIMELEN = 19

! Real (physical) constants as defined exactly in MPAS.
! redefined here for consistency with the model.
real(r8), parameter :: rgas = 287.0_r8
real(r8), parameter :: rv = 461.6_r8
real(r8), parameter :: cp = 1003.0_r8
real(r8), parameter :: cv = 716.0_r8
real(r8), parameter :: p0 = 100000.0_r8
real(r8), parameter :: rcv = rgas/(cp-rgas)
real(r8), parameter :: rvord = rv/rgas    

! earth radius; needed to convert lat/lon to x,y,z cartesian coords.
! for the highest accuracy this should match what the model uses.
real(r8), parameter :: radius = 6371229.0_r8 ! meters

! roundoff error tolerance
! set in static_init_model() to 1e-5 or 1e-12 depending on compiled precision
real(r8) :: roundoff

! Storage for a random sequence for perturbing a single initial state
type(random_seq_type) :: random_seq

! Structure for computing distances to cell centers, and assorted arrays
! needed for the get_close code.
type(xyz_get_close_type)             :: cc_gc
type(xyz_location_type), allocatable :: cell_locs(:)
logical :: search_initialized = .false.

! compile-time control over whether grid information is written to the
! diagnostic files or not.  if it is, the files are self-contained (e.g. for
! ease of plotting), but are also much larger than they would be otherwise.
! change this private variable to control whether the grid information is
! written or not.
logical :: add_static_data_to_diags = .false.

! variables which are in the module namelist
character(len=256) :: init_template_filename = 'mpas_init.nc'
character(len=256) :: bdy_template_filename = ''
integer            :: vert_localization_coord = VERTISHEIGHT
integer            :: assimilation_period_days = 0
integer            :: assimilation_period_seconds = 21600
real(r8)           :: model_perturbation_amplitude = 0.0001   ! tiny amounts
logical            :: log_p_vert_interp = .true.     ! if true, interpolate vertical pressure in log space
character(len=32)  :: calendar = 'Gregorian'
real(r8)           :: highest_obs_pressure_mb   = 100.0_r8    ! do not assimilate obs higher than this level.
real(r8)           :: sfc_elev_max_diff = -1.0_r8    ! do not assimilate if |model - station| height is larger than this [m].
integer            :: xyzdebug = 0
integer            :: debug = 0   ! turn up for more and more debug messages

! this is not in the namelist or supported generally.
! (setting this to true avoids the surface elevation max diff 
! test for elevation and surface pressure.)
logical :: always_assim_surf_altimeters = .false.

integer :: anl_domid = -1 ! For state_structure_mod access
integer :: lbc_domid = -1

! if .false. use U/V reconstructed winds tri interp at centers for wind forward ops
! if .true.  use edge normal winds (u) with RBF functs for wind forward ops
logical :: use_u_for_wind = .false.

! if using rbf, options 1,2,3 control how many points go into the rbf.
! larger numbers use more points from further away
integer :: use_rbf_option = 2

! if .false. edge normal winds (u) should be in state vector and are written out directly
! if .true.  edge normal winds (u) are updated based on U/V reconstructed winds
logical :: update_u_from_reconstruct = .true.

! only if update_u_from_reconstruct is true,
! if .false. use the cell center u,v reconstructed values to update edge winds
! if .true., read in the original u,v winds, compute the increments after the
! assimilation, and use only the increments to update the edge winds
logical :: use_increments_for_u_update = .true.

! if set by: call force_u_into_state()  *BEFORE* calling static_init_model(),
! the code will add U (edge normal winds) to the mpas state vector even if it
! isn't in the namelist.
logical :: add_u_to_state_list = .false.

! if > 0, amount of distance in fractional model levels that a vertical
! point can be above or below the top or bottom of the grid and still be
! evaluated without error.  if extrapolate is true, extrapolate from the
! first or last model level.  if extrapolate is false, use level 1 or N.
real(r8) :: outside_grid_level_tolerance = -1.0_r8
logical  :: extrapolate = .false.

! if the calling code updates an existing file it simply writes the state variable
! data.  if it needs to create a file from scratch it calls nc_write_model_atts()
! to optionally add grid info or any other non-state variables or attributes.
! setting this to .true. adds the mpas grid info to the file.  .false. does
! not and results in smaller diag/output files.
logical :: write_grid_to_diag_files = .false. 

! in converting to scale height for the vertical, set this to .false. to
! use simply the log of the pressure.  to normalize by the surface pressure
! (backwards compatible with previous code), set this to .true.
logical :: no_normalization_of_scale_heights = .true. 

! for regional MPAS
real(r8) :: dxmax  ! max distance between two adjacent cell centers in the mesh (in meters)

! when updating boundary files for regional mpas, note whether the boundary
! file has the reconstructed winds (lbc_ur, lbc_vr) or not. (this is set by
! looking at the bdy template file and seeing if those variables are there.)  
! if not, the other two options are ignored.  
! if they are in the lbc file, then the other logicals control whether to use 
! them instead of updating the U edge winds directly, and whether to use the 
! reconstructed increments or not. 
! the latter two options could be added to the namelist if someone wanted to
! explore the options for how the edge winds are updated in the boundary file.
! for now they're not - they're hardcoded true.
! note that these are for the boundary file update only - there are separate
! options for how to update the U winds in the main assimilation state.

logical :: lbc_file_has_reconstructed_winds     = .false.  


namelist /model_nml/             &
   init_template_filename,       &
   vert_localization_coord,      &
   assimilation_period_days,     &
   assimilation_period_seconds,  &
   model_perturbation_amplitude, &
   log_p_vert_interp,            &
   calendar,                     &
   debug,                        &
   xyzdebug,                     &
   use_u_for_wind,               &
   use_rbf_option,               &
   update_u_from_reconstruct,    &
   use_increments_for_u_update,  &
   highest_obs_pressure_mb,      &
   outside_grid_level_tolerance, &
   extrapolate,                  &
   sfc_elev_max_diff,            &
   write_grid_to_diag_files,     &
   no_normalization_of_scale_heights

! DART state vector contents are specified in the input.nml:&mpas_vars_nml namelist.
integer, parameter :: max_state_variables = 80
integer, parameter :: num_state_table_columns = 2
integer, parameter :: num_bounds_table_columns = 4
character(len=NF90_MAX_NAME) :: mpas_state_variables(max_state_variables * num_state_table_columns ) = ' '
character(len=NF90_MAX_NAME) :: mpas_state_bounds(num_bounds_table_columns, max_state_variables ) = ' '
character(len=NF90_MAX_NAME) :: variable_table(max_state_variables, num_state_table_columns )

! this is special and not in the namelist.  boundary files have a fixed
! set of variables with fixed names.
character(len=NF90_MAX_NAME) :: lbc_variables(max_state_variables) = ''

namelist /mpas_vars_nml/ mpas_state_variables, mpas_state_bounds

integer :: nfields

!>@todo FIXME - REMOVE AS MUCH OF THIS AS POSSIBLE.
!> some of this information is in the state structure now.
!> the duplicate progvar stuff should be removed and the 
!> state routines used instead.  this duplicates work and 
!> makes us keep up code in 2 different places.

! original code:
! Everything needed to describe a variable

type progvartype
   private
   character(len=NF90_MAX_NAME) :: varname
   character(len=NF90_MAX_NAME), dimension(NF90_MAX_VAR_DIMS) :: dimname
   integer, dimension(NF90_MAX_VAR_DIMS) :: dimlens
   integer :: xtype         ! netCDF variable type (NF90_double, etc.)
   integer :: numdims       ! number of dims - excluding TIME
   integer :: numvertical   ! number of vertical levels in variable
   integer :: numcells      ! number of horizontal locations (cell centers)
   integer :: numedges      ! number of horizontal locations (edges for velocity components)
   logical :: ZonHalf       ! vertical coordinate has dimension nVertLevels
   integer :: varsize       ! prod(dimlens(1:numdims))
   integer :: index1        ! location in dart state vector of first occurrence
   integer :: indexN        ! location in dart state vector of last  occurrence
   integer :: dart_kind
   character(len=obstypelength) :: kind_string
   logical  :: clamping     ! does variable need to be range-restricted before
   real(r8) :: range(2)     ! being stuffed back into MPAS analysis file.
   logical  :: out_of_range_fail  ! is out of range fatal if range-checking?
end type progvartype

type(progvartype), dimension(max_state_variables) :: progvar

! Grid parameters - the values will be read from an mpas analysis file.

integer :: nCells        = -1  ! Total number of cells making up the grid
integer :: nVertices     = -1  ! Unique points in grid that are corners of cells
integer :: nEdges        = -1  ! Straight lines between vertices making up cells
integer :: maxEdges      = -1  ! Largest number of edges a cell can have
integer :: nVertLevels   = -1  ! Vertical levels; count of vert cell centers
integer :: nVertLevelsP1 = -1  ! Vert levels plus 1; count of vert cell faces
integer :: vertexDegree  = -1  ! Max number of cells/edges that touch any vertex
integer :: nSoilLevels   = -1  ! Number of soil layers

! scalar grid positions

! FIXME: we read in a lot of metadata about the grids.  if space becomes an
! issue we could consider reading in only the x,y,z arrays for all the items
! plus the radius, and then compute the lat/lon for locations needed by
! get_state_meta_data() on demand.  most of the computations we need to do
! are actually easier in xyz coords (no issue with poles).

! FIXME: it may be desirable to read in xCell(:), yCell(:), zCell(:)
! to keep from having to compute them on demand, especially since we
! have converted the radian lat/lon of the cell centers into degrees.
! we have to convert back, then take a few sin and cos to get xyz.
! time/space/accuracy tradeoff here.

real(r8), allocatable :: xVertex(:), yVertex(:), zVertex(:)
real(r8), allocatable :: xEdge(:), yEdge(:), zEdge(:)
real(r8), allocatable :: lonEdge(:) ! edge longitudes (degrees, original radians in file)
real(r8), allocatable :: latEdge(:) ! edge longitudes (degrees, original radians in file)
real(r8), allocatable :: lonCell(:) ! cell center longitudes (degrees, original radians in file)
real(r8), allocatable :: latCell(:) ! cell center latitudes  (degrees, original radians in file)
real(r8), allocatable :: dcEdge(:)  ! distance between two adjacent cell centers (in meters)
real(r8), allocatable :: xland(:)   ! LAND MASK (1 FOR LAND, 2 FOR WATER)
real(r8), allocatable :: zGridFace(:,:)   ! geometric height at cell faces   (nVertLevelsP1,nCells)
real(r8), allocatable :: zGridCenter(:,:) ! geometric height at cell centers (nVertLevels,  nCells)
real(r8), allocatable :: zGridEdge(:,:)   ! geometric height at edge centers (nVertLevels,  nEdges)
!real(r8), allocatable :: zEdgeFace(:,:)   ! geometric height at edges faces  (nVertLevelsP1,nEdges)
!real(r8), allocatable :: zEdgeCenter(:,:) ! geometric height at edges faces  (nVertLevels  ,nEdges)

integer,  allocatable :: cellsOnVertex(:,:) ! list of cell centers defining a triangle
integer,  allocatable :: verticesOnCell(:,:)

integer,  allocatable :: edgesOnCell(:,:) ! list of edges that bound each cell
integer,  allocatable :: cellsOnEdge(:,:) ! list of cells that bound each edge
integer,  allocatable :: nedgesOnCell(:) ! list of edges that bound each cell
real(r8), allocatable :: edgeNormalVectors(:,:)

! Boundary information might be needed ... regional configuration?
! Read if available.

integer,  allocatable :: bdyMaskCell(:)
integer,  allocatable :: bdyMaskEdge(:)
integer,  allocatable :: maxLevelCell(:)

integer         :: model_size          ! the state vector length
type(time_type) :: model_timestep      ! smallest time to adv model

! useful flags in making decisions when searching for points, etc
logical :: global_grid = .true.        ! true = the grid covers the sphere with no holes
logical :: all_levels_exist_everywhere = .true. ! true = cells defined at all levels
logical :: has_edge_u = .false.        ! true = has original normal u on edges
logical :: has_uvreconstruct = .false. ! true = has reconstructed at centers

! Do we have any state vector items located on the cell edges?
! If not, avoid reading in or using the edge arrays to save space.
! FIXME: this should be set after looking at the fields listed in the
! namelist which are to be read into the state vector - if any of them
! are located on the edges then this flag should be changed to .true.
! however, the way the code is structured these arrays are allocated
! before the details of field list is examined.  since right now the
! only possible field array that is on the edges is the 'u' edge normal
! winds, search specifically for that in the state field list and set
! this based on that.  if any other data might be on edges, this routine
! will need to be updated: is_edgedata_in_state_vector()
logical :: data_on_edges = .false.

! currently unused; for a regional model it is going to be necessary to know
! if the grid is continuous around longitudes (wraps in east-west) or not,
! and if it covers either of the poles.
character(len= 64) :: ew_boundary_type, ns_boundary_type

! common names that call specific subroutines based on the arg types
INTERFACE vector_to_prog_var
      MODULE PROCEDURE vector_to_1d_prog_var
      MODULE PROCEDURE vector_to_2d_prog_var
      MODULE PROCEDURE vector_to_3d_prog_var
END INTERFACE

INTERFACE prog_var_to_vector
      MODULE PROCEDURE prog_var_1d_to_vector
      MODULE PROCEDURE prog_var_2d_to_vector
      MODULE PROCEDURE prog_var_3d_to_vector
END INTERFACE

INTERFACE get_analysis_time
      MODULE PROCEDURE get_analysis_time_ncid
      MODULE PROCEDURE get_analysis_time_fname
END INTERFACE

INTERFACE get_index_range
      MODULE PROCEDURE get_index_range_int
      MODULE PROCEDURE get_index_range_string
END INTERFACE


interface write_model_time
   module procedure write_model_time_file
   module procedure write_model_time_restart
end interface


!------------------------------------------------

! The regular grid used for triangle interpolation divides the sphere into
! a set of regularly spaced lon-lat boxes. The number of boxes in
! longitude and latitude are set by num_reg_x and num_reg_y. Making the
! number of regular boxes smaller decreases the computation required for
! doing each interpolation but increases the static storage requirements
! and the initialization computation (which seems to be pretty small).
integer, parameter :: num_reg_x = 90, num_reg_y = 90

! The max_reg_list_num controls the size of temporary storage used for
! initializing the regular grid. Two arrays
! of size num_reg_x*num_reg_y*max_reg_list_num are needed. The initialization
! fails and returns an error if max_reg_list_num is too small. A value of
! ??? is sufficient for ???
integer, parameter :: max_reg_list_num = 100

! The triangle interpolation keeps a list of how many and which triangles
! overlap each regular lon-lat box. The number is stored in
! array triangle_num. The allocatable array
! triangle_list lists the uniquen index
! of each overlapping triangle. The entry in
! triangle_start for a given regular lon-lat box indicates
! where the list of triangles begins in the triangle_list.

integer :: triangle_start(num_reg_x, num_reg_y)
integer :: triangle_num  (num_reg_x, num_reg_y) = 0
integer, allocatable :: triangle_list(:)


contains

!==================================================================
! All the public REQUIRED interfaces come first - just by convention.
!==================================================================


!------------------------------------------------------------------

subroutine static_init_model()
!>@todo FIXME - can we add an optional arg here for update_bc use?

! Called to do one time initialization of the model.
!
! All the grid information comes from the initialization of
! the dart_model_mod module.

! Local variables - all the important ones have module scope


integer, dimension(NF90_MAX_VAR_DIMS) :: dimIDs
character(len=NF90_MAX_NAME)          :: varname,dimname
character(len=obstypelength)       :: kind_string
integer :: ncid, VarID, numdims, varsize, dimlen
integer :: iunit, io, ivar, i, index1, indexN, iloc, kloc
integer :: ss, dd, z1, m1
integer :: nDimensions, nVariables, nAttributes, unlimitedDimID, TimeDimID
integer :: cel1, cel2, lbc_nfields
logical :: both
real(r8) :: variable_bounds(max_state_variables, 2)
integer :: variable_qtys(max_state_variables)
character(len=*), parameter :: routine = 'static_init_model'

if ( module_initialized ) return ! only need to do this once.

! Since this routine calls other routines that could call this routine
! we'll say we've been initialized pretty dang early.
module_initialized = .true.

! Print module information to log file and stdout.
call register_module(source, revision, revdate)

! Read the DART namelist for this model
call find_namelist_in_file('input.nml', 'model_nml', iunit)
read(iunit, nml = model_nml, iostat = io)
call check_namelist_read(iunit, io, 'model_nml')

! Record the namelist values used for the run
if (do_nml_file()) write(nmlfileunit, nml=model_nml)
if (do_nml_term()) write(     *     , nml=model_nml)

! Read the MPAS variable list to populate DART state vector
! Intentionally do not try to dump them to the nml unit because
! they include large character arrays which output pages of white space.
! The routine that reads and parses this namelist will output what
! values it found into the log.
call find_namelist_in_file('input.nml', 'mpas_vars_nml', iunit)
read(iunit, nml = mpas_vars_nml, iostat = io)
call check_namelist_read(iunit, io, 'mpas_vars_nml')

!---------------------------------------------------------------
! Set the time step ... causes mpas namelists to be read.
! Ensures model_timestep is multiple of 'dynamics_timestep'

call set_calendar_type( calendar )   ! comes from model_mod_nml

model_timestep = set_model_time_step()

call get_time(model_timestep,ss,dd) ! set_time() assures the seconds [0,86400)

write(string1,*)'assimilation window is ',dd,' days ',ss,' seconds'
call error_handler(E_MSG,routine,string1,source,revision,revdate)

!---------------------------------------------------------------
! 1) get grid dimensions
! 2) allocate space for the grids
! 3) read them from the analysis file

ncid = nc_open_file_readonly(init_template_filename, routine)

! move this up - some of the routines below depend on having
! the variable table parsed already, and U added if needed.
call verify_state_variables( mpas_state_variables, ncid, init_template_filename, &
                             nfields, variable_table)

! get sizes
call read_grid_dims(ncid)

allocate(latCell(nCells), lonCell(nCells))
allocate(zGridFace(nVertLevelsP1, nCells))
allocate(zGridCenter(nVertLevels, nCells))

allocate(cellsOnVertex(vertexDegree, nVertices))
allocate(dcEdge(nEdges))
allocate(nEdgesOnCell(nCells))
allocate(xland(nCells))
allocate(edgesOnCell(maxEdges, nCells))
allocate(cellsOnEdge(2, nEdges))
allocate(verticesOnCell(maxEdges, nCells))
allocate(edgeNormalVectors(3, nEdges))
allocate(xVertex(nVertices), yVertex(nVertices), zVertex(nVertices))

! see if U is in the state vector list.  if not, don't read in or
! use any of the Edge arrays to save space.
data_on_edges = is_edgedata_in_state_vector(variable_table, lbc_variables)

if(data_on_edges) then
   allocate(zGridEdge(nVertLevels, nEdges))
   allocate(xEdge(nEdges), yEdge(nEdges), zEdge(nEdges))
   allocate(latEdge(nEdges), lonEdge(nEdges))
endif

! is this a global or regional grid?
! if regional, allocate and read in the boundary info here.
call set_global_grid(ncid)

! fill in the grid values
call get_grid(ncid)

! vertical faces are in the input file.  compute vertical center locations here.
do kloc=1, nCells
   do iloc=1, nVertLevels
      zGridCenter(iloc,kloc) = (zGridFace(iloc,kloc) + zGridFace(iloc+1,kloc))*0.5_r8
   enddo
enddo

if(data_on_edges) then
   ! FIXME: This code is supposed to check whether an edge has 2 neighbours or 1 neighbour and then
   !        compute the height accordingly.  HOWEVER, the array cellsOnEdge does not change with
   !        depth, but it should as an edge may have 2 neighbour cells at the top but not at depth.
   do kloc=1, nEdges
      do iloc=1, nVertLevels
         cel1 = cellsOnEdge(1,kloc)
         cel2 = cellsOnEdge(2,kloc)
         if (cel1>0 .and. cel2>0) then
            zGridEdge(iloc,kloc) = (zGridCenter(iloc,cel1) + zGridCenter(iloc,cel2))*0.5_r8
         else if (cel1>0) then
            zGridEdge(iloc,kloc) = zGridCenter(iloc,cel1)
         else if (cel2>0) then
            zGridEdge(iloc,kloc) = zGridCenter(iloc,cel2)
         else  !this is bad...
            write(string1,*)'Edge ',kloc,' at vertlevel ',iloc,' has no neighbouring cells!'
            call error_handler(E_ERR,'static_init_model', string1, source, revision, revdate)
         endif
      enddo
   enddo
endif

!---------------------------------------------------------------
! Compile the list of model variables to use in the creation
! of the DART state vector.
!
! THIS CODE SHOULD BE REMOVED - it is done by the add_domain code.
!


TimeDimID = FindTimeDimension( ncid )

if (TimeDimID < 0 ) then
   write(string1,*)'unable to find a dimension named Time.'
   call error_handler(E_MSG,'static_init_model', string1, source, revision, revdate)
endif

call nc_check(nf90_Inquire(ncid,nDimensions,nVariables,nAttributes,unlimitedDimID), &
                    'static_init_model', 'inquire '//trim(init_template_filename))

if ( (TimeDimID > 0) .and. (unlimitedDimID > 0) .and. (TimeDimID /= unlimitedDimID)) then
   write(string1,*)'IF Time is not the unlimited dimension, I am lost.'
   call error_handler(E_MSG,'static_init_model', string1, source, revision, revdate)
endif

index1  = 1;
indexN  = 0;
do ivar = 1, nfields

   varname                   = trim(variable_table(ivar,1))
   kind_string               = trim(variable_table(ivar,2))
   progvar(ivar)%varname     = varname
   progvar(ivar)%kind_string = kind_string
   progvar(ivar)%dart_kind   = get_index_for_quantity( progvar(ivar)%kind_string )
   progvar(ivar)%numdims     = 0
   progvar(ivar)%numvertical = 1
   progvar(ivar)%dimlens     = MISSING_I
   progvar(ivar)%numcells    = MISSING_I
   progvar(ivar)%numedges    = MISSING_I

   string2 = trim(init_template_filename)//' '//trim(varname)

   call nc_check(nf90_inq_varid(ncid, trim(varname), VarID), &
            'static_init_model', 'inq_varid '//trim(string2))

   call nc_check(nf90_inquire_variable(ncid, VarID, xtype=progvar(ivar)%xtype, &
           dimids=dimIDs, ndims=numdims), 'static_init_model', 'inquire '//trim(string2))

   ! Since we are not concerned with the TIME dimension, we need to skip it.
   ! When the variables are read, only a single timestep is ingested into
   ! the DART state vector.

   varsize = 1
   dimlen  = 1
   DimensionLoop : do i = 1,numdims

      if (dimIDs(i) == TimeDimID) cycle DimensionLoop

      write(string1,'(''inquire dimension'',i2,A)') i,trim(string2)
      call nc_check(nf90_inquire_dimension(ncid, dimIDs(i), len=dimlen, name=dimname), &
                                          'static_init_model', string1)

      progvar(ivar)%numdims    = progvar(ivar)%numdims + 1
      progvar(ivar)%dimlens(i) = dimlen
      progvar(ivar)%dimname(i) = trim(dimname)
      varsize = varsize * dimlen

      select case ( dimname(1:6) )
         case ('nCells')
            progvar(ivar)%numcells = dimlen
         case ('nEdges')
            progvar(ivar)%numedges = dimlen
         case ('nVertL')  ! nVertLevels, nVertLevelsP1, nVertLevelsP2
            progvar(ivar)%numvertical = dimlen
         case ('nSoilL')  ! nSoilLevels
            progvar(ivar)%numvertical = dimlen
      end select

   enddo DimensionLoop

   ! this call sets: clamping, bounds, and out_of_range_fail in the progvar entry
   call get_variable_bounds(mpas_state_bounds, ivar)

   if (progvar(ivar)%numvertical == nVertLevels) then
      progvar(ivar)%ZonHalf = .TRUE.
   else
      progvar(ivar)%ZonHalf = .FALSE.
   endif

   if (varname == 'u') has_edge_u = .true.
   if (varname == 'uReconstructZonal' .or. &
       varname == 'uReconstructMeridional') has_uvreconstruct = .true.

   progvar(ivar)%varsize     = varsize
   progvar(ivar)%index1      = index1
   progvar(ivar)%indexN      = index1 + varsize - 1
   index1                    = index1 + varsize      ! sets up for next variable

   !if ( debug > 11 .and. do_output()) call dump_progvar(ivar)

enddo

call nc_close_file(ncid, routine)


! FIXME: moved below to after add_domain() calls
!model_size = progvar(nfields)%indexN

if ( debug > 0 .and. do_output()) then
  write(logfileunit,*)
  write(     *     ,*)
  write(logfileunit,'(" static_init_model: nCells, nEdges, nVertices, nVertLevels =",4(1x,i9))') &
                                          nCells, nEdges, nVertices, nVertLevels
  write(     *     ,'(" static_init_model: nCells, nEdges, nVertices, nVertLevels =",4(1x,i9))') &
                                          nCells, nEdges, nVertices, nVertLevels
!  write(logfileunit, *)'static_init_model: model_size = ', model_size
!  write(     *     , *)'static_init_model: model_size = ', model_size
  if ( global_grid ) then
     write(logfileunit, *)'static_init_model: grid is a global grid '
     write(     *     , *)'static_init_model: grid is a global grid '
  else
     write(logfileunit, *)'static_init_model: grid is NOT a global grid. Lateral boundaries exist '
     write(     *     , *)'static_init_model: grid is NOT a global grid. Lateral boundaries exist '
  endif
  if ( all_levels_exist_everywhere ) then
     write(logfileunit, *)'static_init_model: all cells have same number of vertical levels '
     write(     *     , *)'static_init_model: all cells have same number of vertical levels '
  else
     write(logfileunit, *)'static_init_model: cells have varying number of vertical levels '
     write(     *     , *)'static_init_model: cells have varying number of vertical levels '
  endif
endif


! set the domain(s) in the state structure here

variable_bounds(1:nfields, 1) = progvar(1:nfields)%range(1)
variable_bounds(1:nfields, 2) = progvar(1:nfields)%range(2)
variable_qtys(1:nfields) = progvar(1:nfields)%dart_kind

anl_domid = add_domain(init_template_filename, nfields,           &
                       var_names  = variable_table (1:nfields,1), &
                       kind_list  = variable_qtys(1:nfields),     &
                       clamp_vals = variable_bounds(1:nfields,:) )

model_size = get_domain_size(anl_domid)
if ( debug > 4 .and. do_output()) print*,'model_size(anl_domid)=',model_size  ! HA

lbc_nfields = 0

! if we have a lateral boundary file, add it to the domain
! so we have access to the corresponding lbc_xxx fields.
!>@todo FIXME: if we want to do increments, we could also add a
! third domain which is the original forecast fields before
! the assimilation (so we can compute increments)
if (.not. global_grid .and. lbc_variables(1) /= '') then
   ! regional: count number of lbc fields to read in
   COUNTUP: do i=1, max_state_variables
      if (lbc_variables(i) /= '') then
         lbc_nfields = lbc_nfields + 1
      else
         exit COUNTUP
      endif
   enddo COUNTUP
   if( debug > 4 .and. do_output()) print*, 'Regional: number of lbc fields to read in = ', lbc_nfields
   lbc_domid = add_domain(bdy_template_filename, lbc_nfields,    &
                          var_names  = lbc_variables)
                        ! FIXME clamp_vals = variable_bounds(1:nfields,:) )
   if( debug > 4 .and. do_output()) print*, 'model_size, lbc_domid =',model_size,lbc_domid

   model_size = model_size + get_domain_size(lbc_domid)
else
   lbc_domid = -1
endif

if ( debug > 4 .and. do_output()) then
     call state_structure_info(anl_domid)
     print*, 'model_size =',model_size
     if(lbc_domid >= 0) print*, 'get_domain_size(lbc_domid):',get_domain_size(lbc_domid)
endif
!if ( debug > 4 .and. do_output() .and. lbc_domid >= 0) call state_structure_info(lbc_domid)

! do some sanity checking here:

! if you have at least one of these wind components in the state vector,
! you have to have them both.  the subroutine will error out if only one
! is found and not both.
if (has_uvreconstruct) then
   call winds_present(z1,m1,both)
endif

! if you set the namelist to use the reconstructed cell center winds,
! they have to be in the state vector.
if (update_u_from_reconstruct .and. .not. has_uvreconstruct) then
   write(string1,*) 'update_u_from_reconstruct cannot be True'
   write(string2,*) 'because state vector does not contain U/V reconstructed winds'
   call error_handler(E_ERR,'static_init_model',string1,source,revision,revdate, &
                      text2=string2)
endif

! if you set the namelist to update the edge normal winds based on the
! updated cell center winds, and you also have the edge normal winds in
! the state vector, warn that the edge normal winds will be ignored
! when going back to the mpas_analysis.nc file.  not an error, but the
! updates to the edge normal vectors won't affect the results.
if (update_u_from_reconstruct .and. has_edge_u) then
   write(string1,*) 'edge normal winds (u) in MPAS file will be updated based on U/V reconstructed winds'
   write(string2,*) 'and not from the updated edge normal values in the state vector'
   write(string3,*) 'because update_u_from_reconstruct is True'
   call error_handler(E_MSG,'static_init_model',string1,source,revision,revdate, &
                      text2=string2, text3=string3)
endif

! there are two choices when updating the edge normal winds based on the
! winds at the cell centers.  one is a direct interpolation of the values;
! the other is to read in the original cell centers, compute the increments
! changed by the interpolation, and then add or substract only the increments
! from the original edge normal wind values.
if (update_u_from_reconstruct) then
   if (use_increments_for_u_update) then
      write(string1,*) 'edge normal winds (u) in MPAS file will be updated based on the difference'
      write(string2,*) 'between the original U/V reconstructed winds and the updated values'
      write(string3,*) 'because use_increment_for_u_update is True'
   else
      write(string1,*) 'edge normal winds (u) in MPAS file will be updated by averaging the'
      write(string2,*) 'updated U/V reconstructed winds at the corresponding cell centers'
      write(string3,*) 'because use_increment_for_u_update is False'
   endif
   call error_handler(E_MSG,'static_init_model',string1,source,revision,revdate, &
                      text2=string2, text3=string3)
endif

! basically we cannot do much without having at least these
! three fields in the state vector.  refuse to go further
! if these are not present:
!print *, get_varid_from_kind(anl_domid, QTY_POTENTIAL_TEMPERATURE)
!print *, get_varid_from_kind(anl_domid, QTY_DENSITY) 
!print *, get_varid_from_kind(anl_domid, QTY_VAPOR_MIXING_RATIO) 
if ((get_varid_from_kind(anl_domid, QTY_POTENTIAL_TEMPERATURE) < 0) .or. &
    (get_varid_from_kind(anl_domid, QTY_DENSITY) < 0) .or. &
    (get_varid_from_kind(anl_domid, QTY_VAPOR_MIXING_RATIO) < 0)) then
   write(string1, *) 'State vector is missing one or more of the following fields:'
   write(string2, *) 'Potential Temperature (theta), Density (rho), Vapor Mixing Ratio (qv).'
   write(string3, *) 'Cannot convert between height/pressure nor compute sensible temps.'
   call error_handler(E_ERR,'static_init_model',string1,source,revision,revdate, &
                      text2=string2, text3=string3)
endif


if (extrapolate) then
   call error_handler(E_MSG,'static_init_model',&
                      'extrapolate not supported yet; will use level 1 or N values', &
                      source, revision, revdate)
endif

! tell the location module how we want to localize in the vertical
call set_vertical_localization_coord(vert_localization_coord)

! set an appropriate value for roundoff tests based
! on this code being compiled single or double precision.
! set to 1e-5 (for single) or 1e-12 (for double precision).
if (r8 == digits12) then
   roundoff = 1.0e-12_r8
else
   roundoff = 1.0e-5_r8
endif

end subroutine static_init_model


!------------------------------------------------------------------

subroutine get_state_meta_data(index_in, location, var_type)

! given an index into the state vector, return its location and
! if given, the var kind.   despite the name, var_type is a generic
! kind, like those in obs_kind/obs_kind_mod.f90, starting with QTY_

! passed variables
integer(i8),         intent(in)  :: index_in
type(location_type), intent(out) :: location
integer, optional,   intent(out) :: var_type

! Local variables

integer  :: nzp, iloc, vloc, nf, ndim
real(r8) :: height
type(location_type) :: new_location

if ( .not. module_initialized ) call static_init_model

! get the local indicies and type from dart index. kloc is a dummy variable for this subroutine

call find_mpas_indices(index_in, iloc, vloc, ndim, nf)

nzp  = progvar(nf)%numvertical

! the zGrid array contains the location of the cell top and bottom faces, so it has one
! more value than the number of cells in each column.  for locations of cell centers
! you have to take the midpoint of the top and bottom face of the cell.
if (progvar(nf)%numedges /= MISSING_I) then
   if (.not. data_on_edges) then
      call error_handler(E_ERR, 'get_state_meta_data', &
                        'Internal error: numedges present but data_on_edges false', &
                        source, revision, revdate, text2='variable '//trim(progvar(nf)%varname))
   endif
   if ( progvar(nf)%ZonHalf ) then
      height = zGridEdge(vloc,iloc)
   else
      call error_handler(E_ERR, 'get_state_meta_data', 'no support for edges at face heights', &
                         source, revision, revdate)
   endif

   if (nzp <= 1) then
      location = set_location(lonEdge(iloc),latEdge(iloc), height, VERTISSURFACE)
   else
      location = set_location(lonEdge(iloc),latEdge(iloc), height, VERTISHEIGHT)
   endif
else
   if ( progvar(nf)%ZonHalf ) then
      height = zGridCenter(vloc,iloc)
   else if (nzp <= 1) then
      height = zGridFace(1,iloc)
   else
      height = zGridFace(vloc,iloc)
   endif

   if (nzp <= 1) then
      location = set_location(lonCell(iloc),latCell(iloc), height, VERTISSURFACE)
   else
      location = set_location(lonCell(iloc),latCell(iloc), height, VERTISHEIGHT)
   endif
endif

! we are no longer passing in an ensemble handle to this routine, so we
! cannot do vertical conversion here.  assim_tools will call vertical conversion
! on the obs and on the state.

if (debug > 20 .and. do_output()) then

    write(*,'("INDEX_IN / IVAR : ",(i10,2x),(i5,2x))') index_in, nf
    write(*,'("                 ILOC, VLOC: ",2(i5,2x))') iloc, vloc
    write(*,'("                 LON/LAT/HGT: ",3(f12.3,2x))') lonCell(iloc), latCell(iloc), height

endif

if (present(var_type)) then
   var_type = progvar(nf)%dart_kind
endif

end subroutine get_state_meta_data

!------------------------------------------------------------------
!> given an index into the state vector, return with the cellid
!> and the vertical level if this is a 2d variable.  also return
!> the dimensionality, and optionally the progvar index.

subroutine find_mpas_indices(index_in, cellid, vert_level, ndim, nf)
integer(i8), intent(in)  :: index_in
integer,     intent(out) :: cellid
integer,     intent(out) :: vert_level
integer,     intent(out), optional :: ndim
integer,     intent(out), optional :: nf

integer  :: i, j, k ! Indices into variable (note k is not used in MPAS)
integer  :: nzp, iloc, vloc, nnf

! get the local indicies and type from dart index. 'k' is a dummy variable for this subroutine

call get_model_variable_indices(index_in, i, j, k, var_id=nnf)

if (progvar(nnf)%numdims == 2) then     ! variable(vcol, iloc)
   vert_level = i
   cellid = j
elseif (progvar(nnf)%numdims == 1) then ! variable(iloc)
   cellid = i
   vert_level = 1
else
   call error_handler(E_ERR, 'find_mpas_indices ', 'expecting 1D or 2D variable')
endif

if (present(ndim)) ndim = progvar(nnf)%numdims
if (present(nf)) nf = nnf

end subroutine find_mpas_indices

!------------------------------------------------------------------
!> given a domain and varid, return 3 dimensions - setting to 1 if
!> not present.

subroutine find_mpas_dims(domid, ivar, ndims, dims)
integer, intent(in)  :: domid
integer, intent(in)  :: ivar
integer, intent(out) :: ndims
integer, intent(out) :: dims(3)

! start with everything 1, then set values which are different
dims(:) = 1

! get the domain info
ndims = get_num_dims(domid, ivar)
dims(1:ndims) = get_dim_lengths(domid, ivar)

end subroutine find_mpas_dims

!------------------------------------------------------------------
subroutine model_interpolate(state_handle, ens_size, location, obs_type, expected_obs, istatus)

! given a state vector, a location, and a QTY_xxx, return the
! interpolated value at that location, and an error code.  0 is success,
! anything positive is an error.  (negative reserved for system use)
!
!       ERROR codes:
!
!       ISTATUS = 99:  general error in case something terrible goes wrong...
!       ISTATUS = 88:  this kind is not in the state vector
!       ISTATUS = 82:  Unsupported vertical type (VERTISUNDEF)
!       ISTATUS = 81:  Vertical location too high
!       ISTATUS = 80:  Vertical location too low
!       ISTATUS = 11:  Could not find the closest cell center that contains this lat/lon
!       ISTATUS = 12:  Surface obs too far away from model elevation
!       ISTATUS = 13:  Missing value in interpolation.
!       ISTATUS = 14:  Could not find the other two cell centers of the triangle that contains this lat/lon
!       ISTATUS = 15:  Cell centers of the triangle fall in the lateral boundary zone
!       ISTATUS = 16:  Don't know how to do vertical velocity for now
!       ISTATUS = 17:  Unable to compute pressure values
!       ISTATUS = 18:  altitude illegal
!       ISTATUS = 19:  could not compute u using RBF code
!       ISTATUS = 101: Internal error; reached end of subroutine without
!                      finding an applicable case.
!       ISTATUS = 201: Reject observation from user specified pressure level
!

! passed variables

type(ensemble_type), intent(in)  :: state_handle
integer,             intent(in)  :: ens_size
type(location_type), intent(in)  :: location
integer,             intent(in)  :: obs_type
real(r8),            intent(out) :: expected_obs(ens_size)
integer,             intent(out) :: istatus(ens_size)

! local storage

type(location_type) :: location_tmp(ens_size)
integer  :: ivar, obs_kind
integer  :: tvars(3)
integer  :: cellid
logical  :: goodkind, surface_obs
real(r8) :: lpres(ens_size), values(3, ens_size)
real(r8) :: llv(3)    ! lon/lat/vert
integer  :: e, verttype

if ( .not. module_initialized ) call static_init_model

expected_obs = MISSING_R8
istatus      = 0          ! must be positive (and integer)

! rename for sanity - we can't change the argument names
! to this subroutine, but this really is a kind.
obs_kind = obs_type

! write the location information into a string for error messages and debugging
call write_location(0,location,charstring=locstring)

llv = get_location(location)
verttype = nint(query_location(location))
surface_obs = (verttype == VERTISSURFACE) 

! this routine returns the cellid for a global mpas grid, same as
! find_closest_cell_center().
! for a regional grid it only returns a good cellid if the closest cell center
! AND the other 2 triangle points surrounding this location are completely inside 
! the grid and none of the vertices are in the boundary region.
cellid = cell_ok_to_interpolate(location)
if (cellid < 1) then
   !print *, 'model_interpolate: lon/lat is outside the domain: ', llv(1), llv(2)
   istatus = 11
   goto 100
endif

! Reject obs if the station height is far way from the model terrain.
if(is_vertical(location, "SURFACE").and. sfc_elev_max_diff >= 0) then
   if(abs(llv(3) - zGridFace(1,cellid)) > sfc_elev_max_diff) then
      ! allow experimentation with always accepting surface altimeters
      ! by setting this module global variable to .true. at top of file.
      if (always_assim_surf_altimeters .and. &
          (obs_kind == QTY_SURFACE_PRESSURE .or. obs_kind == QTY_SURFACE_ELEVATION)) then
         istatus = 0
      else
         istatus = 12
         if (debug > 10 .and. do_output()) &
         print*, 'model_interpolate: Skip due to abs(dz) > sfc_elev_max_diff:', llv(3)-zGridFace(1,cellid)
         goto 100
      endif
   endif
endif

! see if observation quantity is in the state vector.  this sets an
! error code and returns without a fatal error if answer is no.
! exceptions:  the state vector has potential temp, but we can
! compute sensible temperature from pot_temp, rho, and qv.
! also there are options for the winds because mpas has both
! winds on the cell edges (normal only) and reconstructed winds
! at the cell centers (U,V).  there are namelist options to control
! which to use if both are in the state vector.  we can compute
! specific humidity from the vapor mixing ratio (which we know
! we have because we require potential temp, mixing ratio, and
! density to be in the state vector in all cases.)

! is this field in the state?
ivar = get_progvar_index_from_kind(obs_kind)
if (ivar > 0) then
   goodkind = .true.     ! yes

else
   goodkind = .false.    ! but check for exceptions

   ! exceptions if the kind isn't directly
   ! a field in the state vector:
   select case (obs_kind)
      case (QTY_TEMPERATURE, QTY_2M_TEMPERATURE)
         goodkind = .true.
      case (QTY_SURFACE_ELEVATION, QTY_GEOPOTENTIAL_HEIGHT)
         goodkind = .true.
      case (QTY_PRESSURE)   ! surface pressure should be in the state
         goodkind = .true.
      case (QTY_SPECIFIC_HUMIDITY, QTY_2M_SPECIFIC_HUMIDITY)
         goodkind = .true.
      case (QTY_U_WIND_COMPONENT, QTY_V_WIND_COMPONENT)
         ! if the reconstructed winds at the cell centers aren't there,
         ! we can use the edge normal winds, if the user allows it.
         if (get_progvar_index_from_kind(QTY_EDGE_NORMAL_SPEED) > 0 &
             .and. use_u_for_wind) goodkind = .true.
   end select
endif

if (debug > 10 .and. do_output()) &
   print *, 'model_interpolate: ivar, goodkind? ', ivar, goodkind,' ',&
             trim(get_name_for_quantity(obs_kind)),' at ',trim(locstring)

! this kind is not in the state vector and it isn't one of the exceptions
! that we know how to handle.
if (.not. goodkind) then
   istatus(:) = 88
   if (debug > 4 .and. do_output()) print *, 'model_interpolate: kind rejected', obs_kind
   goto 100
endif

! Reject obs above a user specified pressure level.
! this is expensive - only do it if users want to reject observations
! at the top of the model.  negative values mean ignore this test.

if (.not.surface_obs) then

if (highest_obs_pressure_mb > 0.0) then
   if (.not.(is_vertical(location, "SURFACE")) .and. (.not.(is_vertical(location, "UNDEFINED")))) then

   call compute_pressure_at_loc(state_handle, ens_size, location, lpres, istatus)
   where (lpres < highest_obs_pressure_mb * 100.0_r8)
      ! Exclude from assimilation the obs above a user specified level
      istatus(:) = 201
   end where

   if (debug > 10 .and. do_output()) then
      do e = 1, ens_size
         if (istatus(e) == 201) print *, 'ens ', e, ' rejected, pressure < upper limit', lpres(e), highest_obs_pressure_mb
      enddo
   endif
   if (all(istatus /= 0)) goto 100   ! if everyone has failed, we can quit

   endif
endif

if (debug > 11 .and. do_output()) then
  print *, 'high pressure test is passed, ready to interpolate kind ', obs_kind
endif

endif !(.not.surface_obs) then

! Not prepared to do W interpolation at this time
if(obs_kind == QTY_VERTICAL_VELOCITY) then
   if (debug > 4 .and. do_output()) print *, 'model_interpolate: code does not handle vertical velocity yet'
   istatus(:) = 16
   goto 100
endif

! winds
if ((obs_kind == QTY_U_WIND_COMPONENT .or. &
     obs_kind == QTY_V_WIND_COMPONENT) .and. has_edge_u .and. use_u_for_wind) then
   if (obs_kind == QTY_U_WIND_COMPONENT) then
      ! return U
      call compute_u_with_rbf(state_handle, ens_size, location, .TRUE., expected_obs, istatus)
   else
      ! return V
      call compute_u_with_rbf(state_handle, ens_size, location, .FALSE., expected_obs, istatus)
   endif
   if (debug > 11 .and. do_output()) print *, 'model_interpolate: u_with_rbf ', obs_kind, istatus(1), expected_obs(1)
   if (all(istatus /= 0)) goto 100   ! if everyone has failed, we can exit

else if (obs_kind == QTY_TEMPERATURE) then
   ! need to get potential temp, pressure, qv here, but can
   ! use same weights, so push all three types into the subroutine.
   tvars(1) = get_progvar_index_from_kind(QTY_POTENTIAL_TEMPERATURE)
   tvars(2) = get_progvar_index_from_kind(QTY_DENSITY)
   tvars(3) = get_progvar_index_from_kind(QTY_VAPOR_MIXING_RATIO)

   call compute_scalar_with_barycentric(state_handle, ens_size, location, 3, tvars, values, istatus)
   if (all(istatus /= 0)) goto 100

   ! convert pot_temp, density, vapor mixing ratio into sensible temperature
   expected_obs(:) = theta_to_tk(ens_size, values(1, :), values(2, :), values(3, :), istatus(:))

   if (debug > 11 .and. do_output()) &
      print *, 'model_interpolate: TEMPERATURE ', istatus(1), expected_obs(1), trim(locstring)

else if (obs_kind == QTY_PRESSURE) then
   call  compute_pressure_at_loc(state_handle, ens_size, location, expected_obs, istatus)

   if (debug > 11 .and. do_output()) &
      print *, 'model_interpolate: PRESSURE ', istatus(1), expected_obs(1), trim(locstring)

else if (obs_kind == QTY_GEOPOTENTIAL_HEIGHT) then
   location_tmp = location
   call convert_vert_distrib(state_handle, ens_size, location_tmp, QTY_GEOPOTENTIAL_HEIGHT, VERTISHEIGHT, istatus)

   do e = 1, ens_size
     if(istatus(e) == 0) expected_obs(e) = query_location(location_tmp(e), 'VLOC')
   enddo

else if (obs_kind == QTY_VAPOR_MIXING_RATIO .or. obs_kind == QTY_2M_VAPOR_MIXING_RATIO) then
   tvars(1) = get_progvar_index_from_kind(obs_kind)
   call compute_scalar_with_barycentric(state_handle, ens_size, location, 1, tvars, values, istatus)
   expected_obs = values(1, :)
   if ( all(istatus /= 0 ) ) goto 100

   ! Don't accept negative moisture
   do e = 1, ens_size
      if(istatus(e) == 0) expected_obs(e) = max(values(1, e),0.0_r8)
   enddo

   if (debug > 11 .and. do_output()) &
      print *, 'model_interpolate: VAPOR_MIXING_RATIO', istatus(1), expected_obs(1), trim(locstring)

else if (obs_kind == QTY_SPECIFIC_HUMIDITY .or. obs_kind == QTY_2M_SPECIFIC_HUMIDITY) then
   if (obs_kind == QTY_SPECIFIC_HUMIDITY) then
      tvars(1) = get_progvar_index_from_kind(QTY_VAPOR_MIXING_RATIO)
   else
      tvars(1) = get_progvar_index_from_kind(QTY_2M_VAPOR_MIXING_RATIO)
   endif
   call compute_scalar_with_barycentric(state_handle, ens_size, location, 1, tvars, values, istatus)
   expected_obs = values(1, :)
   if ( all(istatus /= 0 ) ) goto 100

   ! compute vapor pressure, then: sh = vp / (1.0 + vp)
   do e = 1, ens_size
      if (istatus(e) == 0) then
         if (expected_obs(e) >= 0.0_r8) then
            expected_obs(e) = expected_obs(e) / (1.0 + expected_obs(e))
         else
            expected_obs(e) = 1.0e-12_r8  
         endif
      endif 
   enddo

   if (debug > 11 .and. do_output()) &
      print *, 'model_interpolate: SH/SH2 ', istatus(1), expected_obs(1), trim(locstring)

else if (obs_kind == QTY_SURFACE_ELEVATION) then

   call compute_elevation_with_barycentric(location, expected_obs(1), istatus(1))
   expected_obs(2:ens_size) = expected_obs(1)
   istatus(2:ens_size) = istatus(1)

   if (debug > 11 .and. do_output()) &
      print *, 'model_interpolate: SURFACE_ELEVATION', istatus(1), expected_obs(1), trim(locstring)

else
   ! all other kinds come here.
   ! direct interpolation: kind is in the state vector and no clamping or other conversions needed

   tvars(1) = ivar
   call compute_scalar_with_barycentric(state_handle, ens_size, location, 1, tvars, values, istatus)
   expected_obs = values(1, :)

   if (debug > 11 .and. do_output()) then
       print*, 'generic interpolation in compute_scalar_with_barycentric: ', obs_kind, &
               trim(get_name_for_quantity(obs_kind))
       do e = 1, ens_size
          print*, 'member ',e, ' istatus(e)=',istatus(e), ', expected_obs(e)=', expected_obs(e)
       enddo
   endif

endif


100 continue

! this is for debugging - when we're confident the code is returning
! consistent values and rc codes, both these tests can be removed for speed. 
! also optionally check for generated NaNs for now.

do e = 1, ens_size

   if ((istatus(e) < 0) .or. &
       (istatus(e) /= 0 .and. expected_obs(e) /= MISSING_R8) .or. &
       (istatus(e) == 0 .and. expected_obs(e) == MISSING_R8)) then

      write(string2,*) 'member ',e,' obs_kind', obs_kind,' value = ', expected_obs(e), &
                       ' istatus = ', istatus(e), ' cellid:',cellid,' location ', trim(locstring)
      write(string3,*) 'at location ', trim(locstring)

      if (istatus(e) < 0) then
         write(string1,*) 'interp routine returned a negative status which is an illegal value'
      else if (istatus(e) /= 0 .and. expected_obs(e) /= MISSING_R8) then
         write(string1,*) 'interp routine returned a bad status but not a MISSING_R8 value'
      else
         write(string1,*) 'interp routine returned a good status but set value to MISSING_R8'
      endif

      call error_handler(E_ERR,'model_interpolate', string1, source,revision,revdate, &
                         text2=string2, text3=string3)
   endif

   ! the only portable, reliable test for NaNs we know - if some number is neither
   ! less than nor equal to/greater than 0, it must be a NaN.  all numerical comparisons
   ! fail if one or more of the operands are NaN.

   if (.not. expected_obs(e) < 0 .and. .not. expected_obs(e) >= 0) then
      write(string1,*) 'member ', e, ' expected obs may be NaN: ', expected_obs(e)
      call error_handler(E_ERR,'model_interpolate', string1, source,revision,revdate)
   endif

   if (debug > 12 .and. do_output()) then
      write(string2,*) 'Completed for member ',e,' obs_kind', obs_kind,' expected_obs = ', expected_obs(e)
      write(string3,*) 'istatus = ', istatus(e), ' at ', trim(locstring)
      call error_handler(E_MSG, 'model_interpolate', string2, source, revision, revdate, text2=string3)
   endif
enddo

end subroutine model_interpolate


!------------------------------------------------------------------

subroutine nc_write_model_atts(ncid, domain_id)

integer, intent(in) :: ncid
integer, intent(in) :: domain_id

character(len=*), parameter :: routine = 'nc_write_model_atts'

real(r8), allocatable :: data1d(:)
integer :: ncid2


!-------------------------------------------------------------------------------
! put file into define mode.
!-------------------------------------------------------------------------------

call nc_begin_define_mode(ncid)

!-------------------------------------------------------------------------------
! Write Global Attributes
!-------------------------------------------------------------------------------

call nc_add_global_creation_time(ncid)

call nc_add_global_attribute(ncid, "model_source", source)
call nc_add_global_attribute(ncid, "model_revision", revision)
call nc_add_global_attribute(ncid, "model_revdate", revdate)

call nc_add_global_attribute(ncid, "model", "MPAS_ATM")


!----------------------------------------------------------------------------
! if not adding grid info, return here
!----------------------------------------------------------------------------

if (.not. write_grid_to_diag_files) then
   call nc_end_define_mode(ncid)
   call nc_synchronize_file(ncid)
   return
endif

!----------------------------------------------------------------------------
!  Everything below here is static grid info
!----------------------------------------------------------------------------

!----------------------------------------------------------------------------
! Dimensions 
!----------------------------------------------------------------------------

call nc_define_dimension(ncid, 'nCells',        nCells,        routine)
call nc_define_dimension(ncid, 'nEdges',        nEdges,        routine)
call nc_define_dimension(ncid, 'nVertLevels',   nVertLevels,   routine)
call nc_define_dimension(ncid, 'nVertLevelsP1', nVertLevelsP1, routine)
call nc_define_dimension(ncid, 'nSoilLevels',   nSoilLevels,   routine)

call nc_define_dimension(ncid, 'maxEdges',      maxEdges,     routine)
call nc_define_dimension(ncid, 'nVertices',     nVertices,    routine)
call nc_define_dimension(ncid, 'VertexDegree',  VertexDegree, routine)

!----------------------------------------------------------------------------
! Coordinate Variables and the Attributes
!----------------------------------------------------------------------------
! Cell Longitudes
call      nc_define_real_variable(ncid, 'lonCell', 'nCells', routine)
call nc_add_attribute_to_variable(ncid, 'lonCell', 'long_name',   'cell center longitudes', routine)
call nc_add_attribute_to_variable(ncid, 'lonCell', 'units',       'degrees_east',           routine)
call nc_add_attribute_to_variable(ncid, 'lonCell', 'valid_range', (/ 0.0_r8, 360.0_r8 /),   routine)

! Cell Latitudes
call      nc_define_real_variable(ncid, 'latCell', 'nCells', routine)
call nc_add_attribute_to_variable(ncid, 'latCell', 'long_name',   'cell center latitudes',  routine)
call nc_add_attribute_to_variable(ncid, 'latCell', 'units',       'degrees_north',          routine)
call nc_add_attribute_to_variable(ncid, 'latCell', 'valid_range', (/ -90.0_r8, 90.0_r8 /),  routine)

! Grid vertical information
call      nc_define_real_variable(ncid, 'zgrid', (/ 'nVertLevelsP1', 'nCells       ' /), routine)
call nc_add_attribute_to_variable(ncid, 'zgrid', 'long_name',        'grid zgrid',     routine)
call nc_add_attribute_to_variable(ncid, 'zgrid', 'units',            'meters',         routine)
call nc_add_attribute_to_variable(ncid, 'zgrid', 'positive',         'up',             routine)
call nc_add_attribute_to_variable(ncid, 'zgrid', 'cartesian_axis',   'Z',              routine)

! Grid relationship information
call   nc_define_integer_variable(ncid, 'nEdgesOnCell', 'nCells', routine)
call nc_add_attribute_to_variable(ncid, 'nEdgesOnCell', 'long_name', 'grid nEdgesOnCell', routine)

call   nc_define_integer_variable(ncid, 'cellsOnVertex', (/ 'VertexDegree', 'nVertices   ' /), routine)
call nc_add_attribute_to_variable(ncid, 'cellsOnVertex', 'long_name', 'grid cellsOnVertex', routine)

call   nc_define_integer_variable(ncid, 'verticesOnCell', (/ 'maxEdges', 'nCells  ' /), routine)
call nc_add_attribute_to_variable(ncid, 'verticesOnCell', 'long_name', 'grid verticesOnCell', routine)

! Cartesian coordinates for the same cells
call      nc_define_real_variable(ncid, 'xCell', 'nCells', routine)
call nc_add_attribute_to_variable(ncid, 'xCell', 'long_name', 'cell center x cartesian coordinates',   routine)

call      nc_define_real_variable(ncid, 'yCell', 'nCells', routine)
call nc_add_attribute_to_variable(ncid, 'yCell', 'long_name', 'cell center y cartesian coordinates',   routine)

call      nc_define_real_variable(ncid, 'zCell', 'nCells', routine)
call nc_add_attribute_to_variable(ncid, 'zCell', 'long_name', 'cell center z cartesian coordinates',   routine)

! Vertex Longitudes and latitudes
call      nc_define_real_variable(ncid, 'lonVertex', 'nVertices', routine)
call nc_add_attribute_to_variable(ncid, 'lonVertex', 'long_name', 'vertex longitudes', routine)

call      nc_define_real_variable(ncid, 'latVertex', 'nVertices', routine)
call nc_add_attribute_to_variable(ncid, 'latVertex', 'long_name', 'vertex latitudes', routine)

! Edge Longitudes and latitudes
if(data_on_edges) then
   call      nc_define_real_variable(ncid, 'lonEdge', 'nEdges', routine)
   call nc_add_attribute_to_variable(ncid, 'lonEdge', 'long_name', 'edge longitudes', routine)

   call      nc_define_real_variable(ncid, 'latEdge', 'nEdges', routine)
   call nc_add_attribute_to_variable(ncid, 'latEdge', 'long_name', 'edge latitudes', routine)
endif

call nc_define_real_variable(ncid, 'areaCell', 'nCells', routine)

!----------------------------------------------------------------------------
! Finished with dimension/variable definitions, must end 'define' mode to fill.
!----------------------------------------------------------------------------

call nc_end_define_mode(ncid)

!----------------------------------------------------------------------------
! Fill the coordinate variables
!----------------------------------------------------------------------------

call nc_put_variable(ncid, 'lonCell', lonCell, routine)
call nc_put_variable(ncid, 'latCell', latCell, routine)

call nc_put_variable(ncid, 'zgrid', zGridFace, routine)

if(data_on_edges) then
   call nc_put_variable(ncid, 'lonEdge', lonEdge, routine)
   call nc_put_variable(ncid, 'latEdge', latEdge, routine)
endif

call nc_put_variable(ncid, 'nEdgesOnCell', nEdgesOnCell, routine)
call nc_put_variable(ncid, 'verticesOnCell', verticesOnCell, routine)
call nc_put_variable(ncid, 'cellsOnVertex', cellsOnVertex, routine)

!----------------------------------------------------------------------------
! DART has not read these in, so we have to read them from the input file
! and copy them to the DART output file.
!----------------------------------------------------------------------------

ncid2 = nc_open_file_readonly(init_template_filename, routine)

allocate(data1d(nCells))

call nc_get_variable(ncid2, 'xCell', data1d, routine)
call nc_put_variable(ncid,  'xCell', data1d, routine)

call nc_get_variable(ncid2, 'yCell', data1d, routine)
call nc_put_variable(ncid,  'yCell', data1d, routine)

call nc_get_variable(ncid2, 'zCell', data1d, routine)
call nc_put_variable(ncid,  'zCell', data1d, routine)

call nc_get_variable(ncid2, 'areaCell', data1d, routine)
call nc_put_variable(ncid,  'areaCell', data1d, routine)

deallocate(data1d)

allocate(data1d(nVertices))

call nc_get_variable(ncid2, 'lonVertex', data1d, routine)
call nc_put_variable(ncid,  'lonVertex', data1d, routine)

call nc_get_variable(ncid2, 'latVertex', data1d, routine)
call nc_put_variable(ncid,  'latVertex', data1d, routine)

deallocate(data1d)

call nc_close_file(ncid2)

!-------------------------------------------------------------------------------
! Flush the buffer and leave netCDF file open
!-------------------------------------------------------------------------------
call nc_synchronize_file(ncid)

end subroutine nc_write_model_atts

!------------------------------------------------------------------

function get_model_size()

! Returns the size of the model as an integer.
! Required for all applications.

integer(i8) :: get_model_size

if ( .not. module_initialized ) call static_init_model

!print *, 'model_size = ', model_size
get_model_size = model_size

end function get_model_size

!------------------------------------------------------------------
!> Returns the number of variables as an integer.

function get_num_vars()

integer :: get_num_vars

if ( .not. module_initialized ) call static_init_model

get_num_vars = nfields   

end function get_num_vars

!------------------------------------------------------------------
!> Returns the the time step of the model; the smallest increment
!> in time that the model is capable of advancing the state in a given
!> implementation. This interface is required for all applications.

function shortest_time_between_assimilations()

type(time_type) :: shortest_time_between_assimilations

if ( .not. module_initialized ) call static_init_model

shortest_time_between_assimilations = model_timestep

end function shortest_time_between_assimilations

!------------------------------------------------------------------

subroutine end_model()

! Does any shutdown and clean-up needed for model.

if (allocated(latCell))        deallocate(latCell)
if (allocated(lonCell))        deallocate(lonCell)
if (allocated(zGridFace))      deallocate(zGridFace)
if (allocated(zGridCenter))    deallocate(zGridCenter)
if (allocated(dcEdge))         deallocate(dcEdge)
if (allocated(cellsOnVertex))  deallocate(cellsOnVertex)
if (allocated(xland))          deallocate(xland)
if (allocated(nEdgesOnCell))   deallocate(nEdgesOnCell)
if (allocated(edgesOnCell))    deallocate(edgesOnCell)
if (allocated(cellsOnEdge))    deallocate(cellsOnEdge)
if (allocated(verticesOnCell)) deallocate(verticesOnCell)
if (allocated(edgeNormalVectors)) deallocate(edgeNormalVectors)
if (allocated(xVertex))        deallocate(xVertex)
if (allocated(yVertex))        deallocate(yVertex)
if (allocated(zVertex))        deallocate(zVertex)
if (allocated(zGridEdge))      deallocate(zGridEdge)
if (allocated(xEdge))          deallocate(xEdge)
if (allocated(yEdge))          deallocate(yEdge)
if (allocated(zEdge))          deallocate(zEdge)
if (allocated(latEdge))        deallocate(latEdge)
if (allocated(lonEdge))        deallocate(lonEdge)

end subroutine end_model

!------------------------------------------------------------------

subroutine pert_model_copies(ens_handle, ens_size, pert_amp, interf_provided)

 type(ensemble_type), intent(inout) :: ens_handle
 integer,                intent(in) :: ens_size
 real(r8),               intent(in) :: pert_amp
 logical,               intent(out) :: interf_provided

logical, allocatable  :: within_range(:)
real(r8), allocatable :: min_var(:), max_var(:)
integer  :: start_ind, end_ind
real(r8) :: pert_val, range
integer  :: copy
integer  :: num_variables
integer  :: i, j
integer(i8), allocatable :: var_list(:)



! Perturbs a model state copies for generating initial ensembles.
! A model may choose to provide a NULL INTERFACE by returning
! .false. for the interf_provided argument. This indicates to
! the filter that if it needs to generate perturbed states, 
! it may do so by adding a perturbation to each model state 
! variable independently. The interf_provided argument
! should be returned as .true. if the model wants to do its own
! perturbing of states.

interf_provided = .true.

!>@todo If MPAS ever supports more than a single domain then
!>look at the wrf model_mod code for how to change this.  you
!>have to separate out the total number of variables across
!>all domains for the min/max part, and then loop over only
!>the number of variables in each domain in the second part.

num_variables = get_num_variables(anl_domid)

! Get min and max of each variable in each domain
allocate(var_list(get_my_num_vars(ens_handle)))
call get_my_vars(ens_handle, var_list)

allocate(min_var(num_variables), max_var(num_variables))
allocate(within_range(ens_handle%my_num_vars))

do i = 1, get_num_variables(anl_domid)

   start_ind = get_index_start(anl_domid, i)
   end_ind = get_index_end(anl_domid, i)

   within_range = (var_list >= start_ind .and. var_list <= end_ind)
   min_var(i) = minval(ens_handle%copies(1,:), MASK=within_range)
   max_var(i) = maxval(ens_handle%copies(1,:), MASK=within_range)

enddo

! get global min/max for each variable
call broadcast_minmax(min_var, max_var, num_variables)
deallocate(within_range)

call init_random_seq(random_seq, my_task_id()+1)

do i = 1, num_variables

   start_ind = get_index_start(anl_domid, i)
   end_ind = get_index_end(anl_domid, i)

   ! make the perturbation amplitude a fraction of the
   ! entire variable range.
   range = max_var(i) - min_var(i)
   pert_val = model_perturbation_amplitude * range   ! this is a namelist item

   do j=1, ens_handle%my_num_vars
      if (ens_handle%my_vars(j) >= start_ind .and. ens_handle%my_vars(j) <= end_ind) then
         do copy = 1, ens_size
            ens_handle%copies(copy, j) = random_gaussian(random_seq, ens_handle%copies(copy, j), pert_val)
         enddo

         ! keep variable from exceeding the original range
         ens_handle%copies(1:ens_size,j) = max(min_var(i), ens_handle%copies(1:ens_size,j))
         ens_handle%copies(1:ens_size,j) = min(max_var(i), ens_handle%copies(1:ens_size,j))

      endif
   enddo

enddo

deallocate(var_list, min_var, max_var)

end subroutine pert_model_copies

!------------------------------------------------------------------
! Given a DART location (referred to as "base") and a set of candidate
! locations & qtys/types (locs, loc_qtys/types), returns the subset close 
! to the "base", their indices, and their distances to the "base" 

subroutine get_close_obs(gc, base_loc, base_type, locs, loc_qtys, loc_types, &
                         num_close, close_ind, dist, state_handle)

type(get_close_type),          intent(in)  :: gc
type(location_type),           intent(inout)  :: base_loc, locs(:)
integer,                       intent(in)  :: base_type, loc_qtys(:), loc_types(:)
integer,                       intent(out) :: num_close, close_ind(:)
real(r8),            optional, intent(out) :: dist(:)
type(ensemble_type), optional, intent(in)  :: state_handle


integer                :: ztypeout
integer                :: t_ind, istatus1, istatus2, k, istat_arr(1)
integer                :: base_which, local_obs_which, base_qty
real(r8), dimension(3) :: base_llv, local_obs_llv   ! lon/lat/vert
type(location_type)    :: local_obs_loc, location_arr(1)
! timing
real(digits12) :: t_base, t_base2, interval

real(r8) ::  hor_dist
hor_dist = 1.0e9_r8

! Initialize variables to missing status

num_close = 0
close_ind = -99
if (present(dist)) dist = 1.0e9_r8   !something big and positive (far away) in radians
istatus1  = 0
istatus2  = 0

! Convert base_obs vertical coordinate to requested vertical coordinate if necessary

base_llv = get_location(base_loc)
base_which = nint(query_location(base_loc))

ztypeout = vert_localization_coord

if (vertical_localization_on()) then
  if (base_llv(3) == MISSING_R8) then
     istatus1 = 1
  else if (base_which /= vert_localization_coord .and. base_which /= VERTISUNDEF) then
      base_qty = get_quantity_for_type_of_obs(base_type)
      location_arr(1) = base_loc
      call convert_vert_distrib(state_handle, 1, location_arr, base_qty, vert_localization_coord, istat_arr)
      istatus1 = istat_arr(1)
      base_loc = location_arr(1)
      if(debug > 5 .and. do_output()) then
         call write_location(0,base_loc,charstring=string1)
         call error_handler(E_MSG, 'get_close_obs: base_loc',string1,source, revision, revdate)
     endif
   endif
endif

if (istatus1 == 0) then

   ! Loop over potentially close subset of obs priors or state variables
   ! This way, we are decreasing the number of distance computations that will follow.
   ! This is a horizontal-distance operation and we don't need to have the relevant vertical
   ! coordinate information yet (for locs).
   call loc_get_close_obs(gc, base_loc, base_type, locs, loc_qtys, loc_types, &
                          num_close, close_ind)

   do k = 1, num_close

      t_ind = close_ind(k)
      local_obs_loc   = locs(t_ind)
      local_obs_which = nint(query_location(local_obs_loc))

      ! Convert local_obs vertical coordinate to requested vertical coordinate if necessary.
      ! This should only be necessary for obs priors, as state location information already
      ! contains the correct vertical coordinate (filter_assim's call to get_state_meta_data).
      if (vertical_localization_on()) then
          if (local_obs_which /= vert_localization_coord .and. local_obs_which /= VERTISUNDEF) then
              location_arr(1) = local_obs_loc
              call convert_vert_distrib(state_handle, 1, location_arr, loc_qtys(t_ind), vert_localization_coord, istat_arr)
              istatus2 = istat_arr(1)
              locs(t_ind) = location_arr(1)
          else
              istatus2 = 0
          endif
      endif

      if (present(dist)) then
         ! Compute distance - set distance to a very large value if vert coordinate is missing
         ! or vert_interpolate returned error (istatus2=1)
         local_obs_llv = get_location(local_obs_loc)
         if ( (vertical_localization_on() .and. &
              (local_obs_llv(3) == MISSING_R8)) .or. (istatus2 /= 0) ) then
               dist(k) = 1.0e9_r8
         else
               dist(k) = get_dist(base_loc, locs(t_ind), base_type, loc_qtys(t_ind))
         endif
      endif

   enddo
endif

if ((debug > 2) .and. do_output()) then
   call write_location(0,base_loc,charstring=string2)
   print *, 'get_close_obs: nclose, base_loc ', num_close, trim(string2)
endif

end subroutine get_close_obs

!------------------------------------------------------------------
! Given a DART location (referred to as "base") and a set of candidate
! locations & qtys/indices (locs, loc_qtys/loc_indx), returns the subset close 
! to the "base", their indices, and their distances to the "base" 

subroutine get_close_state(gc, base_loc, base_type, locs, loc_qtys, loc_indx, &
                           num_close, close_ind, dist, state_handle)

!>@todo FIXME this is working on state vector items.  if a vertical
!>conversion is needed, it doesn't need to interpolate.  it can compute
!>the location using the logic that get_state_meta_data() uses.

type(get_close_type),          intent(in)  :: gc
type(location_type),           intent(inout)  :: base_loc, locs(:)
integer,                       intent(in)  :: base_type, loc_qtys(:)
integer(i8),                   intent(in)  :: loc_indx(:)
integer,                       intent(out) :: num_close, close_ind(:)
real(r8),            optional, intent(out) :: dist(:)
type(ensemble_type), optional, intent(in)  :: state_handle


integer                :: ztypeout
integer                :: t_ind, istatus1, istatus2, k, istat_arr(1)
integer                :: base_which, local_obs_which, base_qty
real(r8), dimension(3) :: base_llv, local_obs_llv   ! lon/lat/vert
type(location_type)    :: local_obs_loc, location_arr(1)
! timing
real(digits12) :: t_base, t_base2, interval


real(r8) ::  hor_dist
hor_dist = 1.0e9_r8

! Initialize variables to missing status

num_close = 0
close_ind = -99
if (present(dist)) dist = 1.0e9_r8   !something big and positive (far away) in radians
istatus1  = 0
istatus2  = 0

! Convert base_obs vertical coordinate to requested vertical coordinate if necessary

base_llv = get_location(base_loc)
base_which = nint(query_location(base_loc))

ztypeout = vert_localization_coord

if (vertical_localization_on()) then
  if (base_llv(3) == MISSING_R8) then
     istatus1 = 1
  else if (base_which /= vert_localization_coord .and. base_which /= VERTISUNDEF) then
      base_qty = get_quantity_for_type_of_obs(base_type)
      location_arr(1) = base_loc
      call convert_vert_distrib(state_handle, 1, location_arr, base_qty, vert_localization_coord, istat_arr)
      istatus1 = istat_arr(1)
      base_loc = location_arr(1)
      if(debug > 10 .and. do_output()) then
         call write_location(0,base_loc,charstring=string1)
         call error_handler(E_MSG, 'get_close_state: base_loc',string1,source, revision, revdate)
     endif
   endif
endif

if (istatus1 == 0) then

   ! Loop over potentially close subset of obs priors or state variables
   ! This way, we are decreasing the number of distance computations that will follow.
   ! This is a horizontal-distance operation and we don't need to have the relevant vertical
   ! coordinate information yet (for locs).
   call loc_get_close_state(gc, base_loc, base_type, locs, loc_qtys, loc_indx, &
                            num_close, close_ind)

   do k = 1, num_close

      t_ind = close_ind(k)
      local_obs_loc   = locs(t_ind)
      local_obs_which = nint(query_location(local_obs_loc))

      ! Convert local_obs vertical coordinate to requested vertical coordinate if necessary.
      ! This should only be necessary for obs priors, as state location information already
      ! contains the correct vertical coordinate (filter_assim's call to get_state_meta_data).
      if (vertical_localization_on()) then
          if (local_obs_which /= vert_localization_coord .and. local_obs_which /= VERTISUNDEF) then
              location_arr(1) = local_obs_loc
              call convert_vert_distrib_state(state_handle, 1, location_arr, loc_qtys(t_ind), &
                                              loc_indx(t_ind), vert_localization_coord, istat_arr)
              istatus2 = istat_arr(1)
              locs(t_ind) = location_arr(1)
          else
              istatus2 = 0
          endif
      endif

      if (present(dist)) then
         ! Compute distance - set distance to a very large value if vert coordinate is missing
         ! or vert_interpolate returned error (istatus2=1)
         local_obs_llv = get_location(local_obs_loc)
         if ( (vertical_localization_on() .and. &
              (local_obs_llv(3) == MISSING_R8)) .or. (istatus2 /= 0) ) then
               dist(k) = 1.0e9_r8
         else
               dist(k) = get_dist(base_loc, locs(t_ind), base_type, loc_qtys(t_ind))
         endif
      endif

   enddo
endif

if ((debug > 2) .and. do_output()) then
   call write_location(0,base_loc,charstring=string2)
   print *, 'get_close_state: nclose, base_loc ', num_close, trim(string2)
endif

end subroutine get_close_state


!==================================================================
! The (model-specific) additional public interfaces come next
!  (these are not required by dart but are used by other programs)
!==================================================================

subroutine get_init_template_filename( filename )

! return the name of the template filename that was set
! in the model_nml namelist (ex. init.nc)

character(len=*), intent(OUT) :: filename

if ( .not. module_initialized ) call static_init_model

filename = trim(init_template_filename)

end subroutine get_init_template_filename


!-------------------------------------------------------------------
! modify what static_init_model does.  this *must* be called before
! calling static_init_model().
! the boundary file variables are fixed by the model and so we
! don't allow the user to set them via namelist

subroutine set_lbc_variables(template_filename)

character(len=*), intent(in) :: template_filename

integer :: ncid

bdy_template_filename = template_filename

! this initial list always exists.  hardcode them for now,
! and query to see if the reconstructed winds are there or not.

lbc_variables(1) = 'lbc_qc'
lbc_variables(2) = 'lbc_qr'
lbc_variables(3) = 'lbc_qv'
lbc_variables(4) = 'lbc_rho'
lbc_variables(5) = 'lbc_theta'
lbc_variables(6) = 'lbc_u'
lbc_variables(7) = 'lbc_w'

ncid = nc_open_file_readonly(template_filename, 'set_lbc_variables')
if (nc_variable_exists(ncid, 'lbc_ur')) then
   lbc_variables(8) = 'lbc_ur'  
   lbc_variables(9) = 'lbc_vr' 
   lbc_file_has_reconstructed_winds = .true.
endif
call nc_close_file(ncid)

end subroutine set_lbc_variables


!-------------------------------------------------------------------
! modify what static_init_model does.  this *must* be called before
! calling static_init_model().
! set a logical add_u_to_state_list that forces u to be in state

subroutine force_u_into_state()

add_u_to_state_list = .true.

end subroutine force_u_into_state


!-------------------------------------------------------------------

!>@todo FIXME: 
!>  i believe no one is calling this routine anymore.  we should remove
!>  it from the public list and see what breaks.  if nothing, remove it.
!>
!> these need to be replaced by calls to the state structure.
!> at the moment they are only used by the postprocessing program that
!> moves the wind increments from cell centers to edges - it's not needed
!> by anything in filter.  it's a holdover from code before the state structure
!> was a general facility.

subroutine analysis_file_to_statevector(filename, state_vector, model_time)

! Reads the current time and state variables from a mpas analysis
! file and packs them into a dart state vector.

character(len=*), intent(in)    :: filename
real(r8),         intent(inout) :: state_vector(:)
type(time_type),  intent(out)   :: model_time

! temp space to hold data while we are reading it
integer  :: i, ivar
real(r8), allocatable, dimension(:)         :: data_1d_array
real(r8), allocatable, dimension(:,:)       :: data_2d_array
real(r8), allocatable, dimension(:,:,:)     :: data_3d_array

integer, dimension(NF90_MAX_VAR_DIMS) :: dimIDs, mystart, mycount
character(len=NF90_MAX_NAME) :: varname
integer :: VarID, ncNdims, dimlen
integer :: ncid, TimeDimID, TimeDimLength
character(len=256) :: myerrorstring
character(len=*), parameter :: routine = 'analysis_file_to_statevector'

if ( .not. module_initialized ) call static_init_model

state_vector = MISSING_R8

! Check that the input file exists ...

if ( .not. file_exist(filename) ) then
   write(string1,*) 'cannot open file ', trim(filename),' for reading.'
   call error_handler(E_ERR,'analysis_file_to_statevector',string1,source,revision,revdate)
endif

ncid = nc_open_file_readonly(filename, routine)

model_time = get_analysis_time(ncid, filename)

! Start counting and filling the state vector one item at a time,
! repacking the Nd arrays into a single 1d list of numbers.

! The DART prognostic variables are only defined for a single time.
! We already checked the assumption that variables are xy2d or xyz3d ...
! IF the netCDF variable has a TIME dimension, it must be the last dimension,
! and we need to read the LAST timestep and effectively squeeze out the
! singleton dimension when we stuff it into the DART state vector.

TimeDimID = FindTimeDimension( ncid )

if ( TimeDimID > 0 ) then
   call nc_check(nf90_inquire_dimension(ncid, TimeDimID, len=TimeDimLength), &
            'analysis_file_to_statevector', 'inquire timedimlength '//trim(filename))
else
   TimeDimLength = 0
endif

do ivar=1, nfields

   varname = progvar(ivar)%varname
   myerrorstring = trim(filename)//' '//trim(varname)

   ! determine the shape of the netCDF variable

   call nc_check(nf90_inq_varid(ncid,   varname, VarID), &
            'analysis_file_to_statevector', 'inq_varid '//trim(myerrorstring))

   call nc_check(nf90_inquire_variable(ncid,VarID,dimids=dimIDs,ndims=ncNdims), &
            'analysis_file_to_statevector', 'inquire '//trim(myerrorstring))

   mystart = 1   ! These are arrays, actually.
   mycount = 1

   ! Only checking the shape of the variable - sans TIME
   DimCheck : do i = 1,progvar(ivar)%numdims

      write(string1,'(''inquire dimension'',i2,A)') i,trim(myerrorstring)
      call nc_check(nf90_inquire_dimension(ncid, dimIDs(i), len=dimlen), &
            'analysis_file_to_statevector', string1)

      mycount(i) = dimlen

   enddo DimCheck

   where(dimIDs == TimeDimID) mystart = TimeDimLength  ! pick the latest time
   where(dimIDs == TimeDimID) mycount = 1              ! only use one time

   if ((debug > 10) .and. do_output()) then
      write(*,*)'analysis_file_to_statevector '//trim(varname)//' start = ',mystart(1:ncNdims)
      write(*,*)'analysis_file_to_statevector '//trim(varname)//' count = ',mycount(1:ncNdims)
   endif

   if (ncNdims == 1) then

      ! If the single dimension is TIME, we only need a scalar.
      ! Pretty sure this cannot happen ...
      allocate(data_1d_array(mycount(1)))
      call nc_check(nf90_get_var(ncid, VarID, data_1d_array, &
        start=mystart(1:ncNdims), count=mycount(1:ncNdims)), &
            'analysis_file_to_statevector', 'get_var '//trim(varname))

      call prog_var_to_vector(data_1d_array, state_vector, ivar)
      deallocate(data_1d_array)

   elseif (ncNdims == 2) then

      allocate(data_2d_array(mycount(1), mycount(2)))
      call nc_check(nf90_get_var(ncid, VarID, data_2d_array, &
        start=mystart(1:ncNdims), count=mycount(1:ncNdims)), &
            'analysis_file_to_statevector', 'get_var '//trim(varname))

      call prog_var_to_vector(data_2d_array, state_vector, ivar)
      deallocate(data_2d_array)

   elseif (ncNdims == 3) then

      allocate(data_3d_array(mycount(1), mycount(2), mycount(3)))
      call nc_check(nf90_get_var(ncid, VarID, data_3d_array, &
        start=mystart(1:ncNdims), count=mycount(1:ncNdims)), &
            'analysis_file_to_statevector', 'get_var '//trim(varname))

      call prog_var_to_vector(data_3d_array, state_vector, ivar)
      deallocate(data_3d_array)

   else
      write(string1, *) 'no support for data array of dimension ', ncNdims
      call error_handler(E_ERR,'analysis_file_to_statevector', string1, &
                        source,revision,revdate)
   endif

enddo

call nc_close_file(ncid, routine)

end subroutine analysis_file_to_statevector


!-------------------------------------------------------------------

!> @todo FIXME  this routine is a holdover from the days before
!> we had a state structure module.  it should be replaced by
!> something like write_state and other calls to the state structure
!> module.
!>
!> but there is one twist here.  this code is only being called
!> by update_mpas_states, which does a simple ncks copy from the
!> output of filter (netcdf with only the state vector fields in it)
!> to a full mpas restart file with grid info, other fields, etc.
!> 
!> however it also averages the cell center winds and projects them
!> onto the cell edges and updates 'u' - which is usually not in the
!> model state, so it isn't in the input file, only the output file.
!>
!> the normal i/o routines wouldn't write it.  they would write 
!> everything else, so read_state()/write_state() plus one additional
!> 'fix_u' routine would seem to suffice.  TBD.
!>

subroutine statevector_to_analysis_file(state_vector, ncid, filename)

! Writes the current time and state variables from a dart state
! vector (1d array) into a mpas netcdf analysis file.

real(r8),         intent(in) :: state_vector(:)
integer,          intent(in) :: ncid
character(len=*), intent(in) :: filename

! temp space to hold data while we are writing it
integer :: i, ivar
real(r8), allocatable, dimension(:)         :: data_1d_array
real(r8), allocatable, dimension(:,:)       :: data_2d_array
real(r8), allocatable, dimension(:,:,:)     :: data_3d_array

integer, dimension(NF90_MAX_VAR_DIMS) :: dimIDs, mystart, mycount
character(len=NF90_MAX_NAME) :: varname
integer :: VarID, ncNdims, dimlen
integer :: TimeDimID, TimeDimLength
logical :: done_winds
type(time_type) :: model_time

if ( .not. module_initialized ) call static_init_model

TimeDimID = FindTimeDimension( ncid )

if ( TimeDimID > 0 ) then
   call nc_check(nf90_inquire_dimension(ncid, TimeDimID, len=TimeDimLength), &
            'statevector_to_analysis_file', 'inquire timedimlength '//trim(filename))
else
   TimeDimLength = 0
endif

done_winds = .false.
PROGVARLOOP : do ivar=1, nfields

   varname = progvar(ivar)%varname
   string2 = trim(filename)//' '//trim(varname)

   if (( varname == 'uReconstructZonal' .or. &
         varname == 'uReconstructMeridional' ) .and. update_u_from_reconstruct ) then
      if (done_winds) cycle PROGVARLOOP

      ! this routine updates the edge winds from both the zonal and meridional
      ! fields, so only call it once.
      call update_wind_components(ncid, filename, state_vector, use_increments_for_u_update)
      done_winds = .true.
      cycle PROGVARLOOP
   endif
   if ( varname == 'u' .and. update_u_from_reconstruct ) then
      write(string1, *) 'skipping update of edge normal winds (u) because'
      write(string2, *) 'update_u_from_reconstruct is True'
      call error_handler(E_MSG,'statevector_to_analysis_file',string1,&
                         source,revision,revdate, text2=string2)
      cycle PROGVARLOOP
   endif

   ! Ensure netCDF variable is conformable with progvar quantity.
   ! The TIME and Copy dimensions are intentionally not queried
   ! by looping over the dimensions stored in the progvar type.

   call nc_check(nf90_inq_varid(ncid, varname, VarID), &
            'statevector_to_analysis_file', 'inq_varid '//trim(string2))

   call nc_check(nf90_inquire_variable(ncid,VarID,dimids=dimIDs,ndims=ncNdims), &
            'statevector_to_analysis_file', 'inquire '//trim(string2))

   mystart = 1   ! These are arrays, actually.
   mycount = 1
   DimCheck : do i = 1,progvar(ivar)%numdims

      write(string1,'(''inquire dimension'',i2,A)') i,trim(string2)
      call nc_check(nf90_inquire_dimension(ncid, dimIDs(i), len=dimlen), &
            'statevector_to_analysis_file', string1)

      mycount(i) = dimlen

   enddo DimCheck


   where(dimIDs == TimeDimID) mystart = TimeDimLength
   where(dimIDs == TimeDimID) mycount = 1   ! only the latest one

   if ((debug > 9) .and. do_output()) then
      write(*,*)'statevector_to_analysis_file '//trim(varname)//' start is ',mystart(1:ncNdims)
      write(*,*)'statevector_to_analysis_file '//trim(varname)//' count is ',mycount(1:ncNdims)
   endif

!> @todo FIXME the clamping can be done on the 1d array by getting
!> the start/end index from the state vector.  you can also call nf90_put_var() 
!> with a 1d conformable array without allocating, copying, writing, and freeing
!> extra space.   or call write_state() which does all this for us.

   if (progvar(ivar)%numdims == 1) then
      allocate(data_1d_array(mycount(1)))
      call vector_to_prog_var(state_vector, ivar, data_1d_array)

      ! did the user specify lower and/or upper bounds for this variable?
      ! if so, follow the instructions to either fail on out-of-range values,
      ! or set out-of-range values to the given min or max vals
      if ( progvar(ivar)%clamping ) then
         call do_clamping(progvar(ivar)%out_of_range_fail, progvar(ivar)%range, &
                          progvar(ivar)%numdims, varname, array_1d = data_1d_array)
      endif

      call nc_check(nf90_put_var(ncid, VarID, data_1d_array, &
            start=mystart(1:ncNdims), count=mycount(1:ncNdims)), &
            'statevector_to_analysis_file', 'put_var '//trim(varname))
      deallocate(data_1d_array)

   elseif (progvar(ivar)%numdims == 2) then

      allocate(data_2d_array(mycount(1), mycount(2)))
      call vector_to_prog_var(state_vector, ivar, data_2d_array)

      ! did the user specify lower and/or upper bounds for this variable?
      ! if so, follow the instructions to either fail on out-of-range values,
      ! or set out-of-range values to the given min or max vals
      if ( progvar(ivar)%clamping ) then
         call do_clamping(progvar(ivar)%out_of_range_fail, progvar(ivar)%range, &
                          progvar(ivar)%numdims, varname, array_2d = data_2d_array)
      endif

      call nc_check(nf90_put_var(ncid, VarID, data_2d_array, &
            start=mystart(1:ncNdims), count=mycount(1:ncNdims)), &
            'statevector_to_analysis_file', 'put_var '//trim(varname))
      deallocate(data_2d_array)

   elseif (progvar(ivar)%numdims == 3) then

      allocate(data_3d_array(mycount(1), mycount(2), mycount(3)))
      call vector_to_prog_var(state_vector, ivar, data_3d_array)

      ! did the user specify lower and/or upper bounds for this variable?
      ! if so, follow the instructions to either fail on out-of-range values,
      ! or set out-of-range values to the given min or max vals
      if ( progvar(ivar)%clamping ) then
         call do_clamping(progvar(ivar)%out_of_range_fail, progvar(ivar)%range, &
                          progvar(ivar)%numdims, varname, array_3d = data_3d_array)
      endif

      call nc_check(nf90_put_var(ncid, VarID, data_3d_array, &
            start=mystart(1:ncNdims), count=mycount(1:ncNdims)), &
            'statevector_to_analysis_file', 'put_var '//trim(varname))
      deallocate(data_3d_array)

   else
      write(string1, *) 'no support for data array of dimension ', ncNdims
      call error_handler(E_ERR,'statevector_to_analysis_file', string1, &
                        source,revision,revdate)
   endif

enddo PROGVARLOOP


end subroutine statevector_to_analysis_file

!------------------------------------------------------------------

!> regional mpas only:
!> update the boundary fields based on the analysis file values
!> in the boundary region, which were updated by blending the analysis
!> and the original (e.g., prior) boundary values.
!> There are options to update edge winds directly (by blending 'u'),
!> or to update reconstructed winds at cell centers first then project them onto edges.
!> When the edge wind is updated, it can be replaced by the blended value,
!> or modified with the increments (from cell-center winds).
!> state_vector - read from both ncid_a and ncid_b.
!> ncid_b = lbc to be overwritten with blended fields in the boundary zone.
!> ncid_a = analysis - either init or restart.

subroutine statevector_to_boundary_file(state_vector, ncid_b, ncid_a, &
    lbc_update_from_reconstructed_winds, lbc_update_winds_from_increments, idebug)

real(r8), intent(inout) :: state_vector(:)
integer,  intent(in)    :: ncid_b, ncid_a
logical,  intent(in)    :: lbc_update_from_reconstructed_winds
logical,  intent(in)    :: lbc_update_winds_from_increments
integer,  intent(in)    :: idebug

integer :: i, a_ivar, b_ivar, ivar, ivar_u, avar_u
integer(i8) :: a_index, b_index, l, sb_index, eb_index
integer :: cellid, vert_level, ndims, nvars, dims(3), col
integer :: adims, dima(3), iup   ! HA
integer :: edgeid
real(r8) :: weight
real(r8), allocatable :: lbc_u(:,:), lbc_ucell(:,:), lbc_vcell(:,:)
real(r8), allocatable :: delta_u(:,:), old_lbc_ucell(:,:), old_lbc_vcell(:,:)
real(r8), allocatable :: inc_lbc_ucell(:,:), inc_lbc_vcell(:,:)

character(len=NF90_MAX_NAME) :: avarname, bvarname
character(len=*), parameter :: routine = 'statevector_to_boundary_file'

nvars = get_num_variables(lbc_domid)

write(string1, *) 'lbc_update_from_reconstructed_winds = ', lbc_update_from_reconstructed_winds
write(string2, *) 'lbc_update_winds_from_increments = ',lbc_update_winds_from_increments
call error_handler(E_MSG,'statevector_to_boundary_file',string1,&
                         source,revision,revdate, text2=string2)

! save a copy of the reconstructed cell winds in separate arrays
! if we are doing an incremental update of the edge normal winds.
if (lbc_update_winds_from_increments) then
   if (.not. lbc_file_has_reconstructed_winds) then
      write(string1, *) 'Cannot update edge winds from increments because the boundary file does not contain the reconstructed winds (lbc_ur, lbc_vr)'
      write(string2, *) 'lbc_update_winds_from_increments should be .false.'
      call error_handler(E_MSG,'statevector_to_boundary_file',string1,&
                         source,revision,revdate, text2=string2)
   endif

   allocate(old_lbc_ucell(nVertLevels, nCells))
   allocate(old_lbc_vcell(nVertLevels, nCells))
   allocate(      delta_u(nVertLevels, nEdges))

   ivar = get_varid_from_varname(lbc_domid, 'lbc_ur')
   call bdy_vector_to_prog_var(state_vector, ivar, old_lbc_ucell)

   ivar = get_varid_from_varname(lbc_domid, 'lbc_vr')
   call bdy_vector_to_prog_var(state_vector, ivar, old_lbc_vcell)
endif

! for each cell in the grid, find the analysis in the
! boundary region and blend them with prior lbc values.
CELLS: do cellid = 1, nCells

   ! Soyoung: We blend the analysis in the boundary zone only.
   if (.not. on_boundary_cell(cellid)) cycle CELLS

   ! 1.0 is interior, 0.0 is exterior boundary
   weight = get_analysis_weight(cellid)

   ! do all variables associated with this cellid.
   
   VARLOOP: do b_ivar = 1, nvars

      bvarname = get_variable_name(lbc_domid, b_ivar)
      if (bvarname(1:4) /= 'lbc_') then
         write(string1, *) 'skipping update of boundary variable ', trim(bvarname)
         write(string2, *) 'because the name does not start with "lbc"'
         call error_handler(E_MSG,'statevector_to_boundary_file',string1,&
                            source,revision,revdate, text2=string2)
         cycle VARLOOP
      endif

      ! skip edge normal 'U' winds here - they will
      ! be handled in a separate code section below.
      if (bvarname == 'lbc_u') cycle VARLOOP

      ! get corresponding field in analysis domain
      avarname = trim(bvarname(5:))

      ! reconstructed cell-center winds have different names in the lbc file.
      if (bvarname == 'lbc_ur') avarname = 'uReconstructZonal'
      if (bvarname == 'lbc_vr') avarname = 'uReconstructMeridional'

      a_ivar = get_varid_from_varname(anl_domid, avarname)

      !if(do_output().and.idebug > 4) print*, 'statevector_to_boundary_file: ', &
      !                trim(bvarname), b_ivar, trim(avarname), a_ivar

      call find_mpas_dims(lbc_domid, b_ivar, ndims, dims)

      ! HA: double-check if dimensions are the same between lbc_domid and anl_domid.
      call find_mpas_dims(anl_domid, a_ivar, adims, dima)
      if(dims(1) /= dima(1) .or. dims(2) /= dima(2)) then
         write(string1, *) 'Dimension mismatches:',dims,' vs.',dima
         call error_handler(E_ERR,'statevector_to_boundary_file',string1,&
                            source,revision,revdate)
         exit
      endif

      ! loop over vert_levels.
      THISCOL: do col=1, dims(1)
         a_index = get_dart_vector_index(col, cellid, 1, anl_domid, a_ivar)
         b_index = get_dart_vector_index(col, cellid, 1, lbc_domid, b_ivar)
   
         ! compute (1-w)*x_lbc + w*x_anl
         state_vector(a_index) = (1.0_r8 - weight) * state_vector(b_index) + &
                                           weight  * state_vector(a_index)

      enddo THISCOL

   enddo VARLOOP

enddo CELLS

!> here is where we fix up the U edge normal winds
!> two options - do them directly, or compute increments from the
!> reconstructed winds and update from them.

if (.not. lbc_update_from_reconstructed_winds) then

   ! this is the prior u, not updated yet
   a_ivar = get_varid_from_varname(anl_domid, 'u')       ! analysis edge winds
   b_ivar = get_varid_from_varname(lbc_domid, 'lbc_u')   ! prior edge winds in the lbc file

   call find_mpas_dims(lbc_domid, b_ivar, ndims, dims)

   ! for each edge in the grid, find the ones which are in the
   ! boundary region and blend their values.
   EDGES: do edgeid = 1, nEdges
   
      if (.not. on_boundary_edge(edgeid)) cycle EDGES
   
      ! 1.0 is interior, 0.0 is exterior boundary
      weight = get_analysis_weight(edgeid,.false.)
   
      ! loop over vert_levels.
      THATCOL: do col=1, dims(1)
            a_index = get_dart_vector_index(col, edgeid, 1, anl_domid, a_ivar)
            b_index = get_dart_vector_index(col, edgeid, 1, lbc_domid, b_ivar)
      
            ! compute (1-w)*x_lbc + w*x_anl
            state_vector(a_index) = (1.0_r8 - weight) * state_vector(b_index) + &
                                              weight  * state_vector(a_index)
      enddo THATCOL
   
   enddo EDGES

else  ! do the increment process

   ! We only blended cell-center fields (e.g. looping over all the variables in the CELLS loop above, but not over 'u' in nEdges).
   ! Now we compute diffs (or increments) between the blended ur (vr) and the prior lbc_ur (vr).
   
   allocate(        lbc_u(nVertLevels, nEdges))
   allocate(    lbc_ucell(nVertLevels, nCells))
   allocate(    lbc_vcell(nVertLevels, nCells))
   
   ! these analyses have been blended in the boundary zone already.
   ivar = get_varid_from_varname(anl_domid, 'uReconstructZonal')
   call vector_to_prog_var(state_vector, ivar, lbc_ucell)
   
   ivar = get_varid_from_varname(anl_domid, 'uReconstructMeridional')
   call vector_to_prog_var(state_vector, ivar, lbc_vcell)
   
   ! this is the analysis u, not blended in the boundary zone yet.
   avar_u = get_varid_from_varname(anl_domid, 'u')
   call vector_to_prog_var(state_vector, avar_u, lbc_u)

   if (idebug > 4 .and. do_output()) print *, 'MIN/MAX lbc_u before update:',MINVAL(lbc_u),MAXVAL(lbc_u)
   
   if (lbc_update_winds_from_increments) then
   
      ! project analysis increments at cell centers onto the edges.
   
      allocate(inc_lbc_ucell(nVertLevels, nCells))
      allocate(inc_lbc_vcell(nVertLevels, nCells))
   
      inc_lbc_ucell = lbc_ucell - old_lbc_ucell 
      inc_lbc_vcell = lbc_vcell - old_lbc_vcell 
   
      call uv_cell_to_edges(inc_lbc_ucell, inc_lbc_vcell, delta_u)
   
      ! Soyoung: Add the blended u increments back to lbc_u in the boundary zone.
      !          We should not change the analysis u in the interior domain, but
      !          We should also check bdyMaskCell for the two adjacent cells as
      !          bdyMaskEdge is assigned with the lower mask value between the two
      !          cells.
      ! Ex) An edge between cell1 (w/ bdyMaskCell = 0) and cell2 (w/ bdyMaskCell = 1)
      ! has bdyMaskEdge = 0. In this case, even if bdyMaskEdge of the edge is zero,
      ! cell2 has been updated in the CELLS loop above, so the edge has to be updated.

      iup = 0
      IEDGE: do edgeid = 1, nEdges

      if (.not. on_boundary_edge(edgeid) .and. &
          .not. on_boundary_cell(cellsOnEdge(1,edgeid)) .and. &
          .not. on_boundary_cell(cellsOnEdge(2,edgeid)) ) cycle IEDGE
   
           lbc_u(:,edgeid) = lbc_u(:,edgeid) + delta_u(:,edgeid)

           if (idebug > 9 .and. .not.on_boundary_edge(edgeid)) &
               print*, iup, edgeid, delta_u(1,edgeid)

      enddo IEDGE

      if (idebug > 4 .and. do_output()) print*, 'MIN/MAX delta_u:            ',MINVAL(delta_u),MAXVAL(delta_u)

      deallocate(old_lbc_ucell, old_lbc_vcell, delta_u)

   else
   
      ! just replace, no increments
      ! project the diffs (or increments) onto the edges by calling uv_cell_to_edges.
      call uv_cell_to_edges(lbc_ucell, lbc_vcell, lbc_u, .true.)
      
   endif
   if (idebug > 4 .and. do_output()) print *, 'MIN/MAX lbc_u  after update:',MINVAL(lbc_u),MAXVAL(lbc_u)
   
   ! put lbc_u array data back into the state_vector
   
   sb_index = get_index_start(anl_domid, avar_u)
   eb_index = get_index_end  (anl_domid, avar_u)
   state_vector(sb_index:eb_index) = reshape(lbc_u, (/eb_index-sb_index+1/) )
      
   deallocate(lbc_u, lbc_ucell, lbc_vcell)

endif   ! U updates
   

! for each boundary variable, write it to the output file.
VARLOOP2: do b_ivar = 1, nvars

   bvarname = get_variable_name(lbc_domid, b_ivar)
   if (bvarname(1:4) /= 'lbc_') then
      write(string1, *) 'skipping update of boundary variable ', trim(bvarname)
      write(string2, *) 'because the name does not start with "lbc"'
      call error_handler(E_MSG,'statevector_to_boundary_file',string1,&
                         source,revision,revdate, text2=string2)
      cycle VARLOOP2
   endif

   ! by default strip off 'lbc_' from boundary file name
   ! and update that field name for the analysis file,
   ! unless it doesn't follow the pattern
   avarname = trim(bvarname(5:))

   if (bvarname == 'lbc_ur') avarname = 'uReconstructZonal'
   if (bvarname == 'lbc_vr') avarname = 'uReconstructMeridional'

   ! Soyoung - we blended the analysis vector in the boundary zone.
   a_ivar = get_varid_from_varname(anl_domid, avarname)

   ! nsc - it's possible we could remove this line and the
   !       reshape()s from put_variable lines below.
   call find_mpas_dims(lbc_domid, b_ivar, ndims, dims)

   sb_index = get_index_start(anl_domid, a_ivar)
   eb_index = get_index_end  (anl_domid, a_ivar)

   if (idebug > 4 .and. do_output()) print *, 'updating ', trim(bvarname), ' min, max:',&
       minval(state_vector(sb_index:eb_index)), maxval(state_vector(sb_index:eb_index))
       !, ' with length ', eb_index - sb_index + 1

   ! Soyoung - Now, the lbc file has the analysis in the interior and the blended values
   !           in the boundary zone. In other words, the lbc file is updated not only in
   !           the boundary, but over the entire domain (although it is used only for the
   !           boundary zone).
   call nc_put_variable(ncid_b, bvarname, reshape(state_vector(sb_index:eb_index), dims), routine)
!   call nc_put_variable(ncid_a, avarname, reshape(state_vector(sb_index:eb_index), dims), routine)

enddo VARLOOP2

end subroutine statevector_to_boundary_file

!------------------------------------------------------------------

subroutine do_clamping(out_of_range_fail, range, dimsize, varname, array_1d, array_2d, array_3d)
 logical,          intent(in)    :: out_of_range_fail
 real(r8),         intent(in)    :: range(2)
 integer,          intent(in)    :: dimsize
 character(len=*), intent(in)    :: varname
 real(r8),optional,intent(inout) :: array_1d(:), array_2d(:,:), array_3d(:,:,:)

! FIXME: This should be replaced by the clamp_variable in direct_netcdf_mpi.
! clamp_variable currently works on one dimensional arrays for variables. This
! only becomes an issue in statevector_to_analysis_file which requires the dimension
! of the variable to output to a netcdf file, however, this information is
! already stored in the state_structure.

! for a given directive and range, do the data clamping for the given
! input array.  only one of the optional array args should be specified - the
! one which matches the given dimsize.  this still has replicated sections for
! each possible dimensionality (which so far is only 1 to 3 - add 4-7 only
! if needed) but at least it is isolated to this subroutine.

! these sections should all be identical except for the array_XX specified.
! if anyone can figure out a way to defeat fortran's strong typing for arrays
! so we don't have to replicate each of these sections, i'll buy you a cookie.
! (sorry, you can't suggest using the preprocessor, which is the obvious
! solution.  up to now we have avoided any preprocessed code in the entire
! system.  if we cave at some future point this routine is a prime candidate
! to autogenerate.)

if (dimsize == 1) then
   if (.not. present(array_1d)) then
      call error_handler(E_ERR, 'do_clamping', 'Internal error.  Should not happen', &
                         source,revision,revdate, text2='array_1d not present for 1d case')
   endif

   ! is lower bound set
   if ( range(1) /= missing_r8 ) then

      if ( out_of_range_fail ) then
         if ( minval(array_1d) < range(1) ) then
            write(string1, *) 'min data val = ', minval(array_1d), &
                              'min data bounds = ', range(1)
            call error_handler(E_ERR, 'statevector_to_analysis_file', &
                        'Variable '//trim(varname)//' failed lower bounds check.', &
                         source,revision,revdate)
         endif
      else
         where ( array_1d < range(1) ) array_1d = range(1)
      endif

   endif ! min range set

   ! is upper bound set
   if ( range(2) /= missing_r8 ) then

      if ( out_of_range_fail ) then
         if ( maxval(array_1d) > range(2) ) then
            write(string1, *) 'max data val = ', maxval(array_1d), &
                              'max data bounds = ', range(2)
            call error_handler(E_ERR, 'statevector_to_analysis_file', &
                        'Variable '//trim(varname)//' failed upper bounds check.', &
                         source,revision,revdate, text2=string1)
         endif
      else
         where ( array_1d > range(2) ) array_1d = range(2)
      endif

   endif ! max range set

   write(string1, '(A,A32,2F16.7)') 'BOUND min/max ', trim(varname), &
                      minval(array_1d), maxval(array_1d)
   call error_handler(E_MSG, '', string1, source,revision,revdate)

else if (dimsize == 2) then
   if (.not. present(array_2d)) then
      call error_handler(E_ERR, 'do_clamping', 'Internal error.  Should not happen', &
                         source,revision,revdate, text2='array_2d not present for 2d case')
   endif

   ! is lower bound set
   if ( range(1) /= missing_r8 ) then

      if ( out_of_range_fail ) then
         if ( minval(array_2d) < range(1) ) then
            write(string1, *) 'min data val = ', minval(array_2d), &
                              'min data bounds = ', range(1)
            call error_handler(E_ERR, 'statevector_to_analysis_file', &
                        'Variable '//trim(varname)//' failed lower bounds check.', &
                         source,revision,revdate)
         endif
      else
         where ( array_2d < range(1) ) array_2d = range(1)
      endif

   endif ! min range set

   ! is upper bound set
   if ( range(2) /= missing_r8 ) then

      if ( out_of_range_fail ) then
         if ( maxval(array_2d) > range(2) ) then
            write(string1, *) 'max data val = ', maxval(array_2d), &
                              'max data bounds = ', range(2)
            call error_handler(E_ERR, 'statevector_to_analysis_file', &
                        'Variable '//trim(varname)//' failed upper bounds check.', &
                         source,revision,revdate, text2=string1)
         endif
      else
         where ( array_2d > range(2) ) array_2d = range(2)
      endif

   endif ! max range set

   write(string1, '(A,A32,2F16.7)') 'BOUND min/max ', trim(varname), &
                      minval(array_2d), maxval(array_2d)
   call error_handler(E_MSG, '', string1, source,revision,revdate)

else if (dimsize == 3) then
   if (.not. present(array_3d)) then
      call error_handler(E_ERR, 'do_clamping', 'Internal error.  Should not happen', &
                         source,revision,revdate, text2='array_3d not present for 3d case')
   endif

   ! is lower bound set
   if ( range(1) /= missing_r8 ) then

      if ( out_of_range_fail ) then
         if ( minval(array_3d) < range(1) ) then
            write(string1, *) 'min data val = ', minval(array_3d), &
                              'min data bounds = ', range(1)
            call error_handler(E_ERR, 'statevector_to_analysis_file', &
                        'Variable '//trim(varname)//' failed lower bounds check.', &
                         source,revision,revdate)
         endif
      else
         where ( array_3d < range(1) ) array_3d = range(1)
      endif

   endif ! min range set

   ! is upper bound set
   if ( range(2) /= missing_r8 ) then

      if ( out_of_range_fail ) then
         if ( maxval(array_3d) > range(2) ) then
            write(string1, *) 'max data val = ', maxval(array_3d), &
                              'max data bounds = ', range(2)
            call error_handler(E_ERR, 'statevector_to_analysis_file', &
                        'Variable '//trim(varname)//' failed upper bounds check.', &
                         source,revision,revdate, text2=string1)
         endif
      else
         where ( array_3d > range(2) ) array_3d = range(2)
      endif

   endif ! max range set

   write(string1, '(A,A32,2F16.7)') 'BOUND min/max ', trim(varname), &
                      minval(array_3d), maxval(array_3d)
   call error_handler(E_MSG, '', string1, source,revision,revdate)

else
   write(string1, *) 'dimsize of ', dimsize, ' found where only 1-3 expected'
   call error_handler(E_MSG, 'do_clamping', 'Internal error, should not happen', &
                      source,revision,revdate, text2=string1)
endif   ! dimsize

end subroutine do_clamping

!------------------------------------------------------------------

function get_analysis_time_ncid( ncid, filename )

! The analysis netcdf files have the start time of the experiment.
! The time array contains the time trajectory since then.
! This routine returns the start time of the experiment.

integer,          intent(in) :: ncid
character(len=*), intent(in) :: filename
type(time_type) :: get_analysis_time_ncid

! local variables
integer, dimension(NF90_MAX_VAR_DIMS) :: dimIDs, idims
integer           :: VarID, numdims

character(len=64) :: timestring

if ( .not. module_initialized ) call static_init_model

call nc_check( nf90_inq_varid(ncid, 'xtime', VarID), &
              'get_analysis_time', 'inquire xtime '//trim(filename))

call nc_check( nf90_inquire_variable(ncid, VarID, dimids=dimIDs, ndims=numdims), &
              'get_analysis_time', 'inquire TIME '//trim(filename))

if (numdims /= 2) then
   write(string1,*) 'xtime variable has unknown shape in ', trim(filename)
   call error_handler(E_ERR,'get_analysis_time',string1,source,revision,revdate)
endif

call nc_check( nf90_inquire_dimension(ncid, dimIDs(1), len=idims(1)), &
                 'get_analysis_time', 'inquire time dimension length '//trim(filename))
call nc_check( nf90_inquire_dimension(ncid, dimIDs(2), len=idims(2)), &
                 'get_analysis_time', 'inquire time dimension length '//trim(filename))

if (idims(2) /= 1) then
   write(string1,*) 'multiple timesteps (',idims(2),') in file ', trim(filename)
   write(string2,*) 'We are using the LAST one, presumably, the LATEST timestep.'
   call error_handler(E_MSG,'get_analysis_time',string1,source,revision,revdate,text2=string2)
endif

! Get the highest ranking time ... the last one, basically.

call nc_check( nf90_get_var(ncid, VarID, timestring, start = (/ 1, idims(2) /)), &
              'get_analysis_time', 'get_var xtime '//trim(filename))

get_analysis_time_ncid = string_to_time(timestring)

if ((debug > 6) .and. do_output()) then
   call print_date(get_analysis_time_ncid, 'get_analysis_time:model date')
   call print_time(get_analysis_time_ncid, 'get_analysis_time:model time')
endif

end function get_analysis_time_ncid


!------------------------------------------------------------------

function get_analysis_time_fname(filename)

! The analysis netcdf files have the start time of the experiment.
! The time array contains the time trajectory since then.
! This routine returns the start time of the experiment.

type(time_type) :: get_analysis_time_fname

character(len=*), intent(in) :: filename

integer :: i

if ( .not. module_initialized ) call static_init_model

! why do we care?  we aren't opening this file, just taking the time
! string from the filename itself.
if ( .not. file_exist(filename) ) then
   write(string1,*) 'file ', trim(filename),' does not exist.' 
   call error_handler(E_ERR,'get_analysis_time',string1,source,revision,revdate)
endif

! find the first digit and use that as the start of the string conversion
i = scan(filename, "0123456789")
if (i <= 0) then
   write(string1,*) 'cannot find time string in name ', trim(filename)
   call error_handler(E_ERR,'get_analysis_time',string1,source,revision,revdate)
endif

get_analysis_time_fname = string_to_time(filename(i:i+TIMELEN-1))

end function get_analysis_time_fname


!------------------------------------------------------------------

subroutine write_model_time_file(time_filename, model_time, adv_to_time)
 character(len=*), intent(in)           :: time_filename
 type(time_type),  intent(in)           :: model_time
 type(time_type),  intent(in), optional :: adv_to_time

integer :: iunit
character(len=TIMELEN) :: timestring
type(time_type)   :: deltatime

iunit = open_file(time_filename, action='write')

timestring = time_to_string(model_time)
write(iunit, '(A)') timestring

if (present(adv_to_time)) then
   timestring = time_to_string(adv_to_time)
   write(iunit, '(A)') timestring

   deltatime = adv_to_time - model_time
   timestring = time_to_string(deltatime, interval=.true.)
   write(iunit, '(A)') timestring
endif

call close_file(iunit)

end subroutine write_model_time_file

!-----------------------------------------------------------------------
subroutine write_model_time_restart(ncid, dart_time)

integer,             intent(in) :: ncid !< netcdf file handle
type(time_type),     intent(in) :: dart_time

integer :: year, month, day, hour, minute, second
character(len=64) :: timestring
character(len=*), parameter :: routine = 'write_model_time_restart'

call get_date(dart_time, year, month, day, hour, minute, second)
call set_wrf_date(timestring, year, month, day, hour, minute, second)

! Define xtime variable if it does not already exist
if (.not. nc_variable_exists(ncid, 'xtime')) then

   call nc_begin_define_mode(ncid)

   ! check to see if there are Time and date_string_length dimensions
   if (.not. nc_dimension_exists(ncid, 'Time')) &
      call nc_define_unlimited_dimension(ncid, 'Time', routine)

   if (.not. nc_dimension_exists(ncid, 'StrLen')) &
      call nc_define_dimension(ncid, 'StrLen', len(timestring), routine)

   ! make xtime(Time, StrLen)
   call nc_define_character_variable(ncid, 'xtime', (/ 'StrLen', 'Time  ' /), routine)
   call nc_add_attribute_to_variable(ncid, 'xtime', 'units', "YYYY-MM-DD_hh:mm:ss", routine)
   call nc_add_attribute_to_variable(ncid, 'xtime', 'long_name', 'Model valid time', routine)

call nc_end_define_mode(ncid)

endif

call nc_put_variable(ncid, 'xtime', timestring, routine)

end subroutine write_model_time_restart

!------------------------------------------------------------------

subroutine get_grid_dims(Cells, Vertices, Edges, VertLevels, VertexDeg, SoilLevels)

! public routine for returning the counts of various things in the grid
!

integer, intent(out) :: Cells         ! Total number of cells making up the grid
integer, intent(out) :: Vertices      ! Unique points in grid which are corners of cells
integer, intent(out) :: Edges         ! Straight lines between vertices making up cells
integer, intent(out) :: VertLevels    ! Vertical levels; count of vert cell centers
integer, intent(out) :: VertexDeg     ! Max number of edges that touch any vertex
integer, intent(out) :: SoilLevels    ! Number of soil layers

if ( .not. module_initialized ) call static_init_model

Cells      = nCells
Vertices   = nVertices
Edges      = nEdges
VertLevels = nVertLevels
VertexDeg  = vertexDegree
SoilLevels = nSoilLevels

end subroutine get_grid_dims

!------------------------------------------------------------------

subroutine get_xland(Cells,LandOrNot)

! public routine for returning land mask
! Later, we may want to add more variables such as sfc_albedo.

integer,  intent(in)  :: Cells
real(r8), allocatable, intent(out) :: LandOrNot(:)

if ( .not. module_initialized ) call static_init_model()

allocate(LandOrNot(Cells))

LandOrNot  = xland

end subroutine get_xland

!------------------------------------------------------------------

subroutine get_cell_center_coords(Cells,Lats,Lons)

! public routine for returning cell center coordinates

integer,  intent(in)  :: Cells
real(r8), allocatable, intent(out) :: Lats(:), Lons(:)

if ( .not. module_initialized ) call static_init_model()

allocate(Lats(Cells), Lons(Cells))

Lats = latCell
Lons = lonCell

end subroutine get_cell_center_coords

!------------------------------------------------------------------

subroutine get_bdy_mask(Cells,Mask)

! public routine for returning mask for boundary cells

integer, intent(in)  :: Cells
integer, allocatable, intent(out) :: Mask(:)

if ( .not. module_initialized ) call static_init_model()

allocate(Mask(Cells))

Mask = bdyMaskCell

end subroutine get_bdy_mask


!==================================================================
! The (model-specific) private interfaces come last
!==================================================================


!------------------------------------------------------------------
!> convert time type into a character string with the
!> format of YYYY-MM-DD_hh:mm:ss

function time_to_string(t, interval)

 type(time_type), intent(in) :: t
 logical, intent(in), optional :: interval
character(len=TIMELEN) :: time_to_string

integer :: iyear, imonth, iday, ihour, imin, isec
integer :: ndays, nsecs
logical :: dointerval

   dointerval = .false.
if (present(interval)) dointerval = interval

! for interval output, output the number of days, then hours, mins, secs
! for date output, use the calendar routine to get the year/month/day hour:min:sec
if (dointerval) then
   call get_time(t, nsecs, ndays)
   if (ndays > 99) then
      write(string1, *) 'interval number of days is ', ndays
      call error_handler(E_ERR,'time_to_string', 'interval days cannot be > 99', &
                         source, revision, revdate, text2=string1)
   endif
   ihour = nsecs / 3600
   nsecs = nsecs - (ihour * 3600)
   imin  = nsecs / 60
   nsecs = nsecs - (imin * 60)
   isec  = nsecs
   write(time_to_string, '(I2.2,3(A1,I2.2))') &
                        ndays, '_', ihour, ':', imin, ':', isec
else
   call get_date(t, iyear, imonth, iday, ihour, imin, isec)
   write(time_to_string, '(I4.4,5(A1,I2.2))') &
                        iyear, '-', imonth, '-', iday, '_', ihour, ':', imin, ':', isec
endif

end function time_to_string


!------------------------------------------------------------------

function string_to_time(s)

! parse a string to extract time.  the expected format of
! the string is YYYY-MM-DD_hh:mm:ss  (although the exact
! non-numeric separator chars are skipped and not validated.)

type(time_type) :: string_to_time
character(len=*), intent(in) :: s

integer :: iyear, imonth, iday, ihour, imin, isec

read( s ,'(i4,5(1x,i2))') iyear, imonth, iday, ihour, imin, isec
string_to_time = set_date(iyear, imonth, iday, ihour, imin, isec)

end function string_to_time


!------------------------------------------------------------------

function set_model_time_step()

! the static_init_model ensures that the model namelists are read.

type(time_type) :: set_model_time_step

if ( .not. module_initialized ) call static_init_model

! these are from the namelist
set_model_time_step = set_time(assimilation_period_seconds, assimilation_period_days)

end function set_model_time_step


!------------------------------------------------------------------
!> Read the grid dimensions from the MPAS netcdf file.
!>

subroutine read_grid_dims(ncid)
integer, intent(in) :: ncid

character(len=*), parameter :: routine = 'read_grid_dims'

nCells        = nc_get_dimension_size(ncid, 'nCells',         routine)
nVertices     = nc_get_dimension_size(ncid, 'nVertices',      routine)
nEdges        = nc_get_dimension_size(ncid, 'nEdges',         routine)
maxEdges      = nc_get_dimension_size(ncid, 'maxEdges',       routine)
nVertLevels   = nc_get_dimension_size(ncid, 'nVertLevels',    routine)
nVertLevelsP1 = nc_get_dimension_size(ncid, 'nVertLevelsP1',  routine)
vertexDegree  = nc_get_dimension_size(ncid, 'vertexDegree',   routine)
nSoilLevels   = nc_get_dimension_size(ncid, 'nSoilLevels',    routine)

if (debug > 4 .and. do_output()) then
   write(*,*)
   write(*,*)'read_grid_dims: nCells        is ', nCells
   write(*,*)'read_grid_dims: nVertices     is ', nVertices
   write(*,*)'read_grid_dims: nEdges        is ', nEdges
   write(*,*)'read_grid_dims: maxEdges      is ', maxEdges
   write(*,*)'read_grid_dims: nVertLevels   is ', nVertLevels
   write(*,*)'read_grid_dims: nVertLevelsP1 is ', nVertLevelsP1
   write(*,*)'read_grid_dims: vertexDegree  is ', vertexDegree
   write(*,*)'read_grid_dims: nSoilLevels   is ', nSoilLevels
endif

end subroutine read_grid_dims


!------------------------------------------------------------------
!> Read the grid values in from the MPAS netcdf file.
!>

subroutine get_grid(ncid)
integer, intent(in) :: ncid

character(len=*), parameter :: routine = 'get_grid'


call nc_get_variable(ncid, 'lonCell',       lonCell,       routine)
call nc_get_variable(ncid, 'latCell',       latCell,       routine)

! MPAS locations are in radians - at this point DART needs degrees.
! watch out for tiny rounding errors and clamp to exactly +/- 90

latCell = latCell * rad2deg
lonCell = lonCell * rad2deg
where (latCell >  90.0_r8) latCell = 90.0_r8
where (latCell < -90.0_r8) latCell = -90.0_r8

call nc_get_variable(ncid, 'dcEdge',        dcEdge,        routine)
call nc_get_variable(ncid, 'zgrid',         zGridFace,     routine)
call nc_get_variable(ncid, 'cellsOnVertex', cellsOnVertex, routine)
call nc_get_variable(ncid, 'xland',         xland,         routine)

dxmax = maxval(dcEdge)  ! max grid resolution in meters

call nc_get_variable(ncid, 'edgeNormalVectors', edgeNormalVectors, routine)
call nc_get_variable(ncid, 'nEdgesOnCell',      nEdgesOnCell,      routine)
call nc_get_variable(ncid, 'edgesOnCell',       edgesOnCell,       routine)
call nc_get_variable(ncid, 'cellsOnEdge',       cellsOnEdge,       routine)
call nc_get_variable(ncid, 'verticesOnCell',    verticesOnCell,    routine)

if(data_on_edges) then
   call nc_get_variable(ncid, 'lonEdge', lonEdge, routine)
   call nc_get_variable(ncid, 'latEdge', latEdge, routine)

   latEdge = latEdge * rad2deg
   lonEdge = lonEdge * rad2deg
   where (latEdge >  90.0_r8) latEdge =  90.0_r8
   where (latEdge < -90.0_r8) latEdge = -90.0_r8

   call nc_get_variable(ncid, 'xEdge', xEdge, routine)
   call nc_get_variable(ncid, 'yEdge', yEdge, routine)
   call nc_get_variable(ncid, 'zEdge', zEdge, routine)
endif

call nc_get_variable(ncid, 'xVertex', xVertex, routine)
call nc_get_variable(ncid, 'yVertex', yVertex, routine)
call nc_get_variable(ncid, 'zVertex', zVertex, routine)

if (nc_variable_exists(ncid, 'maxLevelCell')) then
   allocate(maxLevelCell(nCells))
   call nc_get_variable(ncid, 'maxLevelCell', maxlevelCell, routine)
   all_levels_exist_everywhere = .false.
endif


! A little sanity check

if ( debug > 9 .and. do_output() ) then

   write(*,*)
   write(*,*)'latCell           range ',minval(latCell),           maxval(latCell)
   write(*,*)'lonCell           range ',minval(lonCell),           maxval(lonCell)
   write(*,*)'zgrid             range ',minval(zGridFace),         maxval(zGridFace)
   write(*,*)'cellsOnVertex     range ',minval(cellsOnVertex),     maxval(cellsOnVertex)
   write(*,*)'edgeNormalVectors range ',minval(edgeNormalVectors), maxval(edgeNormalVectors)
   write(*,*)'nEdgesOnCell      range ',minval(nEdgesOnCell),      maxval(nEdgesOnCell)
   write(*,*)'EdgesOnCell       range ',minval(EdgesOnCell),       maxval(EdgesOnCell)
   write(*,*)'cellsOnEdge       range ',minval(cellsOnEdge),       maxval(cellsOnEdge)
   write(*,*)'xland             range ',minval(xland),             maxval(xland)
   if(data_on_edges) then
      write(*,*)'latEdge        range ',minval(latEdge),           maxval(latEdge)
      write(*,*)'lonEdge        range ',minval(lonEdge),           maxval(lonEdge)
      write(*,*)'xEdge          range ',minval(xEdge),             maxval(xEdge)
      write(*,*)'yEdge          range ',minval(yEdge),             maxval(yEdge)
      write(*,*)'zEdge          range ',minval(zEdge),             maxval(zEdge)
   endif
   write(*,*)'xVertex           range ',minval(xVertex),           maxval(xVertex)
   write(*,*)'yVertex           range ',minval(yVertex),           maxval(yVertex)
   write(*,*)'zVertex           range ',minval(zVertex),           maxval(zVertex)
   write(*,*)'verticesOnCell    range ',minval(verticesOnCell),    maxval(verticesOnCell)
   if (allocated(bdyMaskCell)) &
   write(*,*)'bdyMaskCell       range ',minval(bdyMaskCell),       maxval(bdyMaskCell)
   if (allocated(bdyMaskEdge)) &
   write(*,*)'bdyMaskEdge       range ',minval(bdyMaskEdge),       maxval(bdyMaskEdge)
   if (allocated(maxLevelCell)) &
   write(*,*)'maxLevelCell      range ',minval(maxLevelCell),      maxval(maxLevelCell)

endif

end subroutine get_grid


!------------------------------------------------------------------

subroutine update_wind_components(ncid, filename, state_vector, use_increments_for_u_update)

 integer,  intent(in)  :: ncid
 character(len=*), intent(in) :: filename
 real(r8), intent(in)  :: state_vector(:)
 logical,  intent(in)  :: use_increments_for_u_update

! the winds pose a special problem because the model uses the edge-normal component
! of the winds at the center of the cell edges at half levels in the vertical ('u').
! the output files from the model can include interpolated Meridional and Zonal
! winds as prognostic fields, which are easier for us to use when computing
! forward operator values.  but in the end we need to update 'u' in the output
! model file.

! this routine is only called when 'u' is not being directly updated by the
! assimilation, and the updated cell center values need to be converted back
! to update 'u'.   there are several choices for how to do this and most are
! controlled by namelist settings.

! If 'use_increments_for_u_update' is .true.:
!  Read in the previous reconstructed winds from the original mpas netcdf file
!  and compute what increments (changes in values) were added by the assimilation.
!  Read in the original edge normal wind 'u' field from that same mpas netcdf
!  file and add the interpolated increments to compute the updated 'u' values.
!  (note that we can't use the DART Prior_Diag.nc file to get the previous
!  values if we're using Prior inflation, because the diagnostic values are
!  written out after inflation is applied.)

! If 'use_increments_for_u_update' is .false.:
!  use the Zonal/Meridional cell center values directly. The edge normal winds
!  are each directly between 2 cell centers, so average the components normal
!  to the edge direction.  don't read in the previous values at the cell centers
!  or the edge normal winds.

! there are several changes here from previous versions:
!  1. it requires both zonal and meridional fields to be there.  it doesn't
!  make sense to assimilate with only one component of the winds.
!  2. i removed the 'return if this has been called already' flag.
!  this is a generic utility routine.  if someone wrote a main program
!  that wanted to cycle over multiple files in a loop, this would have
!  only updated the first file and silently returned for all the rest.
!  3. i moved the netcdf code for 3 identical operations into a subroutine.
!  the code is easier to read and it's less likely to make a mistake if
!  the code needs to be changed (one place vs three).

! space to hold existing data from the analysis file
real(r8), allocatable :: u(:,:)              ! u(nVertLevels, nEdges)
real(r8), allocatable :: ucell(:,:)          ! uReconstructZonal(nVertLevels, nCells)
real(r8), allocatable :: vcell(:,:)          ! uReconstructMeridional(nVertLevels, nCells)
real(r8), allocatable :: data_2d_array(:,:)  ! temporary
logical :: both
integer :: zonal, meridional

if ( .not. module_initialized ) call static_init_model

! get the ivar values for the zonal and meridional wind fields
call winds_present(zonal,meridional,both)
if (.not. both) call error_handler(E_ERR, 'update_wind_components', &
   'internal error: wind fields not found', source, revision, revdate)

allocate(    u(nVertLevels, nEdges))
allocate(ucell(nVertLevels, nCells))
allocate(vcell(nVertLevels, nCells))

! if doing increments, read in 'u' (edge normal winds), plus the uReconstructZonal
! and uReconstructMeridional fields from the mpas analysis netcdf file.

if (use_increments_for_u_update) then
   call read_2d_from_nc_file(ncid, filename, 'u', u)
   call read_2d_from_nc_file(ncid, filename, 'uReconstructZonal', ucell)
   call read_2d_from_nc_file(ncid, filename, 'uReconstructMeridional', vcell)

   if ((debug > 8) .and. do_output()) then
      write(*,*)
      write(*,*)'update_winds: org u          range ',minval(u),     maxval(u)
      write(*,*)'update_winds: org zonal      range ',minval(ucell), maxval(ucell)
      write(*,*)'update_winds: org meridional range ',minval(vcell), maxval(vcell)
   endif

   ! compute the increments compared to the updated values in the state vector

   allocate(data_2d_array(nVertLevels, nCells))

   ! write updated reconstructed winds to restart file for later use.
   call vector_to_prog_var(state_vector, zonal, data_2d_array)
   call put_u(ncid, filename, data_2d_array, 'uReconstructZonal')
   ucell = data_2d_array - ucell

   call vector_to_prog_var(state_vector, meridional, data_2d_array)
   call put_u(ncid, filename, data_2d_array, 'uReconstructMeridional')
   vcell = data_2d_array - vcell

   deallocate(data_2d_array)

   ! this is by nedges, not ncells as above
   allocate(data_2d_array(nVertLevels, nEdges))
   call uv_cell_to_edges(ucell, vcell, data_2d_array)
   u(:,:) = u(:,:) + data_2d_array(:,:)
   deallocate(data_2d_array)

   if ((debug > 8) .and. do_output()) then
      write(*,*)
      write(*,*)'update_winds: u increment    range ',minval(ucell), maxval(ucell)
      write(*,*)'update_winds: v increment    range ',minval(vcell), maxval(vcell)
   endif

else

   ! The state vector has updated zonal and meridional wind components.
   ! put them directly into the arrays.  these are the full values, not
   ! just increments.
   call vector_to_prog_var(state_vector, zonal, ucell)
   call vector_to_prog_var(state_vector, meridional, vcell)

   call uv_cell_to_edges(ucell, vcell, u, .true.)

   if ((debug > 8) .and. do_output()) then
      write(*,*)
      write(*,*)'update_winds: u values    range ',minval(ucell), maxval(ucell)
      write(*,*)'update_winds: v values    range ',minval(vcell), maxval(vcell)
   endif

   call put_u(ncid, filename, ucell, 'uReconstructZonal')
   call put_u(ncid, filename, vcell, 'uReconstructMeridional')
endif

if ((debug > 8) .and. do_output()) then
   write(*,*)
   write(*,*)'update_winds: u after update:',minval(u), maxval(u)
endif

! Write back to the mpas analysis file.

call put_u(ncid, filename, u, 'u')

deallocate(ucell, vcell, u)

end subroutine update_wind_components


!------------------------------------------------------------------

subroutine read_2d_from_nc_file(ncid, filename, varname, data)
 integer,          intent(in)  :: ncid
 character(len=*), intent(in)  :: filename
 character(len=*), intent(in)  :: varname
 real(r8),         intent(out) :: data(:,:)

!
! Read the values for all dimensions but the time dimension.
! Only read the last time (if more than 1 present)
!

integer, dimension(NF90_MAX_VAR_DIMS) :: dimIDs, mystart, mycount
character(len=NF90_MAX_NAME) :: dimname
integer :: VarID, numdims, dimlen, i

call nc_check(nf90_inq_varid(ncid, varname, VarID), &
              'read_from_nc_file', &
              'inq_varid '//trim(varname)//' '//trim(filename))

call nc_check(nf90_inquire_variable(ncid, VarID, dimids=dimIDs, ndims=numdims), &
              'read_from_nc_file', &
              'inquire '//trim(varname)//' '//trim(filename))

do i=1, numdims
   write(string1,*)'inquire length for dimension ',i
   call nc_check(nf90_inquire_dimension(ncid, dimIDs(i), len=dimlen, name=dimname), &
                 'read_2d_from_nc_file', &
                  trim(string1)//' '//trim(filename))
   if (trim(dimname) == 'Time') then
      mystart(i)       = dimlen
      mycount(numdims) = 1
   else
      mystart(i)       = 1
      mycount(i)       = dimlen
   endif
enddo

call nc_check( nf90_get_var(ncid, VarID, data, &
               start=mystart(1:numdims), count=mycount(1:numdims)), &
              'read_2d_from_nc_file', &
              'get_var u '//trim(filename))

end subroutine read_2d_from_nc_file


!------------------------------------------------------------------

subroutine put_u(ncid, filename, u, vchar)
 character(len=*) :: vchar
 integer,  intent(in) :: ncid
 character(len=*), intent(in) :: filename
 real(r8), intent(in) :: u(:,:)       ! u(nVertLevels, nEdges)

! Put the newly updated 'u' field back into the netcdf file.

integer, dimension(NF90_MAX_VAR_DIMS) :: dimIDs, mystart, mycount, numu
integer :: VarID, numdims, nDimensions, nVariables, nAttributes, unlimitedDimID
integer :: ntimes, i

if ( .not. module_initialized ) call static_init_model

string2 = trim(filename)//' '//trim(vchar)

call nc_check(nf90_Inquire(ncid,nDimensions,nVariables,nAttributes,unlimitedDimID), &
              'put_u', 'inquire '//trim(filename))

call nc_check(nf90_inquire_dimension(ncid, unlimitedDimID, len=ntimes), &
              'put_u', 'inquire time dimension length '//trim(filename))

call nc_check(nf90_inq_varid(ncid, trim(vchar), VarID), &
              'put_u', 'inq_varid '//trim(string2))

call nc_check(nf90_inquire_variable(ncid, VarID, dimids=dimIDs, ndims=numdims), &
              'put_u', 'inquire '//trim(string2))

do i=1, numdims
   write(string1,'(''inquire dimension'',i2,A)') i,trim(string2)
   call nc_check(nf90_inquire_dimension(ncid, dimIDs(i), len=numu(i)), &
                 'put_u', string1)
enddo

! for all but the time dimension, read all the values.
! for time read only the last one (if more than 1 present)
mystart = 1
mystart(numdims) = ntimes
mycount = numu
mycount(numdims) = 1

call nc_check(nf90_put_var(ncid, VarID, u, start=mystart, count=mycount), &
              'put_u', 'put_var '//trim(string2))


! A little sanity check

if ((debug > 9) .and. do_output()) then

   write(*,*)
   write(*,*) trim(vchar),'       range ',minval(u),     maxval(u)

endif

end subroutine put_u


!------------------------------------------------------------------

subroutine vector_to_1d_prog_var(x, ivar, data_1d_array)

! convert the values from a 1d array, starting at an offset,
! into a 1d array.

real(r8), dimension(:),   intent(in)  :: x
integer,                  intent(in)  :: ivar
real(r8), dimension(:),   intent(out) :: data_1d_array

integer :: start_offset, end_offset

start_offset = progvar(ivar)%index1
end_offset   = start_offset + size(data_1d_array) - 1

data_1d_array = x(start_offset:end_offset)

end subroutine vector_to_1d_prog_var


!------------------------------------------------------------------

subroutine vector_to_2d_prog_var(x, ivar, data_2d_array)

! convert the values from a 1d array, starting at an offset,
! into a 2d array.

real(r8), dimension(:),   intent(in)  :: x
integer,                  intent(in)  :: ivar
real(r8), dimension(:,:), intent(out) :: data_2d_array

integer :: start_offset, end_offset

start_offset = get_index_start(anl_domid, ivar)
end_offset   = get_index_end(anl_domid, ivar)

data_2d_array = reshape(x(start_offset:end_offset), shape(data_2d_array))

end subroutine vector_to_2d_prog_var


!------------------------------------------------------------------

subroutine bdy_vector_to_prog_var(x, ivar, data_2d_array)

! convert the values from a 1d array, starting at an offset,
! into a 2d array.

real(r8), dimension(:),   intent(in)  :: x
integer,                  intent(in)  :: ivar
real(r8), dimension(:,:), intent(out) :: data_2d_array

integer :: start_offset, end_offset

start_offset = get_index_start(lbc_domid, ivar)
end_offset   = get_index_end(lbc_domid, ivar)

data_2d_array = reshape(x(start_offset:end_offset), shape(data_2d_array))

end subroutine bdy_vector_to_prog_var


!------------------------------------------------------------------

subroutine vector_to_3d_prog_var(x, ivar, data_3d_array)

! convert the values from a 1d array, starting at an offset,
! into a 3d array.

real(r8), dimension(:),     intent(in)  :: x
integer,                    intent(in)  :: ivar
real(r8), dimension(:,:,:), intent(out) :: data_3d_array

integer :: start_offset, end_offset

start_offset = progvar(ivar)%index1
end_offset   = start_offset + size(data_3d_array) - 1

data_3d_array = reshape(x(start_offset:end_offset), shape(data_3d_array))

end subroutine vector_to_3d_prog_var


!------------------------------------------------------------------

subroutine prog_var_1d_to_vector(data_1d_array, x, ivar)

! convert the values from a 1d array into a 1d array
! starting at an offset.

real(r8), dimension(:),   intent(in)    :: data_1d_array
real(r8), dimension(:),   intent(inout) :: x
integer,                  intent(in)    :: ivar

integer :: start_offset, end_offset

start_offset = progvar(ivar)%index1
end_offset   = start_offset + size(data_1d_array) - 1

x(start_offset:end_offset) = data_1d_array

end subroutine prog_var_1d_to_vector


!------------------------------------------------------------------

subroutine prog_var_2d_to_vector(data_2d_array, x, ivar)

! convert the values from a 2d array into a 1d array
! starting at an offset.

real(r8), dimension(:,:), intent(in)    :: data_2d_array
real(r8), dimension(:),   intent(inout) :: x
integer,                  intent(in)    :: ivar

integer :: start_offset, end_offset

start_offset = progvar(ivar)%index1
end_offset   = start_offset + size(data_2d_array) - 1

x(start_offset:end_offset) = reshape(data_2d_array, (/ size(data_2d_array) /) )

end subroutine prog_var_2d_to_vector


!------------------------------------------------------------------

subroutine prog_var_3d_to_vector(data_3d_array, x, ivar)

! convert the values from a 2d array into a 1d array
! starting at an offset.

real(r8), dimension(:,:,:), intent(in)    :: data_3d_array
real(r8), dimension(:),     intent(inout) :: x
integer,                    intent(in)    :: ivar

integer :: start_offset, end_offset

start_offset = progvar(ivar)%index1
end_offset   = start_offset + size(data_3d_array) - 1

x(start_offset:end_offset) = reshape(data_3d_array, (/ size(data_3d_array) /))

end subroutine prog_var_3d_to_vector


!------------------------------------------------------------------

!>@todo fill in the inputs we need for the add_domain() routine

subroutine verify_state_variables( state_variables, ncid, filename, ngood, table )

character(len=*), dimension(:),   intent(in)  :: state_variables
integer,                          intent(in)  :: ncid
character(len=*),                 intent(in)  :: filename
integer,                          intent(out) :: ngood
character(len=*), dimension(:,:), intent(out) :: table

integer :: nrows, ncols, i, j, VarID
integer, dimension(NF90_MAX_VAR_DIMS) :: dimIDs
character(len=NF90_MAX_NAME) :: varname, dimname
character(len=NF90_MAX_NAME) :: dartstr
integer :: dimlen, numdims
logical :: u_already_in_list
logical :: failure

if ( .not. module_initialized ) call static_init_model

failure = .FALSE. ! perhaps all with go well
u_already_in_list = .FALSE.

nrows = size(table,1)
ncols = size(table,2)

ngood = 0
MyLoop : do i = 1, nrows

   varname    = trim(state_variables(2*i -1))
   dartstr    = trim(state_variables(2*i   ))
   table(i,1) = trim(varname)
   table(i,2) = trim(dartstr)

   if ( table(i,1) == ' ' .and. table(i,2) == ' ' ) exit MyLoop ! Found end of list.

   if ( table(i,1) == ' ' .or. table(i,2) == ' ' ) then
      string1 = 'mpas_vars_nml:model state_variables not fully specified'
      call error_handler(E_ERR,'verify_state_variables',string1,source,revision,revdate)
   endif

   ! Make sure variable exists in model analysis variable list

   write(string1,'(''variable '',a,'' in '',a)') trim(varname), trim(filename)
   write(string2,'(''there is no '',a)') trim(string1)
   call nc_check(NF90_inq_varid(ncid, trim(varname), VarID), &
                 'verify_state_variables', trim(string2))

   ! Make sure variable is defined by (Time,nCells) or (Time,nCells,vertical)
   ! unable to support Edges or Vertices at this time.

   call nc_check(nf90_inquire_variable(ncid, VarID, dimids=dimIDs, ndims=numdims), &
                 'verify_state_variables', 'inquire '//trim(string1))

   DimensionLoop : do j = 1,numdims

      write(string2,'(''inquire dimension'',i2,'' of '',a)') j,trim(string1)
      call nc_check(nf90_inquire_dimension(ncid, dimIDs(j), len=dimlen, name=dimname), &
                                          'verify_state_variables', trim(string2))
      select case ( trim(dimname) )
         case ('Time')
            ! supported - do nothing
         case ('nCells')
            ! supported - do nothing
         case ('nEdges')
            ! supported - do nothing
         case ('nVertLevels')
            ! supported - do nothing
         case ('nVertLevelsP1')
            ! supported - do nothing
         case ('nSoilLevels')
            ! supported - do nothing
         case default
            write(string2,'(''unsupported dimension '',a,'' in '',a)') trim(dimname),trim(string1)
            call error_handler(E_MSG,'verify_state_variables',string2,source,revision,revdate)
            failure = .TRUE.
      end select

   enddo DimensionLoop

   if (failure) then
       string2 = 'unsupported dimension(s) are fatal'
       call error_handler(E_ERR,'verify_state_variables',string2,source,revision,revdate)
   endif

   ! Make sure DART kind is valid

   if( get_index_for_quantity(dartstr) < 0 ) then
      write(string1,'(''there is no qty <'',a,''> in obs_kind_mod.f90'')') trim(dartstr)
      call error_handler(E_ERR,'verify_state_variables',string1,source,revision,revdate)
   endif

   ! Record the contents of the DART state vector

   if ((debug > 0) .and. do_output()) then
      write(logfileunit,*)'variable ',i,' is ',trim(table(i,1)), ' ', trim(table(i,2))
      write(     *     ,*)'variable ',i,' is ',trim(table(i,1)), ' ', trim(table(i,2))
   endif

   ! Keep track of whether U (edge normal winds) is part of the user-specified field list
   if ((table(i, 1) == 'u') .or. (table(i, 1) == 'U')) u_already_in_list = .true.

   ngood = ngood + 1
enddo MyLoop

if (ngood == nrows) then
   string1 = 'WARNING: There is a possibility you need to increase ''max_state_variables'''
   write(string2,'(''WARNING: you have specified at least '',i4,'' perhaps more.'')')ngood
   call error_handler(E_MSG,'verify_state_variables',string1,source,revision,revdate,text2=string2)
endif

! if this flag is true and the user hasn't said U should be in the state,
! add it to the list.
if (add_u_to_state_list .and. .not. u_already_in_list) then
   ngood = ngood + 1
   table(ngood,1) = "u"
   table(ngood,2) = "QTY_EDGE_NORMAL_SPEED"
endif

end subroutine verify_state_variables


!------------------------------------------------------------------

!> @todo FIXME if you can call this *after* add_domain() has been
!> called, then we could use state structure calls for this.
!>
!> but right now, it's called first.  so pass in the namelist 
!> and boundary lists and base the decision on those.
!>
!> this routine can only be called after the namelist is read.  
!> also, it's called BY static_init_model() so it can't call
!> back into it.
!>

function is_edgedata_in_state_vector(state_list, bdy_list)
  character(len=*), intent(in) :: state_list(max_state_variables, num_state_table_columns)
  character(len=*), intent(in) :: bdy_list(max_state_variables)
  logical :: is_edgedata_in_state_vector

integer :: i

StateLoop : do i = 1, max_state_variables

   if (state_list(i, 1) == ' ') exit StateLoop ! Found end of list.

   if (state_list(i, 1) == 'u') then
      is_edgedata_in_state_vector = .true.
      return
   endif

enddo StateLoop

! if U is not in the state, does it matter if U is
! in the boundary file?  yes, return true if so.
BdyLoop : do i = 1, max_state_variables

   if (bdy_list(i) == ' ') exit BdyLoop ! Found end of list.

   if (bdy_list(i) == 'lbc_u') then
      is_edgedata_in_state_vector = .true.
      return
   endif

enddo BdyLoop

is_edgedata_in_state_vector = .false.

end function is_edgedata_in_state_vector


!------------------------------------------------------------------

subroutine dump_progvar(ivar)

! dump the contents of the metadata for an individual entry.
! expected to be called in a loop or called for entries of interest.

integer,  intent(in)           :: ivar

!%! type progvartype
!%!    private
!%!    character(len=NF90_MAX_NAME) :: varname
!%!    integer, dimension(NF90_MAX_VAR_DIMS) :: dimlens
!%!    integer :: xtype         ! netCDF variable type (NF90_double, etc.)
!%!    integer :: numdims       ! number of dims - excluding TIME
!%!    integer :: numvertical   ! number of vertical levels in variable
!%!    integer :: numcells      ! number of horizontal locations (typically cell centers)
!%!    integer :: numedges
!%!    logical :: ZonHalf       ! vertical coordinate has dimension nVertLevels
!%!    integer :: varsize       ! prod(dimlens(1:numdims))
!%!    integer :: index1        ! location in dart state vector of first occurrence
!%!    integer :: indexN        ! location in dart state vector of last  occurrence
!%!    integer :: dart_kind
!%!    character(len=obstypelength) :: kind_string
!%!    logical  :: clamping     ! does variable need to be range-restricted before
!%!    real(r8) :: range(2)     ! being stuffed back into MPAS analysis file.
!%! end type progvartype

integer :: i

! take care of parallel runs where we only want a single copy of
! the output.
if (.not. do_output()) return

write(logfileunit,*)
write(     *     ,*)
write(logfileunit,*) 'variable number ',ivar,' is ',trim(progvar(ivar)%varname)
write(     *     ,*) 'variable number ',ivar,' is ',trim(progvar(ivar)%varname)
write(logfileunit,*) '  xtype       ',progvar(ivar)%xtype
write(     *     ,*) '  xtype       ',progvar(ivar)%xtype
write(logfileunit,*) '  dimlens     ',progvar(ivar)%dimlens(1:progvar(ivar)%numdims)
write(     *     ,*) '  dimlens     ',progvar(ivar)%dimlens(1:progvar(ivar)%numdims)
write(logfileunit,*) '  numdims     ',progvar(ivar)%numdims
write(     *     ,*) '  numdims     ',progvar(ivar)%numdims
write(logfileunit,*) '  numvertical ',progvar(ivar)%numvertical
write(     *     ,*) '  numvertical ',progvar(ivar)%numvertical
write(logfileunit,*) '  numcells    ',progvar(ivar)%numcells
write(     *     ,*) '  numcells    ',progvar(ivar)%numcells
write(logfileunit,*) '  numedges    ',progvar(ivar)%numedges
write(     *     ,*) '  numedges    ',progvar(ivar)%numedges
write(logfileunit,*) '  ZonHalf     ',progvar(ivar)%ZonHalf
write(     *     ,*) '  ZonHalf     ',progvar(ivar)%ZonHalf
write(logfileunit,*) '  varsize     ',progvar(ivar)%varsize
write(     *     ,*) '  varsize     ',progvar(ivar)%varsize
write(logfileunit,*) '  index1      ',progvar(ivar)%index1
write(     *     ,*) '  index1      ',progvar(ivar)%index1
write(logfileunit,*) '  indexN      ',progvar(ivar)%indexN
write(     *     ,*) '  indexN      ',progvar(ivar)%indexN
write(logfileunit,*) '  dart_kind   ',progvar(ivar)%dart_kind
write(     *     ,*) '  dart_kind   ',progvar(ivar)%dart_kind
write(logfileunit,*) '  kind_string ',progvar(ivar)%kind_string
write(     *     ,*) '  kind_string ',progvar(ivar)%kind_string
write(logfileunit,*) '  clamping    ',progvar(ivar)%clamping
write(     *     ,*) '  clamping    ',progvar(ivar)%clamping
write(logfileunit,*) '  clamp range  ',progvar(ivar)%range
write(     *     ,*) '  clamp range  ',progvar(ivar)%range
write(logfileunit,*) '  clamp fail   ',progvar(ivar)%out_of_range_fail
write(     *     ,*) '  clamp fail   ',progvar(ivar)%out_of_range_fail
do i = 1,progvar(ivar)%numdims
   write(logfileunit,*) '  dimension/length/name ',i,progvar(ivar)%dimlens(i),trim(progvar(ivar)%dimname(i))
   write(     *     ,*) '  dimension/length/name ',i,progvar(ivar)%dimlens(i),trim(progvar(ivar)%dimname(i))
enddo

end subroutine dump_progvar

!------------------------------------------------------------------

subroutine print_variable_ranges(x,title)

! given a state vector, print out the min and max
! data values for the variables in the vector.

real(r8), intent(in) :: x(:)
character(len=*), optional, intent(in)  :: title

integer :: ivar

if (present(title)) write(*,*) trim(title)

do ivar = 1, nfields
   call print_minmax(ivar, x)
enddo

end subroutine print_variable_ranges

!------------------------------------------------------------------

subroutine print_minmax(ivar, x)

! given an index and a state vector, print out the min and max
! data values for the items corresponding to that progvar index.

integer,  intent(in) :: ivar
real(r8), intent(in) :: x(:)

write(string1, '(A,A32,2F16.7)') 'data  min/max ', trim(progvar(ivar)%varname), &
           minval(x(progvar(ivar)%index1:progvar(ivar)%indexN)), &
           maxval(x(progvar(ivar)%index1:progvar(ivar)%indexN))

call error_handler(E_MSG, '', string1, source,revision,revdate)

end subroutine print_minmax


!------------------------------------------------------------------

function FindTimeDimension(ncid) result(timedimid)

! Find the Time Dimension ID in a netCDF file.
! If there is none - (spelled the obvious way) - the routine
! returns a negative number. You don't HAVE to have a TIME dimension.

integer                      :: timedimid
integer,          intent(in) :: ncid

integer :: nc_rc

TimeDimID = -1 ! same as the netCDF library routines.
nc_rc = nf90_inq_dimid(ncid,'Time',dimid=TimeDimID)

end function FindTimeDimension


!------------------------------------------------------------------

subroutine winds_present(zonal,meridional,both)

integer, intent(out) :: zonal, meridional
logical, intent(out) :: both

! if neither of uReconstructZonal or uReconstructMeridional are in the
!   state vector, set both to .false. and we're done.
! if both are there, return the ivar indices for each
! if only one is there, it's an error.

zonal      = get_varid_from_varname(anl_domid, 'uReconstructZonal')
meridional = get_varid_from_varname(anl_domid, 'uReconstructMeridional')

if (zonal > 0 .and. meridional > 0) then
  both = .true.
  return
else if (zonal < 0 .and. meridional < 0) then
  both = .false.
  return
endif

! only one present - error.
write(string1,*) 'both components for U/V reconstructed winds must be in state vector'
write(string2,*) 'cannot have only one of uReconstructMeridional and uReconstructZonal'
call error_handler(E_ERR,'winds_present',string1,source,revision,revdate,text2=string2)

end subroutine winds_present


!------------------------------------------------------------
subroutine get_variable_bounds(bounds_table, ivar)

! matches MPAS variable name in bounds table to assign
! the bounds if they exist.  otherwise sets the bounds
! to missing_r8
!
! SYHA (May-30-2013)
! Adopted from wrf/model_mod.f90 after adding mpas_state_bounds in mpas_vars_nml.

! bounds_table is the global mpas_state_bounds
character(len=*), intent(in)  :: bounds_table(num_bounds_table_columns, max_state_variables)
integer,          intent(in)  :: ivar

! local variables
character(len=50)             :: bounds_varname, bound
character(len=10)             :: clamp_or_fail
real(r8)                      :: lower_bound, upper_bound
integer                       :: n

n = 1
do while ( trim(bounds_table(1,n)) /= 'NULL' .and. trim(bounds_table(1,n)) /= '' )

   bounds_varname = trim(bounds_table(1,n))

   if ( bounds_varname == trim(progvar(ivar)%varname) ) then

        bound = trim(bounds_table(2,n))
        if ( bound /= 'NULL' .and. bound /= '' ) then
             read(bound,'(d16.8)') lower_bound
        else
             lower_bound = missing_r8
        endif

        bound = trim(bounds_table(3,n))
        if ( bound /= 'NULL' .and. bound /= '' ) then
             read(bound,'(d16.8)') upper_bound
        else
             upper_bound = missing_r8
        endif

        ! How do we want to handle out of range values?
        ! Set them to predefined limits (clamp) or simply fail (fail).
        clamp_or_fail = trim(bounds_table(4,n))
        if ( clamp_or_fail == 'NULL' .or. clamp_or_fail == '') then
             write(string1, *) 'instructions for CLAMP_or_FAIL on ', &
                                trim(bounds_varname), ' are required'
             call error_handler(E_ERR,'get_variable_bounds',string1, &
                                source,revision,revdate)
        else if ( clamp_or_fail == 'CLAMP' ) then
             progvar(ivar)%out_of_range_fail = .FALSE.
        else if ( clamp_or_fail == 'FAIL' ) then
             progvar(ivar)%out_of_range_fail = .TRUE.
        else
             write(string1, *) 'last column must be "CLAMP" or "FAIL" for ', &
                  trim(bounds_varname)
             call error_handler(E_ERR,'get_variable_bounds',string1, &
                  source,revision,revdate, text2='found '//trim(clamp_or_fail))
        endif

        ! Assign the clamping information into the variable
        progvar(ivar)%clamping = .true.
        progvar(ivar)%range    = (/ lower_bound, upper_bound /)

        if ((debug > 0) .and. do_output()) then
           write(*,*) 'In get_variable_bounds assigned ', trim(progvar(ivar)%varname)
           write(*,*) ' clamping range  ',progvar(ivar)%range
        endif

        ! we found the progvar entry and set the values.  return here.
        return
   endif

   n = n + 1

enddo !n

! we got through all the entries in the bounds table and did not
! find any instructions for this variable.  set the values to indicate
! we are not doing any processing when we write the updated state values
! back to the model restart file.

progvar(ivar)%clamping = .false.
progvar(ivar)%range = missing_r8
progvar(ivar)%out_of_range_fail = .false.  ! should be unused so setting shouldn't matter

return

end subroutine get_variable_bounds

!------------------------------------------------------------

subroutine get_index_range_string(string,index1,indexN)

! Determine where a particular DART kind (string) exists in the
! DART state vector.

character(len=*),  intent(in)  :: string
integer,           intent(out) :: index1
integer, optional, intent(out) :: indexN

integer :: i

index1 = 0
if (present(indexN)) indexN = 0

FieldLoop : do i=1,nfields
   if (progvar(i)%kind_string /= trim(string)) cycle FieldLoop
   index1 = progvar(i)%index1
   if (present(indexN)) indexN = progvar(i)%indexN
   exit FieldLoop
enddo FieldLoop

if (index1 == 0) then
   write(string1,*) 'Problem, cannot find indices for '//trim(string)
   call error_handler(E_ERR,'get_index_range_string',string1,source,revision,revdate)
endif
end subroutine get_index_range_string


!------------------------------------------------------------------

subroutine get_index_range_int(dartkind,index1,indexN)

! Determine where a particular DART kind (integer) exists in the
! DART state vector.

integer    ,           intent(in)  :: dartkind
integer(i8),           intent(out) :: index1
integer(i8), optional, intent(out) :: indexN

integer :: i
character(len=obstypelength) :: string

index1 = 0
if (present(indexN)) indexN = 0

FieldLoop : do i=1,nfields
   if (progvar(i)%dart_kind /= dartkind) cycle FieldLoop
   index1 = progvar(i)%index1
   if (present(indexN)) indexN = progvar(i)%indexN
   exit FieldLoop
enddo FieldLoop

string = get_name_for_quantity(dartkind)

if (index1 == 0) then
   write(string1,*) 'Problem, cannot find indices for kind ',dartkind,trim(string)
   call error_handler(E_ERR,'get_index_range_int',string1,source,revision,revdate)
endif

end subroutine get_index_range_int


!------------------------------------------------------------------

function get_progvar_index_from_kind(dartkind)

! Determine what index a particular DART kind (integer) is in the
! progvar array.
integer :: get_progvar_index_from_kind
integer, intent(in) :: dartkind

integer :: i

FieldLoop : do i=1,nfields
   if (progvar(i)%dart_kind /= dartkind) cycle FieldLoop
   get_progvar_index_from_kind = i
   return
enddo FieldLoop

get_progvar_index_from_kind = -1

end function get_progvar_index_from_kind


!------------------------------------------------------------------

function get_index_from_varname(varname)

! Determine what index corresponds to the given varname
! if name not in state vector, return -1 -- not an error.

integer :: get_index_from_varname
character(len=*), intent(in) :: varname

integer :: i

FieldLoop : do i=1,nfields
   if (trim(progvar(i)%varname) == trim(varname)) then
      get_index_from_varname = i
      return
   endif
enddo FieldLoop

get_index_from_varname = -1
return

end function get_index_from_varname

!------------------------------------------------------------------

subroutine compute_pressure_at_loc(state_handle, ens_size, location, ploc, istatus)

type(ensemble_type), intent(in) :: state_handle
integer,             intent(in) :: ens_size
type(location_type), intent(in) :: location
real(r8),            intent(out) :: ploc(ens_size)
integer,             intent(out) :: istatus(ens_size)

! convert the vertical coordinate at the given location
! to a pressure.  if the vertical type is "undefined" then
! return 2001 mb.  this routine is currently only used to
! test for and reject obs which are above the upper limit
! (and for a 'VERTISUNDEF' obs it needs to return a large
! value with no error code).  it's also used if the 
! interpolation type is QTY_PRESSURE.  we don't explicitly
! prevent someone from creating a synthetic obs that has
! a VERTISUNDEF type, but it doesn't make sense in that case.

real(r8), dimension(3) :: llv, llv_new      ! lon/lat/vert
real(r8), dimension(3, ens_size) :: values
real(r8), dimension(ens_size)    :: tk
type(location_type), dimension(ens_size) :: new_location
integer :: ivars(3)
integer :: e ! loop index

! default is failure
ploc = MISSING_R8
istatus = 99

! base location
llv = get_location(location)

if(is_vertical(location, "PRESSURE")) then
   ploc(:) = llv(3)
   istatus(:) = 0

else if(is_vertical(location, "HEIGHT") .or. is_vertical(location, "LEVEL")) then
   new_location = location

   ! the quantity doesn't matter for this call but we have to pass in something.
   call convert_vert_distrib(state_handle, ens_size, new_location, QTY_TEMPERATURE, VERTISPRESSURE, istatus)

   do e = 1, ens_size
      if(istatus(e) == 0) then
         llv_new = get_location(new_location(e))
         ploc(e) = llv_new(3)
      endif
   enddo

else if(is_vertical(location, "SURFACE")) then

   ivars(1) = get_progvar_index_from_kind(QTY_SURFACE_PRESSURE)
   if ( ivars(1) >= 0 ) then

     call compute_scalar_with_barycentric(state_handle, ens_size, location, 1, ivars, values, istatus)
     where (istatus == 0) ploc(:) = values(1,:)

   else
     istatus = 88    ! required quantity not in state vector
     return

!%!     !>original code:
!%!     !>@todo FIXME: do we really want to do this if the vert is surface and
!%!     !> the surface pressure field is not in the state?  this is going to return
!%!     !> the pressure at the midpoint of the first level, is it not?
!%!
!%!     new_location(1) = set_location(llv(1), llv(2), 1.0_r8, VERTISLEVEL)
!%!
!%!     ! Need to get base offsets for the potential temperature, density, and water
!%!     ! vapor mixing fields in the state vector
!%!     ivars(1) = get_progvar_index_from_kind(QTY_POTENTIAL_TEMPERATURE)
!%!     ivars(2) = get_progvar_index_from_kind(QTY_DENSITY)
!%!     ivars(3) = get_progvar_index_from_kind(QTY_VAPOR_MIXING_RATIO)
!%!
!%!     call compute_scalar_with_barycentric (state_handle, ens_size, new_location(1), 3, ivars, values, istatus)
!%!     if ( all(istatus /= 0) ) return
!%!
!%!     ! Convert surface theta, rho, qv into pressure
!%!     call compute_full_pressure(ens_size, values(1, :), values(2, :), values(3, :), ploc(:), tk(:), istatus(:) )

   endif

else if(is_vertical(location, "UNDEFINED")) then    ! not error, but no exact vert loc either
   ploc(:) = 200100.0_r8    ! this is an unrealistic pressure value to indicate no known pressure.
   istatus(:) = 0           ! see comment at top of this routine for why this is ok.

else
   call error_handler(E_ERR, 'compute_pressure:', 'internal error: unknown type of vertical', &
        source, revision, revdate)
endif

if(debug > 10 .and. do_output()) then
   print *, 'compute_pressure_at_loc: base location ',llv(1:3)
   print *, 'compute_pressure_at_loc: istatus, pressure ', istatus(1), ploc(1)
endif

end subroutine compute_pressure_at_loc

!------------------------------------------------------------------
!> convert the vertical type for one or more observation locations.

subroutine convert_vertical_obs(state_handle, num, locs, loc_qtys, loc_types, &
                                which_vert, status)

type(ensemble_type), intent(in)    :: state_handle
integer,             intent(in)    :: num
type(location_type), intent(inout) :: locs(:)
integer,             intent(in)    :: loc_qtys(:), loc_types(:)
integer,             intent(in)    :: which_vert
integer,             intent(out)   :: status(:)

integer :: i

do i=1, num
   call convert_vert_distrib(state_handle, 1, locs(i:i), loc_qtys(i), which_vert, status(i:i))
enddo

end subroutine convert_vertical_obs

!--------------------------------------------------------------------
!> convert the vertical type for one or more state locations.

subroutine convert_vertical_state(state_handle, num, locs, loc_qtys, loc_indx, &
                                  which_vert, istatus)

type(ensemble_type), intent(in)    :: state_handle
integer,             intent(in)    :: num
type(location_type), intent(inout) :: locs(:)
integer,             intent(in)    :: loc_qtys(:)
integer(i8),         intent(in)    :: loc_indx(:)
integer,             intent(in)    :: which_vert
integer,             intent(out)   :: istatus

integer :: i, status(1)

!> we are using code from get_state_meta_data to get
!> the indices for cell id and vert level.  this calls a
!> modified convert_vert_distrib() routine that doesn't
!> have to search for the cell centers. 

istatus = 0

do i=1, num
   call convert_vert_distrib_state(state_handle, 1, locs(i:i), loc_qtys(i), &
                                   loc_indx(i), which_vert, status)

   ! save the first error we see - but continue to convert the rest
   if (istatus == 0 .and. status(1) /= 0) istatus = status(1)
enddo


end subroutine convert_vertical_state


!------------------------------------------------------------------
!> code to convert an observation location's vertical coordinate type.

subroutine convert_vert_distrib(state_handle, ens_size, location, obs_kind, ztypeout, istatus)

! This subroutine converts a given obs vertical coordinate to
! the vertical localization coordinate type requested through the
! model_mod namelist.
!
! Notes: (1) obs_kind is only necessary to check whether the ob
!            is an identity ob.
!        (2) This subroutine can convert both obs' and state points'
!            vertical coordinates. Remember that state points get
!            their DART location information from get_state_meta_data
!            which is called by filter_assim during the assimilation
!            process.
!        (3) state_handle is the relevant DART state vector for carrying out
!            computations necessary for the vertical coordinate
!            transformations. As the vertical coordinate is only used
!            in distance computations, this is actually the "expected"
!            vertical coordinate, so that computed distance is the
!            "expected" distance. Thus, under normal circumstances,
!            the state that is supplied to convert_vert_distrib should be the
!            ensemble mean. Nevertheless, the subroutine has the
!            functionality to operate on any DART state vector that
!            is supplied to it.

type(ensemble_type),    intent(in)    :: state_handle
integer,                intent(in)    :: ens_size
type(location_type),    intent(inout) :: location(ens_size)  ! because the verticals may differ
integer,                intent(in)    :: obs_kind
integer,                intent(in)    :: ztypeout
integer,                intent(out)   :: istatus(ens_size)

! zin and zout are the vert values coming in and going out.
! ztype{in,out} are the vert types as defined by the 3d sphere
! locations mod (location/threed_sphere/location_mod.f90)
real(r8), dimension(3, ens_size) :: llv_loc
real(r8), dimension(3,ens_size)  :: zk_mid, values, fract, fdata
integer,  dimension(3,ens_size)  :: k_low, k_up
real(r8), dimension(ens_size)    :: zin, zout
real(r8), dimension(ens_size)    :: tk, fullp, surfp
logical :: at_surf, do_norm
type(location_type), dimension(ens_size) :: surfloc

real(r8) :: weights(3)
integer  :: ztypein, i, e, n
integer  :: c(3), ivars(3) 

! assume failure.
istatus = 1

! initialization
k_low = 0.0_r8
k_up = 0.0_r8
weights = 0.0_r8

! first off, check if ob is identity ob.  if so get_state_meta_data() will
! return the location.
if (obs_kind < 0) then
   call get_state_meta_data(-int(obs_kind,i8),location(1)) ! will be the same across the ensemble
   location(:) = location(1)
endif

! if the existing coord is already in the requested vertical units
! or if the vert is 'undef' which means no specifically defined
! vertical coordinate, return now.
ztypein  = nint(query_location(location(1), 'which_vert'))
if ((ztypein == ztypeout) .or. (ztypein == VERTISUNDEF)) then
   istatus = 0
   return
else
   if (debug > 9 .and. do_output()) then
      write(string1,'(A,3X,2I3)') 'ztypein, ztypeout:',ztypein,ztypeout
      call error_handler(E_MSG, 'convert_vert_distrib',string1,source, revision, revdate)
   endif
endif

! we do need to convert the vertical.  start by
! extracting the location lon/lat/vert values.
do e = 1, ens_size
   llv_loc(:, e) = get_location(location(e))
enddo

! the routines below will use zin as the incoming vertical value
! and zout as the new outgoing one.  start out assuming failure
! (zout = missing) and wait to be pleasantly surprised when it works.
zin(:)     = llv_loc(3, :)
zout(:)    = missing_r8

! if the vertical is missing to start with, return it the same way
! with the requested type as out.
do e = 1, ens_size
   if (zin(e) == missing_r8) then
      location(e) = set_location(llv_loc(1, e),llv_loc(2, e),missing_r8,ztypeout)
   endif
enddo
! if the entire ensemble has missing vertical values we can return now.
! otherwise we need to continue to convert the members with good vertical values.
if (all(zin == missing_r8)) then
   istatus(:) = 0
   return
endif

! Convert the incoming vertical type (ztypein) into the vertical
! localization coordinate given in the namelist (ztypeout).
! Various incoming vertical types (ztypein) are taken care of
! inside find_vert_level. So we only check ztypeout here.

! convert into:
select case (ztypeout)

   ! ------------------------------------------------------------
   ! outgoing vertical coordinate should be 'model level number'
   ! ------------------------------------------------------------
   case (VERTISLEVEL)

   ! Identify the three cell ids (c) in the triangle enclosing the obs and
   ! the vertical indices for the triangle at two adjacent levels (k_low and k_up)
   ! and the fraction (fract) for vertical interpolation.

   call find_triangle (location(1), n, c, weights, istatus(1))
   if(istatus(1) /= 0) then
      istatus(:) = istatus(1)
      location(:) = set_location(llv_loc(1, 1),llv_loc(2, 1),missing_r8,ztypeout)
      return
   endif
   call find_vert_indices (state_handle, ens_size, location(1), n, c, k_low, k_up, fract, istatus)
   if( all(istatus /= 0) ) then
      location(:) = set_location(llv_loc(1, 1),llv_loc(2, 1),missing_r8,ztypeout)
      return
   endif

   zk_mid = k_low + fract
   do e = 1, ens_size
      if(istatus(e) == 0) then
         zout(e) = sum(weights(:) * zk_mid(:, e))
      endif
   enddo

   if (debug > 11 .and. do_output()) then
      write(string2,'("Zk for member 1:", 3F8.2," => ",F8.2)') zk_mid(:,1),zout(1)
      call error_handler(E_MSG, 'convert_vert_distrib',string2,source, revision, revdate)
   endif

   ! ------------------------------------------------------------
   ! outgoing vertical coordinate should be 'pressure' in Pa
   ! ------------------------------------------------------------
   case (VERTISPRESSURE)

   ! Need to get base offsets for the potential temperature, density, and water
   ! vapor mixing fields in the state vector
   ivars(1) = get_progvar_index_from_kind(QTY_POTENTIAL_TEMPERATURE)
   ivars(2) = get_progvar_index_from_kind(QTY_DENSITY)
   ivars(3) = get_progvar_index_from_kind(QTY_VAPOR_MIXING_RATIO)

   if (any(ivars(1:3) < 0)) then
      write(string1,*) 'Internal error, cannot find one or more of: theta, rho, qv'
      call error_handler(E_ERR, 'convert_vert_distrib',string1,source, revision, revdate)
   endif

   ! Get theta, rho, qv at the interpolated location
   call compute_scalar_with_barycentric (state_handle, ens_size, location(1), 3, ivars, values, istatus)
   if( all(istatus /= 0) ) then
      location(:) = set_location(llv_loc(1, 1),llv_loc(2, 1),missing_r8,ztypeout)
      return
   endif

   ! Convert theta, rho, qv into pressure
   call compute_full_pressure(ens_size, values(1, :), values(2, :), values(3, :), zout(:), tk(:), istatus(:))
   if (debug > 10 .and. do_output()) then
      write(string2,'("zout [Pa], theta, rho, qv, ier:",3F10.2,F18.8,I3)') zout(1), values(1:3,1),istatus(1)
      call error_handler(E_MSG, 'convert_vert_distrib',string2,source, revision, revdate)
   endif

   ! ------------------------------------------------------------
   ! outgoing vertical coordinate should be 'height' in meters
   ! ------------------------------------------------------------
   case (VERTISHEIGHT)

   call find_triangle (location(1), n, c, weights, istatus(1))
   if(istatus(1) /= 0) then
      istatus(:) = istatus(1)
      location(:) = set_location(llv_loc(1, 1),llv_loc(2, 1),missing_r8,ztypeout)
      return
   endif
   call find_vert_indices (state_handle, ens_size, location(1), n, c, k_low, k_up, fract, istatus)
   if( all(istatus /= 0) ) then
      location(:) = set_location(llv_loc(1, 1),llv_loc(2, 1),missing_r8,ztypeout)
      return
   endif

   fdata = 0.0_r8
   do i = 1, n
      where (istatus == 0)
         fdata(i, :) = zGridFace(k_low(i, :),c(i))*(1.0_r8 - fract(i, :)) + &
                       zGridFace(k_up (i, :),c(i))*fract(i, :)
      end where
   enddo

   ! now have vertically interpolated values at cell centers.
   ! use horizontal weights to compute value at interp point.
   do e = 1, ens_size
      if(istatus(e) == 0) then
         zout(e) = sum(weights(:) * fdata(:,e))
      else
         zout(e) = missing_r8
      endif
   enddo

   if (debug > 9 .and. do_output()) then
      write(string2,'("zout_in_height [m]:",F10.2)') zout
      call error_handler(E_MSG, 'convert_vert_distrib',string2,source, revision, revdate)
   endif


   ! ------------------------------------------------------------
   ! outgoing vertical coordinate should be 'scale height' (a ratio)
   ! ------------------------------------------------------------
   case (VERTISSCALEHEIGHT)

     ! Scale Height is defined as:  log(pressure) 
     ! if namelist item:  no_normalization_of_scale_heights = .true. 
     ! otherwise it is defined as: -log(pressure / surface_pressure)

     ! set logicals here so we can do the minimum amount of work.
     ! finding gridcells and computing pressure is expensive in this model.
     ! logic table is:
     !  surf T, norm T:  return 0.0 by definition
     !  surf T, norm F:  need surfp only
     !  surf F, norm F:  need fullp only
     !  surf F, norm T:  need both surfp and fullp

     at_surf = (ztypein == VERTISSURFACE)
     do_norm = .not. no_normalization_of_scale_heights

     ! if normalizing pressure and we're on the surface, by definition scale height 
     ! is log(1.0) so skip the rest of these computations.
     if (at_surf .and. do_norm) then
        zout = 0.0_r8  
        istatus(:) = 0
        goto 101
     endif

     ! Base offsets for the potential temperature, density, and water
     ! vapor mixing fields in the state vector.
       ivars(1) = get_progvar_index_from_kind(QTY_POTENTIAL_TEMPERATURE)
       ivars(2) = get_progvar_index_from_kind(QTY_DENSITY)
       ivars(3) = get_progvar_index_from_kind(QTY_VAPOR_MIXING_RATIO)

     if (at_surf .or. do_norm) then  ! we will need surface pressure

       ! Get theta, rho, qv at the surface corresponding to the interpolated location
       surfloc(1) = set_location(llv_loc(1, 1), llv_loc(2, 1), 1.0_r8, VERTISLEVEL)
       call compute_scalar_with_barycentric (state_handle, ens_size, surfloc(1), 3, ivars, values, istatus)
       if( all(istatus /= 0) ) then
           location(:) = set_location(llv_loc(1, 1),llv_loc(2, 1),missing_r8,ztypeout)
           return
       endif

       ! Convert surface theta, rho, qv into pressure
       call compute_full_pressure(ens_size, values(1, :), values(2, :), values(3, :), surfp(:), tk(:), istatus(:))
       if (debug > 9 .and. do_output()) then
         write(string2,'("zout_surf_pressure, theta, rho, qv:",3F10.2,F18.8)') surfp, values(1:3,1)
         call error_handler(E_MSG, 'convert_vert_distrib',string2,source, revision, revdate)
       endif

     endif

     if (.not. at_surf) then   ! we will need full pressure

       ! Get theta, rho, qv at the interpolated location
       call compute_scalar_with_barycentric (state_handle, ens_size, location(1), 3, ivars, values, istatus)

       ! Convert theta, rho, qv into pressure
       call compute_full_pressure(ens_size, values(1, :), values(2, :), values(3, :), fullp(:), tk(:), istatus(:))
       if (debug > 9 .and. do_output()) then
         write(string2,'("zout_full_pressure, theta, rho, qv:",3F10.2,F18.8)') fullp, values(1:3,1)
         call error_handler(E_MSG, 'convert_vert_distrib',string2,source, revision, revdate)
       endif
     endif

     ! we have what we need now.  figure out the case and set zout to the right values.
     ! we've already taken care of the (at_surf .and. do_norm) case, so that simplifies
     ! the tests here.
     if (at_surf) then
        where (surfp /= MISSING_R8)
           zout = log(surfp)
       else where
         zout = MISSING_R8
       end where

     else if (.not. do_norm) then
        where (fullp /= MISSING_R8)
           zout = log(fullp)
        else where
           zout = MISSING_R8
        end where

     else  ! not at surface, and normalizing by surface pressure
        where (surfp /= MISSING_R8 .and. surfp > 0.0_r8 .and. fullp /= MISSING_R8)   
           zout = -log(fullp / surfp)
        else where
           zout = MISSING_R8
        end where
     endif

101 continue

     if (debug > 9 .and. do_output()) then
       write(string2,'("zout_in_scaleheight:",F10.2)') zout
       call error_handler(E_MSG, 'convert_vert_distrib',string2,source, revision, revdate)
     endif

   ! -------------------------------------------------------
   ! outgoing vertical coordinate is unrecognized
   ! -------------------------------------------------------
   case default
      write(string1,*) 'Requested vertical coordinate not recognized: ', ztypeout
      call error_handler(E_ERR,'convert_vert_distrib', string1, &
                         source, revision, revdate)

end select   ! outgoing vert type

! Returned location
do e = 1, ens_size
   if(istatus(e) == 0) then
      location(e) = set_location(llv_loc(1, e),llv_loc(2, e),zout(e),ztypeout)
   else
      location(e) = set_location(llv_loc(1, e),llv_loc(2, e),missing_r8,ztypeout)
   endif
enddo


end subroutine convert_vert_distrib

!------------------------------------------------------------------
!> code to convert an state location's vertical coordinate type.

subroutine convert_vert_distrib_state(state_handle, ens_size, location, quantity, state_indx, ztypeout, istatus)

! This subroutine converts a given state vertical coordinate to
! the vertical localization coordinate type requested through the
! model_mod namelist.
!
!        (3) state_handle is the relevant DART state vector for carrying out
!            computations necessary for the vertical coordinate
!            transformations. As the vertical coordinate is only used
!            in distance computations, this is actually the "expected"
!            vertical coordinate, so that computed distance is the
!            "expected" distance. Thus, under normal circumstances,
!            state_handle that is supplied to convert_vert_distrib should be the
!            ensemble mean. Nevertheless, the subroutine has the
!            functionality to operate on any DART state vector that
!            is supplied to it.

type(ensemble_type),    intent(in)    :: state_handle
integer,                intent(in)    :: ens_size
type(location_type),    intent(inout) :: location(ens_size)  ! because the verticals may differ
integer,                intent(in)    :: quantity
integer(i8),            intent(in)    :: state_indx
integer,                intent(in)    :: ztypeout
integer,                intent(out)   :: istatus(ens_size)

! zin and zout are the vert values coming in and going out.
! ztype{in,out} are the vert types as defined by the 3d sphere
! locations mod (location/threed_sphere/location_mod.f90)
real(r8), dimension(3, ens_size) :: llv_loc
real(r8), dimension(3,ens_size)  :: zk_mid, values, fract, fdata
integer,  dimension(3,ens_size)  :: k_low, k_up
real(r8), dimension(ens_size)    :: zin, zout
real(r8), dimension(ens_size)    :: tk, fullp, surfp
logical :: at_surf, do_norm, on_bound
type(location_type), dimension(ens_size) :: surfloc

real(r8) :: weights(3)
integer  :: ztypein, i, e, n, ndim
integer  :: c(3), ivars(3), vert_level
integer  :: cellid              !SYHA

! assume failure.
istatus = 1

! initialization
k_low = 0.0_r8
k_up = 0.0_r8
weights = 0.0_r8


! if the existing coord is already in the requested vertical units
! or if the vert is 'undef' which means no specifically defined
! vertical coordinate, return now.
ztypein  = nint(query_location(location(1), 'which_vert'))
if ((ztypein == ztypeout) .or. (ztypein == VERTISUNDEF)) then
   istatus = 0
   return
else
   if (debug > 9 .and. do_output()) then
      write(string1,'(A,3X,2I3)') 'ztypein, ztypeout:',ztypein,ztypeout
      call error_handler(E_MSG, 'convert_vert_distrib_state',string1,source, revision, revdate)
   endif
endif

!> assume that all locations have the same incoming lat/lon and level.
!> depending on the output vert type each member might have a different
!> vertical value.

! unpack the incoming location(s)
do e = 1, ens_size
   llv_loc(:, e) = get_location(location(e))
enddo

!> state_indx is i8, intent(in).  
!> cellid and vert_level are integer, intent(out)
call find_mpas_indices(state_indx, cellid, vert_level, ndim)
if (debug > 11 .and. do_output()) print*,'convert_vert_distrib_state: ndim=', ndim

! the routines below will use zin as the incoming vertical value
! and zout as the new outgoing one.  start out assuming failure
! (zout = missing) and wait to be pleasantly surprised when it works.
zin(:)     = vert_level
ztypein    = VERTISLEVEL
zout(:)    = missing_r8

! if the vertical is missing to start with, return it the same way
! with the requested type as out.
do e = 1, ens_size
   if (zin(e) == missing_r8) then 
      location(e) = set_location(llv_loc(1, e),llv_loc(2, e),missing_r8,ztypeout)
   endif
enddo
! if the entire ensemble has missing vertical values we can return now.
! otherwise we need to continue to convert the members with good vertical values.
! boundary cells will be updated by the assimilation.
! if all the vertical localization coord values are missing, 
! we don't call this routine again, and return.
if (all(zin == missing_r8)) then ! .or. on_bound) then
   istatus(:) = 0
   return
endif

! Convert the incoming vertical type (ztypein) into the vertical
! localization coordinate given in the namelist (ztypeout).
! Because this is only for state vector locations, we have already
! computed the vertical level, so all these conversions are from
! model level to something.

! convert into:
select case (ztypeout)

   ! ------------------------------------------------------------
   ! outgoing vertical coordinate should be 'model level number'
   ! ------------------------------------------------------------
   case (VERTISLEVEL)

   ! we have the vert_level and cellid - no need to call find_triangle or find_vert_indices

   zout(:) = vert_level

   if (debug > 9 .and. do_output()) then
      write(string2,'("zout_in_level:",F10.2)') zout
      call error_handler(E_MSG, 'convert_vert_distrib_state',string2,source, revision, revdate)
   endif

   ! ------------------------------------------------------------
   ! outgoing vertical coordinate should be 'pressure' in Pa
   ! ------------------------------------------------------------
   case (VERTISPRESSURE)

   !>@todo FIXME - this is the original code from the
   !> observation version which does horizontal interpolation.
   !> in this code we know we are on a state vector location
   !> so no interp is needed.  we should be able to make this
   !> more computationally efficient.

   ! Need to get base offsets for the potential temperature, density, and water
   ! vapor mixing fields in the state vector
   ivars(1) = get_progvar_index_from_kind(QTY_POTENTIAL_TEMPERATURE)
   ivars(2) = get_progvar_index_from_kind(QTY_DENSITY)
   ivars(3) = get_progvar_index_from_kind(QTY_VAPOR_MIXING_RATIO)

   if (any(ivars(1:3) < 0)) then
      write(string1,*) 'Internal error, cannot find one or more of: theta, rho, qv'
      call error_handler(E_ERR, 'convert_vert_distrib_state',string1,source, revision, revdate)
   endif

   ! Get theta, rho, qv at the interpolated location - pass in cellid we have already located 
   ! to save the search time.
   call compute_scalar_with_barycentric (state_handle, ens_size, location(1), 3, ivars, values, istatus, cellid)
   if( all(istatus /= 0) ) then
      location(:) = set_location(llv_loc(1, 1),llv_loc(2, 1),missing_r8,ztypeout)
      return
   endif

   ! Convert theta, rho, qv into pressure
   call compute_full_pressure(ens_size, values(1, :), values(2, :), values(3, :), zout(:), tk(:), istatus(:))
   if (debug > 10 .and. do_output()) then
      write(string2,'("zout_in_p, theta, rho, qv, ier:",3F10.2,F18.8,I3)') zout(1), values(1:3,1),istatus(1)
      call error_handler(E_MSG, 'convert_vert_distrib_state',string2,source, revision, revdate)
   endif

   ! ------------------------------------------------------------
   ! outgoing vertical coordinate should be 'height' in meters
   ! ------------------------------------------------------------
   case (VERTISHEIGHT)

   ! surface obs should use the lower face of the first level.  the rest
   ! of the quantities should use the level centers.
   if ( ndim == 1 )  then
      zout(:) = zGridFace(1, cellid)
   else
      zout(:) = zGridCenter(vert_level, cellid)
      if ( quantity == QTY_VERTICAL_VELOCITY ) zout(:) = zGridFace(vert_level, cellid)
      if ( quantity == QTY_EDGE_NORMAL_SPEED ) zout(:) = zGridEdge(vert_level, cellid)
   endif

   if (debug > 9 .and. do_output()) then
      write(string2,'("zout_in_height:",F10.2)') zout
      call error_handler(E_MSG, 'convert_vert_distrib_state',string2,source, revision, revdate)
   endif


   ! ------------------------------------------------------------
   ! outgoing vertical coordinate should be 'scale height' (a ratio)
   ! ------------------------------------------------------------
   case (VERTISSCALEHEIGHT)

   !>@todo FIXME
   !> whatever we do for pressure, something similar here

     ! Scale Height is defined as:  log(pressure) 
     ! if namelist item:  no_normalization_of_scale_heights = .true. 
     ! otherwise it is defined as: -log(pressure / surface_pressure)

     ! set logicals here so we can do the minimum amount of work.
     ! finding gridcells and computing pressure is expensive in this model.
     ! logic table is:
     !  surf T, norm T:  return 0.0 by definition
     !  surf T, norm F:  need surfp only
     !  surf F, norm F:  need fullp only
     !  surf F, norm T:  need both surfp and fullp

     at_surf = (ztypein == VERTISSURFACE)
     do_norm = .not. no_normalization_of_scale_heights

     ! if normalizing pressure and we're on the surface, by definition scale height 
     ! is log(1.0) so skip the rest of these computations.
     if (at_surf .and. do_norm) then
        zout = 0.0_r8  
        istatus(:) = 0
        goto 101
     endif

     ! Base offsets for the potential temperature, density, and water
     ! vapor mixing fields in the state vector.
       ivars(1) = get_progvar_index_from_kind(QTY_POTENTIAL_TEMPERATURE)
       ivars(2) = get_progvar_index_from_kind(QTY_DENSITY)
       ivars(3) = get_progvar_index_from_kind(QTY_VAPOR_MIXING_RATIO)

     if (at_surf .or. do_norm) then  ! we will need surface pressure

       ! Get theta, rho, qv at the surface corresponding to the interpolated location
       surfloc(1) = set_location(llv_loc(1, 1), llv_loc(2, 1), 1.0_r8, VERTISLEVEL)
       call compute_scalar_with_barycentric (state_handle, ens_size, surfloc(1), 3, ivars, values, istatus, cellid)
       if( all(istatus /= 0) ) then
           location(:) = set_location(llv_loc(1, 1),llv_loc(2, 1),missing_r8,ztypeout)
           return
       endif

       ! Convert surface theta, rho, qv into pressure
       call compute_full_pressure(ens_size, values(1, :), values(2, :), values(3, :), surfp(:), tk(:), istatus(:))
       if (debug > 9 .and. do_output()) then
         write(string2,'("zout_surf_pressure, theta, rho, qv:",3F10.2,F18.8)') surfp, values(1:3,1)
         call error_handler(E_MSG, 'convert_vert_distrib_state',string2,source, revision, revdate)
       endif

     endif

     if (.not. at_surf) then   ! we will need full pressure

        ! Get theta, rho, qv at the interpolated location
        call compute_scalar_with_barycentric (state_handle, ens_size, location(1), 3, ivars, values, istatus)

        ! Convert theta, rho, qv into pressure
        call compute_full_pressure(ens_size, values(1, :), values(2, :), values(3, :), fullp(:), tk(:), istatus(:))
        if (debug > 9 .and. do_output()) then
          write(string2,'("zout_full_pressure, theta, rho, qv:",3F10.2,F18.8)') fullp, values(1:3,1)
          call error_handler(E_MSG, 'convert_vert_distrib_state',string2,source, revision, revdate)
        endif
     endif

     ! we have what we need now.  figure out the case and set zout to the right values.
     ! we've already taken care of the (at_surf .and. do_norm) case, so that simplifies
     ! the tests here.
     if (at_surf) then
        where (surfp /= MISSING_R8)
           zout = log(surfp)
        else where
           zout = MISSING_R8
        end where

     else if (.not. do_norm) then
        where (fullp /= MISSING_R8)
           zout = log(fullp)
        else where
           zout = MISSING_R8
        end where

     else  ! not at surface, and normalizing by surface pressure
        where (surfp /= MISSING_R8 .and. surfp > 0.0_r8 .and. fullp /= MISSING_R8)   
           zout = -log(fullp / surfp)
        else where
           zout = MISSING_R8
        end where
     endif

101 continue

     if (debug > 9 .and. do_output()) then
        write(string2,'("zout_in_scaleheight:",F10.2)') zout
        call error_handler(E_MSG, 'convert_vert_distrib_state',string2,source, revision, revdate)
     endif

   ! -------------------------------------------------------
   ! outgoing vertical coordinate is unrecognized
   ! -------------------------------------------------------
   case default
      write(string1,*) 'Requested vertical coordinate not recognized: ', ztypeout
      call error_handler(E_ERR,'convert_vert_distrib_state', string1, &
                         source, revision, revdate)

end select   ! outgoing vert type

! Returned location
do e = 1, ens_size
   if(istatus(e) == 0) then
      location(e) = set_location(llv_loc(1, e),llv_loc(2, e),zout(e),ztypeout)
   else
      location(e) = set_location(llv_loc(1, e),llv_loc(2, e),missing_r8,ztypeout)
   endif
enddo


end subroutine convert_vert_distrib_state

!-------------------------------------------------------------------


!==================================================================
! The following (private) interfaces are used for triangle interpolation
!==================================================================


!------------------------------------------------------------------
!> Finds position of a given height in an array of height grid points and returns
!> the index of the lower and upper bounds and the fractional offset.  ier
!> returns 0 unless there is an error. Could be replaced with a more efficient
!> search if there are many vertical levels.

subroutine find_height_bounds(height, nbounds, bounds, lower, upper, fract, ier)

real(r8), intent(in)  :: height
integer,  intent(in)  :: nbounds
real(r8), intent(in)  :: bounds(nbounds)
integer,  intent(out) :: lower(:), upper(:)
real(r8), intent(out) :: fract(:)
integer,  intent(out) :: ier(:)

! Assume that the spacing on altitudes is arbitrary and do the simple thing
! which is a linear search. Probably not worth any fancier searching unless
! models get to be huge.

integer :: i
real(r8) :: hlevel

! Initialization
ier = 0
fract = -1.0_r8
lower = -1
upper = -1

! FIXME:
! difficult to allow extrapolation because this routine only returns
! an upper and lower level, plus a fraction.  it would have to return
! a fraction < 0 or > 1 and then the calling code would have to test for
! and support extrapolation at some later point in the code.  so ignore
! extrapolation for now.
!
! do try to convert heights to grid levels and if within the limits
! return the top or bottom level as the value.  convert lower locations
! based on bounds(1)/(2) and upper on bounds(nbounds-1)/bounds(nbounds)

! Bounds checks:

! too low?
if(height < bounds(1)) then
   if(outside_grid_level_tolerance <= 0.0_r8) then
      ier = 998
   else
      ! let points outside the grid but "close enough" use the
      ! bottom level as the height.  hlevel should come back < 1
      hlevel = extrapolate_level(height, bounds(1), bounds(2))
      if (hlevel + outside_grid_level_tolerance >= 1.0_r8) then
         fract = 0.0_r8
         lower = 1
         upper = 2
      endif
   endif
endif

! too high?
if(height > bounds(nbounds)) then
   if(outside_grid_level_tolerance <= 0.0_r8) then
      ier = 9998
   else
      ! let points outside the grid but "close enough" use the
      ! top level as the height.  hlevel should come back > nbounds
      hlevel = extrapolate_level(height, bounds(nbounds-1), bounds(nbounds))
      if (hlevel - outside_grid_level_tolerance <= real(nbounds, r8)) then
         fract = 1.0_r8
         lower = nbounds-1
         upper = nbounds
      endif
   endif
endif


if (all(ier /= 0)) return

! Search two adjacent layers that enclose the given point
do i = 2, nbounds
   if(height <= bounds(i)) then
      lower = i - 1
      upper = i
      fract = (height - bounds(lower)) / (bounds(upper) - bounds(lower))
      return
   endif
end do

! should never get here because heights above and below the grid
! are tested for at the start of this routine.  if you get here
! there is a coding error.
ier = 3

end subroutine find_height_bounds

!------------------------------------------------------------------

subroutine find_vert_level(state_handle, ens_size, loc, nc, ids, oncenters, lower, upper, fract, ier)

! given a location and 3 cell ids, return three sets of:
!  the two level numbers that enclose the given vertical
!  value plus the fraction between them for each of the 3 cell centers.

! note that this code handles data at cell centers, at edges, but not
! data on faces.  so far we don't have any on faces.

! loc is an intrisic funtion
type(ensemble_type), intent(in)  :: state_handle
type(location_type), intent(in)  :: loc
integer,             intent(in)  :: ens_size
integer,             intent(in)  :: nc, ids(:)
logical,             intent(in)  :: oncenters
integer,             intent(out) :: lower(:, :), upper(:, :) ! ens_size
real(r8),            intent(out) :: fract(:, :)
integer,             intent(out) :: ier(:)

real(r8) :: lat, lon, vert, llv(3)
real(r8) :: vert_array(ens_size)
integer  :: track_ier(ens_size)
integer(i8) :: pt_base_offset, density_base_offset, qv_base_offset
integer     :: verttype, i
integer     :: e

! Initialization
ier = 0 
lower(1:nc, :) = -1
upper(1:nc, :) = -1
fract(1:nc, :) = -1.0_r8

! the plan is to take in: whether this var is on cell centers or edges,
! and the location so we can extract the vert value and which vert flag.
! compute and return the lower and upper index level numbers that
! enclose this vert, along with the fract between them.  ier is set
! in case of error (e.g. outside the grid, on dry land, etc).

! kinds we have to handle:
!is_vertical:    VERTISUNDEF
!is_vertical:  VERTISSURFACE
!is_vertical:    VERTISLEVEL
!is_vertical: VERTISPRESSURE
!is_vertical:   VERTISHEIGHT

! unpack the location into local vars
! I think you can do this with the first ensemble member? 
! Because they are the same horizontally?
llv = get_location(loc)
lon  = llv(1)
lat  = llv(2)
vert = llv(3)
verttype = nint(query_location(loc))

! these first 3 types need no cell/edge location information.
if ((debug > 10) .and. do_output()) then
   write(string2,'("vert, which_vert:",3F20.12,I5)') lon,lat,vert,verttype
   call error_handler(E_MSG, 'find_vert_level',string2,source, revision, revdate)
endif

! no defined vertical location (e.g. vertically integrated vals)
if (verttype == VERTISUNDEF) then
   ier = 82
   return
endif

! vertical is defined to be on the surface (level 1 here).
! for 2d fields there is no level 2, so since we are not
! computing the fraction but setting it here and returning
! we can set upper to be 1 as well and avoid a reference to
! a non-existent level 1 for 2d fields in the calling code.
if(verttype == VERTISSURFACE) then  ! same across the ensemble
   lower(1:nc, :) = 1
   upper(1:nc, :) = 1
   fract(1:nc, :) = 0.0_r8 
   ier = 0
   return
endif

! model level numbers (supports fractional levels)
if(verttype == VERTISLEVEL) then
   ! FIXME: if this is W, the top is nVertLevels+1
   if (vert > nVertLevels) then 
      ier(:) = 81
      return
   endif

   ! at the top we have to make the fraction 1.0; all other
   ! integral levels can be 0.0 from the lower level.
   if (vert == nVertLevels) then
      lower(1:nc, :) = nint(vert) - 1   ! round down
      upper(1:nc, :) = nint(vert)
      fract(1:nc, :) = 1.0_r8
      ier = 0
      return
   endif

   lower(1:nc, :) = aint(vert)   ! round down
   upper(1:nc, :) = lower+1
   fract(1:nc, :) = vert - lower
   ier = 0
   return

endif

! ok, now we need to know where we are in the grid for heights or pressures
! as the vertical coordinate.


! Vertical interpolation for pressure coordinates
if(verttype == VERTISPRESSURE ) then

   track_ier = 0
   vert_array = vert

   ! Need to get base offsets for the potential temperature, density, and water
   ! vapor mixing fields in the state vector
   call get_index_range(QTY_POTENTIAL_TEMPERATURE, pt_base_offset)
   call get_index_range(QTY_DENSITY, density_base_offset)
   call get_index_range(QTY_VAPOR_MIXING_RATIO, qv_base_offset)

   do i=1, nc
      call find_pressure_bounds(state_handle, ens_size, vert_array, ids(i), nVertLevels, &
            pt_base_offset, density_base_offset, qv_base_offset,  &
            lower(i, :), upper(i, :), fract(i, :), ier)

      !if(debug > 9) print '(A,5I5,F10.4)', &
      !   '    after find_pressure_bounds: ier, i, cellid, lower, upper, fract = ', &
      !      ier, i, ids(i), lower(i, :), upper(i, :), fract(i, :)
      !if(debug > 5 .and. ier(e) /= 0) print '(A,4I5,F10.4,I3,F10.4)', &
      !'fail in find_pressure_bounds: ier, nc, i, id, vert, lower, fract: ', &
      !   ier, nc, i, ids(i), vert_array, lower(i, :), fract(i, :)

      ! we are inside a loop over each corner. consolidate error codes
      ! so that we return an error for that ensemble member if any
      ! of the corners fails the pressure bounds test.
      where (ier /= 0 .and. track_ier == 0) track_ier = ier

   enddo

   ier = track_ier
   return
endif

!HK I believe height is the same across the ensemble, so you can use
! vert and not vert_array:

! grid is in height, so this needs to know which cell to index into
! for the column of heights and call the bounds routine.
if(verttype == VERTISHEIGHT) then
   ! For height, can do simple vertical search for interpolation for now
   ! Get the lower and upper bounds and fraction for each column
   track_ier = 0

   do i=1, nc
      if (oncenters) then
         call find_height_bounds(vert, nVertLevels, zGridCenter(:, ids(i)), &
                                 lower(i, :), upper(i, :), fract(i, :), ier)
      else

         if (.not. data_on_edges) then
            call error_handler(E_ERR, 'find_vert_level', &
                              'Internal error: oncenters false but data_on_edges false', &
                              source, revision, revdate)
         endif
         call find_height_bounds(vert, nVertLevels, zGridEdge(:, ids(i)), &
                                 lower(i, :), upper(i, :), fract(i, :), ier)
      endif

      ! we are inside a loop over each corner. consolidate error codes
      ! so that we return an error for that ensemble member if any
      ! of the corners fails the pressure bounds test.
      where (ier /= 0 .and. track_ier == 0) track_ier = ier

   enddo

   ier = track_ier
   return

endif

end subroutine find_vert_level

!------------------------------------------------------------------

subroutine find_pressure_bounds(state_handle, ens_size, p, cellid, nbounds, &
   pt_base_offset, density_base_offset, qv_base_offset, &
   lower, upper, fract, ier)

! Finds vertical interpolation indices and fraction for a quantity with
! pressure vertical coordinate. Loops through the height levels and
! computes the corresponding pressure at the horizontal point.  nbounds is
! the number of vertical levels in the potential temperature, density,
! and water vapor grids.

type(ensemble_type), intent(in) :: state_handle
integer,     intent(in)  :: ens_size
real(r8),    intent(in)  :: p(ens_size)
integer,     intent(in)  :: cellid
integer,     intent(in)  :: nbounds ! number of vertical levels?
integer(i8), intent(in)  :: pt_base_offset, density_base_offset, qv_base_offset
integer,     intent(out) :: lower(:), upper(:) ! ens_size
real(r8),    intent(out) :: fract(:) ! ens_size
integer,     intent(out) :: ier(:) ! ens_size

integer  :: i, ier2, ifound
real(r8) :: pr
real(r8) :: pressure(nbounds, ens_size)
integer  ::  e
integer  :: temp_ier(ens_size)
logical  :: found_level(ens_size)


! Initialize to bad values so unset returns will be caught.
fract = -1.0_r8
lower = -1
upper = -1

! this must start out success (0) and then as ensemble members fail
! we will record the first encountered error code.
ier = 0

! Find the lowest pressure
call get_interp_pressure(state_handle, ens_size, pt_base_offset, density_base_offset, &
   qv_base_offset, cellid, 1, nbounds, pressure(1, :), temp_ier)
if(debug > 10 .and. do_output()) &
   print *, 'find_pressure_bounds k=1: p, temp_ier, ier', 1, pressure(1,:), temp_ier, ier

where(ier(:) == 0) ier(:) = temp_ier(:)

! Get the highest pressure level
call get_interp_pressure(state_handle, ens_size, pt_base_offset, density_base_offset, &
   qv_base_offset, cellid, nbounds, nbounds, pressure(nbounds, :), temp_ier)
if(debug > 10 .and. do_output()) &
   print *, 'find_pressure_bounds k=N: p, temp_ier, ier', nbounds, pressure(nbounds,:), temp_ier, ier

where(ier(:) == 0) ier(:) = temp_ier(:)

! Check for out of the column range
where(p(:) < pressure(nbounds, :)) ier(:) = 81
!where(p(:) > pressure(      1, :)) ier(:) = 80
<<<<<<< HEAD
=======

if(all(ier /= 0)) return
>>>>>>> aed2c6d5

found_level(:) = .false.

<<<<<<< HEAD
ifound = 0
=======
! Check if the obs is located below the lowest model level in each member.
>>>>>>> aed2c6d5
do e = 1, ens_size
   if(p(e) >= pressure(1, e)) then
      found_level(e) = .true.
            fract(e) = 0.0_r8
            lower(e) = 1
            upper(e) = 1
<<<<<<< HEAD
      ifound = ifound + 1
   endif
enddo !e = 1, ens_size

if(ifound > 0) return
if(all(ier /= 0)) return

! Loop through the rest of the column from the bottom up
LEVELLOOP : do i = 2, nbounds
=======
   endif
enddo !e = 1, ens_size
if(all(found_level)) return

! Loop through the rest of the column from the bottom up
do i = 2, nbounds
>>>>>>> aed2c6d5
   ! we've already done this call for level == nbounds
   if (i /= nbounds) then
      call get_interp_pressure(state_handle, ens_size, pt_base_offset, density_base_offset, &
         qv_base_offset, cellid, i, nbounds, pressure(i, :), temp_ier)
      if(debug > 11 .and. do_output()) &
         print *, 'find_pressure_bounds k=?: p, temp_ier, ier ', i, pressure(i,:), temp_ier, ier

      where (ier(:) == 0) ier(:) = temp_ier(:)
   endif
   
<<<<<<< HEAD
   ! Check if hydrostatic pressure at level is larger than pressure at lower level
   ! (happens VERY RARELY, but it happens).
=======
   ! Check if pressure is not monotonically descreased with level.
>>>>>>> aed2c6d5
   if(any(pressure(i, :) > pressure(i-1, :))) then

      if (debug > 0 .and. do_output()) then
         write(*, *) 'pressure at the level is larger than the level below at cellid',  cellid
         do e=1, ens_size
            write(*, '(A,3I4,F9.2,A,F9.2)') &
<<<<<<< HEAD
               'ens#, i, i-1, p(i), p(i-1) ', e,i,i-1,pressure(i,e),' ?>? ',pressure(i-1,e)
         enddo
      endif

!     This was causing an instability at any level above the lowest level to
!     reject the entire column. That was deemed to be too extreme.
!     where(pressure(i, :) > pressure(i-1, :)) ier(:) = 988
=======
               'ens#, level, level-1, p(level), p(level-1) ', e,i,i-1,pressure(i,e),' ?>? ',pressure(i-1,e)
         enddo
      endif
     where(pressure(i, :) > pressure(i-1, :)) ier(:) = 988
>>>>>>> aed2c6d5
   endif

   ! each ensemble member could have a vertical between different levels,
   ! and more likely a different fract across a level.
   ENSEMBLELOOP : do e = 1, ens_size

      ! if we've already run into an error, or we've already found the
      ! level for this ensemble member, skip the rest of this loop.
<<<<<<< HEAD
      if (ier(e) /= 0)    cycle ENSEMBLELOOP
      if (found_level(e)) cycle ENSEMBLELOOP
=======
      if (ier(e) /= 0)    cycle
      if (found_level(e)) cycle
>>>>>>> aed2c6d5

      ! Is pressure between levels i-1 and i?  
      ! if so, set the lower and upper level numbers and fraction across.
      ! fraction is 0 at level (i-1) and 1 at level(i).
<<<<<<< HEAD
      if(p(e) >= pressure(i, e) .and. p(e) <= pressure(i-1, e)) then
=======
      if(p(e) >= pressure(i, e)) then
>>>>>>> aed2c6d5
         found_level(e) = .true.
         lower(e) = i - 1
         upper(e) = i
         if (pressure(i, e) == pressure(i-1, e)) then
            fract(e) = 0.0_r8
         else if (log_p_vert_interp) then
            fract(e) = (log(p(e))          - log(pressure(i-1,e))) / &
                       (log(pressure(i,e)) - log(pressure(i-1,e)))
         else
            fract(e) = (p(e) - pressure(i-1,e)) / (pressure(i,e) - pressure(i-1,e))
         endif

         if ((debug > 9) .and. do_output()) print '(A,3F10.2,2I4,F10.2)', &
            "find_pressure_bounds: p_in, pr(i-1), pr(i), lower, upper, fract = ", &
            p(e), pressure(i-1,e), pressure(i,e), lower(e), upper(e), fract(e)

      endif
   enddo ENSEMBLELOOP
enddo LEVELLOOP

end subroutine find_pressure_bounds

!------------------------------------------------------------------

subroutine get_interp_pressure(state_handle, ens_size, pt_offset, density_offset, qv_offset, &
   cellid, lev, nlevs, pressure, ier)

! Finds the value of pressure at a given point at model level lev

type(ensemble_type), intent(in) :: state_handle
integer,      intent(in)  :: ens_size
integer(i8),  intent(in)  :: pt_offset, density_offset, qv_offset
integer,      intent(in)  :: cellid
integer,      intent(in)  :: lev, nlevs
real(r8),     intent(out) :: pressure(:)
integer,      intent(out) :: ier(:)

integer  :: offset
real(r8) :: pt(ens_size), density(ens_size), qv(ens_size), tk(ens_size)
integer :: e

if(debug > 11 .and. do_output()) print*, 'get_interp_pressure for k = ',lev

! Get the values of potential temperature, density, and vapor
offset = (cellid - 1) * nlevs + lev - 1
pt      =  get_state(pt_offset      + offset, state_handle)
density =  get_state(density_offset + offset, state_handle)
qv      =  get_state(qv_offset      + offset, state_handle)

! Initialization
ier = 0

! Error if any of the values are missing; probably will be all or nothing
do e = 1, ens_size
   if(pt(e) == MISSING_R8 .or. density(e) == MISSING_R8 .or. qv(e) == MISSING_R8) then
      ier(e) = 2
      pressure(e) = MISSING_R8
   endif
enddo

! Convert theta, rho, qv into pressure
call compute_full_pressure(ens_size, pt(:), density(:), qv(:), pressure(:), tk(:), ier) !HK where is tk used?

if((debug > 11) .and. do_output()) then
    write(*,*) 'get_interp_pressure: cellid, lev', cellid, lev
    write(*,*) 'get_interp_pressure: pt,rho,qv,p,tk', pt, density, qv, pressure, tk
endif

end subroutine get_interp_pressure

!------------------------------------------------------------

subroutine get_3d_weights(p, v1, v2, v3, lat, lon, weights)

! Given a point p (x,y,z) inside a triangle, and the (x,y,z)
! coordinates of the triangle corner points (v1, v2, v3),
! find the weights for a barycentric interpolation.  this
! computation only needs two of the three coordinates, so figure
! out which quadrant of the sphere the triangle is in and pick
! the 2 axes which are the least planar:
!  (x,y) near the poles,
!  (y,z) near 0 and 180 longitudes near the equator,
!  (x,z) near 90 and 270 longitude near the equator.
! (lat/lon are the coords of p. we could compute them here
! but since in all cases we already have them, pass them
! down for efficiency)

real(r8), intent(in)  :: p(3)
real(r8), intent(in)  :: v1(3), v2(3), v3(3)
real(r8), intent(in)  :: lat, lon
real(r8), intent(out) :: weights(3)

real(r8) :: cxs(3), cys(3)

! above or below 45 in latitude, where -90 < lat < 90:
if (lat >= 45.0_r8 .or. lat <= -45.0_r8) then
   cxs(1) = v1(1)
   cxs(2) = v2(1)
   cxs(3) = v3(1)
   cys(1) = v1(2)
   cys(2) = v2(2)
   cys(3) = v3(2)
   call get_barycentric_weights(p(1), p(2), cxs, cys, weights)
   return
endif

! nearest 0 or 180 in longitude, where 0 < lon < 360:
if ( lon <= 45.0_r8 .or. lon >= 315.0_r8 .or. &
    (lon >= 135.0_r8 .and. lon <= 225.0_r8)) then
   cxs(1) = v1(2)
   cxs(2) = v2(2)
   cxs(3) = v3(2)
   cys(1) = v1(3)
   cys(2) = v2(3)
   cys(3) = v3(3)
   call get_barycentric_weights(p(2), p(3), cxs, cys, weights)
   return
endif

! last option, nearest 90 or 270 in lon:
cxs(1) = v1(1)
cxs(2) = v2(1)
cxs(3) = v3(1)
cys(1) = v1(3)
cys(2) = v2(3)
cys(3) = v3(3)
call get_barycentric_weights(p(1), p(3), cxs, cys, weights)

end subroutine get_3d_weights


!------------------------------------------------------------

subroutine get_barycentric_weights(x, y, cxs, cys, weights)

! Computes the barycentric weights for a 2d interpolation point
! (x,y) in a 2d triangle with the given (cxs,cys) corners.

real(r8), intent(in)  :: x, y, cxs(3), cys(3)
real(r8), intent(out) :: weights(3)

real(r8) :: denom

! Get denominator
denom = (cys(2) - cys(3)) * (cxs(1) - cxs(3)) + &
   (cxs(3) - cxs(2)) * (cys(1) - cys(3))

weights(1) = ((cys(2) - cys(3)) * (x - cxs(3)) + &
   (cxs(3) - cxs(2)) * (y - cys(3))) / denom

weights(2) = ((cys(3) - cys(1)) * (x - cxs(3)) + &
   (cxs(1) - cxs(3)) * (y - cys(3))) / denom

weights(3) = 1.0_r8 - weights(1) - weights(2)

if (any(abs(weights) < roundoff)) then
   where (abs(weights) < roundoff) weights = 0.0_r8
   where (abs(1.0_r8 - abs(weights)) < roundoff) weights = 1.0_r8
endif

end subroutine get_barycentric_weights


!------------------------------------------------------------
!> this routine computes 1 or more values at a single location,
!> for each ensemble member.  "n" is the number of different
!> quantities to compute, ival is an array of 'n' progval() indices
!> to indicate which quantities to compute.
!> dval(n, ens_size) are the output values, and ier(ens_size) are 
!> the success/error returns for each ensemble member.

subroutine compute_scalar_with_barycentric(state_handle, ens_size, loc, n, ival, dval, ier, this_cellid)

type(ensemble_type), intent(in)  :: state_handle
integer,             intent(in)  :: ens_size
type(location_type), intent(in)  :: loc !(ens_size)
integer,             intent(in)  :: n
integer,             intent(in)  :: ival(n)
real(r8),            intent(out) :: dval(:, :)
integer,             intent(out) :: ier(ens_size)
integer, optional,   intent(in)  :: this_cellid

real(r8), dimension(3, ens_size) :: fract, lowval, uppval, fdata
real(r8)    :: weights(3)
integer     :: c(3), nvert, k, i, nc
integer(i8) :: index1, low_offset, upp_offset
integer     :: lower(3, ens_size), upper(3,ens_size)
integer     :: e, e2, thislower, thisupper
logical     :: did_member(ens_size)

! assume failure
dval = MISSING_R8
ier = 88   ! field not in state vector

! make sure we have all good field indices first
if (any(ival < 0)) return

call find_triangle (loc, nc, c, weights, ier(1), this_cellid)
if(ier(1) /= 0) then
   ier(:) = ier(1)
   return
endif

call find_vert_indices (state_handle, ens_size, loc, nc, c, lower, upper, fract, ier)
if(all(ier /= 0)) return

! for each field to compute at this location:
do k=1, n
   ! get the starting index in the state vector
   index1 = progvar(ival(k))%index1
   nvert  = progvar(ival(k))%numvertical

   ! for each corner: could be 1 if location is directly at a vertex, but
   ! normally is 3 for the enclosing triangle made up of cell centers.
   do i = 1, nc
      ! go around triangle and interpolate in the vertical
      ! c(3) are the cell ids

      low_offset = (c(i)-1) * nvert
      upp_offset = (c(i)-1) * nvert

      did_member(:) = .false.

      do e = 1, ens_size

         if (did_member(e)) cycle

         !> minimize the number of times we call get_state() by
         !> doing all the ensemble members which are between the same
         !> two vertical levels.  this is true most of the time. 
         !> in some cases it could be 2 or 3 different pairs of levels because 
         !> of differences in vertical conversion that depends on per-member fields.

         lowval(i,:) =  (get_state(index1 + low_offset + lower(i,e)-1, state_handle))
         uppval(i,:) =  (get_state(index1 + upp_offset + upper(i,e)-1, state_handle))

         thislower = lower(i, e)
         thisupper = upper(i, e)

         ! for all remaining ensemble members, use these values if the lower and
         ! upper level numbers are the same.  fract() will vary with member.
         do e2=e, ens_size
            if (thislower == lower(i, e2) .and. thisupper == upper(i, e2)) then
               fdata(i, e2) = lowval(i, e2)*(1.0_r8 - fract(i, e2)) + uppval(i, e2)*fract(i, e2)
               did_member(e2) = .true.
            endif
         enddo
      enddo  ! end ens_size

   enddo  ! corners

   ! now have vertically interpolated values at cell centers.
   ! use weights to compute value at interp point.
   do e = 1, ens_size
      if (ier(e) /= 0) cycle
      dval(k, e) = sum(weights(1:nc) * fdata(1:nc, e))
   enddo

enddo

end subroutine compute_scalar_with_barycentric

!------------------------------------------------------------

subroutine compute_elevation_with_barycentric(loc, dval, ier, this_cellid)

type(location_type), intent(in)  :: loc
real(r8),            intent(out) :: dval
integer,             intent(out) :: ier
integer, optional,   intent(in)  :: this_cellid

real(r8)    :: weights(3), fdata(3)
integer     :: c(3), i, nc

! assume failure
dval = MISSING_R8

call find_triangle (loc, nc, c, weights, ier, this_cellid)
if(ier /= 0) return

do i = 1, nc
   fdata(i) = zGridFace(1, c(i))    ! level 1, selected cell number
enddo

! use weights to compute value at interp point.
dval = sum(weights(1:nc) * fdata(1:nc))

if(debug > 9 .and. do_output()) &
   print '(A,7f12.5)','compute_elevation_with_barycentric: corner vals, weights, result: ',fdata(:),weights(:),dval

end subroutine compute_elevation_with_barycentric

!------------------------------------------------------------

subroutine find_triangle(loc, nc, c, weights, ier, this_cellid)

type(location_type), intent(in)  :: loc 
integer,             intent(out) :: nc
integer,             intent(out) :: c(:) ! single value - cell id
real(r8),            intent(out) :: weights(:)
integer,             intent(out) :: ier
integer, optional,   intent(in)  :: this_cellid

! compute the values at the correct vertical level for each
! of the 3 cell centers defining a triangle that encloses the
! the interpolation point, then interpolate once in the horizontal
! using barycentric weights to get the value at the interpolation point.

integer, parameter :: listsize = 30
integer  :: nedges, i, neighborcells(maxEdges), edgeid
real(r8) :: xdata(listsize), ydata(listsize), zdata(listsize)
real(r8) :: t1(3), t2(3), t3(3), r(3)
integer  :: cellid, verts(listsize), closest_vert
real(r8) :: lat, lon, vert, llv(3)
integer  :: verttype, vindex, v, vp1
logical  :: inside, foundit

! initialization
      c = MISSING_I
weights = 0.0_r8
    ier = 0
     nc = 1

! unpack the location into local vars
llv = get_location(loc)
lon  = llv(1)
lat  = llv(2)
vert = llv(3)
verttype = nint(query_location(loc))

! if we already know the closest cell center, pass it in instead
! of searching for it again.
if (present(this_cellid)) then
   cellid = this_cellid
else
   cellid = find_closest_cell_center(lat, lon)
endif

if ((xyzdebug > 1) .and. do_output()) &
   print *, 'ft: closest cell center for lon/lat: ', lon, lat, cellid

if (cellid < 1) then
   if(xyzdebug > 0) print *, 'ft: closest cell center for lon/lat: ', lon, lat, cellid
   ier = 11
   return
endif

c(1) = cellid

! closest vertex to given point.
closest_vert = closest_vertex_ll(cellid, lat, lon)
if ((xyzdebug > 5) .and. do_output()) &
   print *, 'ft: closest vertex for lon/lat: ', lon, lat, closest_vert

! collect the neighboring cell ids and vertex numbers
! this 2-step process avoids us having to read in the
! cellsOnCells() array which i think we only need here.
! if it comes up in more places, we can give up the space
! and read it in and then this is a direct lookup.
! also note which index is the closest vert and later on
! we can start the triangle search there.
vindex = 1
nedges = nEdgesOnCell(cellid)
do i=1, nedges
!print *, 'ft: i: ', i
   edgeid = edgesOnCell(i, cellid)
!print *, 'ft: edgeid: ', edgeid
   if (.not. global_grid .and. &
      (cellsOnEdge(1, edgeid) <= 0 .or. cellsOnEdge(2, edgeid) <= 0)) then
      ier = 14
      return
   endif
   if (cellsOnEdge(1, edgeid) /= cellid) then
      neighborcells(i) = cellsOnEdge(1, edgeid)
   else
      neighborcells(i) = cellsOnEdge(2, edgeid)
   endif
   verts(i) = verticesOnCell(i, cellid)
!print *, 'ft: verts: ', verts(i), closest_vert
   if (verts(i) == closest_vert) vindex = i
   call latlon_to_xyz(latCell(neighborcells(i)), lonCell(neighborcells(i)), &
      xdata(i), ydata(i), zdata(i))
enddo


! get the cartesian coordinates in the cell plane for the closest center
call latlon_to_xyz(latCell(cellid), lonCell(cellid), t1(1), t1(2), t1(3))

! and the observation point
call latlon_to_xyz(lat, lon, r(1), r(2), r(3))
!print *, 'ft: lat/lon: ', lat, lon

if (all(abs(t1-r) < roundoff)) then   ! Located at a grid point (counting roundoff errors)

   ! need vert index for the vertical level
   nc = 1

   ! This is a grid point - horiz interpolation NOT needed
   weights(1) = 1.0_r8

else                       ! an arbitrary point

   ! find the cell-center-tri that encloses the obs point
   ! figure out which way vertices go around cell?
   foundit = .false.
   findtri: do i=vindex, vindex+nedges
      v = mod(i-1, nedges) + 1
      vp1 = mod(i, nedges) + 1
      t2(1) = xdata(v)
      t2(2) = ydata(v)
      t2(3) = zdata(v)
      t3(1) = xdata(vp1)
      t3(2) = ydata(vp1)
      t3(3) = zdata(vp1)
      call inside_triangle(t1, t2, t3, r, lat, lon, inside, weights)
      if (inside) then
         ! weights are the barycentric weights for the point r
         ! in the triangle formed by t1, t2, t3.
         ! v and vp1 are vert indices which are same indices
         ! for cell centers
         nc = 3
         c(2) = neighborcells(v)
         c(3) = neighborcells(vp1)
         foundit = .true.
         exit findtri
      endif
   enddo findtri
   if (.not. foundit) then
      ier = 14     ! 11?
      return
   endif

endif     ! horizontal index search is done now.
if (ier /= 0) return

if (debug > 12 .and. do_output()) then
   write(string3,*) 'ier = ',ier, ' triangle = ',c(1:nc), ' weights = ',weights(1:nc)
   call error_handler(E_MSG, 'find_triangle', string3, source, revision, revdate)
endif

end subroutine find_triangle

!------------------------------------------------------------
!> what does this layer do?  this now seems identical to
!> find_vert_level() plus some debug info.

subroutine find_vert_indices (state_handle, ens_size, loc, nc, c, lower, upper, fract, ier)

type(ensemble_type), intent(in)  :: state_handle
type(location_type), intent(in)  :: loc
integer,             intent(in)  :: ens_size
integer,             intent(in)  :: nc
integer,             intent(in)  :: c(:)
integer,             intent(out) :: lower(:, :), upper(:, :) ! ens_size
real(r8),            intent(out) :: fract(:, :) ! ens_size
integer,             intent(out) :: ier(:) ! ens_size

integer :: e

! initialization
lower = MISSING_R8
upper = MISSING_R8
fract = 0.0_r8

! need vert index for the vertical level
call find_vert_level(state_handle, ens_size, loc, nc, c, .true., lower, upper, fract, ier)

if (debug > 10 .and. do_output()) then
   write(string3,'(A,I5,A,3I10,A,3F7.2)') 'ier = ',ier(1), ' triangle = ',c(1:nc), ' vert_index = ',lower(1:nc, 1)+fract(1:nc, 1)
   call error_handler(E_MSG, 'find_vert_indices', string3, source, revision, revdate)
endif

if (debug > 11 .and. do_output()) then
  do e = 1, ens_size
   if(ier(e) /= 0) then   
      print *, 'find_vert_indices: e = ', e, ' nc = ', nc, ' ier = ', ier(e)
      print *, 'find_vert_indices: c = ', c
      print *, 'find_vert_indices: lower = ', lower(1:nc, e)
      print *, 'find_vert_indices: upper = ', upper(1:nc, e)
      print *, 'find_vert_indices: fract = ', fract(1:nc, e)
   endif
  enddo
endif

end subroutine find_vert_indices

!------------------------------------------------------------

subroutine compute_u_with_rbf(state_handle, ens_size, loc, zonal, uval, ier)

type(ensemble_type), intent(in)  :: state_handle
integer,             intent(in)  :: ens_size
type(location_type), intent(in)  :: loc
logical,             intent(in)  :: zonal
real(r8),            intent(out) :: uval(:) ! ens_size
integer,             intent(out) :: ier(:) ! ens_size

! max edges we currently use is ~50, but overestimate for now
integer, parameter :: listsize = 200
logical, parameter :: on_a_sphere = .true.
integer     :: nedges, edgelist(listsize), i, j, nvert
real(r8)    :: xdata(listsize), ydata(listsize), zdata(listsize)
real(r8)    :: edgenormals(3, listsize)
real(r8)    :: veldata(listsize, ens_size)
real(r8)    :: xreconstruct, yreconstruct, zreconstruct
real(r8)    :: ureconstructx, ureconstructy, ureconstructz
real(r8)    :: ureconstructzonal, ureconstructmeridional
real(r8)    :: datatangentplane(3,2)
real(r8)    :: coeffs_reconstruct(3,listsize)
integer(i8) :: upindx, lowindx
integer     :: index1, progindex, cellid, vertexid
real(r8)    :: lat, lon, vert, llv(3), fract(listsize, ens_size), lowval(ens_size), uppval(ens_size)
integer     :: verttype, lower(listsize, ens_size), upper(listsize, ens_size), ncells, celllist(listsize)

integer :: e ! loop index

! Initialization
ier  = 0
uval = MISSING_R8

! FIXME: it would be great to make this cache the last value and 
! if the location is the same as before and it's asking for V now 
! instead of U, skip the expensive computation.  however, given
! how we currently distribute observations the V wind obs will
! almost certainly be given to a different task.  if that changes
! in some future version of dart, revisit this code as well.

progindex = get_index_from_varname('u')
if (progindex < 0 .or. .not. data_on_edges) then
   ! cannot compute u if it isn't in the state vector, or if we
   ! haven't read in the edge data (which shouldn't happen if
   ! u is in the state vector.
   ier = 18
   return
endif
index1 = progvar(progindex)%index1
nvert = progvar(progindex)%numvertical

! unpack the location into local vars
llv = get_location(loc) ! I believe this is the same across the ensemble
lon = llv(1)
lat = llv(2)
vert = llv(3)
verttype = nint(query_location(loc))

call find_surrounding_edges(lat, lon, nedges, edgelist, cellid, vertexid)
if (nedges <= 0) then
   ! we are on a boundary, no interpolation
   ier = 18
   return
endif

if (verttype == VERTISPRESSURE) then
   ! get all cells which share any edges with the 3 cells which share
   ! the closest vertex.
   call make_cell_list(vertexid, 3, ncells, celllist)

   call find_vert_level(state_handle, ens_size, loc, ncells, celllist, .true., &
                        lower, upper, fract, ier)

   if (all(ier /= 0)) return

   ! now have pressure at all cell centers - need to interp to get pressure
   ! at edge centers.
   call move_pressure_to_edges(ncells, celllist, lower, upper, fract, &
                               nedges, edgelist, ier)
   if (all(ier /= 0)) return

else
   ! need vert index for the vertical level
   call find_vert_level(state_handle, ens_size, loc, nedges, edgelist, .false., &
                        lower, upper, fract, ier)
   if (all(ier /= 0)) return
endif

! the rbf code needs (their names == our names):
! nData == nedges
! xyz data == xyzEdge
! normalDirectionData == edgeNormalVectors
! velocitydata = U field

do i = 1, nedges
   !>@todo FIXME:
   ! ryan has size(xEdge, 1) but this is a 1d array, so a dimension shouldn't be needed
   ! was possibly required for ifort v17 on cheyenne
   if (edgelist(i) > size(xEdge,1)) then
      write(string1, *) 'edgelist has index larger than edge count', &
                          i, edgelist(i), size(xEdge,1)
      call error_handler(E_ERR, 'compute_u_with_rbf', 'internal error', &
                         source, revision, revdate, text2=string1)
   endif
   xdata(i) = xEdge(edgelist(i))
   ydata(i) = yEdge(edgelist(i))
   zdata(i) = zEdge(edgelist(i))

   do j=1, 3
      edgenormals(j, i) = edgeNormalVectors(j, edgelist(i))
   enddo

   !>@todo lower (upper) could be different levels in pressure
   !lowval = x(index1 + (edgelist(i)-1) * nvert + lower(i)-1)
   lowindx = int(index1,i8) + int((edgelist(i)-1) * nvert,i8) + int(lower(i,1)-1,i8)
   lowval =  get_state(lowindx, state_handle)

   !uppval = x(index1 + (edgelist(i)-1) * nvert + upper(i)-1)
   upindx = int(index1,i8) + int((edgelist(i)-1) * nvert,i8) + int(upper(i,1)-1,i8)
   uppval =  get_state(upindx, state_handle)

   veldata(i, :) = lowval*(1.0_r8 - fract(i, :)) + uppval*fract(i, :)

enddo



! this intersection routine assumes the points are on the surface
! of a sphere.  they do NOT try to make a plane between the three
! points.  the difference is small, granted.
call latlon_to_xyz(lat, lon, xreconstruct,yreconstruct,zreconstruct)

! call a simple subroutine to define vectors in the tangent plane
call get_geometry(nedges, xdata, ydata, zdata, &
              xreconstruct, yreconstruct, zreconstruct, edgenormals, &
              on_a_sphere, datatangentplane)

! calculate coeffs_reconstruct
call get_reconstruct_init(nedges, xdata, ydata, zdata, &
              xreconstruct, yreconstruct, zreconstruct, edgenormals, &
              datatangentplane, coeffs_reconstruct)

! do the reconstruction
do e = 1, ens_size
   call get_reconstruct(nedges, lat*deg2rad, lon*deg2rad, &
               coeffs_reconstruct, on_a_sphere, veldata(:, e), &
               ureconstructx, ureconstructy, ureconstructz, &
               ureconstructzonal, ureconstructmeridional)

   if (zonal) then
      uval = ureconstructzonal
   else
      uval = ureconstructmeridional
   endif

enddo

end subroutine compute_u_with_rbf

!------------------------------------------------------------

subroutine find_surrounding_edges(lat, lon, nedges, edge_list, cellid, vertexid)
real(r8), intent(in)  :: lat, lon
integer,  intent(out) :: nedges, edge_list(:)
integer,  intent(out) :: cellid, vertexid

! given an arbitrary lat/lon location, find the edges of the
! cells that share the nearest vertex.  return the ids for the
! closest cell center and closest vertex to save having to redo
! the search.

integer :: vertex_list(30), nedges1, edge_list1(300), c, i
integer :: ncells, cell_list(150), nedgec, edgeid, nverts

! find the cell id that has a center point closest
! to the given point.
cellid = find_closest_cell_center(lat, lon)
if (cellid < 1) then
   nedges = 0
   edge_list(:) = -1
   return
endif

! inside this cell, find the vertex id that the point
! is closest to.  this is a return from this subroutine.
vertexid = closest_vertex_ll(cellid, lat, lon)
if (vertexid <= 0) then
   ! call error handler?  unexpected
   nedges = 0
   edge_list(:) = -1
   return
endif

nedges = 0
edge_list = 0

select case (use_rbf_option)
  case (0)
      ! use edges on the closest cell only.
      nedges = nEdgesOnCell(cellid)
      do i=1, nedges
         edge_list(i) = edgesOnCell(i, cellid)
      enddo
  case (1)
      ! fill in the number of unique edges and fills the
      ! edge list with the edge ids.  the code that detects
      ! boundary edges for the ocean or regional atmosphere
      ! is incorporated here.  nedges can come back 0 in that case.
      vertex_list(1) = vertexid
      call make_edge_list_from_verts(1, vertex_list, nedges, edge_list)

   case (2)
      ! for all vertices of the enclosing cell, add the
      ! edges which share this vertex.
      nverts = nEdgesOnCell(cellid)
      do i=1, nverts
         vertex_list(i) = verticesOnCell(i, cellid)
      enddo

      ! fill in the number of unique edges and fills the
      ! edge list with the edge ids.  the code that detects
      ! boundary edges for the ocean or regional atmosphere
      ! is incorporated here.  nedges can come back 0 in that case.
      call make_edge_list_from_verts(nverts, vertex_list, nedges, edge_list)

   case (3)
      call make_cell_list(vertexid, 1, ncells, cell_list)

      ! for all cells:
      do c=1, ncells
         ! for all vertices of the enclosing cell, add the
         ! edges which share this vertex.
         nverts = nEdgesOnCell(cell_list(c))
         do i=1, nverts
            vertex_list(i) = verticesOnCell(i, cell_list(c))
         enddo

         ! fill in the number of unique edges and fills the
         ! edge list with the edge ids.  the code that detects
         ! boundary edges for the ocean or regional atmosphere
         ! is incorporated here.  nedges can come back 0 in that case.
         call make_edge_list_from_verts(nverts, vertex_list, nedges1, edge_list1)
         call merge_edge_lists(nedges, edge_list, nedges1, edge_list1)
      enddo

   case (4)
      ! this one gives the same edge list as case (2).  see what's faster.
      nedgec = nEdgesOnCell(cellid)
      do i=1, nedgec
         edgeid = edgesOnCell(i, cellid)
         if (cellsOnEdge(1, edgeid) /= cellid) then
            cell_list(i) = cellsOnEdge(1, edgeid)
         else
            cell_list(i) = cellsOnEdge(2, edgeid)
         endif
      enddo

      call make_edge_list_from_cells(nedgec, cell_list, nedges, edge_list)

   case default
      call error_handler(E_ERR, 'find_surrounding_edges', 'bad use_rbf_option value', &
                         source, revision, revdate)
end select

! Ha: Check if any of edges are located in the boundary zone.
! (We will skip the obs if any edges are located there.)
if (on_boundary_edgelist(edge_list)) then
   nedges = -1
   edge_list(:) = -1
   if(debug > 0 .and. do_output()) call error_handler(E_MSG, 'find_surrounding_edges', 'edges in the boundary', &
                      source, revision, revdate)
   return
endif

end subroutine find_surrounding_edges

!------------------------------------------------------------

subroutine init_closest_center()

! use nCells, latCell, lonCell to initialize a GC structure
! to be used later in find_closest_cell_center().

! set up a GC in the locations mod

integer :: i

allocate(cell_locs(nCells))

do i=1, nCells
   cell_locs(i) = xyz_set_location(lonCell(i), latCell(i), 0.0_r8, radius)
enddo

! get 2nd arg from max dcEdge.
call xyz_get_close_init(cc_gc, dxmax, nCells, cell_locs)

if (.not. global_grid) &
   call xyz_use_great_circle_dist(radius)

end subroutine init_closest_center

!------------------------------------------------------------
!> Determine the cell index for the closest center to the given point
!> 2D calculation only.   If the closest cell is on the boundary for
!> the regional case, the location is considered outside the region.
!> for the global case this can't happen.

function find_closest_cell_center(lat, lon)

real(r8), intent(in)  :: lat, lon
integer               :: find_closest_cell_center

type(xyz_location_type) :: pointloc
integer :: closest_cell, rc

! do this exactly once.
if (.not. search_initialized) then
   call init_closest_center()
   search_initialized = .true.
endif

pointloc = xyz_set_location(lon, lat, 0.0_r8, radius)

call xyz_find_nearest(cc_gc, pointloc, cell_locs, closest_cell, rc)
!if(debug > 0) print *, 'find_closest_cell_center: rc, closest_cell ', rc, closest_cell   ! SYHA

!> updated xyz_find_nearest to return -1 if outside the volume.
!> this is a code change so allow -1 returns here.  make sure
!> calling code is ready to handle a -1 cellid.  should only
!> happen in the regional case.

if (rc /= 0 .or. closest_cell < 0) then
   if (debug > 8 .or. global_grid) then
       print *, 'cannot find nearest cell to lon, lat: ', lon, lat
   endif
   find_closest_cell_center = -1
   return
endif

if (debug > 11 .and. do_output()) print *, 'find_closest_cell_center: lat/lon closest to cellid, with lat/lonCell: ', &
                          lat, lon, closest_cell, latCell(closest_cell), lonCell(closest_cell)

! do allow boundary cells to be returned.
find_closest_cell_center = closest_cell

end function find_closest_cell_center

!------------------------------------------------------------

subroutine finalize_closest_center()

! get rid of storage associated with GC for cell centers if
! they were used.

if (search_initialized) call xyz_get_close_destroy(cc_gc)

end subroutine finalize_closest_center

!------------------------------------------------------------
!> we determine whether this is a local or global grid by
!> whether the 'bdyMaskXXX' arrays have values > 0 in them.
!> unfortunately both global and regional grids have these
!> arrays so we have to read them in and check the values
!> before knowing whether this is a global or regional case.
!> if regional, keep these arrays in memory. 
!> if global, discard them.

subroutine set_global_grid(ncid)
integer, intent(in) :: ncid

character(len=*), parameter :: routine = 'set_global_grid'

global_grid = .true.

if (nc_variable_exists(ncid, 'bdyMaskCell')) then
   allocate(bdyMaskCell(nCells))
   call nc_get_variable(ncid, 'bdyMaskCell', bdyMaskCell, routine)
   if(maxval(bdyMaskCell) > 0) then
      global_grid = .false.
   else
     deallocate(bdyMaskCell)
   endif
endif

if (nc_variable_exists(ncid, 'bdyMaskEdge')) then
   allocate(bdyMaskEdge(nEdges))
   call nc_get_variable(ncid, 'bdyMaskEdge', bdyMaskEdge, routine)
   if(maxval(bdyMaskEdge) > 0) then
      global_grid = .false.
   else
      deallocate(bdyMaskEdge)
   endif
endif

if (global_grid) then
   string1 = 'MPAS running in global mode'
else
   string1 = 'MPAS running in regional (limited-area) mode'
endif
call error_handler(E_MSG,'set_global_grid',string1,source,revision,revdate)

end subroutine set_global_grid

!------------------------------------------------------------
!> accessor function for global_grid module variable

function is_global_grid()
logical :: is_global_grid

is_global_grid = global_grid 

end function is_global_grid

!------------------------------------------------------------
!> find the closest cell center.  if global grid, return it.
!> if regional grid, continue to be sure that all three corners
!> of the enclosing triangle are also inside the main part of
!> the regional grid (none are in the boundary layers)
!> return -1 if not ok.

function cell_ok_to_interpolate(location)

type(location_type), intent(in)  :: location
integer :: cell_ok_to_interpolate

integer :: cellid, nc, c(3), istatus, i
real(r8) :: llv(3), lat, lon
real(r8) :: weights(3)

llv = get_location(location)
lat = llv(2)
lon = llv(1)

! if outside a regional grid or the grid is
! global, return here.
cellid = find_closest_cell_center(lat, lon)
if (cellid < 1 .or. global_grid) then
   cell_ok_to_interpolate = cellid
   return
endif

! quick check to see if the current cell is
! a regional boundary cell
if (on_boundary_cell(cellid)) then
   cell_ok_to_interpolate = -1
   return
endif

! for regional, continue on and find the other 2 cell centers
! that create a triangle enclosing this location.  verify the
! other vertices are also fully inside the grid and not in the
! boundary layers.

call find_triangle(location, nc, c, weights, istatus, cellid)
if (istatus /= 0) then
   cell_ok_to_interpolate = -1
   return
endif

do i=1, nc
   if (on_boundary_cell(c(i))) then
      cell_ok_to_interpolate = -1
      return
   endif
enddo

cell_ok_to_interpolate = cellid

end function cell_ok_to_interpolate

!------------------------------------------------------------
!> Determine if this cell is on the boundary, and return true if so.   
!> if the global flag is set, skip all code and return false immediately.
!> Unlike the previous version of on_boundary, we do not return true
!> if any surrounding edges belong to the boundary zone. We will take care
!> of those edges either in uv_cell_to_edges or in find_surrounding_edges
!> individually.

function on_boundary_cell(cellid)

integer,  intent(in)  :: cellid
logical               :: on_boundary_cell

on_boundary_cell = .false.

if (global_grid .or. .not. allocated(bdyMaskCell)) return

if (bdyMaskCell(cellid) > 0) on_boundary_cell = .true.

end function on_boundary_cell

!------------------------------------------------------------
!> Determine if this edge is on the boundary

function on_boundary_edge(edgeid)

integer,  intent(in)  :: edgeid
logical               :: on_boundary_edge

on_boundary_edge = .false.

if (global_grid .or. .not. allocated(bdyMaskEdge)) return

if (bdyMaskEdge(edgeid) > 0) on_boundary_edge = .true.

end function on_boundary_edge

!------------------------------------------------------------
!> Determine if this edge is the outermost edge (bdyMaskEdge = 7)

function on_outermost_edge(edgeid)

integer,  intent(in)  :: edgeid
logical               :: on_outermost_edge

on_outermost_edge = .false.

if (global_grid .or. .not. allocated(bdyMaskEdge)) return

if (bdyMaskEdge(edgeid) > 6) on_outermost_edge = .true.

end function on_outermost_edge

!------------------------------------------------------------
!> Determine if this cell is the outermost cell (bdyMaskCell = 7)

function on_outermost_cell(cellid)

integer,  intent(in)  :: cellid
logical               :: on_outermost_cell

on_outermost_cell = .false.

if (global_grid .or. .not. allocated(bdyMaskCell)) return

if (bdyMaskCell(cellid) > 6) on_outermost_cell = .true.

end function on_outermost_cell

!------------------------------------------------------------
!> Determine if any of these edges are on the boundary

function on_boundary_edgelist(edgeids)

integer,  intent(in)  :: edgeids(:)
logical               :: on_boundary_edgelist

on_boundary_edgelist = .false.

if (global_grid .or. .not. allocated(bdyMaskEdge)) return

if (any(bdyMaskEdge(edgeids) > 0)) on_boundary_edgelist = .true.

end function on_boundary_edgelist

!------------------------------------------------------------

!> based on boundary cell mask value, return the weight
!> given to the analysis values.  interior values are 1.0
!> (full analysis); exterior values are 0.0 (full boundary)

function get_analysis_weight(cellid, is_it_cell)
integer, intent(in) :: cellid
real(r8)            :: get_analysis_weight

logical, optional, intent(in) :: is_it_cell

! Adopted from MPAS/src/core_init_atmosphere/mpas_init_atm_cases.F
integer, parameter  :: nBdyLayers = 7   ! The number of relaxation layers plus the number of specified layers
integer, parameter  :: nSpecLayers = 2  ! The number of specified layers

! local variables
integer :: imask
logical :: if_cell

if_cell = .true.    ! default is cells, not edges.
imask   = bdyMaskCell(cellid)

if (present(is_it_cell)) if_cell = is_it_cell

if (global_grid) then
    get_analysis_weight = 1.0_r8
    return
endif

if(.not. if_cell) then
   imask = bdyMaskEdge(cellid)
endif

if (imask > (nBdyLayers - nSpecLayers)) then  ! Specified Zone (6,7)
    get_analysis_weight = 0.0_r8
else        ! Relexation Zone (1-5)
    get_analysis_weight = 1.0_r8 - real(imask,kind=r8)/real(nBdyLayers - nSpecLayers,kind=r8)
end if

end function get_analysis_weight

!------------------------------------------------------------


function closest_vertex_ll(cellid, lat, lon)

! Return the vertex id of the closest one to the given point
! this version uses lat/lon.  see closest_vertex_xyz for the
! cartesian version.

integer,  intent(in)  :: cellid
real(r8), intent(in)  :: lat, lon
integer               :: closest_vertex_ll

real(r8) :: px, py, pz

! use the same radius as MPAS for computing this
call latlon_to_xyz(lat, lon, px, py, pz)

closest_vertex_ll = closest_vertex_xyz(cellid, px, py, pz)
if ((closest_vertex_ll < 0)  .and. &
    (debug > 8) .and. do_output()) &
   print *, 'cannot find nearest vertex to lon, lat: ', lon, lat

end function closest_vertex_ll

!------------------------------------------------------------

function closest_vertex_xyz(cellid, px, py, pz)

! Return the vertex id of the closest one to the given point
! see closest_vertex_ll for the lat/lon version (which calls this)

integer,  intent(in)  :: cellid
real(r8), intent(in)  :: px, py, pz
integer               :: closest_vertex_xyz

integer :: nverts, i, vertexid
real(r8) :: distsq, closest_dist, dx, dy, dz

! nedges and nverts is same in a closed figure
nverts = nEdgesOnCell(cellid)

closest_dist = 1.0e38_r8   ! something really big; these are meters not radians
closest_vertex_xyz = -1

do i=1, nverts
   vertexid = verticesOnCell(i, cellid)
   dx = xVertex(vertexid) - px
   dy = yVertex(vertexid) - py
   dz = zVertex(vertexid) - pz
   distsq = (dx * dx) + (dy * dy) + (dz * dz)
   if (distsq < closest_dist) then
      closest_dist = distsq
      closest_vertex_xyz = vertexid
   endif
enddo

end function closest_vertex_xyz

!------------------------------------------------------------

subroutine make_edge_list_from_verts(nverts, vertex_list, nedges, edge_list)

! FIXME: will need a vertical level number input arg here to detect
! the boundary edges/vertices correctly.

! given a vertexid, look up the N cells which share it as
! a vertex, and then for those cells look up the edge ids.
! return a list with all edges listed exactly once (shared edges
! are detected and not replicated in the output list).
! the edge_list output should be at least 10x the Ncells to
! guarentee it will be large enough if all cells are disjoint.

integer, intent(in)  :: nverts, vertex_list(:)
integer, intent(out) :: nedges, edge_list(:)

integer :: edgecount, c, e, listlen, l, nextedge, v
integer :: ncells, cellid_list(3*nverts), v_base
logical :: found

! use the cellsOnVertex() array to find the three cells
! which share each input vertex.  the "edge list from cells"
! subroutine has an input 'degree' which controls
! how far from each vertex we go when collecting edges.
! if we need it, this subroutine could be changed to have
! the same input option.  right now it is hardcoded to have
! degree = 2
ncells = 0
do v=1, nverts
   ncells = ncells + 3
   v_base = (v-1) * 3
   cellid_list(v_base+1) = cellsOnVertex(1, vertex_list(v))
   cellid_list(v_base+2) = cellsOnVertex(2, vertex_list(v))
   cellid_list(v_base+3) = cellsOnVertex(3, vertex_list(v))
enddo

! use nEdgesOnCell(nCells) and edgesOnCell(nCells, 10) to
! find the edge numbers.  add them to the list, skipping if
! the edge is already there.  increment nedges each time a
! new edge is added.  check arrays for enough length before
! starting to work.

listlen = 0
do c=1, ncells
   edgecount = nEdgesOnCell(cellid_list(c))
   do e=1, edgecount
      nextedge = edgesOnCell(e, cellid_list(c))
      found = .false.
      addloop: do l=1, listlen
         if (edge_list(l) == nextedge) then
            found = .true.
            exit addloop
         endif
      enddo addloop
      if ( .not. found) then
         listlen = listlen + 1
         edge_list(listlen) = nextedge
      endif
   enddo
enddo

nedges = listlen

end subroutine make_edge_list_from_verts

!------------------------------------------------------------

subroutine make_edge_list_from_cells(ncells, cellids, nedges, edge_list)

! given a list of cellids, return a unique list of edges
! the edge_list output should be at least ncells * maxedges long

integer, intent(in)  :: ncells, cellids(:)
integer, intent(out) :: nedges, edge_list(:)

integer :: edgecount, c, e, listlen, l, nextedge
logical :: found

! use nEdgesOnCell(nCells) and edgesOnCell(nCells, 10) to
! find the edge numbers.  add them to the list, skipping if
! the edge is already there.  increment nedges each time a
! new edge is added.  check arrays for enough length before
! starting to work.

listlen = 0
do c=1, ncells
   edgecount = nEdgesOnCell(cellids(c))
   do e=1, edgecount
      nextedge = edgesOnCell(e, cellids(c))
      found = .false.
      addloop: do l=1, listlen
         if (edge_list(l) == nextedge) then
            found = .true.
            exit addloop
         endif
      enddo addloop
      if ( .not. found) then
         listlen = listlen + 1
         edge_list(listlen) = nextedge
      endif
   enddo
enddo

nedges = listlen

end subroutine make_edge_list_from_cells

!------------------------------------------------------------

subroutine merge_edge_lists(nedges1, edge_list1, nedges2, edge_list2)

! FIXME: will need a vertical level number input arg here to detect
! the boundary edges/vertices correctly.

! given 2 edge lists, add any edges in list 2 that are not already
! in list 2. edge_list1 needs to be at least nedges1+nedges2 in size
! to guarentee it will be large enough if edge sets are disjoint.

integer, intent(inout) :: nedges1, edge_list1(:)
integer, intent(in)    :: nedges2, edge_list2(:)

integer :: e, l, listlen
logical :: found


listlen = nedges1
do e=1, nedges2
   found = .false.
   addloop: do l=1, listlen
      if (edge_list1(l) == edge_list2(e)) then
         found = .true.
         exit addloop
      endif
   enddo addloop
   if ( .not. found) then
      listlen = listlen + 1
      edge_list1(listlen) = edge_list2(e)
   endif
enddo

nedges1 = listlen

end subroutine merge_edge_lists

!------------------------------------------------------------

subroutine make_cell_list(vertexid, degree, ncells, cell_list)

! FIXME: will need a vertical level number input arg here to detect
! the boundary edges/vertices correctly.

! given a vertexid and a degree, look up the N cells which
! share it as a vertex.   for degree 1, return the 3 cells
! which share this vertex.  for degree 2, return the second-nearest
! cells as well.  only handles degree 1 and 2.
! returns a unique list of cells; duplicates are removed.
! the cell_list output should be at least 10x the Ncells times
! the degree to guarentee it will be large enough.

integer, intent(in)  :: vertexid, degree
integer, intent(out) :: ncells, cell_list(:)

integer :: vertcount, c, c2, v, listlen, l, nextvert, nextcell
logical :: found

if (degree < 1 .or. degree > 3) then
   call error_handler(E_ERR, 'make_cell_list', 'internal error, must have 1 <= degree <= 3', &
                      source, revision, revdate)
endif

! use the cellsOnVertex() array to find the three cells
! which share this vertex.  for degree 1, we are done.
! for degree 2, search the vertices of these cells as well.

cell_list(1) = cellsOnVertex(1, vertexid)
cell_list(2) = cellsOnVertex(2, vertexid)
cell_list(3) = cellsOnVertex(3, vertexid)

ncells = 3
if (degree == 1) return

listlen = ncells
do c=1, ncells
   vertcount = nEdgesOnCell(cell_list(c))
   do v=1, vertcount
      nextvert = verticesOnCell(v, cell_list(c))
      do c2=1, 3
         nextcell = cellsOnVertex(c2, nextvert)
         found = .false.
         addloop: do l=1, listlen
            if (cell_list(l) == nextcell) then
               found = .true.
               exit addloop
            endif
         enddo addloop
         if ( .not. found) then
            listlen = listlen + 1
            cell_list(listlen) = nextcell
         endif
      enddo
   enddo
enddo

ncells = listlen
if (degree == 2) return


! degree 3:
do c=1, ncells
   vertcount = nEdgesOnCell(cell_list(c))
   do v=1, vertcount
      nextvert = verticesOnCell(v, cell_list(c))
      do c2=1, 3
         nextcell = cellsOnVertex(c2, nextvert)
         found = .false.
         addloop2: do l=1, listlen
            if (cell_list(l) == nextcell) then
               found = .true.
               exit addloop2
            endif
         enddo addloop2
         if ( .not. found) then
            listlen = listlen + 1
            cell_list(listlen) = nextcell
         endif
      enddo
   enddo
enddo

ncells = listlen

end subroutine make_cell_list

!------------------------------------------------------------

subroutine move_pressure_to_edges(ncells, celllist, lower, upper, fract, nedges, edgelist, ier)

! given a list of n cell ids, and a list of edge ids, figure out which
! cells are on either side of each edge and compute new lower, upper and
! fract values.  the lower, upper and fract lists match the cells on the
! way in, they match the edges on the way out.

integer,  intent(in)    :: ncells, celllist(:)
integer,  intent(inout) :: lower(:, :), upper(:, :) ! ens_size
real(r8), intent(inout) :: fract(:, :) ! ens_size
integer,  intent(in)    :: nedges, edgelist(:)
integer,  intent(out)   :: ier(:)

!>@todo this is set in different places to different values
integer, parameter :: listsize = 30 
!real(r8) :: o_lower(listsize), o_fract(listsize)
real(r8), allocatable :: o_lower(:,:), o_fract(:,:)
real(r8) :: x1, x2, x
integer  :: i, c1, c2, c
integer :: length

length = size(upper, 2)

allocate(o_lower(listsize, length), o_fract(listsize, length))

! save the originals; we are going to overwrite these arrays
o_lower = lower
o_fract = fract

do i=1, nedges
   c1 = cellsOnEdge(1, edgelist(i))
   c2 = cellsOnEdge(2, edgelist(i))
   x1 = -1.0_r8
   x2 = -1.0_r8
   do c=1, ncells
      if (celllist(c) == c1) then
         x1 = o_lower(c, 1) + o_fract(c, 1)
      endif
      if (celllist(c) == c2) then
         x2 = o_lower(c, 1) + o_fract(c, 1)
      endif
   enddo
   if (x1 < 0.0_r8 .or. x2 < 0.0_r8) then
      write(string1, *) 'neither cell found in celllist', c1, c2, ' edge is ',  edgelist(i)
      call error_handler(E_ERR, 'move_pressure_to_edges', 'cell id not found in list', &
                         source, revision, revdate, text2=string1)
   endif
   ! FIXME: should this be a log interpolation since we know this is going
   ! to be used for pressure only?  it's in the horizontal so the values
   ! shouldn't be too different, but still for consistency...
   !if (log_p_vert_interp) then
   !   x = exp((log(x1) + log(x2)) / 2.0_r8)
   ! else
       x = (x1 + x2) / 2.0_r8
   ! endif
   lower(i, :) = aint(x)
   upper(i, :) = lower(i, 1) + 1
   fract(i, :) = x - lower(i, 1)
enddo

ier = 0

end subroutine move_pressure_to_edges

!------------------------------------------------------------

function extrapolate_level(h, lb, ub)

! Given a test height and two level heights, extrapolate the
! actual level number which would correspond to that height.

real(r8), intent(in) :: h
real(r8), intent(in) :: lb
real(r8), intent(in) :: ub
real(r8)             :: extrapolate_level

real(r8) :: thickness, fract

thickness = ub - lb

if (h < lb) then
   ! extrapolate down - not in data values but in level
   ! relative to the height difference in levels 1-2
   extrapolate_level = lb - (((lb - h) + lb) / thickness)
   
else if (h > ub) then
   ! extrapolate up - not in data values but in level
   ! relative to the height difference in levels nb-1 to nb
   extrapolate_level = ub + ((ub - (h - ub)) / thickness)

else
   write(string1, *) h, ' not outside range of ', lb, ' and ', ub
   call error_handler(E_ERR, 'extrapolate_level', &
                      'extrapolate code called for height not out of range', &
                      source, revision, revdate, text2=string1)
endif

if (debug > 1 .and. do_output()) print *, 'extrapolate: ', h, lb, ub, extrapolate_level
end function extrapolate_level

!------------------------------------------------------------

subroutine latlon_to_xyz(lat, lon, x, y, z)

! Given a lat, lon in degrees, return the cartesian x,y,z coordinate
! on the surface of a specified radius relative to the origin
! at the center of the earth.  (this radius matches the one
! used at MPAS grid generation time and must agree in order
! to be consistent with the cartisian coordinate arrays in
! the MPAS data files.)

real(r8), intent(in)  :: lat, lon
real(r8), intent(out) :: x, y, z

real(r8) :: rlat, rlon

rlat = lat * deg2rad
rlon = lon * deg2rad

x = radius * cos(rlon) * cos(rlat)
y = radius * sin(rlon) * cos(rlat)
z = radius * sin(rlat)

end subroutine latlon_to_xyz

!------------------------------------------------------------

subroutine xyz_to_latlon(x, y, z, lat, lon)

! Given a cartesian x, y, z coordinate relative to the origin
! at the center of the earth, using a fixed radius specified
! by MPAS (in the grid generation step), return the corresponding
! lat, lon location in degrees.

real(r8), intent(in)  :: x, y, z
real(r8), intent(out) :: lat, lon

real(r8) :: rlat, rlon

! right now this is only needed for debugging messages.
! the arc versions of routines are expensive.

rlat = PI/2.0_r8 - acos(z/radius)
rlon = atan2(y,x)
if (rlon < 0) rlon = rlon + PI*2

lat = rlat * rad2deg
lon = rlon * rad2deg

end subroutine xyz_to_latlon

!------------------------------------------------------------

subroutine inside_triangle(t1, t2, t3, r, lat, lon, inside, weights)

! given 3 corners of a triangle and an xyz point, compute whether
! the point is inside the triangle.  this assumes r is coplanar
! with the triangle - the caller must have done the lat/lon to
! xyz conversion with a constant radius and then this will be
! true (enough).  sets inside to true/false, and returns the
! weights if true.  weights are set to 0 if false.

real(r8), intent(in)  :: t1(3), t2(3), t3(3)
real(r8), intent(in)  :: r(3), lat, lon
logical,  intent(out) :: inside
real(r8), intent(out) :: weights(3)

! check for degenerate cases first - is the test point located
! directly on one of the vertices?  (this case may be common
! if we're computing on grid point locations.)
if (all(abs(r - t1) < roundoff)) then
   inside = .true.
   weights = (/ 1.0_r8, 0.0_r8, 0.0_r8 /)
   return
else if (all(abs(r - t2) < roundoff)) then
   inside = .true.
   weights = (/ 0.0_r8, 1.0_r8, 0.0_r8 /)
   return
else if (all(abs(r - t3) < roundoff)) then
   inside = .true.
   weights = (/ 0.0_r8, 0.0_r8, 1.0_r8 /)
   return
endif

! not a vertex. compute the weights.  if any are
! negative, the point is outside.  since these are
! real valued computations define a lower bound for
! numerical roundoff error and be sure that the
! weights are not just *slightly* negative.
call get_3d_weights(r, t1, t2, t3, lat, lon, weights)

if (any(weights < -roundoff)) then
   inside = .false.
   weights = 0.0_r8
   return
endif

! truncate barely negative values to 0
inside = .true.
where (weights < 0.0_r8) weights = 0.0_r8
return

end subroutine inside_triangle

!------------------------------------------------------------

subroutine latlon_to_xyz_on_plane(lat, lon, cellid, x, y, z)

! FIXME: currently unused.  unless needed, could be removed.

! Given a lat, lon in degrees, and the id of a cell in the
! MPAS grid, return the cartesian x,y,z coordinate of that
! location ON THE PLANE defined by the vertices of that cell.
! This will be different from the x,y,z of the surface of the
! sphere.  Uses the parametric form description from
! http://en.wikipedia.org/wiki/Line-plane_intersection

real(r8), intent(in)  :: lat, lon
integer,  intent(in)  :: cellid
real(r8), intent(out) :: x, y, z

integer  :: nverts, i, vertexid
real(r8) :: s(3)         ! location of point on surface
real(r8) :: p(3,3)       ! first 3 vertices of cell, xyz
real(r8) :: intp(3)      ! intersection point with plane

call latlon_to_xyz(lat, lon, s(1), s(2), s(3))

! get the first 3 vertices to define plane
! intersect with sx,sy,sz to get answer

! nedges and nverts is same
nverts = nEdgesOnCell(cellid)
if (nverts < 3) then
   print *, 'nverts is < 3', nverts
   stop
endif

! use first 3 verts to define plane
do i=1, 3
   vertexid = verticesOnCell(i, cellid)

   p(1,i) = xVertex(vertexid)
   p(2,i) = yVertex(vertexid)
   p(3,i) = zVertex(vertexid)
enddo

x = intp(1)
y = intp(2)
z = intp(3)

end subroutine latlon_to_xyz_on_plane

!------------------------------------------------------------

function vector_magnitude(a)

! Given a cartesian vector, compute the magnitude

real(r8), intent(in)  :: a(3)
real(r8) :: vector_magnitude

vector_magnitude = sqrt(a(1)*a(1) + a(2)*a(2) + a(3)*a(3))

end function vector_magnitude

!------------------------------------------------------------

subroutine vector_cross_product(a, b, r)

! Given 2 cartesian vectors, compute the cross product of a x b

real(r8), intent(in)  :: a(3), b(3)
real(r8), intent(out) :: r(3)

r(1) = a(2)*b(3) - a(3)*b(2)
r(2) = a(3)*b(1) - a(1)*b(3)
r(3) = a(1)*b(2) - a(2)*b(1)

end subroutine vector_cross_product

!------------------------------------------------------------

function vector_dot_product(a, b)

! Given 2 cartesian vectors, compute the dot product of a . b

real(r8), intent(in)  :: a(3), b(3)
real(r8) :: vector_dot_product

vector_dot_product = a(1)*b(1) + a(2)*b(2) + a(3)*b(3)

end function vector_dot_product

!------------------------------------------------------------

subroutine vector_projection(a, b, r)

! Given 2 cartesian vectors, project a onto b

real(r8), intent(in)  :: a(3), b(3)
real(r8), intent(out) :: r(3)

real(r8) :: ab_over_bb

ab_over_bb = vector_dot_product(a, b) / vector_dot_product(b, b)
r = (ab_over_bb) * b

end subroutine vector_projection

!------------------------------------------------------------

subroutine determinant3(a, r)

! Given a 3x3 matrix, compute the determinant

real(r8), intent(in)  :: a(3,3)
real(r8), intent(out) :: r

r = a(1,1)*(a(2,2)*a(3,3) - (a(3,2)*a(2,3))) + &
    a(2,1)*(a(3,2)*a(1,3) - (a(3,3)*a(1,2))) + &
    a(3,1)*(a(1,2)*a(2,3) - (a(2,2)*a(1,3)))

end subroutine determinant3

!------------------------------------------------------------

subroutine invert3(a, r)

! Given a 3x3 matrix, compute the inverse

real(r8), intent(in)  :: a(3,3)
real(r8), intent(out) :: r(3,3)

real(r8) :: det, b(3,3)

call determinant3(a, det)
if (det == 0.0_r8) then
   print *, 'matrix cannot be inverted'
   r = 0.0_r8
   return
endif

b(1,1) = a(2,2)*a(3,3) - a(3,2)*a(2,3)
b(2,1) = a(3,1)*a(2,3) - a(2,1)*a(3,3)
b(3,1) = a(2,1)*a(3,2) - a(3,1)*a(2,2)

b(1,2) = a(3,2)*a(1,3) - a(1,2)*a(3,3)
b(2,2) = a(1,1)*a(3,3) - a(3,1)*a(1,3)
b(3,2) = a(3,1)*a(1,2) - a(1,1)*a(3,2)

b(1,3) = a(1,2)*a(2,3) - a(2,2)*a(1,3)
b(2,3) = a(1,3)*a(2,1) - a(1,1)*a(2,3)
b(3,3) = a(1,1)*a(2,2) - a(2,1)*a(1,2)

r = b / det

end subroutine invert3

!------------------------------------------------------------

subroutine uv_cell_to_edges(zonal_wind, meridional_wind, uedge, full_u)

! Project u, v wind (increments) at cell centers onto the edges.
! FIXME:
!        we can hard-code R3 here since it comes from the (3d) x/y/z cartesian coordinate.
!        We read cellsOnEdge and edgeNormalVectors in get_grid.
!        Here "uedge" is an edge normal wind which can be either a full field or an increment
!        depending on the optional input (full_u).
!        if full_u = .true., then the edge wind is replaced by averaging zonal and meridional 
!        winds at cell centers.
!        if full_u does not exist, uedge is the analysis increment from the updated cell-center winds.
!        We do not update/compute uedge in the outermost edge in the regional MPAS.
! This routine followed the updating part in tend_toEdges in 
! MPAS/src/core_atmosphere/physics/mpas_atmphys_todynamics.F.

real(r8), intent(in) :: zonal_wind(:,:)             ! u wind updated from filter
real(r8), intent(in) :: meridional_wind(:,:)        ! v wind updated from filter
real(r8), intent(inout):: uedge(:,:)                ! normal velocity (increment) on the edges
logical,  intent(in), optional :: full_u            ! compute a full field, not an increment

! Local variables
integer, parameter :: R3 = 3
real(r8) :: east(R3,nCells), north(R3,nCells)
real(r8) :: lonCell_rad(nCells), latCell_rad(nCells)
integer  :: iCell, iEdge, cell1, cell2

if ( .not. module_initialized ) call static_init_model

! Initialization for increments
if ( .not. present(full_u)) then
   uedge(:,:) = 0.0_r8
endif

! Back to radians (locally)
lonCell_rad = lonCell*deg2rad
latCell_rad = latCell*deg2rad

! Compute unit vectors in east and north directions for each cell:
do iCell = 1, nCells

    east(1,iCell) = -sin(lonCell_rad(iCell))
    east(2,iCell) =  cos(lonCell_rad(iCell))
    east(3,iCell) =  0.0_r8
    call r3_normalize(east(1,iCell), east(2,iCell), east(3,iCell))

    north(1,iCell) = -cos(lonCell_rad(iCell))*sin(latCell_rad(iCell))
    north(2,iCell) = -sin(lonCell_rad(iCell))*sin(latCell_rad(iCell))
    north(3,iCell) =  cos(latCell_rad(iCell))
    call r3_normalize(north(1,iCell), north(2,iCell), north(3,iCell))

enddo

! Project reconstructed winds from the cell centers to the edges
do iEdge = 1, nEdges
   if(.not.on_outermost_edge(iEdge)) then ! we do not update the outermost edge
      cell1 = cellsOnEdge(1,iEdge)
      cell2 = cellsOnEdge(2,iEdge)
      if((.not.on_outermost_cell(cell1)) .and. (.not.on_outermost_cell(cell2))) then 
      uedge(:,iEdge) = zonal_wind(:,cell1)      * 0.5 * (edgeNormalVectors(1,iEdge) * east(1,cell1)   &
                                                      +  edgeNormalVectors(2,iEdge) * east(2,cell1)   &
                                                      +  edgeNormalVectors(3,iEdge) * east(3,cell1))  &
                     + meridional_wind(:,cell1) * 0.5 * (edgeNormalVectors(1,iEdge) * north(1,cell1)   &
                                                      +  edgeNormalVectors(2,iEdge) * north(2,cell1)   &
                                                      +  edgeNormalVectors(3,iEdge) * north(3,cell1))  &
                     + zonal_wind(:,cell2)      * 0.5 * (edgeNormalVectors(1,iEdge) * east(1,cell2)   &
                                                      +  edgeNormalVectors(2,iEdge) * east(2,cell2)   &
                                                      +  edgeNormalVectors(3,iEdge) * east(3,cell2))  &
                     + meridional_wind(:,cell2) * 0.5 * (edgeNormalVectors(1,iEdge) * north(1,cell2)   &
                                                      +  edgeNormalVectors(2,iEdge) * north(2,cell2)   &
                                                      +  edgeNormalVectors(3,iEdge) * north(3,cell2))
      endif ! if((.not.on_outermost_cell(cell1)) .and. (.not.on_outermost_cell(cell2)))
   endif    ! if(.not.on_outermost_edge(iEdge)) then
enddo       ! do iEdge = 1, nEdges

end subroutine uv_cell_to_edges


!------------------------------------------------------------------

!==================================================================
! The following (private) routines were borrowed from the MPAS code
!==================================================================

!------------------------------------------------------------------

subroutine r3_normalize(ax, ay, az)

!normalizes the vector (ax, ay, az)

real(r8), intent(inout) :: ax, ay, az
real(r8) :: mi

 mi = 1.0_r8 / sqrt(ax**2 + ay**2 + az**2)
 ax = ax * mi
 ay = ay * mi
 az = az * mi

end subroutine r3_normalize


!------------------------------------------------------------------

function theta_to_tk (ens_size, theta, rho, qv, istatus_in)

! Compute sensible temperature [K] from potential temperature [K].
! code matches computation done in MPAS model

integer,                       intent(in)  :: ens_size
real(r8), dimension(ens_size), intent(in)  :: theta    ! potential temperature [K]
real(r8), dimension(ens_size), intent(in)  :: rho      ! dry density
real(r8), dimension(ens_size), intent(in)  :: qv       ! water vapor mixing ratio [kg/kg]
integer,  dimension(ens_size), intent(in)  :: istatus_in
real(r8), dimension(ens_size) :: theta_to_tk          ! sensible temperature [K]

! Local variables
real(r8), dimension(ens_size) :: theta_m    ! potential temperature modified by qv
real(r8), dimension(ens_size) :: exner      ! exner function
real(r8), dimension(ens_size) :: qv_nonzero ! qv >= 0

qv_nonzero = max(qv,0.0_r8)
theta_to_tk = missing_r8

where (istatus_in == 0)
   theta_m = (1.0_r8 + 1.61_r8 * qv_nonzero)*theta
   
   !theta_m = (1.0_r8 + 1.61_r8 * (max(qv, 0.0_r8)))*theta
   exner = ( (rgas/p0) * (rho*theta_m) )**rcv
   
   ! Temperature [K]
   theta_to_tk = theta * exner
endwhere

end function theta_to_tk


!------------------------------------------------------------------

subroutine compute_full_pressure(ens_size, theta, rho, qv, pressure, tk, istatus_in)

! Compute full pressure from the equation of state.
! since it has to compute sensible temp along the way,
! make temp one of the return values rather than having
! to call theta_to_tk() separately.
! code matches computation done in MPAS model

integer,  intent(in)  :: ens_size
real(r8), dimension(ens_size), intent(in)  :: theta    ! potential temperature [K]
real(r8), dimension(ens_size), intent(in)  :: rho      ! dry density
real(r8), dimension(ens_size), intent(in)  :: qv       ! water vapor mixing ratio [kg/kg]
real(r8), dimension(ens_size), intent(out) :: pressure ! full pressure [Pa]
real(r8), dimension(ens_size), intent(out) :: tk       ! return sensible temperature to caller
integer,  dimension(ens_size), intent(in)  :: istatus_in

! Local variables
real(r8), dimension(ens_size) :: qv_nonzero

pressure = missing_r8
qv_nonzero = max(qv,0.0_r8)
tk = theta_to_tk(ens_size, theta, rho, qv_nonzero, istatus_in)

!tk = theta_to_tk(theta, rho, max(qv,0.0_r8))
where (istatus_in == 0)
   pressure = rho * rgas * tk * (1.0_r8 + 1.61_r8 * qv_nonzero)
end where
if ((debug > 12) .and. do_output()) print *, 't,r,q,p,tk =', theta, rho, qv, pressure, tk

end subroutine compute_full_pressure

!--------------------------------------------------------------------
!> pass the vertical localization coordinate to assim_tools_mod
function query_vert_localization_coord()

integer :: query_vert_localization_coord

query_vert_localization_coord = vert_localization_coord

end function query_vert_localization_coord

!--------------------------------------------------------------------
!> read the time from the input file
!> stolen get_analysis_time_fname
function read_model_time(filename)

character(len=256), intent(in) :: filename

type(time_type) :: read_model_time
integer         :: ncid  ! netcdf file id
integer         :: ret ! return code for netcdf

ret = nf90_open(filename, NF90_NOWRITE, ncid)
call nc_check(ret, 'opening', filename)

read_model_time = get_analysis_time_ncid(ncid, filename)

ret = nf90_close(ncid)
call nc_check(ret, 'closing', filename)


end function read_model_time

!----------------------------------------------------------------------
! Returns integers taken from tstring
! It is assumed that the tstring char array is as YYYY-MM-DD_hh:mm:ss

subroutine set_wrf_date (tstring, year, month, day, hour, minute, second)

integer,           intent(in) :: year, month, day, hour, minute, second
character(len=TIMELEN), intent(out)  :: tstring

character(len=4)  :: ch_year
character(len=2)  :: ch_month, ch_day, ch_hour, ch_minute, ch_second

write(ch_year,'(i4)') year
write(ch_month,'(i2)') month
if (ch_month(1:1) == " ") ch_month(1:1) = "0"
write(ch_day,'(i2)') day
if (ch_day(1:1) == " ") ch_day(1:1) = "0"
write(ch_hour,'(i2)') hour
if (ch_hour(1:1) == " ") ch_hour(1:1) = "0"
write(ch_minute,'(i2)') minute
if (ch_minute(1:1) == " ") ch_minute(1:1) = "0"
write(ch_second,'(i2)') second
if (ch_second(1:1) == " ") ch_second(1:1) = "0"
tstring(1:4)   = ch_year
tstring(5:5)   = "-"
tstring(6:7)   = ch_month
tstring(8:8)   = "-"
tstring(9:10)  = ch_day
tstring(11:11) = "_"
tstring(12:13) = ch_hour
tstring(14:14) = ":"
tstring(15:16) = ch_minute
tstring(17:17) = ":"
tstring(18:19) = ch_second

end subroutine set_wrf_date

!===================================================================
! End of model_mod
!===================================================================
end module model_mod<|MERGE_RESOLUTION|>--- conflicted
+++ resolved
@@ -5338,7 +5338,7 @@
 real(r8),    intent(out) :: fract(:) ! ens_size
 integer,     intent(out) :: ier(:) ! ens_size
 
-integer  :: i, ier2, ifound
+integer  :: i, ier2
 real(r8) :: pr
 real(r8) :: pressure(nbounds, ens_size)
 integer  ::  e
@@ -5374,43 +5374,24 @@
 ! Check for out of the column range
 where(p(:) < pressure(nbounds, :)) ier(:) = 81
 !where(p(:) > pressure(      1, :)) ier(:) = 80
-<<<<<<< HEAD
-=======
 
 if(all(ier /= 0)) return
->>>>>>> aed2c6d5
 
 found_level(:) = .false.
 
-<<<<<<< HEAD
-ifound = 0
-=======
 ! Check if the obs is located below the lowest model level in each member.
->>>>>>> aed2c6d5
 do e = 1, ens_size
    if(p(e) >= pressure(1, e)) then
       found_level(e) = .true.
             fract(e) = 0.0_r8
             lower(e) = 1
             upper(e) = 1
-<<<<<<< HEAD
-      ifound = ifound + 1
-   endif
-enddo !e = 1, ens_size
-
-if(ifound > 0) return
-if(all(ier /= 0)) return
-
-! Loop through the rest of the column from the bottom up
-LEVELLOOP : do i = 2, nbounds
-=======
    endif
 enddo !e = 1, ens_size
 if(all(found_level)) return
 
 ! Loop through the rest of the column from the bottom up
 do i = 2, nbounds
->>>>>>> aed2c6d5
    ! we've already done this call for level == nbounds
    if (i /= nbounds) then
       call get_interp_pressure(state_handle, ens_size, pt_base_offset, density_base_offset, &
@@ -5421,56 +5402,31 @@
       where (ier(:) == 0) ier(:) = temp_ier(:)
    endif
    
-<<<<<<< HEAD
-   ! Check if hydrostatic pressure at level is larger than pressure at lower level
-   ! (happens VERY RARELY, but it happens).
-=======
    ! Check if pressure is not monotonically descreased with level.
->>>>>>> aed2c6d5
    if(any(pressure(i, :) > pressure(i-1, :))) then
-
       if (debug > 0 .and. do_output()) then
          write(*, *) 'pressure at the level is larger than the level below at cellid',  cellid
          do e=1, ens_size
             write(*, '(A,3I4,F9.2,A,F9.2)') &
-<<<<<<< HEAD
-               'ens#, i, i-1, p(i), p(i-1) ', e,i,i-1,pressure(i,e),' ?>? ',pressure(i-1,e)
-         enddo
-      endif
-
-!     This was causing an instability at any level above the lowest level to
-!     reject the entire column. That was deemed to be too extreme.
-!     where(pressure(i, :) > pressure(i-1, :)) ier(:) = 988
-=======
                'ens#, level, level-1, p(level), p(level-1) ', e,i,i-1,pressure(i,e),' ?>? ',pressure(i-1,e)
          enddo
       endif
      where(pressure(i, :) > pressure(i-1, :)) ier(:) = 988
->>>>>>> aed2c6d5
    endif
 
    ! each ensemble member could have a vertical between different levels,
    ! and more likely a different fract across a level.
-   ENSEMBLELOOP : do e = 1, ens_size
+   do e = 1, ens_size
 
       ! if we've already run into an error, or we've already found the
       ! level for this ensemble member, skip the rest of this loop.
-<<<<<<< HEAD
-      if (ier(e) /= 0)    cycle ENSEMBLELOOP
-      if (found_level(e)) cycle ENSEMBLELOOP
-=======
       if (ier(e) /= 0)    cycle
       if (found_level(e)) cycle
->>>>>>> aed2c6d5
 
       ! Is pressure between levels i-1 and i?  
       ! if so, set the lower and upper level numbers and fraction across.
       ! fraction is 0 at level (i-1) and 1 at level(i).
-<<<<<<< HEAD
-      if(p(e) >= pressure(i, e) .and. p(e) <= pressure(i-1, e)) then
-=======
       if(p(e) >= pressure(i, e)) then
->>>>>>> aed2c6d5
          found_level(e) = .true.
          lower(e) = i - 1
          upper(e) = i
@@ -5488,8 +5444,8 @@
             p(e), pressure(i-1,e), pressure(i,e), lower(e), upper(e), fract(e)
 
       endif
-   enddo ENSEMBLELOOP
-enddo LEVELLOOP
+   enddo
+enddo
 
 end subroutine find_pressure_bounds
 
