--- conflicted
+++ resolved
@@ -25,11 +25,7 @@
 
 # Build settings
 markdown: kramdown
-<<<<<<< HEAD
-remote_theme: ncar/koru-jekyll@1.0.30
-=======
 remote_theme: ncar/koru-jekyll@1.0.33
->>>>>>> 6e9537f7
 plugins:
   - jekyll-feed
   - jekyll-remote-theme
