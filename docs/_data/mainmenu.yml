# For this data file to work on GitHub pages you need to include the name of the repository in the url
# e.g. /<repo name>/pages/DART2_Starting.html
# excluding the repository name makes it easier to navigate when building locally
menu:
  - title: Documentation
    url: /pages/Getting_Started.html
    submenu:
      - title: Getting Started
        url: /pages/Getting_Started.html
      - title: Models
        url: /pages/Models.html
      - title: Observations 
        url: /pages/Observations.html
      - title: Diagnostics
        url: /pages/Diagnostics.html
  - title: Research
    url: /pages/Research.html
    submenu:
      - title: "DART_LAB: explore ensemble DA concepts with MATLAB"
        url: /pages/dart_lab.html
      - title: "Tutorial: learn how to use DART"
        url: /pages/Tutorial.html
      - title: Publications
        url: /pages/Publications.html
      - title: Presentations
        url: /pages/Presentations.html
      - title: CESM and DART
        url: /pages/CESM_DART_guidelines.html
      - title: WRF and DART
        url: /pages/WRF_DART_guidelines.html
  - title: About Us
    url: /pages/About_Us.html
  - title: Support
    url: /pages/support.html
    submenu:
      - title: DART Parallelism
        url: /pages/dart_mpi.html
      - title: Frequently Asked Questions
        url: /pages/DART2_Miscellany.html
  - title: Releases
    url: /pages/release.html
    submenu:
      - title: Manhattan
<<<<<<< HEAD
        url: https://github.com/NCAR/DART/releases/tag/v9.7.0
=======
        url: https://github.com/NCAR/DART/releases/tag/v9.8.0
>>>>>>> e34177c2
      - title: Lanai
        url: https://github.com/NCAR/DART/releases/tag/v8.4.1
      - title: Kodiak
        url: https://github.com/NCAR/DART/releases/tag/v7.2.2
      - title: Jamaica
        url: https://github.com/NCAR/DART/releases/tag/v6.0.1
      - title: Iceland
        url: https://github.com/NCAR/DART/releases/tag/v5.1.0
      - title: Hawaii
        url: https://github.com/NCAR/DART/releases/tag/v4.1.0
      - title: Guam
        url: https://github.com/NCAR/DART/releases/tag/v3.0.0
      - title: Fiji
        url: https://github.com/NCAR/DART/releases/tag/v2.0.0
      - title: Easter
        url: https://github.com/NCAR/DART/releases/tag/v1.0.0 
<|MERGE_RESOLUTION|>--- conflicted
+++ resolved
@@ -41,11 +41,7 @@
     url: /pages/release.html
     submenu:
       - title: Manhattan
-<<<<<<< HEAD
-        url: https://github.com/NCAR/DART/releases/tag/v9.7.0
-=======
         url: https://github.com/NCAR/DART/releases/tag/v9.8.0
->>>>>>> e34177c2
       - title: Lanai
         url: https://github.com/NCAR/DART/releases/tag/v8.4.1
       - title: Kodiak
