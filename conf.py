# Configuration file for the Sphinx documentation builder.
#
# This file only contains a selection of the most common options. For a full
# list see the documentation:
# https://www.sphinx-doc.org/en/master/usage/configuration.html

# -- Path setup --------------------------------------------------------------

# If extensions (or modules to document with autodoc) are in another directory,
# add these directories to sys.path here. If the directory is relative to the
# documentation root, use os.path.abspath to make it absolute, like shown here.
#
# import os
# import sys
# sys.path.insert(0, os.path.abspath('.'))

# -- Project information -----------------------------------------------------

project = 'DART quantile pre-release'
copyright = '2022, University Corporation for Atmospheric Research'
author = 'Data Assimilation Research Section'

# The full version, including alpha/beta/rc tags
<<<<<<< HEAD
release = '11.0.0-alpha'
=======
release = '10.7.2'
>>>>>>> 72e5740b
master_doc = 'README'

# -- General configuration ---------------------------------------------------

# Add any Sphinx extension module names here, as strings. They can be
# extensions coming with Sphinx (named 'sphinx.ext.*') or your custom
# ones.
extensions = [
     'sphinx_rtd_theme',
     'sphinx.ext.autodoc',
     'sphinx.ext.mathjax'
]

# List of patterns, relative to source directory, that match files and
# directories to ignore when looking for source files.
# This pattern also affects html_static_path and html_extra_path.
exclude_patterns = ['_build', 'Thumbs.db', '.DS_Store', 'models/gitm/testdata1/*',
        'guide/Manhattan_release.rst',
        'guide/Lanai_release.rst',
        'guide/history/Kodiak_release.rst',
        'guide/history/Jamaica_release.rst',
        'guide/history/Iceland_release.rst',
        'guide/history/hawaii_release.rst',
        'guide/history/Guam_release.rst',
        'guide/history/Fiji_release.rst',
        'guide/Lanai_diffs_from_Kodiak.rst',
        'guide/history/Jamaica_diffs_from_I.rst',
        'guide/history/pre_j_release.rst',
        'guide/history/PostI_diffs_from_I.rst',
        'guide/history/Post_Iceland_release.rst',
        'guide/history/I_diffs_from_workshop.rst',
        'guide/history/pre_hawaii_release.rst',
        'guide/history/pre_guam_release.rst',
        'guide/bitwise_considerations.rst',
        'guide/rma.rst',
        'guide/vertical_conversion.rst',
        'guide/boilerplate/boilerplate.rst',
        'guide/boilerplate/template.rst'

]


# -- Options for HTML output -------------------------------------------------

# The theme to use for HTML and HTML Help pages.  See the documentation for
# a list of builtin themes.
#
html_theme = 'sphinx_rtd_theme'
html_show_sphinx = False
html_logo = 'guide/_static/ncar-dart-logo-navy.svg'
html_theme_options = {
    'logo_only': False,
    'includehidden': False
}

# Add any paths that contain templates here, relative to this directory.
templates_path = ['guide/_templates']

# Add any paths that contain custom static files (such as style sheets) here,
# relative to this directory. They are copied after the builtin static files,
# so a file named "default.css" will overwrite the builtin "default.css".
html_static_path = ['guide/_static']

html_css_files = ['css/custom.css']<|MERGE_RESOLUTION|>--- conflicted
+++ resolved
@@ -21,11 +21,7 @@
 author = 'Data Assimilation Research Section'
 
 # The full version, including alpha/beta/rc tags
-<<<<<<< HEAD
-release = '11.0.0-alpha'
-=======
 release = '10.7.2'
->>>>>>> 72e5740b
 master_doc = 'README'
 
 # -- General configuration ---------------------------------------------------
