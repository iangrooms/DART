--- conflicted
+++ resolved
@@ -25,11 +25,7 @@
 
 module sort_mod
 
-<<<<<<< HEAD
-use     types_mod, only : r4, r8, i8, digits12
-=======
 use     types_mod, only : r8, i8
->>>>>>> 37bb9b7e
 use utilities_mod, only : register_module
 
 implicit none
@@ -73,19 +69,10 @@
 !> leaving the original array in place.
 
 interface index_sort
-<<<<<<< HEAD
-   module procedure index_sort_r4_i4
-   module procedure index_sort_r4_i8
-   module procedure index_sort_digits12_i4
-   module procedure index_sort_digits12_i8
-   module procedure index_sort_i4_i4
-   module procedure index_sort_i8_i8
-=======
    module procedure index_sort_real_int
    module procedure index_sort_real_i8
    module procedure index_sort_int_int
 !  module procedure index_sort_i8_i8
->>>>>>> 37bb9b7e
    module procedure index_sort_user
 end interface
 
@@ -258,22 +245,14 @@
 !> @param indx the array of integer indices to be used to traverse the input array in sorted order
 !> @param num the length of x
 
-<<<<<<< HEAD
-subroutine index_sort_r4_i4(x, indx, num)
-=======
 subroutine index_sort_real_int(x, indx, num)
->>>>>>> 37bb9b7e
 
 integer,  intent(in)  :: num
-real(r4), intent(in)  :: x(num)
+real(r8), intent(in)  :: x(num)
 integer,  intent(out) :: indx(num)
 
 integer  :: ind, i, j, l_val_indx, level
-<<<<<<< HEAD
-real(r4) :: l_val
-=======
 real(r8) :: l_val
->>>>>>> 37bb9b7e
 
 if ( .not. module_initialized ) call initialize_module
 
@@ -327,19 +306,29 @@
 
 end do
 
-<<<<<<< HEAD
-end subroutine index_sort_r4_i4
-
-!-------------------------------------------------------------------------
-
-subroutine index_sort_digits12_i4(x, indx, num)
-
-integer,        intent(in)  :: num
-real(digits12), intent(in)  :: x(num)
-integer,        intent(out) :: indx(num)
-
-integer  :: ind, i, j, l_val_indx, level
-real(digits12) :: l_val
+end subroutine index_sort_real_int
+
+!-------------------------------------------------------------------------
+
+!> Uses a heap sort algorithm on x(), returns long-integer array of sorted indices.
+!> x(num) array returned unchanged; index array doesn't need to be 
+!> initialized before this call. 
+!> usage: do i=1,num;  x(indx(i)) is next item in sorted order; enddo
+!> This differs from index_sort_real_int only in the data type of the integer array
+!> and the data type of the length of the integer array.
+!>
+!> @param x the (real) array to sort
+!> @param indx the array of long-integer indices to be used to traverse the input array in sorted order
+!> @param num the length of x as a long-integer
+
+subroutine index_sort_real_i8(x, indx, num)
+
+integer(i8),  intent(in)  :: num
+real(r8),     intent(in)  :: x(num)
+integer(i8),  intent(out) :: indx(num)
+
+integer(i8) :: ind, i, j, l_val_indx, level
+real(r8) :: l_val
 
 if ( .not. module_initialized ) call initialize_module
 
@@ -376,30 +365,45 @@
    i = level
    j = 2 * level
 
-=======
-end subroutine index_sort_real_int
-
-!-------------------------------------------------------------------------
-
-!> Uses a heap sort algorithm on x(), returns long-integer array of sorted indices.
+   do while(j <= ind)
+      if(j < ind) then
+         if(x(indx(j)) < x(indx(j + 1))) j = j + 1
+      endif
+      if(l_val < x(indx(j))) then
+         indx(i) = indx(j)
+         i = j
+         j = 2 * j
+      else
+         j = ind + 1
+      endif
+   end do
+
+   indx(i) = l_val_indx
+
+end do
+
+end subroutine index_sort_real_i8
+
+!-------------------------------------------------------------------------
+
+!> Uses a heap sort algorithm on x(), returns integer array of sorted indices.
 !> x(num) array returned unchanged; index array doesn't need to be 
 !> initialized before this call. 
 !> usage: do i=1,num;  x(indx(i)) is next item in sorted order; enddo
-!> This differs from index_sort_real_int only in the data type of the integer array
-!> and the data type of the length of the integer array.
-!>
-!> @param x the (real) array to sort
-!> @param indx the array of long-integer indices to be used to traverse the input array in sorted order
-!> @param num the length of x as a long-integer
-
-subroutine index_sort_real_i8(x, indx, num)
-
-integer(i8),  intent(in)  :: num
-real(r8),     intent(in)  :: x(num)
-integer(i8),  intent(out) :: indx(num)
-
-integer(i8) :: ind, i, j, l_val_indx, level
-real(r8) :: l_val
+!> This differs from index_sort_real_int only in the data type of the x() array.
+!>
+!> @param x the (integer) array to sort
+!> @param indx the array of integer indices to be used to traverse the input array in sorted order
+!> @param num the length of x
+
+subroutine index_sort_int_int(x, indx, num)
+
+integer, intent(in)  :: num
+integer, intent(in)  :: x(num)
+integer, intent(out) :: indx(num)
+
+integer :: ind, i, j, l_val_indx, level
+integer :: l_val
 
 if ( .not. module_initialized ) call initialize_module
 
@@ -429,14 +433,13 @@
       ind = ind - 1
       if(ind == 1) then
          indx(1) = l_val_indx
-         return
+      return
       endif
    endif
 
    i = level
    j = 2 * level
 
->>>>>>> 37bb9b7e
    do while(j <= ind)
       if(j < ind) then
          if(x(indx(j)) < x(indx(j + 1))) j = j + 1
@@ -454,106 +457,6 @@
 
 end do
 
-<<<<<<< HEAD
-end subroutine index_sort_digits12_i4
-=======
-end subroutine index_sort_real_i8
->>>>>>> 37bb9b7e
-
-!-------------------------------------------------------------------------
-
-!> Uses a heap sort algorithm on x(), returns integer array of sorted indices.
-!> x(num) array returned unchanged; index array doesn't need to be 
-!> initialized before this call. 
-!> usage: do i=1,num;  x(indx(i)) is next item in sorted order; enddo
-<<<<<<< HEAD
-!> This differs from index_sort_r4_i4 only in the data type of the x() array.
-=======
-!> This differs from index_sort_real_int only in the data type of the x() array.
->>>>>>> 37bb9b7e
-!>
-!> @param x the (integer) array to sort
-!> @param indx the array of integer indices to be used to traverse the input array in sorted order
-!> @param num the length of x
-
-<<<<<<< HEAD
-subroutine index_sort_i4_i4(x, indx, num)
-=======
-subroutine index_sort_int_int(x, indx, num)
->>>>>>> 37bb9b7e
-
-integer, intent(in)  :: num
-integer, intent(in)  :: x(num)
-integer, intent(out) :: indx(num)
-
-integer :: ind, i, j, l_val_indx, level
-integer :: l_val
-
-if ( .not. module_initialized ) call initialize_module
-
-! Initialize the index array to input order
-do i = 1, num
-   indx(i) = i
-end do
-
-! Only one element, just send it back
-if(num <= 1) return
-
-level = num / 2 + 1
-ind = num
-
-! Keep looping until finished
-do
-   ! Keep going down levels until bottom
-   if(level > 1) then
-      level = level - 1
-      l_val = x(indx(level))
-      l_val_indx = indx(level)
-   else
-      l_val = x(indx(ind))
-      l_val_indx = indx(ind)
-
-      indx(ind) = indx(1)
-      ind = ind - 1
-      if(ind == 1) then
-         indx(1) = l_val_indx
-      return
-      endif
-   endif
-
-   i = level
-   j = 2 * level
-
-   do while(j <= ind)
-      if(j < ind) then
-         if(x(indx(j)) < x(indx(j + 1))) j = j + 1
-      endif
-      if(l_val < x(indx(j))) then
-         indx(i) = indx(j)
-         i = j
-         j = 2 * j
-      else
-         j = ind + 1
-      endif
-   end do
-
-   indx(i) = l_val_indx
-<<<<<<< HEAD
-
-end do
-
-end subroutine index_sort_i4_i4
-
-!-------------------------------------------------------------------------
-
-subroutine index_sort_i8_i8(x, indx, num)
-
-implicit none
-
-=======
-
-end do
-
 end subroutine index_sort_int_int
 
 !-------------------------------------------------------------------------
@@ -571,7 +474,6 @@
 
 implicit none
 
->>>>>>> 37bb9b7e
 integer(i8), intent(in)  :: num
 integer(i8), intent(in)  :: x(num)
 integer(i8), intent(out) :: indx(num)
@@ -970,142 +872,7 @@
 
 !-------------------------------------------------------------------------
 
-<<<<<<< HEAD
-subroutine index_sort_r4_i8(x, indx, num)
-
-integer(i8),  intent(in)  :: num
-real(r4),     intent(in)  :: x(num)
-integer(i8),  intent(out) :: indx(num)
-
-integer(i8) :: ind, i, j, l_val_indx, level
-real(r4) :: l_val
-
-if ( .not. module_initialized ) call initialize_module
-
-! Initialize the index array to input order
-do i = 1, num
-   indx(i) = i
-end do
-
-! Only one element, just send it back
-if(num <= 1) return
-
-level = num / 2 + 1
-ind = num
-
-! Keep looping until finished
-do
-   ! Keep going down levels until bottom
-   if(level > 1) then
-      level = level - 1
-      l_val = x(indx(level))
-      l_val_indx = indx(level)
-   else
-      l_val = x(indx(ind))
-      l_val_indx = indx(ind)
-
-      indx(ind) = indx(1)
-      ind = ind - 1
-      if(ind == 1) then
-         indx(1) = l_val_indx
-         return
-      endif
-   endif
-
-   i = level
-   j = 2 * level
-
-   do while(j <= ind)
-      if(j < ind) then
-         if(x(indx(j)) < x(indx(j + 1))) j = j + 1
-      endif
-      if(l_val < x(indx(j))) then
-         indx(i) = indx(j)
-         i = j
-         j = 2 * j
-      else
-         j = ind + 1
-      endif
-   end do
-
-   indx(i) = l_val_indx
-
-end do
-
-end subroutine index_sort_r4_i8
-
-
-!-------------------------------------------------------------------------
-
-subroutine index_sort_digits12_i8(x, indx, num)
-
-integer(i8),    intent(in)  :: num
-real(digits12), intent(in)  :: x(num)
-integer(i8),    intent(out) :: indx(num)
-
-integer(i8)  :: ind, i, j, l_val_indx, level
-real(digits12) :: l_val
-
-if ( .not. module_initialized ) call initialize_module
-
-! Initialize the index array to input order
-do i = 1, num
-   indx(i) = i
-end do
-
-! Only one element, just send it back
-if(num <= 1) return
-
-level = num / 2 + 1
-ind = num
-
-! Keep looping until finished
-do
-   ! Keep going down levels until bottom
-   if(level > 1) then
-      level = level - 1
-      l_val = x(indx(level))
-      l_val_indx = indx(level)
-   else
-      l_val = x(indx(ind))
-      l_val_indx = indx(ind)
-
-      indx(ind) = indx(1)
-      ind = ind - 1
-      if(ind == 1) then
-         indx(1) = l_val_indx
-         return
-      endif
-   endif
-
-   i = level
-   j = 2 * level
-
-   do while(j <= ind)
-      if(j < ind) then
-         if(x(indx(j)) < x(indx(j + 1))) j = j + 1
-      endif
-      if(l_val < x(indx(j))) then
-         indx(i) = indx(j)
-         i = j
-         j = 2 * j
-      else
-         j = ind + 1
-      endif
-   end do
-
-   indx(i) = l_val_indx
-
-end do
-
-end subroutine index_sort_digits12_i8
 
 !-------------------------------------------------------------------------
 
 end module sort_mod
-=======
->>>>>>> 37bb9b7e
-
-!-------------------------------------------------------------------------
-
-end module sort_mod
