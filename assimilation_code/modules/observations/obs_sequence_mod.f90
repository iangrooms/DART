--- conflicted
+++ resolved
@@ -2789,22 +2789,12 @@
 
 size_seq_in = get_num_obs(seq_in)
 if (size_seq_in == 0) then
-<<<<<<< HEAD
-   string1 = 'observation sequence is empty'
-   if (present(filename)) then
-      string2 = 'perhaps it came from (empty) "'//trim(filename)//'"'
-   else
-      string2 = 'no way of knowing what file it was read from.'
-   endif
-   call error_handler(E_MSG,'print_obs_seq_summary',string1,text2=string2)
-=======
    if (present(filename)) then
       string1 = 'observation sequence file "'//trim(filename)//'" is empty'
    else
       string1 = 'observation sequence is empty'
    endif
    call error_handler(E_MSG,'print_obs_seq_summary',string1)
->>>>>>> 5cb1b993
    return
 endif
 
