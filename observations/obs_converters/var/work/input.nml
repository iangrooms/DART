
&preprocess_nml
    input_obs_kind_mod_file = '../../../../assimilation_code/modules/observations/DEFAULT_obs_kind_mod.F90'
   output_obs_kind_mod_file = '../../../../assimilation_code/modules/observations/obs_kind_mod.f90'
     input_obs_def_mod_file = '../../../../observations/forward_operators/DEFAULT_obs_def_mod.F90'
    output_obs_def_mod_file = '../../../../observations/forward_operators/obs_def_mod.f90'
   input_files              = '../../../../observations/forward_operators/obs_def_reanalysis_bufr_mod.f90',
                              '../../../../observations/forward_operators/obs_def_radar_mod.f90',
                              '../../../../observations/forward_operators/obs_def_gts_mod.f90',
                              '../../../../observations/forward_operators/obs_def_gps_mod.f90',
                              '../../../../observations/forward_operators/obs_def_QuikSCAT_mod.f90',
                              '../../../../observations/forward_operators/obs_def_metar_mod.f90',
                              '../../../../observations/forward_operators/obs_def_dew_point_mod.f90'
 /

&obs_kind_nml
 /

&location_nml
 /

&utilities_nml
 module_details = .false.,
 nmlfilename = 'convert.nml'
 /

&obs_def_gps_nml
 max_gpsro_obs = 100000
 / 

&obs_sequence_nml
   write_binary_obs_sequence = .false.
 /

&obs_sequence_tool_nml
   num_input_files   = 1
   filename_seq      = '../obs_seq2007010106', 
   filename_out      = 'unused'
   print_only        = .true.
   gregorian_cal     = .true.
   first_obs_days    = -1
   first_obs_seconds = -1
   last_obs_days     = -1
   last_obs_seconds  = -1
/
! obs_types =
! keep_types =
! min_lat =
! max_lat =
! min_lon =
! max_lon =

<<<<<<< HEAD
&rad_3dvar_to_dart_nml
   var_file              = 'qc_radr_3dvar_2002083100.dat'
   obs_seq_out_file_name = 'obs_seq.out'
 /

=======
>>>>>>> 6f4f6a43
&gts_to_dart_nml
   gts_file              = 'gts_obsout.dat'
   obs_seq_out_file_name = 'obs_seq.out'
   gts_qc_threshold      = -1
   Use_SynopObs          = .TRUE.
   Use_ShipsObs          = .TRUE.
   Use_MetarObs          = .TRUE.
   Use_BuoysObs          = .TRUE.
   Use_PilotObs          = .TRUE.
   Use_SoundObs          = .TRUE.
   Use_SatemObs          = .TRUE.
   Use_SatobObs          = .TRUE.
   Use_AirepObs          = .TRUE.
   Use_AmdarObs          = .TRUE.
   Use_GpspwObs          = .TRUE.
   Use_SsmiRetrievalObs  = .TRUE.
   Use_SsmiTbObs         = .TRUE.
   Use_Ssmt1Obs          = .TRUE.
   Use_Ssmt2Obs          = .TRUE.
   Use_ProflObs          = .TRUE.
   Use_QscatObs          = .TRUE.
   Use_BogusObs          = .TRUE.
   Use_gpsrefobs         = .TRUE.
   dropsonde_only        = .FALSE.
   num_thin_satob        = 50
   num_thin_qscat        = 100
 /
<<<<<<< HEAD
=======

&rad_3dvar_to_dart_nml
   var_file              = 'qc_radr_3dvar_2002083100.dat'
   obs_seq_out_file_name = 'obs_seq.out'
 /
>>>>>>> 6f4f6a43
<|MERGE_RESOLUTION|>--- conflicted
+++ resolved
@@ -50,14 +50,6 @@
 ! min_lon =
 ! max_lon =
 
-<<<<<<< HEAD
-&rad_3dvar_to_dart_nml
-   var_file              = 'qc_radr_3dvar_2002083100.dat'
-   obs_seq_out_file_name = 'obs_seq.out'
- /
-
-=======
->>>>>>> 6f4f6a43
 &gts_to_dart_nml
    gts_file              = 'gts_obsout.dat'
    obs_seq_out_file_name = 'obs_seq.out'
@@ -85,11 +77,8 @@
    num_thin_satob        = 50
    num_thin_qscat        = 100
  /
-<<<<<<< HEAD
-=======
 
 &rad_3dvar_to_dart_nml
    var_file              = 'qc_radr_3dvar_2002083100.dat'
    obs_seq_out_file_name = 'obs_seq.out'
  /
->>>>>>> 6f4f6a43
