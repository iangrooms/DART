--- conflicted
+++ resolved
@@ -16,34 +16,6 @@
 # 	list of perturbed variables
 # 	wrfda executable and be.dat
 
-<<<<<<< HEAD
-  set datea = 2017042700  # need to start from a known valid date matching the wrfinput_d01 date
-
-  set wrfda_dir = /glade/scratch/romine/pert_hrrr/wrfda
-           # this has all wrf and wrfda executables and support files
-  set work_dir  = /glade/scratch/romine/pert_hwt2018
-  set save_dir  = /glade/p/nmmm0001/romine/hwt2018/boundary_perts
-           # put the final eperturbation files here for later use
-  set DART_DIR = /glade/p/work/romine/c_codes/DART_manhattan
-  set template_dir =  /glade/scratch/romine/pert_hwt2018/template    
-           # where the template namelist is for wrfvar
-  set IC_PERT_SCALE      = 0.009
-  set IC_HORIZ_SCALE     = 0.8
-  set IC_VERT_SCALE      = 0.8
-  set num_ens =  150  # number of perturbations to generate, must be at least ensemble size, suggest 3-4X. SUGGEST testing
-                      # a single member until you are sure the script works, and are happy with the settings. 
-  set wrfin_dir = ${work_dir}/wrfin
-  set ASSIM_INT_HOURS = 6
-
-
-  module load nco
-
-
-#  mkdir ${work_dir}
-  cd ${work_dir}
-  cp ${template_dir}/input.nml.template input.nml
-# get a wrfdate and parse 
-=======
 set datea = 2017042700  # need to start from a known valid date matching the wrfinput_d01 date
 
 # this has all wrf and wrfda executables and support files
@@ -74,7 +46,6 @@
 cp ${template_dir}/input.nml.template input.nml
 
 # get a wrfdate and parse
->>>>>>> 5850b2e7
 set gdate  = (`echo $datea 0h -g | ${DART_DIR}/models/wrf/work/advance_time`)
 set gdatef = (`echo $datea ${ASSIM_INT_HOURS}h -g | ${DART_DIR}/models/wrf/work/advance_time`)
 set wdate  =  `echo $datea 0h -w | ${DART_DIR}/models/wrf/work/advance_time`
@@ -83,17 +54,6 @@
 set dd     = `echo $datea | cut -b7-8`
 set hh     = `echo $datea | cut -b9-10`
 
-<<<<<<< HEAD
-  set n = 1
-  while ( $n <= $num_ens )
-    mkdir ${work_dir}/mem_${n}
-    cd ${work_dir}/mem_${n}
-    cp ${wrfda_dir}/* ${work_dir}/mem_${n}/.
-    ln -sf ${wrfin_dir}/wrfinput_d01 ${work_dir}/mem_${n}/fg
-# prep the namelist to run wrfvar
-     @ seed_array2 = $n * 10
-     cat >! script.sed << EOF
-=======
 set n = 1
 while ( $n <= $num_ens )
 
@@ -104,7 +64,6 @@
    # prep the namelist to run wrfvar
    @ seed_array2 = $n * 10
    cat >! script.sed << EOF
->>>>>>> 5850b2e7
    /run_hours/c\
    run_hours                  = 0,
    /run_minutes/c\
@@ -146,11 +105,7 @@
    seed_array2 = $seed_array2 /
 EOF
    sed -f script.sed ${template_dir}/namelist.input.3dvar >! ${work_dir}/mem_${n}/namelist.input
-<<<<<<< HEAD
-# make a run file for wrfvar
-=======
    # make a run file for wrfvar
->>>>>>> 5850b2e7
 
    cat >> ${work_dir}/mem_${n}/gen_pert_${n}.csh << EOF
 #!/bin/csh
@@ -161,17 +116,6 @@
 #PBS -l walltime=0:05:00
 #PBS -q regular
 #PBS -m a
-<<<<<<< HEAD
-#PBS -M USERNAME@X.X            
-#PBS -l select=4:ncpus=32:mpiprocs=16
-#=================================================================
-
-   cd ${work_dir}/mem_${n}
-
-   mpiexec_mpt dplace -s 1 ./da_wrfvar.exe >& output.wrfvar
-   mv wrfvar_output wrfinput_d01
-   
-=======
 #PBS -M USERNAME@X.X             # set this appropriately #%%%#
 #PBS -l select=4:ncpus=32:mpiprocs=16
 #=================================================================
@@ -181,7 +125,6 @@
 mpiexec_mpt dplace -s 1 ./da_wrfvar.exe >& output.wrfvar
 mv wrfvar_output wrfinput_d01
 
->>>>>>> 5850b2e7
 # extract only the fields that are updated by wrfvar, then diff to generate the pert file for this member
 
 ncks -h -F -A -a -v U,V,T,QVAPOR,MU fg orig_data.nc
@@ -189,19 +132,11 @@
 ncdiff pert_data.nc orig_data.nc pert_bank_mem_${n}.nc
 mv pert_bank_mem_${n}.nc ${save_dir}/pert_bank_mem_${n}.nc
 EOF
-<<<<<<< HEAD
-
-    qsub ${work_dir}/mem_${n}/gen_pert_${n}.csh
-    @ n++
-  end
-
-=======
 
    qsub ${work_dir}/mem_${n}/gen_pert_${n}.csh
    @ n++
 end
 
->>>>>>> 5850b2e7
 # currently the script exits, but it could sleep and do cleanup once all the forecasts are complete.
 exit(0)
 
