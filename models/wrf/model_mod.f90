--- conflicted
+++ resolved
@@ -5794,17 +5794,10 @@
 
 ! Make space for the state vector index numbers that are
 ! physically located on my task and get the global numbers.
-<<<<<<< HEAD
 
 allocate(var_list(get_my_num_vars(ens_handle)))
 call get_my_vars(ens_handle, var_list)
 
-=======
-
-allocate(var_list(get_my_num_vars(ens_handle)))
-call get_my_vars(ens_handle, var_list)
-
->>>>>>> dc9c0107
 ! count up the total number of variables across all domains.
 num_variables = 0
 do id = 1, num_domains
