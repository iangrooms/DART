! DART software - Copyright UCAR. This open source software is provided
! by UCAR, "as is", without charge, subject to all terms of use at
! http://www.image.ucar.edu/DAReS/DART/DART_download

!----------------------------------------------------------------------
! This module provides support for computing forward operators for
! radiance observations by calling the rttov radiative transfer model.
!
! the additional metadata in each observation includes:
!
!  OBS            X
! rttov
!    sat az/el
!    sun az/el
!    platform
!    sat_id
!    instrument
!    channel
!    <anything else useful>
!
! The following is a list of all the radiances types DART can assimilate
! using RTTOV with the following convention:
!
! (PLATFORM)_(SATELLITE)_(SENSOR)_RADIANCE, QTY_RADIANCE
! 
! where   PLATFORM    is the satellite series (e.g. NOAA or DMSP),
!         SATELLITE   is the satellite number (e.g. 18 for NOAA 18),
!         SENSOR      is the satellite sensor name (e.g. AIRS for Aqua/EOS 2)
!
! This list is sorted in numerical order of RTTOV platform, satellite, 
! sensor ID. The list is sorted first on platform id, then in case of
! duplicates on satellite id, then in case of duplicates on sensor ID.
! Adding a new sensor should follow this convention.
!
! Below the list, the first and last radiance will be used in the select 
! case statements as follows:
!
!   case(NOAA_1_VTPR1_RADIANCE:CLOUDSAT_1_CPR_TB)
!
! This ensures that all radiance types between these two numbers will be
! handled the same way. This is a Fortran construct for a case statement 
! between two numbers, which both must be parameters. Preprocess ensures 
! that all types listed in descending order in observation def files are 
! given consecutive, ascending parameter values. 
!
! N.B. that if another observation type is added before or after the start/end
! (currently NOAA_1_VTPR1_RADIANCE and CLOUDSAT_1_CPR_TB, respectively), 
! all case statements in this obs def file must be modified appropriately to 
! ensure correct processing.  
!
! The units for the microwave brightness temperatures (any observations 
! that have a quantity of QTY_BRIGHTNESS_TEMPERATURE) is degrees kelvin.
!
! The units for all observations with a quantity of QTY_RADANCE are as
! described in the RTTOV v12 user guide V1.3 (p54): "mW/cm-1/sr/sq.m"
! Doc ID: NWPSAF-MO-UD-037, Date: 05/03/2019
!
! The observation converters are responsible for providing these 
! observations with the correct units.
!----------------------------------------------------------------------

! BEGIN DART PREPROCESS KIND LIST
! NOAA_1_VTPR1_RADIANCE,        QTY_RADIANCE
! NOAA_2_VTPR1_RADIANCE,        QTY_RADIANCE
! NOAA_3_VTPR1_RADIANCE,        QTY_RADIANCE
! NOAA_4_VTPR1_RADIANCE,        QTY_RADIANCE
! NOAA_5_HIRS_RADIANCE,         QTY_RADIANCE
! NOAA_5_MSU_TB,                QTY_BRIGHTNESS_TEMPERATURE
! NOAA_5_AVHRR_RADIANCE,        QTY_RADIANCE
! NOAA_6_HIRS_RADIANCE,         QTY_RADIANCE
! NOAA_6_MSU_TB,                QTY_BRIGHTNESS_TEMPERATURE
! NOAA_6_AVHRR_RADIANCE,        QTY_RADIANCE
! NOAA_7_HIRS_RADIANCE,         QTY_RADIANCE
! NOAA_7_MSU_TB,                QTY_BRIGHTNESS_TEMPERATURE
! NOAA_7_AVHRR_RADIANCE,        QTY_RADIANCE
! NOAA_8_HIRS_RADIANCE,         QTY_RADIANCE
! NOAA_8_MSU_TB,                QTY_BRIGHTNESS_TEMPERATURE
! NOAA_8_AVHRR_RADIANCE,        QTY_RADIANCE
! NOAA_9_HIRS_RADIANCE,         QTY_RADIANCE
! NOAA_9_MSU_TB,                QTY_BRIGHTNESS_TEMPERATURE
! NOAA_9_AVHRR_RADIANCE,        QTY_RADIANCE
! NOAA_10_HIRS_RADIANCE,        QTY_RADIANCE
! NOAA_10_MSU_TB,               QTY_BRIGHTNESS_TEMPERATURE
! NOAA_10_AVHRR_RADIANCE,       QTY_RADIANCE
! NOAA_11_HIRS_RADIANCE,        QTY_RADIANCE
! NOAA_11_MSU_TB,               QTY_BRIGHTNESS_TEMPERATURE
! NOAA_11_AVHRR_RADIANCE,       QTY_RADIANCE
! NOAA_12_HIRS_RADIANCE,        QTY_RADIANCE
! NOAA_12_MSU_TB,               QTY_BRIGHTNESS_TEMPERATURE
! NOAA_12_AVHRR_RADIANCE,       QTY_RADIANCE
! NOAA_13_AVHRR_RADIANCE,       QTY_RADIANCE
! NOAA_14_HIRS_RADIANCE,        QTY_RADIANCE
! NOAA_14_MSU_TB,               QTY_BRIGHTNESS_TEMPERATURE
! NOAA_14_AVHRR_RADIANCE,       QTY_RADIANCE
! NOAA_15_HIRS_RADIANCE,        QTY_RADIANCE
! NOAA_15_AMSUA_TB,             QTY_BRIGHTNESS_TEMPERATURE
! NOAA_15_AMSUB_TB,             QTY_BRIGHTNESS_TEMPERATURE
! NOAA_15_AVHRR_RADIANCE,       QTY_RADIANCE
! NOAA_16_HIRS_RADIANCE,        QTY_RADIANCE
! NOAA_16_AMSUA_TB,             QTY_BRIGHTNESS_TEMPERATURE
! NOAA_16_AMSUB_TB,             QTY_BRIGHTNESS_TEMPERATURE
! NOAA_16_AVHRR_RADIANCE,       QTY_RADIANCE
! NOAA_17_HIRS_RADIANCE,        QTY_RADIANCE
! NOAA_17_AMSUA_TB,             QTY_BRIGHTNESS_TEMPERATURE
! NOAA_17_AMSUB_TB,             QTY_BRIGHTNESS_TEMPERATURE
! NOAA_17_AVHRR_RADIANCE,       QTY_RADIANCE
! NOAA_18_HIRS_RADIANCE,        QTY_RADIANCE
! NOAA_18_AMSUA_TB,             QTY_BRIGHTNESS_TEMPERATURE
! NOAA_18_AVHRR_RADIANCE,       QTY_RADIANCE
! NOAA_18_MHS_TB,               QTY_BRIGHTNESS_TEMPERATURE
! NOAA_19_HIRS_RADIANCE,        QTY_RADIANCE
! NOAA_19_AMSUA_TB,             QTY_BRIGHTNESS_TEMPERATURE
! NOAA_19_AVHRR_RADIANCE,       QTY_RADIANCE
! NOAA_19_MHS_TB,               QTY_BRIGHTNESS_TEMPERATURE
! NOAA_20_ATMS_TB,              QTY_BRIGHTNESS_TEMPERATURE
! NOAA_20_VIIRS_RADIANCE,       QTY_RADIANCE
! DMSP_8_SSMI_TB,               QTY_BRIGHTNESS_TEMPERATURE
! DMSP_9_SSMI_TB,               QTY_BRIGHTNESS_TEMPERATURE
! DMSP_10_SSMI_TB,              QTY_BRIGHTNESS_TEMPERATURE
! DMSP_11_SSMI_TB,              QTY_BRIGHTNESS_TEMPERATURE
! DMSP_11_SSMT2_TB,             QTY_BRIGHTNESS_TEMPERATURE
! DMSP_12_SSMI_TB,              QTY_BRIGHTNESS_TEMPERATURE
! DMSP_12_SSMT2_TB,             QTY_BRIGHTNESS_TEMPERATURE
! DMSP_13_SSMI_TB,              QTY_BRIGHTNESS_TEMPERATURE
! DMSP_14_SSMI_TB,              QTY_BRIGHTNESS_TEMPERATURE
! DMSP_14_SSMT2_TB,             QTY_BRIGHTNESS_TEMPERATURE
! DMSP_15_SSMI_TB,              QTY_BRIGHTNESS_TEMPERATURE
! DMSP_15_SSMT2_TB,             QTY_BRIGHTNESS_TEMPERATURE
! DMSP_16_SSMIS_TB,             QTY_BRIGHTNESS_TEMPERATURE
! DMSP_17_SSMIS_TB,             QTY_BRIGHTNESS_TEMPERATURE
! DMSP_18_SSMIS_TB,             QTY_BRIGHTNESS_TEMPERATURE
! DMSP_19_SSMIS_TB,             QTY_BRIGHTNESS_TEMPERATURE
! METEOSAT_1_MVIRI_RADIANCE,    QTY_RADIANCE
! METEOSAT_2_MVIRI_RADIANCE,    QTY_RADIANCE
! METEOSAT_3_MVIRI_RADIANCE,    QTY_RADIANCE
! METEOSAT_4_MVIRI_RADIANCE,    QTY_RADIANCE
! METEOSAT_5_MVIRI_RADIANCE,    QTY_RADIANCE
! METEOSAT_6_MVIRI_RADIANCE,    QTY_RADIANCE
! METEOSAT_7_MVIRI_RADIANCE,    QTY_RADIANCE
! GOES_4_SOUNDER_RADIANCE,      QTY_RADIANCE
! GOES_5_SOUNDER_RADIANCE,      QTY_RADIANCE
! GOES_6_SOUNDER_RADIANCE,      QTY_RADIANCE
! GOES_7_SOUNDER_RADIANCE,      QTY_RADIANCE
! GOES_8_IMAGER_RADIANCE,       QTY_RADIANCE
! GOES_8_SOUNDER_RADIANCE,      QTY_RADIANCE
! GOES_9_IMAGER_RADIANCE,       QTY_RADIANCE
! GOES_9_SOUNDER_RADIANCE,      QTY_RADIANCE
! GOES_10_IMAGER_RADIANCE,      QTY_RADIANCE
! GOES_10_SOUNDER_RADIANCE,     QTY_RADIANCE
! GOES_11_IMAGER_RADIANCE,      QTY_RADIANCE
! GOES_11_SOUNDER_RADIANCE,     QTY_RADIANCE
! GOES_12_IMAGER_RADIANCE,      QTY_RADIANCE
! GOES_12_SOUNDER_RADIANCE,     QTY_RADIANCE
! GOES_13_IMAGER_RADIANCE,      QTY_RADIANCE
! GOES_13_SOUNDER_RADIANCE,     QTY_RADIANCE
! GOES_14_IMAGER_RADIANCE,      QTY_RADIANCE
! GOES_14_SOUNDER_RADIANCE,     QTY_RADIANCE
! GOES_15_IMAGER_RADIANCE,      QTY_RADIANCE
! GOES_15_SOUNDER_RADIANCE,     QTY_RADIANCE
! GOES_16_ABI_RADIANCE,         QTY_RADIANCE
! GOES_17_ABI_RADIANCE,         QTY_RADIANCE
! GOES_18_ABI_RADIANCE,         QTY_RADIANCE
! GOES_19_ABI_RADIANCE,         QTY_RADIANCE
! GMS_1_IMAGER_RADIANCE,        QTY_RADIANCE
! GMS_2_IMAGER_RADIANCE,        QTY_RADIANCE
! GMS_3_IMAGER_RADIANCE,        QTY_RADIANCE
! GMS_4_IMAGER_RADIANCE,        QTY_RADIANCE
! GMS_5_IMAGER_RADIANCE,        QTY_RADIANCE
! FY2_2_VISSR_RADIANCE,         QTY_RADIANCE
! FY2_3_VISSR_RADIANCE,         QTY_RADIANCE
! FY2_4_VISSR_RADIANCE,         QTY_RADIANCE
! FY2_5_VISSR_RADIANCE,         QTY_RADIANCE
! FY2_7_VISSR_RADIANCE,         QTY_RADIANCE
! TRMM_1_TMI_TB,                QTY_BRIGHTNESS_TEMPERATURE
! ERS_1_ATSR_RADIANCE,          QTY_RADIANCE
! ERS_1_MWR_TB,                 QTY_BRIGHTNESS_TEMPERATURE
! ERS_2_ATSR_RADIANCE,          QTY_RADIANCE
! ERS_2_MWR_TB,                 QTY_BRIGHTNESS_TEMPERATURE
! EOS_1_MODIS_RADIANCE,         QTY_RADIANCE
! EOS_1_ASTER_RADIANCE,         QTY_RADIANCE
! EOS_2_AMSUA_TB,               QTY_BRIGHTNESS_TEMPERATURE
! EOS_2_AIRS_RADIANCE,          QTY_RADIANCE
! EOS_2_HSB_TB,                 QTY_BRIGHTNESS_TEMPERATURE
! EOS_2_MODIS_RADIANCE,         QTY_RADIANCE
! EOS_2_AMSRE_TB,               QTY_BRIGHTNESS_TEMPERATURE
! METOP_1_HIRS_RADIANCE,        QTY_RADIANCE
! METOP_1_AMSUA_TB,             QTY_BRIGHTNESS_TEMPERATURE
! METOP_1_AVHRR_RADIANCE,       QTY_RADIANCE
! METOP_1_MHS_TB,               QTY_BRIGHTNESS_TEMPERATURE
! METOP_2_HIRS_RADIANCE,        QTY_RADIANCE
! METOP_2_AMSUA_TB,             QTY_BRIGHTNESS_TEMPERATURE
! METOP_2_AVHRR_RADIANCE,       QTY_RADIANCE
! METOP_2_MHS_TB,               QTY_BRIGHTNESS_TEMPERATURE
! METOP_3_AVHRR_RADIANCE,       QTY_RADIANCE
! ENVISAT_1_ATSR_RADIANCE,      QTY_RADIANCE
! ENVISAT_1_MWR_TB,             QTY_BRIGHTNESS_TEMPERATURE
! MSG_1_SEVIRI_RADIANCE,        QTY_RADIANCE
! MSG_2_SEVIRI_RADIANCE,        QTY_RADIANCE
! MSG_3_SEVIRI_RADIANCE,        QTY_RADIANCE
! MSG_4_SEVIRI_RADIANCE,        QTY_RADIANCE
! MSG_4_SEVIRI_TB,              QTY_BRIGHTNESS_TEMPERATURE
! MSG_4_SEVIRI_BDRF,            QTY_BI_DIRECTIONAL_REFLECTANCE
! FY1_3_MVISR_RADIANCE,         QTY_RADIANCE
! FY1_4_MVISR_RADIANCE,         QTY_RADIANCE
! MTSAT_1_IMAGER_RADIANCE,      QTY_RADIANCE
! MTSAT_2_IMAGER_RADIANCE,      QTY_RADIANCE
! CORIOLIS_1_WINDSAT_TB,        QTY_BRIGHTNESS_TEMPERATURE
! JPSS_0_ATMS_TB,               QTY_BRIGHTNESS_TEMPERATURE
! JPSS_0_VIIRS_RADIANCE,        QTY_RADIANCE
! SENTINEL3_1_SLSTR_RADIANCE,   QTY_RADIANCE
! SENTINEL3_2_SLSTR_RADIANCE,   QTY_RADIANCE
! MEGHATR_1_SAPHIR_TB,          QTY_BRIGHTNESS_TEMPERATURE
! MEGHATR_1_MADRAS_TB,          QTY_BRIGHTNESS_TEMPERATURE
! FY3_1_MWTS_TB,                QTY_BRIGHTNESS_TEMPERATURE
! FY3_1_MWHS_TB,                QTY_BRIGHTNESS_TEMPERATURE
! FY3_1_IRAS_RADIANCE,          QTY_RADIANCE
! FY3_1_MWRI_TB,                QTY_BRIGHTNESS_TEMPERATURE
! FY3_2_MWTS_TB,                QTY_BRIGHTNESS_TEMPERATURE
! FY3_2_MWHS_TB,                QTY_BRIGHTNESS_TEMPERATURE
! FY3_2_MWRI_TB,                QTY_BRIGHTNESS_TEMPERATURE
! FY3_3_MWRI_TB,                QTY_BRIGHTNESS_TEMPERATURE
! FY3_3_MWTS2_TB,               QTY_BRIGHTNESS_TEMPERATURE
! FY3_3_MWHS2_TB,               QTY_BRIGHTNESS_TEMPERATURE
! FY3_3_MERSI1_RADIANCE,        QTY_RADIANCE
! FY3_4_MWRI_TB,                QTY_BRIGHTNESS_TEMPERATURE
! FY3_4_MWTS2_TB,               QTY_BRIGHTNESS_TEMPERATURE
! FY3_4_MWHS2_TB,               QTY_BRIGHTNESS_TEMPERATURE
! FY3_4_MERSI2_RADIANCE,        QTY_RADIANCE
! COMS_1_MI_RADIANCE,           QTY_RADIANCE
! METEOR_M_1_MSUMR_RADIANCE,    QTY_RADIANCE
! METEOR_M_2_MSUMR_RADIANCE,    QTY_RADIANCE
! METEOR_M_2_MTVZAGY_TB,        QTY_BRIGHTNESS_TEMPERATURE
! CALIPSO_1_IIR_RADIANCE,       QTY_RADIANCE
! GCOM_W_1_AMSR2_TB,            QTY_BRIGHTNESS_TEMPERATURE
! NIMBUS_3_MRIR_RADIANCE,       QTY_RADIANCE
! NIMBUS_4_THIR_RADIANCE,       QTY_RADIANCE
! NIMBUS_5_THIR_RADIANCE,       QTY_RADIANCE
! NIMBUS_6_HIRS_RADIANCE,       QTY_RADIANCE
! NIMBUS_6_SCAMS_TB,            QTY_BRIGHTNESS_TEMPERATURE
! NIMBUS_6_THIR_RADIANCE,       QTY_RADIANCE
! NIMBUS_7_SMMR_TB,             QTY_BRIGHTNESS_TEMPERATURE
! NIMBUS_7_THIR_RADIANCE,       QTY_RADIANCE
! HIMAWARI_8_AHI_RADIANCE,      QTY_RADIANCE
! HIMAWARI_9_AHI_RADIANCE,      QTY_RADIANCE
! MTG_1_FCI_RADIANCE,           QTY_RADIANCE
! SARAL_1_ALTIKA_TB,            QTY_BRIGHTNESS_TEMPERATURE
! METOPSG_1_ICI_TB,             QTY_BRIGHTNESS_TEMPERATURE
! METOPSG_1_METIMAGE_RADIANCE,  QTY_RADIANCE
! METOPSG_1_MWS_TB,             QTY_BRIGHTNESS_TEMPERATURE
! METOPSG_1_MWI_TB,             QTY_BRIGHTNESS_TEMPERATURE
! LANDSAT_4_TM_RADIANCE,        QTY_RADIANCE
! LANDSAT_5_TM_RADIANCE,        QTY_RADIANCE
! LANDSAT_7_TM_RADIANCE,        QTY_RADIANCE
! LANDSAT_8_TIRS_RADIANCE,      QTY_RADIANCE
! JASON_2_AMR_TB,               QTY_BRIGHTNESS_TEMPERATURE
! GPM_1_GMI_TB,                 QTY_BRIGHTNESS_TEMPERATURE
! GPM_1_DPR_TB,                 QTY_BRIGHTNESS_TEMPERATURE
! INSAT3_4_IMAGER_RADIANCE,     QTY_RADIANCE
! INSAT3_4_SOUNDER_RADIANCE,    QTY_RADIANCE
! INSAT3_5_IMAGER_RADIANCE,     QTY_RADIANCE
! INSAT3_5_SOUNDER_RADIANCE,    QTY_RADIANCE
! TICFIRE_1_MBFIRI_RADIANCE,    QTY_RADIANCE
! ISS_1_ECOSTRES_RADIANCE,      QTY_RADIANCE
! HJ1_2_IRMSS_RADIANCE,         QTY_RADIANCE
! GKOMPSAT2_1_AMI_RADIANCE,     QTY_RADIANCE
! GCOM_C_1_SGLI_RADIANCE,       QTY_RADIANCE
! SMOS_1_MIRAS_TB,              QTY_BRIGHTNESS_TEMPERATURE
! ORS_6_COWVR_TB,               QTY_BRIGHTNESS_TEMPERATURE
! FY4_1_AGRI_RADIANCE,          QTY_RADIANCE
! TROPICS_0_TROPICS_TB,         QTY_BRIGHTNESS_TEMPERATURE
! GF5_1_VIMS_RADIANCE,          QTY_RADIANCE
! HY2_1_MWRI_TB,                QTY_BRIGHTNESS_TEMPERATURE
! CLOUDSAT_1_CPR_TB,            QTY_BRIGHTNESS_TEMPERATURE 
! END DART PREPROCESS KIND LIST

! BEGIN DART PREPROCESS USE OF SPECIAL OBS_DEF MODULE
!   use obs_def_rttov_mod, only : read_rttov_metadata, &
!                                write_rttov_metadata, &
!                          interactive_rttov_metadata, &
!                                get_expected_radiance
! END DART PREPROCESS USE OF SPECIAL OBS_DEF MODULE


! BEGIN DART PREPROCESS GET_EXPECTED_OBS_FROM_DEF
!      case(NOAA_1_VTPR1_RADIANCE:CLOUDSAT_1_CPR_TB)
!         call get_expected_radiance(obs_kind_ind, state_handle, ens_size, location, obs_def%key, get_obs_def_type_of_obs(obs_def), expected_obs, istatus)
! END DART PREPROCESS GET_EXPECTED_OBS_FROM_DEF


! BEGIN DART PREPROCESS READ_OBS_DEF
!   case(NOAA_1_VTPR1_RADIANCE:CLOUDSAT_1_CPR_TB)
!      call read_rttov_metadata(obs_def%key, key, ifile, fform)
! END DART PREPROCESS READ_OBS_DEF


! BEGIN DART PREPROCESS WRITE_OBS_DEF
!   case(NOAA_1_VTPR1_RADIANCE:CLOUDSAT_1_CPR_TB)
!      call write_rttov_metadata(obs_def%key, ifile, fform)
! END DART PREPROCESS WRITE_OBS_DEF


! BEGIN DART PREPROCESS INTERACTIVE_OBS_DEF
!   case(NOAA_1_VTPR1_RADIANCE:CLOUDSAT_1_CPR_TB)
!      call interactive_rttov_metadata(obs_def%key)
! END DART PREPROCESS INTERACTIVE_OBS_DEF


! BEGIN DART PREPROCESS MODULE CODE
module obs_def_rttov_mod

use        types_mod, only : r8, MISSING_R8, MISSING_I, obstypelength

use    utilities_mod, only : register_module, error_handler, E_ERR, E_WARN, E_MSG, &
                             ascii_file_format, nmlfileunit, do_nml_file, &
                             do_nml_term, check_namelist_read, find_namelist_in_file, &
                             interactive_r, interactive_i, open_file, file_exist

use     location_mod, only : location_type, set_location, get_location, &
                             VERTISUNDEF, VERTISHEIGHT, VERTISLEVEL, VERTISSURFACE

use  assim_model_mod, only : interpolate

use obs_def_utilities_mod, only : track_status
use  ensemble_manager_mod, only : ensemble_type
use         utilities_mod, only : to_upper

! This code contains the DART to RTTOV interface. It uses a data structure of
! platforms/satellites/sensors to store runtime information for each sensor.
! This runtime information is initialized on the fly as needed to compute the
! RTTOV forward operator. 
!
! Copyright:
!    RTTOV was developed within the context of
!    the EUMETSAT Satellite Application Facility on
!    Numerical Weather Prediction (NWP SAF), under the
!    Cooperation Agreement dated 25 November 1998, between
!    EUMETSAT and the Met Office, UK, by one or more partners
!    within the NWP SAF. The partners in the NWP SAF are
!    the Met Office, ECMWF, KNMI and MeteoFrance.
!
!    RTTOV is copyright 2017, EUMETSAT, All Rights Reserved.

! RTTOV module containing useful RTTOV constants
use rttov_const, only :     &
      errorstatus_success, &
      errorstatus_fatal,   &
      platform_name,       &
      inst_name,           &
      pmax,                &
      pmin

! RTTOV module rttov_types contains definitions of all RTTOV data types
use rttov_types, only :     &
      rttov_options,       &
      rttov_options_scatt, &
      rttov_scatt_coef,    &
      rttov_coefs,         &
      rttov_profile,       &
      rttov_profile_cloud, &
      rttov_transmission,  &
      rttov_radiance,      &
      rttov_chanprof,      &
      rttov_emissivity,    &
      rttov_reflectance

! jpim, jprb and jplm are the RTTOV integer, real and logical KINDs
use parkind1, only : jpim, jprb, jplm


! There are so many radiance observation types that it is impractical to list them all.
use     obs_kind_mod

implicit none

private

! FIXME: have a separate module only for the metadata
! routines that will be "use"d by this module and the
! observation converter.

!FIXME: the converters only need the metadata routines.
! filter needs them all.  but with a complicated forward
! operator, the convert now needs to be built with the
! entire rttov library even though it will never call it.
! how can we exclude the get_expected code from the
! converter?  preprocessor options?  split this file
! into two separate ones?  forward operator vs obs metadata?  
! then the converters just use the metadata and filter
! uses both...  or something.

<<<<<<< HEAD
public ::            set_visir_metadata, &
                        set_mw_metadata, &
                     get_visir_metadata, & 
                        get_mw_metadata, &
                    read_rttov_metadata, &
                   write_rttov_metadata, &
             interactive_rttov_metadata, &
                  get_expected_radiance, &
               get_rttov_option_logical
=======
public ::         set_visir_metadata, &
                     set_mw_metadata, &
                  get_visir_metadata, & 
                     get_mw_metadata, &
                 read_rttov_metadata, &
                write_rttov_metadata, &
          interactive_rttov_metadata, &
               get_expected_radiance, &
            get_rttov_option_logical

! The rttov_test.f90 program uses these, but no one else should.

public ::     atmos_profile_type, &
          trace_gas_profile_type, &
              cloud_profile_type, &
            aerosol_profile_type, &
               rttov_sensor_type, &
             visir_metadata_type, &
                mw_metadata_type, &
            sensor_runtime_setup, &
             atmos_profile_setup, &
         trace_gas_profile_setup, &
           aerosol_profile_setup, &
             cloud_profile_setup, &
             read_sensor_db_file, &
                get_rttov_sensor, &
                do_forward_model
>>>>>>> ad853218

! Metadata for rttov observations.

type visir_metadata_type
<<<<<<< HEAD
   real(8) :: sat_az      ! azimuth of satellite position (degrees)
   real(8) :: sat_ze      ! zenith of satellite position (degrees)
   real(8) :: sun_az      ! azimuth of solar position (degrees, only used with add_solar)
   real(8) :: sun_ze      ! zenith of solar position  (degrees, only used with add_solar)
   integer  :: platform_id ! see rttov user guide, table 2
   integer  :: sat_id      ! see rttov user guide, table 2
   integer  :: sensor_id   ! see rttov user guide, table 3
   integer  :: channel     ! each channel is a different obs
   real(8) :: specularity ! specularity (0-1, only used with do_lambertian)
end type visir_metadata_type

type mw_metadata_type
   real(8) :: sat_az      ! azimuth of satellite position (degrees)
   real(8) :: sat_ze      ! zenith of satellite position (degrees)
   integer  :: platform_id ! see rttov user guide, table 2
   integer  :: sat_id      ! see rttov user guide, table 2
   integer  :: sensor_id   ! see rttov user guide, table 3
   integer  :: channel     !  each channel is a different obs
   real(8) :: mag_field   ! strength of mag_field (Gauss, )
   real(8) :: cosbk       ! cosine of angle between mag field and viewing angle
   real(8) :: fastem_p1 ! FASTEM land/sea ice parameter 1
   real(8) :: fastem_p2 ! FASTEM land/sea ice parameter 2
   real(8) :: fastem_p3 ! FASTEM land/sea ice parameter 3
   real(8) :: fastem_p4 ! FASTEM land/sea ice parameter 4
   real(8) :: fastem_p5 ! FASTEM land/sea ice parameter 5
=======
   real(jprb)    :: sat_az      ! azimuth of satellite position (degrees)
   real(jprb)    :: sat_ze      ! zenith of satellite position (degrees)
   real(jprb)    :: sun_az      ! azimuth of solar position (degrees, only used with add_solar)
   real(jprb)    :: sun_ze      ! zenith of solar position  (degrees, only used with add_solar)
   integer(jpim) :: platform_id ! see rttov user guide, table 2
   integer(jpim) :: sat_id      ! see rttov user guide, table 2
   integer(jpim) :: sensor_id   ! see rttov user guide, table 3
   integer(jpim) :: channel     ! each channel is a different obs
   real(jprb)    :: specularity ! specularity (0-1, only used with do_lambertian)
end type visir_metadata_type

type mw_metadata_type
   real(jprb)    :: sat_az      ! azimuth of satellite position (degrees)
   real(jprb)    :: sat_ze      ! zenith of satellite position (degrees)
   integer(jpim) :: platform_id ! see rttov user guide, table 2
   integer(jpim) :: sat_id      ! see rttov user guide, table 2
   integer(jpim) :: sensor_id   ! see rttov user guide, table 3
   integer(jpim) :: channel     !  each channel is a different obs
   real(jprb)    :: mag_field   ! strength of mag_field (Gauss, )
   real(jprb)    :: cosbk       ! cosine of angle between mag field and viewing angle
   real(jprb)    :: fastem_p1 ! FASTEM land/sea ice parameter 1
   real(jprb)    :: fastem_p2 ! FASTEM land/sea ice parameter 2
   real(jprb)    :: fastem_p3 ! FASTEM land/sea ice parameter 3
   real(jprb)    :: fastem_p4 ! FASTEM land/sea ice parameter 4
   real(jprb)    :: fastem_p5 ! FASTEM land/sea ice parameter 5
>>>>>>> ad853218
end type mw_metadata_type

! DART container type to hold the essential atmosphere and surface fields.
! For 2D fields, the order is (ens_size, numlevels), while 1D fields are 
! (ens_size).
type atmos_profile_type
<<<<<<< HEAD
   real(8), allocatable :: temperature(:,:)    ! mandatory, level temperature (K)
   real(8), allocatable :: pressure(:,:)       ! mandatory, level pressure (Pa)
   real(8), allocatable :: moisture(:,:)       ! mandatory, level water vapor (kg/kg)
   real(8), allocatable :: sfc_p(:)            ! mandatory, surface pressure (Pa)
   real(8), allocatable :: s2m_t(:)            ! mandatory, 2 meter temp (K)
   real(8), allocatable :: skin_temp(:)        ! mandatory, surface skin temp (K)
   real(8), allocatable :: sfc_elev(:)         ! mandatory, surface elevation (m)
   real(8), allocatable :: surftype(:)         ! mandatory, surface type (land=0, water=1, seaice = 2) 
   real(8), allocatable :: s2m_q(:)            ! optional, 2 meter wator vapor (kg/kg) (used if add_q2m)
   real(8), allocatable :: s10m_u(:)           ! optional, 10 meter u wind (m/s) (used if add_uv10m)
   real(8), allocatable :: s10m_v(:)           ! optional, 10 meter v wind (m/s) (used if add_uv10m)
   real(8), allocatable :: wfetch(:)           ! optional, wind fetch (m) (used if use_wfetch)
   real(8), allocatable :: water_type(:)       ! optional, water type (fresh=0, ocean=1) (used if use_water_type)
   real(8), allocatable :: sfc_salinity(:)     ! optional, ocean salinity (practial salinity unit) (used if use_salinity)
   real(8), allocatable :: sfc_foam_frac(:)    ! optional, foam fraction (0-1) (used if supply_foam_fraction)
   real(8), allocatable :: sfc_snow_frac(:)    ! optional, snow cover (0-1) (used if use_sfc_snow_frac)
=======
   real(jprb), allocatable :: temperature(:,:)    ! mandatory, level temperature (K)
   real(jprb), allocatable :: pressure(:,:)       ! mandatory, level pressure (Pa)
   real(jprb), allocatable :: moisture(:,:)       ! mandatory, level water vapor (kg/kg)
   real(jprb), allocatable :: sfc_p(:)            ! mandatory, surface pressure (Pa)
   real(jprb), allocatable :: s2m_t(:)            ! mandatory, 2 meter temp (K)
   real(jprb), allocatable :: skin_temp(:)        ! mandatory, surface skin temp (K)
   real(jprb), allocatable :: sfc_elev(:)         ! mandatory, surface elevation (m)
   real(jprb), allocatable :: surftype(:)         ! mandatory, surface type (land=0, water=1, seaice = 2) 
   real(jprb), allocatable :: s2m_q(:)            ! optional, 2 meter wator vapor (kg/kg) (used if add_q2m)
   real(jprb), allocatable :: s10m_u(:)           ! optional, 10 meter u wind (m/s) (used if add_uv10m)
   real(jprb), allocatable :: s10m_v(:)           ! optional, 10 meter v wind (m/s) (used if add_uv10m)
   real(jprb), allocatable :: wfetch(:)           ! optional, wind fetch (m) (used if use_wfetch)
   real(jprb), allocatable :: water_type(:)       ! optional, water type (fresh=0, ocean=1) (used if use_water_type)
   real(jprb), allocatable :: sfc_salinity(:)     ! optional, ocean salinity (practial salinity unit) (used if use_salinity)
   real(jprb), allocatable :: sfc_foam_frac(:)    ! optional, foam fraction (0-1) (used if supply_foam_fraction)
   real(jprb), allocatable :: sfc_snow_frac(:)    ! optional, snow cover (0-1) (used if use_sfc_snow_frac)
>>>>>>> ad853218
end type atmos_profile_type

! container type for trace gasses. Note these values are on levels, so the 
! size of the arrays are (ens_size, numlevels)
type trace_gas_profile_type
<<<<<<< HEAD
   real(8), allocatable :: ozone(:,:)         ! ozone concentration (kg/kg) (used if add_ozone)
   real(8), allocatable :: co2(:,:)           ! CO2 concentration   (kg/kg) (used if add_co2)
   real(8), allocatable :: n2o(:,:)           ! N2O concentration   (kg/kg) (used if add_n2o)
   real(8), allocatable :: ch4(:,:)           ! CH4 concentration   (kg/kg) (used if add_ch4)
   real(8), allocatable :: co(:,:)            ! CO concentration    (kg/kg) (used if add_co)
   real(8), allocatable :: so2(:,:)           ! SO2 concentration   (kg/kg) (used if add_so2)
=======
   real(jprb), allocatable :: ozone(:,:)         ! ozone concentration (kg/kg) (used if add_ozone)
   real(jprb), allocatable :: co2(:,:)           ! CO2 concentration   (kg/kg) (used if add_co2)
   real(jprb), allocatable :: n2o(:,:)           ! N2O concentration   (kg/kg) (used if add_n2o)
   real(jprb), allocatable :: ch4(:,:)           ! CH4 concentration   (kg/kg) (used if add_ch4)
   real(jprb), allocatable :: co(:,:)            ! CO concentration    (kg/kg) (used if add_co)
   real(jprb), allocatable :: so2(:,:)           ! SO2 concentration   (kg/kg) (used if add_so2)
>>>>>>> ad853218
end type trace_gas_profile_type

! Container type for aerosols. Note these values are on layers, so the 
! size of the arrays are (ens_size, numlevels-1)
type aerosol_profile_type
<<<<<<< HEAD
   real(8), allocatable :: insoluble(:,:)                  ! INSO (kg/kg), OPAC only
   real(8), allocatable :: water_soluble(:,:)             ! WASO, OPAC
   real(8), allocatable :: soot(:,:)                       ! SOOT, OPAC
   real(8), allocatable :: sea_salt_accum(:,:)             ! SSAM, OPAC
   real(8), allocatable :: sea_salt_coarse(:,:)            ! SSCM, OPAC
   real(8), allocatable :: mineral_nucleus(:,:)            ! MINM, OPAC
   real(8), allocatable :: mineral_accum(:,:)              ! MIAM, OPAC
   real(8), allocatable :: mineral_coarse(:,:)             ! MICM, OPAC
   real(8), allocatable :: mineral_transport(:,:)          ! MITR, OPAC
   real(8), allocatable :: sulphated_droplets(:,:)         ! SUSO, OPAC
   real(8), allocatable :: volcanic_ash(:,:)               ! VOLA, OPAC
   real(8), allocatable :: new_volcanic_ash(:,:)           ! VAPO, OPAC
   real(8), allocatable :: asian_dust(:,:)                 ! ASDU, OPAC
   real(8), allocatable :: black_carbon(:,:)               ! BCAR, CAMS
   real(8), allocatable :: dust_bin1(:,:)                  ! DUS1, CAMS
   real(8), allocatable :: dust_bin2(:,:)                  ! DUS2, CAMS
   real(8), allocatable :: dust_bin3(:,:)                  ! DUS3, CAMS
   real(8), allocatable :: ammonium_sulphate(:,:)          ! SULP, CAMS
   real(8), allocatable :: sea_salt_bin1(:,:)              ! SSA1, CAMS
   real(8), allocatable :: sea_salt_bin2(:,:)              ! SSA2, CAMS
   real(8), allocatable :: sea_salt_bin3(:,:)              ! SSA3, CAMS
   real(8), allocatable :: hydrophilic_organic_matter(:,:) ! OMAT, CAMS
=======
   real(jprb), allocatable :: insoluble(:,:)                  ! INSO (kg/kg), OPAC only
   real(jprb), allocatable :: water_soluble(:,:)              ! WASO, OPAC
   real(jprb), allocatable :: soot(:,:)                       ! SOOT, OPAC
   real(jprb), allocatable :: sea_salt_accum(:,:)             ! SSAM, OPAC
   real(jprb), allocatable :: sea_salt_coarse(:,:)            ! SSCM, OPAC
   real(jprb), allocatable :: mineral_nucleus(:,:)            ! MINM, OPAC
   real(jprb), allocatable :: mineral_accum(:,:)              ! MIAM, OPAC
   real(jprb), allocatable :: mineral_coarse(:,:)             ! MICM, OPAC
   real(jprb), allocatable :: mineral_transport(:,:)          ! MITR, OPAC
   real(jprb), allocatable :: sulphated_droplets(:,:)         ! SUSO, OPAC
   real(jprb), allocatable :: volcanic_ash(:,:)               ! VOLA, OPAC
   real(jprb), allocatable :: new_volcanic_ash(:,:)           ! VAPO, OPAC
   real(jprb), allocatable :: asian_dust(:,:)                 ! ASDU, OPAC
   real(jprb), allocatable :: black_carbon(:,:)               ! BCAR, CAMS
   real(jprb), allocatable :: dust_bin1(:,:)                  ! DUS1, CAMS
   real(jprb), allocatable :: dust_bin2(:,:)                  ! DUS2, CAMS
   real(jprb), allocatable :: dust_bin3(:,:)                  ! DUS3, CAMS
   real(jprb), allocatable :: ammonium_sulphate(:,:)          ! SULP, CAMS
   real(jprb), allocatable :: sea_salt_bin1(:,:)              ! SSA1, CAMS
   real(jprb), allocatable :: sea_salt_bin2(:,:)              ! SSA2, CAMS
   real(jprb), allocatable :: sea_salt_bin3(:,:)              ! SSA3, CAMS
   real(jprb), allocatable :: hydrophilic_organic_matter(:,:) ! OMAT, CAMS
>>>>>>> ad853218
end type aerosol_profile_type

! container type for clouds - note RTTOV uses different cloud fields depending on scheme, frequency, type, etc. Note these values are on layers, not levels, so the 
! size of the arrays are (ens_size, numlevels-1)
type cloud_profile_type
<<<<<<< HEAD
   real(8), allocatable :: cfrac(:,:)         ! (VIS/IR/MW) cloud fractional cover (0-1) 
   real(8), allocatable :: simple_cfrac(:)    ! (VIS/IR)    cloud fraction for simple cloud (0-1) 
   real(8), allocatable :: ctp(:)             ! (VIS/IR)    cloud top pressure for simple cloud (hPa) 
   real(8), allocatable :: w(:,:)             ! (VIS/IR)    vertical velocity (used for classification of cumulus vs. stratus)
   real(8), allocatable :: clw(:,:)           ! (VIS/IR/MW) cloud non-precipitating water
   real(8), allocatable :: rain(:,:)          ! (VIS/IR/MW) cloud precipitating water
   real(8), allocatable :: ciw(:,:)           ! (VIS/IR/MW) cloud non-precipitating ice concentration
   real(8), allocatable :: snow(:,:)          ! (VIS/IR/MW) cloud precipitating ice (fluffy)
   real(8), allocatable :: graupel(:,:)       ! (VIS/IR/MW) cloud precipitating ice (soft hail / snow pellets)
   real(8), allocatable :: hail(:,:)          ! (VIS/IR/MW) cloud precipitating ice (hard hail)
   real(8), allocatable :: clwde(:,:)         ! (VIS/IR)    cloud liquid effective diameter if clw_scheme = 2
   real(8), allocatable :: icede(:,:)         ! (VIS/IR)    cloud liquid effective diameter if ice_scheme = 1
=======
   real(jprb), allocatable :: cfrac(:,:)         ! (VIS/IR/MW) cloud fractional cover (0-1) 
   real(jprb), allocatable :: simple_cfrac(:)    ! (VIS/IR)    cloud fraction for simple cloud (0-1) 
   real(jprb), allocatable :: ctp(:)             ! (VIS/IR)    cloud top pressure for simple cloud (hPa) 
   real(jprb), allocatable :: w(:,:)             ! (VIS/IR)    vertical velocity (used for classification of cumulus vs. stratus)
   real(jprb), allocatable :: clw(:,:)           ! (VIS/IR/MW) cloud non-precipitating water
   real(jprb), allocatable :: rain(:,:)          ! (VIS/IR/MW) cloud precipitating water
   real(jprb), allocatable :: ciw(:,:)           ! (VIS/IR/MW) cloud non-precipitating ice concentration
   real(jprb), allocatable :: snow(:,:)          ! (VIS/IR/MW) cloud precipitating ice (fluffy)
   real(jprb), allocatable :: graupel(:,:)       ! (VIS/IR/MW) cloud precipitating ice (soft hail / snow pellets)
   real(jprb), allocatable :: hail(:,:)          ! (VIS/IR/MW) cloud precipitating ice (hard hail)
   real(jprb), allocatable :: clwde(:,:)         ! (VIS/IR)    cloud liquid effective diameter if clw_scheme = 2
   real(jprb), allocatable :: icede(:,:)         ! (VIS/IR)    cloud liquid effective diameter if ice_scheme = 1
>>>>>>> ad853218
end type cloud_profile_type

! Container for the DART/rttov run-time structures to be used (per sensor)
! This is setup per sensor in accordance with Figure 1 of the RTTOV user guide,
! which indicates the allocation is per coefficient file, which is
! per sensor. RTTOV_alloc_direct also takes in the coefficient file. It's
! not clear if some of these structures could be reused across different
! sensors - to be safe, they are gathered together here. There will be 
! one runtime per sensor, but the runtime will only be allocated when the 
! sensor is used by a forward operator.
type rttov_sensor_runtime_type
   type(rttov_options),       pointer :: opts               => null() ! Options for RTTOV-DIRECT 
   type(rttov_options_scatt), pointer :: opts_scatt         => null() ! Options for RTTOV-SCATT
   type(rttov_coefs)                  :: coefs                        ! Sensor coefficients structure
   type(rttov_scatt_coef),    pointer :: coefs_scatt        => null() ! Sensor coefficients structure
   type(rttov_chanprof),      pointer :: chanprof(:)        => null() ! Input channel/profile list
   integer(kind=jpim),        pointer :: frequencies(:)     => null() ! Indexes into Mietable lookup
   integer(kind=jpim),        pointer :: frequencies_all(:) => null() ! Indexes into Mietable lookup
   logical(kind=jplm),        pointer :: calcemis(:)        => null() ! Flag to indicate calculation of emissivity within RTTOV
   type(rttov_emissivity),    pointer :: emissivity(:)      => null() ! Input/output surface emissivity
   logical(kind=jplm),        pointer :: calcrefl(:)        => null() ! Flag to indicate calculation of BRDF within RTTOV
   type(rttov_reflectance),   pointer :: reflectance(:)     => null() ! Input/output surface BRDF
   type(rttov_profile),       pointer :: profiles(:)        => null() ! Input profiles
   type(rttov_profile_cloud), pointer :: cld_profiles(:)    => null() ! Input profiles
   type(rttov_transmission)           :: transmission                 ! Output transmittances
   type(rttov_radiance)               :: radiance                     ! Output radiances
end type rttov_sensor_runtime_type

! a simple fortran type containing the generic sensor information 
type rttov_sensor_type
   integer              :: platform_id
   integer              :: satellite_id
   integer              :: sensor_id
<<<<<<< HEAD
   character(len=512)   :: obs_type
=======
   character(len=512)   :: base_obs_type
>>>>>>> ad853218
   character(len=3)     :: sensor_type_name ! mw, ir, or vis
   integer              :: sensor_type_num  ! vis = 1, ir = 2, mw = 3
   character(len=512)   :: coefficient_file
   integer, allocatable :: channels(:)      ! list of channels to use

   ! Runtime per-sensor RTTOV structures used to execute the forward operator
   type(rttov_sensor_runtime_type), pointer :: runtime => null()

   ! Linked-list of rttov_sensor_types, sorted (asc) by sensor_id 
   type(rttov_sensor_type),         pointer :: next_sensor  => null()
end type rttov_sensor_type

type rttov_satellite_type
   ! this is a singly-linked sorted (asc by sensor_id) list of sensors on the satellite
   type(rttov_sensor_type), pointer :: head
end type rttov_satellite_type

type rttov_platform_type
   ! this is a trie - each array index corresponds to the satellite number
   type(rttov_satellite_type), pointer :: sats(:)
end type rttov_platform_type

! this is a trie - each array index corresponds to the platform number
type(rttov_platform_type), pointer :: platforms(:)

! version controlled file description for error handling, do not edit
character(len=*), parameter :: source   = 'obs_def_rttov_mod.f90'
character(len=*), parameter :: revision = ''
character(len=*), parameter :: revdate  = ''

character(len=512) :: string1, string2
logical            :: module_initialized = .false.
logical            :: arrays_prealloced  = .false.
integer            :: iunit, rc

logical,                   allocatable :: obstype_metadata(:)
integer,                   allocatable :: obstype_subkey(:)
type(visir_metadata_type), pointer     :: visir_obs_metadata(:)
type(visir_metadata_type)              :: missing_visir_metadata
type(mw_metadata_type),    pointer     :: mw_obs_metadata(:)
type(mw_metadata_type)                 :: missing_mw_metadata

character(len=5), parameter :: VISIR_STRING = 'visir'
character(len=5), parameter :: MW_STRING    = 'mw   '

logical :: debug = .false.
integer :: MAXrttovkey = 100000  !FIXME - some initial number of obs
integer ::    rttovkey = 0       ! useful length of metadata arrays
integer ::    visirnum = 0
integer ::       mwnum = 0

character(len=512)   :: rttov_sensor_db_file = 'unspecified'

! -----------------------------------------------------------------------------
! DART/RTTOV options in the input.nml namelist.
! 
! DART exposes all of the RTTOV 12.3 options available and passes them to 
! RTTOV with little to no additional checking for consistency. The default in 
! most cases can be used and need not be specified in the namelist. 
!
! See the RTTOV user guide Annex O for more information on these options.
!
! Note a new option must be also be transfered in 
! initialize_rttov_sensor_runtime
! -----------------------------------------------------------------------------
logical              :: first_lvl_is_sfc     = .true.   ! is level 1 the surface (true) or top of atmosphere (false)?
logical              :: mw_clear_sky_only    = .false.  ! only use clear-sky for MW (plus clw emission if clw_data is true) or full RTTOV-SCATT (false)?
integer              :: interp_mode          = 1        ! Interpolation mode: Rochon on OD (1), Log-linear (2), Rochon on log-linear OD (3), Rochon on WF (4), Rochon on log-linear WF (5)
logical              :: do_checkinput        = .true.   ! check if profiles are within absolute and regression limits
logical              :: apply_reg_limits     = .false.  ! clamp to min/max values
logical              :: verbose              = .true.   ! if false, only fatal errors output 
logical              :: fix_hgpl             = .false.  ! surface elevation assigned to 2m pressure (true) or surface pressure (false)
logical              :: do_lambertian        = .false.  ! treat surface as Lambertian instead of specular? (all)
logical              :: lambertian_fixed_angle = .true. ! use fixed angle for Lambertian calculations? (all, do_lambertian only)
logical              :: rad_down_lin_tau     = .true.   ! use linear-in-tau approximation? (all)
real(r8)             :: max_zenith_angle     = 75.      ! maximum zenith angle to accept (in degrees) (all)
logical              :: use_q2m              = .false.  ! use surface humidity? (all)
logical              :: use_uv10m            = .false.  ! use u and v 10 meters? (all, used in sea surface emissivity and BRDF models)
logical              :: use_wfetch           = .false.  ! use wind fetch (length of water wind has blown over in m)  (all, used in sea surface BRDF models)
logical              :: use_water_type       = .false.  ! use water type (0 = fresh, ocean = 1) (all, used in surface BRDF atlas and models)
logical              :: addrefrac            = .false.  ! enable atmospheric refraction (all) 
logical              :: plane_parallel       = .false.  ! treat atmosphere as strictly plane-parallel? (all)
logical              :: use_salinity         = .false.  ! use ocean salinity (in practical salinity units) (MW, FASTEM 4-6 and TESSEM2)
logical              :: apply_band_correction= .true.   ! apply band correction from coef file? (MW)
logical              :: cfrac_data           = .false.  ! specify cloud fraction? (VIS/IR/MW)
logical              :: clw_data             = .false.  ! specify non-precip cloud liquid water? (VIS/IR/MW)
logical              :: rain_data            = .false.  ! specify precip cloud liquid water? (VIS/IR/MW)
logical              :: ciw_data             = .false.  ! specify non-precip cloud ice? (VIS/IR/MW)
logical              :: snow_data            = .false.  ! specify precip cloud fluffy ice? (VIS/IR/MW)
logical              :: graupel_data         = .false.  ! specify precip cloud soft-hail? (VIS/IR/MW)
logical              :: hail_data            = .false.  ! specify precip cloud hard-hail? (VIS/IR/MW)
logical              :: w_data               = .false.  ! specify vertical velocity (used for classifying clouds as cumulus versus stratus)? (VIS/IR)
integer              :: clw_scheme           = 2        ! Liebe (1) or Rosenkranz (2) or TKC (3) (MW, clear-sky only)
real(r8)             :: clw_cloud_top        = 322.0_r8   ! lower hPa limit for clw calculations; clw at lower pressures is ignored (MW, clear-sky only)
integer              :: fastem_version       = 6        ! MW sea-surface emissivity model to use (0-6). 1-6: FASTEM version 1-6, 0: TESSEM2 (MW)
logical              :: supply_foam_fraction = .false.  ! include foam fraction in skin%foam_fraction? FASTEM only. (MW)
logical              :: use_totalice         = .false.  ! Specify totalice instead of precip/non-precip ice (MW, RTTOV-SCATT only)
logical              :: use_zeeman           = .false.  ! Simulate Zeeman effect (MW)
real(r8)             :: cc_threshold         = 0.050_r8   ! if effective cloud fraction below this value, treat simulation as clear-sky (MW, 0-1, RTTOV-SCATT only)
logical              :: ozone_data           = .false.  ! specify ozone profiles? (VIS/IR)
logical              :: co2_data             = .false.  ! specify CO2 profiles? (VIS/IR)
logical              :: n2o_data             = .false.  ! specify N2O profiles? (VIS/IR)
logical              :: co_data              = .false.  ! specify CO profiles? (VIS/IR)
logical              :: ch4_data             = .false.  ! specify CH4 profiles? (VIS/IR)
logical              :: so2_data             = .false.  ! specify SO2 profiles? (VIS/IR)
logical              :: addsolar             = .false.  ! include solar calculations (VIS/IR)
logical              :: rayleigh_single_scatt = .true.  ! if false, disable Rayleigh (VIS, addsolar only)
logical              :: do_nlte_correction   = .false.  ! if true include non-LTE bias correction for hires sounders (VIS/IR)
integer              :: solar_sea_brdf_model = 2        ! JONSWAP (1) or Elfouhaily (2) (VIS)
integer              :: ir_sea_emis_model    = 2        ! ISEM (1) or IREMIS (2) (IR)
logical              :: use_sfc_snow_frac    = .false.  ! use sfc snow cover (0-1) (IR, used in emis atlas)
logical              :: add_aerosl           = .false.  ! enable aerosol scattering (VIS/IR)
integer              :: aerosl_type          = 1        ! OPAC (1) or CAMS (2) (VIS/IR, add_aerosl only)
logical              :: add_clouds           = .true.   ! enable cloud scattering (VIS/IR)
integer              :: ice_scheme           = 1        ! SSEC (1) or Baran 2014 (2) or Baran 2018 (3) (VIS/IR, add_clouds only)
logical              :: use_icede            = .false.  ! use ice effective diameter (IR, add_clouds, ice_scheme = 1) 
integer              :: idg_scheme           = 2        ! Ou and Liou (1), Wyser (2), Boudala (3), McFarquar (2003) (VIS/IR, add_clouds only, ice_scheme = 1)
logical              :: user_aer_opt_param   = .false.  ! specify aerosol scattering properties (VIS/IR, add_clouds only)
logical              :: user_cld_opt_param   = .false.  ! specify cloud scattering properties (VIS/IR, add_clouds only)
logical              :: grid_box_avg_cloud   = .true.   ! cloud concentrations are grid box averages. False = concentrations for cloudy layer only. (VIS/IR, add_clouds and not user_cld_opt_param only)
real(r8)             :: cldstr_threshold     = -1.0_r8    ! threshold for cloud stream weights for scattering (VIS/IR, add_clouds only)
logical              :: cldstr_simple        = .false.  ! If true, one clear column, one cloudy column (VIS/IR, add_clouds only)
real(r8)             :: cldstr_low_cloud_top = 750.0_r8   ! cloud fraction maximum in layers from ToA down to specified hPa (VIS/IR, cldstr_simple only)
integer              :: ir_scatt_model       = 2        ! DOM (1) or Chou-scaling (2) (IR, add_clouds or add_aerosl only)
integer              :: vis_scatt_model      = 1        ! DOM (1), single scat (2), or MFASIS (3) (VIS, addsolar and add_clouds or add_aerosl only)
integer              :: dom_nstreams         = 8        ! number of streams to use with DOM (VIS/IR, add_clouds or add_aerosl and DOM model only, must be >= 2 and even)
real(r8)             :: dom_accuracy         = 0.0_r8     ! convergence criteria for DOM (VIS/IR, add_clouds or addaerosol and DOM model only)
real(r8)             :: dom_opdep_threshold  = 0.0_r8     ! DOM ignores layers below this optical depth (VIS/IR, add_clouds or addaerosol and DOM model only)
logical              :: addpc                = .false.  ! do principal component calculations? (VIS/IR)
integer              :: npcscores            = -1       ! number of PC scores to use (VIS/IR, addpc only)
logical              :: addradrec            = .false.  ! reconstruct the radiances (VIS/IR, addpc only)
integer              :: ipcreg               = 1        ! number of predictors, see Table 29 of user guide (VIS/IR, addpc only)
logical              :: use_htfrtc           = .false.  ! use HTFRTC of Havemann 2018  
integer              :: htfrtc_n_pc          = -1       ! number of PCs to use (HTFRTC only, max 300)
logical              :: htfrtc_simple_cloud  = .false.  ! use simple-cloud scattering (HTFRTC only)
logical              :: htfrtc_overcast      = .false.  ! calculate overcast radiances (HTFRTC only)

namelist / obs_def_rttov_nml/ rttov_sensor_db_file,   &
                              first_lvl_is_sfc,       &
                              mw_clear_sky_only,      &
                              interp_mode,            &
                              do_checkinput,          &
                              apply_reg_limits,       &
                              verbose,                &
                              fix_hgpl,               &
                              do_lambertian,          &
                              lambertian_fixed_angle, &
                              rad_down_lin_tau,       &
                              max_zenith_angle,       &
                              use_q2m,                &
                              use_uv10m,              &
                              use_wfetch,             &
                              use_water_type,         &
                              addrefrac,              &
                              plane_parallel,         &
                              use_salinity,           &
                              apply_band_correction,  &
                              cfrac_data,             &
                              clw_data,               &
                              rain_data,              &
                              ciw_data,               &
                              snow_data,              &
                              graupel_data,           &
                              hail_data,              &
                              w_data,                 &
                              clw_scheme,             &
                              clw_cloud_top,          &
                              fastem_version,         &
                              supply_foam_fraction,   &
                              use_totalice,           &
                              use_zeeman,             &
                              cc_threshold,           &
                              ozone_data,             &
                              co2_data,               &
                              n2o_data,               &
                              co_data,                &
                              ch4_data,               &
                              so2_data,               &
                              addsolar,              &
                              rayleigh_single_scatt,  &
                              do_nlte_correction,     &
                              solar_sea_brdf_model,   &
                              ir_sea_emis_model,      &
                              use_sfc_snow_frac,      &
                              add_aerosl,             &
                              aerosl_type,            &
                              add_clouds,             &
                              ice_scheme,             &
                              use_icede,              &
                              idg_scheme,             &
                              user_aer_opt_param,     &
                              user_cld_opt_param,     &
                              grid_box_avg_cloud,     &
                              cldstr_threshold,       &
                              cldstr_simple,          &
                              cldstr_low_cloud_top,   &
                              ir_scatt_model,         &
                              vis_scatt_model,        &
                              dom_nstreams,           &
                              dom_accuracy,           &
                              dom_opdep_threshold,    &
                              addpc,                  &
                              npcscores,              &
                              addradrec,              &
                              ipcreg,                 &
                              use_htfrtc,             &
                              htfrtc_n_pc,            &
                              htfrtc_simple_cloud,    &
                              htfrtc_overcast

type(atmos_profile_type)     :: atmos
type(trace_gas_profile_type) :: trace_gas
type(aerosol_profile_type)   :: aerosols
type(cloud_profile_type)     :: clouds

integer               :: year
integer               :: month
integer               :: day
  
! include the interface files as per the RTTOV standard
include "rttov_direct.interface"
include "rttov_read_coefs.interface"
include "rttov_dealloc_coefs.interface"
include "rttov_read_scattcoeffs.interface"
include "rttov_dealloc_scattcoeffs.interface"
include "rttov_scatt_setupindex.interface"
include "rttov_scatt.interface"
include "rttov_alloc_direct.interface"
include "rttov_alloc_scatt_prof.interface"
include "rttov_user_options_checkinput.interface"
include "rttov_print_opts.interface"
include "rttov_print_opts_scatt.interface"
include "rttov_print_profile.interface"
include "rttov_print_cld_profile.interface"
include "rttov_skipcommentline.interface"

!--------------------------
!
integer(kind=jpim), parameter :: ioout = 0    ! stdout for now

integer, parameter :: NUM_PLATFORMS_INITIAL  = 60 ! first guess of # of platforms
integer, parameter :: NUM_SATELLITES_INITIAL = 25 ! first guess of # of satellites per platform

! arrays of length nlevels, initialized in do_forward_model
integer,  allocatable :: lvlidx(:)
integer,  allocatable :: ly1idx(:)
integer,  allocatable :: ly2idx(:)
<<<<<<< HEAD
real(8), allocatable :: totalwater(:)
real(8), allocatable :: totalice(:)
=======
real(jprb), allocatable :: totalwater(:)
real(jprb), allocatable :: totalice(:)
>>>>>>> ad853218

contains

!----------------------------------------------------------------------
! Add a sensor to the platform/sat/sensor data structures with the 
! given information. Note that this will create the platform, satellite,
! and/or sensors as necessary.
! 
<<<<<<< HEAD
subroutine add_sensor(platform_id, satellite_id, sensor_id, sensor_type_name, obs_type, &
   coef_file, channels)
=======
subroutine add_sensor(platform_id, satellite_id, sensor_id, sensor_type_name, &
   base_obs_type, coef_file, channels)
>>>>>>> ad853218

   integer,          intent(in) :: platform_id        ! the RTTOV platform id
   integer,          intent(in) :: satellite_id       ! the RTTOV satellite id
   integer,          intent(in) :: sensor_id          ! the RTTOV sensor id
   character(len=*), intent(in) :: sensor_type_name   ! the type of sensor (vis, ir, mw)
<<<<<<< HEAD
   character(len=*), intent(in) :: obs_type           ! the DART observation type
=======
   character(len=*), intent(in) :: base_obs_type      ! the DART observation type without _RADIANCE, _TB, or _BDRF
>>>>>>> ad853218
   character(len=*), intent(in) :: coef_file          ! the RTTOV coefficient file
   integer,          intent(in) :: channels(:)        ! the channels to simulate (or 0-length for all)

   integer :: i, new_size

   type(rttov_platform_type),  pointer :: tmp_platforms(:)   ! temporary platform array, for dynamic growing
   type(rttov_satellite_type), pointer :: tmp_satellites(:)  ! temporary satellite array, for dynamic growing

   type(rttov_platform_type),  pointer :: platform          
   type(rttov_satellite_type), pointer :: satellite         
   type(rttov_sensor_type),    pointer :: sensor           
   type(rttov_sensor_type),    pointer :: new_sensor
   type(rttov_sensor_type),    pointer :: last_sensor

   character(len=*), parameter :: routine = 'add_sensor'

   character(len=512) :: string1
   character(len=512) :: string2

<<<<<<< HEAD
   string2 = 'name: ' // trim(obs_type)
=======
   string2 = 'name: ' // trim(base_obs_type)
>>>>>>> ad853218

   ! check 
   if (platform_id <= 0 .or. satellite_id < 0 .or. sensor_id < 0) then
      write(string1,*)'Invalid platform/satellite/sensor id:',&
         platform_id, ',',satellite_id,',',sensor_id
      call error_handler(E_ERR, routine, string1, source, revision, revdate, text2=string2)
   end if

   ! allocate the platforms trie if necessary
   if (.not. associated(platforms)) then
      allocate(platforms(NUM_PLATFORMS_INITIAL))

      do i=1,size(platforms)
         ! by default, leave the contained sats trie null
         platforms(i) % sats => null()
      end do

      if (debug) then
         write(string1,*)'allocated platforms:',size(platforms)
         call error_handler(E_MSG, routine, string1, source, revision, revdate)
      end if
   end if

   ! check if we need to expand platforms array
   ! can't combine this with the above as platform_id may be too large at different times
   if (platform_id > size(platforms)) then

      new_size = 2*size(platforms)

      if (platform_id > new_size) then
         write(string1,*) 'Error: platform ID is too large: ',platform_id,'vs.',new_size
         call error_handler(E_ERR, routine, string1, source, revision, revdate, text2=string2)
      else
         write(string1,*)'Resizing platform size from ',size(platforms),'to',&
            new_size
         call error_handler(E_WARN, routine, string1, source, revision, revdate)

         ! increase the size of platforms array
         allocate(tmp_platforms(new_size))

         do i=1,size(platforms)
            ! copy the pointer to the sats array
            tmp_platforms(i) % sats => platforms(i) % sats 
         end do

         do i=size(platforms)+1,new_size
            tmp_platforms(i) % sats => null()
         end do

         ! make the switch. deallocate the platform array
         deallocate(platforms)
         platforms => tmp_platforms
      end if 
   end if

   platform => platforms(platform_id)

   ! allocate the sats trie if necessary
   if (.not. associated(platform % sats)) then
      ! there are satellites with id 0, so start from 0 index
      allocate(platform % sats(0:NUM_SATELLITES_INITIAL-1))

      ! initialize the sensor linked list to null
      do i=0,size(platform % sats)-1
         platform % sats(i) % head => null()
      end do

      if (debug) then
         write(string1,*) 'allocated platform sats:',platform_id,size(platform % sats)
         call error_handler(E_MSG, routine, string1, source, revision, revdate)
      end if
   end if

   ! check if we would need to expand the sats array
   if (satellite_id > size(platform % sats)-1) then

      new_size = 2*size(platform % sats)

      if (satellite_id > new_size-1) then
         write(string1,*) 'Error: satellite ID is too large: ',satellite_id,'vs.',new_size
         call error_handler(E_ERR, routine, string1, source, revision, revdate, text2=string2)
      else
         write(string1,*) 'Resizing platform % sats size from ',size(platform % sats),'to',&
            new_size
         call error_handler(E_WARN, routine, string1, source, revision, revdate)

         allocate(tmp_satellites(0:new_size))

         ! copy the pointers for the linked list over
         do i=0,size(platform % sats)-1
            tmp_satellites(i) % head => platform % sats(i) % head
         end do

         do i=size(platform % sats),new_size-1
            tmp_satellites(i) % head => null()
         end do

         ! make the switch
         deallocate(platform % sats)
         platform % sats => tmp_satellites
      end if 
   end if

   ! get the satellite pointer from the sats trie
   satellite => platform % sats(satellite_id)

   ! setup our new sensor structure to be added
   allocate(new_sensor)
<<<<<<< HEAD
   new_sensor % platform_id  = platform_id
   new_sensor % satellite_id = satellite_id
   new_sensor % sensor_id    = sensor_id
   new_sensor % obs_type     = obs_type
=======
   new_sensor % platform_id   = platform_id
   new_sensor % satellite_id  = satellite_id
   new_sensor % sensor_id     = sensor_id
   new_sensor % base_obs_type = base_obs_type
>>>>>>> ad853218
   new_sensor % sensor_type_name = sensor_type_name

   if (trim(sensor_type_name) == 'vis') then
      new_sensor % sensor_type_num = 1
   elseif (trim(sensor_type_name) == 'ir') then
      new_sensor % sensor_type_num = 2
   elseif (trim(sensor_type_name) == 'mw') then
      new_sensor % sensor_type_num = 3
   elseif (trim(sensor_type_name) == 'po') then
      new_sensor % sensor_type_num = 4
   elseif (trim(sensor_type_name) == 'hi') then
      new_sensor % sensor_type_num = 5
   else
      write(string1,*) 'Error: unknown sensor_type_name: ', trim(sensor_type_name),':',&
         platform_id,satellite_id,sensor_id
      call error_handler(E_ERR, routine, string1, source, revision, revdate, text2=string2)
   end if

   new_sensor % coefficient_file = coef_file
   allocate(new_sensor % channels(size(channels)))
   new_sensor % channels(:) = channels(:)
   new_sensor % next_sensor => null()

   ! traverse the sensor list. Insert the node so the list is sorted.
   last_sensor => null()
   sensor => satellite % head

   linkedlist: do
      if (.not. associated(sensor)) then
         ! reached the end of the list. Add new_sensor to the end
         if (.not. associated(last_sensor)) then
            ! update head => new_sensor
            satellite % head => new_sensor
         else
            ! update last_sensor % next => sensor
            last_sensor % next_sensor => new_sensor
         end if

         exit ! the linked list loop
      end if

      ! check for duplicates
      if (sensor_id == sensor % sensor_id) then
         write(string1,*) 'Error: tried to add the same sensor to a satellite twice:',&
            platform_id,satellite_id,sensor_id
         call error_handler(E_ERR, routine, string1, source, revision, revdate, text2=string2)
      end if

      ! if the sensor id to add is greater than the current one, we found our spot:
      ! we need to put the new sensor in between sensor and last_sensor
      if (sensor_id > sensor % sensor_id) then

         ! update new_sensor % next => sensor
         new_sensor % next_sensor => sensor

         if (associated(last_sensor)) then
            ! update last_sensor % next => new_sensor % next => sensor
            last_sensor % next_sensor => new_sensor
         else
            ! update head => new_sensor % next => sensor
            satellite % head => new_sensor
         end if

         exit ! the linked list loop
      else
         ! traverse forward in the list and keep looking
         last_sensor => sensor
         sensor => sensor % next_sensor
      end if
   end do linkedlist
end subroutine add_sensor

!----------------------------------------------------------------------
! Read the sensor DB file and setup the relevant data structures.
! This function will read through the DB file twice: once to 
! discover how many lines are in the file and the maximum line
! length, and a second time to actually parse the contents of the
! file. The contents of the file are assumed to be an "unformatted"
! (aka text) CSV file with the following contents:
! 
<<<<<<< HEAD
! <obs_type>,<platform_id>,<satellite_id>,<sensor_id>,<sensor_type>,<coef_file>,[channel list]
!
! where: 
!     obs_type     is the DART observation quantity,
!     platform_id  is the RTTOV platform id
!     satellite_id is the RTTOV satellite id
!     sensor_id    is the RTTOV sensor id
!     sensor_type  is vis, ir, or mw (visible, infrared, or microwave)
!     coef_file    is the RTTOV coefficient file
!     channel_list is an optional list of channels (can be zero-length, meaning all available channels should be used) 
=======
! <base_obs_type>,<platform_id>,<satellite_id>,<sensor_id>,<sensor_type>,<coef_file>,[channel list]
!
! where: 
!     base_obs_type is the DART observation quantity minus _RADIANCE, _TB, or _BDRF
!     platform_id   is the RTTOV platform id
!     satellite_id  is the RTTOV satellite id
!     sensor_id     is the RTTOV sensor id
!     sensor_type   is vis, ir, or mw (visible, infrared, or microwave)
!     coef_file     is the RTTOV coefficient file
!     channel_list  is an optional list of channels (can be zero-length, meaning all available channels should be used) 
>>>>>>> ad853218
! 
subroutine read_sensor_db_file(sensor_db_file)

character(len=*), intent(in) :: sensor_db_file

! a buffer to use for reading the file piece by piece
integer, parameter :: buffer_len = 80
character(len=buffer_len) :: buffer
character(len=2048) :: next_line

integer :: nlines, io, size_read, line_len, maxline_len
integer :: i
character(len=100) :: imsg

<<<<<<< HEAD
character(len=256) :: obs_type
=======
character(len=256) :: base_obs_type
>>>>>>> ad853218
integer :: dbUnit
integer :: platform_id
integer :: satellite_id
integer :: sensor_id
integer :: ntok, toknum, lastind
integer, allocatable :: channels(:)
character(len=16)   :: sensor_type
character(len=512)  :: coef_file
character(len=512)  :: token
! assume the file is delimited by commas
character(len=*), parameter :: delimiter = ','

character(len=*), parameter :: routine = 'read_sensor_db_file'

character(len=512) :: string1, string2

if ( file_exist(sensor_db_file) ) then
   dbUnit = open_file(sensor_db_file, action='read')
else
   write(string1,*)'sensor_db_file: "'//adjustl(trim(sensor_db_file))//'"'
   write(string2,*)'does not exist.'
   call error_handler(E_ERR, routine, string1, source, revision, revdate, text2=string2)
end if

! throw away the header row
read(dbUnit,'(A)') buffer

! Now count the number of lines in the file.
! While we are at it, find the size of a string large enough to hold
! the longest line for error checking
nlines = 0
maxline_len = -1

testlineloop: do 
   line_len = 0
   ! the next loop finds the length of each line
   bufferloop: do 
      read(dbUnit,'(A)',iostat=io,iomsg=imsg,advance='no',size=size_read) buffer

      if (io == 0) then
         ! 0 = no error, read the full buffer, continue
         line_len = line_len + buffer_len
      elseif (io == -1) then
         ! -1 = end of file reached. Exit both loops.
         exit ! the buffer loop
      elseif (io <= 0) then
         ! Different compilers have different end of record iostat values
         ! All return a negative value not equal to -1, however.
         line_len = line_len + size_read
         nlines = nlines + 1
         maxline_len = max(maxline_len,line_len)
         exit ! the buffer loop
      else
         ! for any other error, quit
         write(string1,*)'fatal error:',io,imsg
         call error_handler(E_ERR, routine, string1, source, revision, revdate)
      end if
   end do bufferloop

   if (io == -1) then
      ! all compilers have -1 = end of file
      exit ! the line loop
   end if
end do testlineloop

if (debug) then
   write(string1,*)'found nlines:',nlines,'max len:',maxline_len
   call error_handler(E_MSG, routine, string1, source, revision, revdate)
end if

if (maxline_len > len(next_line)) then
   write(string1,*)'The length of a line in the ' // trim(sensor_db_file) &
      //' file exceeds the maximum: ',maxline_len,'vs.',len(next_line)
   call error_handler(E_ERR, routine, string1, source, revision, revdate)
end if

rewind(dbUnit)

! throw away the header again
read(dbUnit,'(A)') buffer

lineloop: do
   read(dbUnit,'(A)', iostat=io) next_line
   if (io == 0) then
      if (debug) then
         write(string1,*)'read the line:',trim(next_line)
         call error_handler(E_MSG, routine, string1, source, revision, revdate)
      end if
   else
      exit ! the line loop
   end if

   toknum = 0
   lastind = 1

   ntok = 0

   ! first pass: count the number of tokens
   do i=1,len(next_line)
      if (next_line(i:i) == delimiter .or. i==len(next_line)) then
         ntok = ntok + 1
      end if
   end do

   if (debug) then
      write(string1,*)'found ntokens:',ntok
      call error_handler(E_MSG, routine, string1, source, revision, revdate)
   end if

   allocate(channels(ntok-6))

   ! second pass: parse the tokens
   do i=1,len(next_line)
      if (next_line(i:i) == delimiter .or. i == len(next_line)) then
         toknum = toknum + 1
         token = adjustl(trim(next_line(lastind:i-1)))
         if (debug) then
            write(string1,*)'found the token :',toknum,trim(token)
            call error_handler(E_MSG, routine, string1, source, revision, revdate)
         end if
         select case (toknum)
            case (1)
<<<<<<< HEAD
               obs_type = token
=======
               base_obs_type = token
>>>>>>> ad853218
            case (2)
               platform_id = str2int(token)
            case (3)
               satellite_id = str2int(token)
            case (4)
               sensor_id = str2int(token)
            case (5)
               sensor_type = token
            case (6)
               coef_file = token
            case default
               channels(toknum-6) = str2int(token)
         end select

         lastind = i + 1
      end if
   end do

   if (debug) then
<<<<<<< HEAD
      write(string1,*)'values:',trim(obs_type),platform_id,satellite_id,sensor_id,&
=======
      write(string1,*)'values:',trim(base_obs_type),platform_id,satellite_id,sensor_id,&
>>>>>>> ad853218
         trim(sensor_type),trim(coef_file),channels
      call error_handler(E_MSG, routine, string1, source, revision, revdate)
   end if

<<<<<<< HEAD
   call add_sensor(platform_id, satellite_id, sensor_id, sensor_type, obs_type, &
=======
   call add_sensor(platform_id, satellite_id, sensor_id, sensor_type, base_obs_type, &
>>>>>>> ad853218
      coef_file, channels)

   deallocate(channels)
end do lineloop

end subroutine read_sensor_db_file

!----------------------------------------------------------------------
! Function to return the sensor associated with the given platform/sat/
! sensor id. If no sensor is found or if invalid id combinations are 
! passed in, an error will be generated.
! 
function get_rttov_sensor(instrument_id) result(sensor)

integer, intent(in) :: instrument_id(3)

integer :: platform_id
integer :: satellite_id
integer :: sensor_id

type(rttov_platform_type),  pointer :: platform
type(rttov_satellite_type), pointer :: satellite
type(rttov_sensor_type),    pointer :: sensor

character(len=*), parameter :: routine = 'get_rttov_sensor'

character(len=512) :: string1

platform_id  = instrument_id(1)
satellite_id = instrument_id(2)
sensor_id    = instrument_id(3)

if (platform_id <= 0 .or. platform_id > size(platforms) .or. &
    satellite_id < 0 .or. sensor_id < 0) then
   write(string1,*)'Invalid platform/satellite/sensor id:', platform_id, ',',&
      satellite_id,',',sensor_id
   call error_handler(E_ERR, routine, string1, source, revision, revdate)
end if

platform => platforms(platform_id)

if (satellite_id > size(platform % sats)-1) then
   write(string1,*)'Invalid satellite id:', satellite_id,size(platform % sats)-1
   call error_handler(E_ERR, routine, string1, source, revision, revdate)
end if

satellite => platform % sats(satellite_id)

sensor => satellite % head

linkedlist: do
   ! reached the end of the list, but didn't find what we were looking for.
   if (.not. associated(sensor)) then
      write(string1,*)'Could not find the sensor with the platform/satellite/sensor id:',&
         platform_id,satellite_id,sensor_id
      call error_handler(E_ERR, routine, string1, source, revision, revdate)
   end if

   ! check for our id
   if (sensor_id == sensor % sensor_id) then
      ! found it - return without error (function result is sensor)
      return
   end if

   ! if the sensor id is greater than the current one, we are out of luck
   if (sensor_id > sensor % sensor_id) then
      write(string1,*)'Could not find the sensor with the platform/satellite/sensor id:',&
         platform_id,satellite_id,sensor_id
      call error_handler(E_ERR, routine, string1, source, revision, revdate)
   else
      ! moving on to the next sensor in the list
      sensor => sensor % next_sensor 
   end if
end do linkedlist 

end function get_rttov_sensor

!----------------------------------------------------------------------
! Clean up (deallocate and nullify) the platforms/satellite/sensors data 
! structures.
! 
subroutine clean_up_sensors()

type(rttov_platform_type),  pointer :: platform
type(rttov_satellite_type), pointer :: satellite
type(rttov_sensor_type),    pointer :: sensor
type(rttov_sensor_type),    pointer :: next_sensor

integer :: i, j, error_status

do i=1,size(platforms)
   platform => platforms(i)

   do j=1,size(platform % sats)
      satellite => platform % sats(j)

      sensor => satellite % head

      do while (associated(sensor))
         next_sensor => sensor % next_sensor

         if (allocated(sensor % channels)) then
            deallocate(sensor % channels)
         end if

         if (associated(sensor % runtime)) then
            call sensor_runtime_takedown(sensor % runtime, error_status) 
            deallocate(sensor % runtime)
         end if

         deallocate(sensor)

         sensor => next_sensor
      end do

      nullify(satellite % head)
   end do

   deallocate(platform % sats)
   nullify(platform % sats)
end do

deallocate(platforms)
nullify(platforms)
end subroutine clean_up_sensors

!----------------------------------------------------------------------
! A helper function to convert a character(len=*) into an integer
!
function str2int(str) result(intv)

character(len=*), intent(in) :: str

integer :: strlength
integer :: intv

strlength = len_trim(adjustl(str))
if (strlength > 9) then
   print *,'Error: integer string length is greater than 9 digits long.'
   stop
end if 

read(str,*) intv

end function str2int

!----------------------------------------------------------------------
! Setup the sensor runtime structures for use with RTTOV in DART. Note
! that this loads the RTTOV coefficient file, allocates memory, sets the
! RTTOV options, and provides some basic-level of error checking.
! 
subroutine sensor_runtime_setup(sensor, ens_size, nlevs, opts, opts_scatt, &
   use_totalice)

type(rttov_sensor_type),             intent(inout)  :: sensor
integer,                             intent(in)     :: ens_size
integer,                             intent(in)     :: nlevs
type(rttov_options),                 pointer        :: opts
type(rttov_options_scatt), optional, pointer        :: opts_scatt
logical,                   optional, intent(in)     :: use_totalice ! only relevant if opts_scatt is present

character(len=*), parameter :: routine = 'sensor_runtime_setup'

character(len=512) :: string1
<<<<<<< HEAD
character(len=512) :: string2 ! used to hold the sensor % obs_type, don't overwrite
=======
character(len=512) :: string2 ! used to hold the sensor % base_obs_type, don't overwrite
>>>>>>> ad853218

type(rttov_sensor_runtime_type), pointer :: runtime

integer :: nchannels

! Return error status of RTTOV subroutine calls
integer(kind=jpim)               :: errorstatus 

logical :: do_totalice

integer :: instrument(3) ! platform_id, satellite_id, sensor_id
integer :: alloc_status
integer :: i, ich, nch

logical(kind=jplm), pointer :: use_chan(:,:)  => null() ! flags to specify channels to simulate

! used below, don't overwrite
<<<<<<< HEAD
string2 = 'name: ' // trim(sensor % obs_type)
=======
string2 = 'name: ' // trim(sensor % base_obs_type)
>>>>>>> ad853218

instrument(1) = sensor % platform_id
instrument(2) = sensor % satellite_id
instrument(3) = sensor % sensor_id

if (associated(sensor % runtime)) then
   write(string1,*)'Runtime information already initialized for platform/sat/sensor id combination:',&
      instrument
   call error_handler(E_ERR, routine, string1, source, revision, revdate, text2=string2)
end if

if (debug) then
   write(string1,*) 'Now initializing the platform/sat/sensor id combination:',&
      instrument
   call error_handler(E_MSG, routine, string1, source, revision, revdate, text2=string2)
end if

allocate(runtime)
sensor % runtime => runtime

! --------------------------------------------------------------------------
! 1. Set options 
! --------------------------------------------------------------------------

runtime % opts => opts

if (present(opts_scatt)) then
   runtime % opts_scatt => opts_scatt
end if

if (present(use_totalice)) then
   do_totalice = use_totalice
else
   do_totalice = .false.
end if

! --------------------------------------------------------------------------
! 2. Read coefficients
! --------------------------------------------------------------------------

if (debug) then
   write(string1,*)'The coefficient file is:',trim(sensor % coefficient_file)
   call error_handler(E_MSG, routine, string1, source, revision, revdate)
end if

call rttov_read_coefs(errorstatus, runtime % coefs, runtime % opts, instrument=instrument)

if (errorstatus /= errorstatus_success) then
   write(string1,*)'Error reading coefs for platform/sat/sensor id combination:',&
      instrument
   call error_handler(E_ERR, routine, string1, source, revision, revdate, text2=string2)
endif

if (present(opts_scatt)) then
   allocate(runtime % coefs_scatt)
   call rttov_read_scattcoeffs(errorstatus, runtime % opts_scatt, runtime % coefs, &
      runtime % coefs_scatt)
   if (errorstatus /= errorstatus_success) then
      write(string1,*) 'Error reading scatt coefs for platform/sat/sensor id combination:',&
         instrument
      call error_handler(E_ERR, routine, string1, source, revision, revdate, text2=string2)
   endif
end if

if (size(sensor % channels) /= 0) then
   nchannels = size(sensor % channels)
else
   nchannels = runtime % coefs % coef % fmv_chn
end if

! Ensure input number of channels is not higher than number stored in coefficient file
IF (nchannels > runtime % coefs % coef % fmv_chn) THEN
  write(string1,*) 'Number of requested channels too large: ',nchannels,&
      ' vs. ',runtime % coefs % coef % fmv_chn
  call error_handler(E_ERR, routine, string1, source, revision, revdate)
endif

! Ensure the options and coefficients are consistent
if (runtime % opts % config % do_checkinput) then
   if (debug) then
      write(string1,*) 'Now running rttov_user_options_checkinput'
      call error_handler(E_MSG, routine, string1, source, revision, revdate)
   end if

   call rttov_user_options_checkinput(errorstatus, runtime % opts, runtime % coefs)

   if (errorstatus /= errorstatus_success) then
     write(string1,*) 'error in rttov_user_options_checkinput'
     call error_handler(E_ERR, routine, string1, source, revision, revdate)
   end if
end if

! --------------------------------------------------------------------------
! 3. Allocate RTTOV input and output structures
! --------------------------------------------------------------------------

! In DART RTTOV_Direct, we only simulate a single channel at a time for all ens members
allocate(runtime % profiles(ens_size))

! Allocate structures for rttov_direct
CALL rttov_alloc_direct(                  &
      errorstatus,                        &
      1_jpim,                             &  ! 1 => allocate
      ens_size,                           &
      ens_size,                           &
      nlevs,                              &
      runtime % chanprof,                 &
      runtime % opts,                     &
      runtime % profiles,                 &
      runtime % coefs,                    &
      runtime % transmission,             &
      runtime % radiance,                 &
      calcemis    =runtime % calcemis,    &
      emissivity  =runtime % emissivity,  &
      calcrefl    =runtime % calcrefl,    &
      reflectance =runtime % reflectance, &
      init=.TRUE._jplm)

IF (errorstatus /= errorstatus_success) THEN
   write(string1,*) 'allocation error for rttov_direct structures'
   call error_handler(E_ERR, routine, string1, source, revision, revdate)
endif

if (debug) then
   write(string1,*) 'Successfully initialized rttov_direct platform/sat/sensor id combination:',&
      instrument
   call error_handler(E_MSG, routine, string1, source, revision, revdate, text2=string2)
end if

if (present(opts_scatt)) then
   ! Allocate cld_profile for rttov_scatt
   allocate(runtime % cld_profiles(ens_size), stat=alloc_status)
   if (alloc_status /= 0) then
      write(string1,*) 'allocation error for cld_profiles array'
      call error_handler(E_ERR, routine, string1, source, revision, revdate)
   end if

   CALL rttov_alloc_scatt_prof(               &
         err=errorstatus,                     &
         nprof=ens_size,                      &
         cld_profiles=runtime % cld_profiles, &
         nlev=nlevs,                          &
         use_totalice=do_totalice,            &
         asw=1,                               & ! 1 = allocate
         init=.TRUE._jplm,                    &
         mmr_snowrain=.TRUE._jplm)              ! true = kg/kg units for clouds

   if (errorstatus /= errorstatus_success) then
      write(string1,*) 'allocation error for rttov_direct structures'
      call error_handler(E_ERR, routine, string1, source, revision, revdate)
   endif

   allocate(use_chan(ens_size,runtime % coefs % coef % fmv_chn))
   allocate(runtime % frequencies(ens_size))

   ! only the channels to simulate will be set
   allocate(runtime % frequencies_all(runtime % coefs % coef % fmv_chn))

   if (size(sensor % channels) /= 0) then
      nch = size(sensor % channels)
   else
      nch = runtime % coefs % coef % fmv_chn
   end if

   do i=1,ens_size
      runtime % chanprof(i) % prof = i
   end do

   do i=1,nch
      use_chan(:,:) = .FALSE._jplm

      if (size(sensor % channels) /= 0) then
         ich = sensor % channels(i)
      else
         ich = i
      end if

      ! Set use_chan to .TRUE. only for the ith required channel
      use_chan(:,ich) = .TRUE._jplm

      runtime % chanprof(:) % chan = ich

      ! Populate chanprof and frequencies arrays for this one channel
      call rttov_scatt_setupindex (                    &
            nprofiles=ens_size,                        &
            n_chan=runtime % coefs % coef % fmv_chn,   &
            coef_rttov=runtime % coefs,                &
            nchannels=ens_size,                        &
            chanprof=runtime % chanprof,               &
            frequencies=runtime % frequencies,         &
            lchannel_subset=use_chan )

      runtime % frequencies_all(ich) = runtime % frequencies(1)
   end do

   if (debug) then
      write(string1,*) 'Successfully initialized RTTOV-scatt cloud profiles for platform/sat/sensor id combination:',&
         instrument
      call error_handler(E_MSG, routine, string1, source, revision, revdate, text2=string2)
   end if
end if

end subroutine sensor_runtime_setup

subroutine atmos_profile_setup(atmos, ens_size, numlevels, use_q2m, &
      use_uv10m, use_wfetch, use_water_type, use_salinity,          &
      supply_foam_fraction,  use_sfc_snow_frac)

type(atmos_profile_type), intent(inout) :: atmos
integer,                  intent(in)    :: ens_size
integer,                  intent(in)    :: numlevels
logical,                  intent(in)    :: use_q2m
logical,                  intent(in)    :: use_uv10m
logical,                  intent(in)    :: use_wfetch
logical,                  intent(in)    :: use_water_type
logical,                  intent(in)    :: use_salinity
logical,                  intent(in)    :: supply_foam_fraction
logical,                  intent(in)    :: use_sfc_snow_frac

allocate(atmos%temperature(ens_size, numlevels), &
         atmos%   moisture(ens_size, numlevels), &
         atmos%   pressure(ens_size, numlevels), &
         atmos%      sfc_p(ens_size),          &
         atmos%      s2m_t(ens_size),          &
         atmos%  skin_temp(ens_size),          &
         atmos%   sfc_elev(ens_size),          &
         atmos%   surftype(ens_size))

! zero the arrays as well
<<<<<<< HEAD
atmos%temperature = 0.0d0
atmos%   moisture = 0.0d0
atmos%   pressure = 0.0d0
atmos%      sfc_p = 0.0d0
atmos%      s2m_t = 0.0d0
atmos%  skin_temp = 0.0d0
atmos%   sfc_elev = 0.0d0
atmos%   surftype = 0.0d0

if (use_q2m) then
   allocate(atmos%s2m_q(ens_size))
   atmos%s2m_q = 0.0d0
=======
atmos%temperature = 0.0_jprb
atmos%   moisture = 0.0_jprb
atmos%   pressure = 0.0_jprb
atmos%      sfc_p = 0.0_jprb
atmos%      s2m_t = 0.0_jprb
atmos%  skin_temp = 0.0_jprb
atmos%   sfc_elev = 0.0_jprb
atmos%   surftype = 0.0_jprb

if (use_q2m) then
   allocate(atmos%s2m_q(ens_size))
   atmos%s2m_q = 0.0_jprb
>>>>>>> ad853218
end if

if (use_uv10m) then
   allocate(atmos%s10m_u(ens_size))
   allocate(atmos%s10m_v(ens_size))

<<<<<<< HEAD
   atmos%s10m_u = 0.0d0
   atmos%s10m_v = 0.0d0
=======
   atmos%s10m_u = 0.0_jprb
   atmos%s10m_v = 0.0_jprb
>>>>>>> ad853218
end if

if (use_wfetch) then
   allocate(atmos%wfetch(ens_size))

<<<<<<< HEAD
   atmos%wfetch = 0.0d0
=======
   atmos%wfetch = 0.0_jprb
>>>>>>> ad853218
end if

if (use_water_type) then
   allocate(atmos%water_type(ens_size))

<<<<<<< HEAD
   atmos%water_type = -1
=======
   atmos%water_type = -1_jpim
>>>>>>> ad853218
end if

if (use_salinity) then
   allocate(atmos%sfc_salinity(ens_size))

<<<<<<< HEAD
   atmos%sfc_salinity = 0.0d0
=======
   atmos%sfc_salinity = 0.0_jprb
>>>>>>> ad853218
end if

if (supply_foam_fraction) then
   allocate(atmos%sfc_foam_frac(ens_size))
<<<<<<< HEAD
   atmos%sfc_foam_frac = 0.0d0
=======
   atmos%sfc_foam_frac = 0.0_jprb
>>>>>>> ad853218
end if

if (use_sfc_snow_frac) then
   allocate(atmos%sfc_snow_frac(ens_size))
<<<<<<< HEAD
   atmos%sfc_snow_frac = 0.0d0
=======
   atmos%sfc_snow_frac = 0.0_jprb
>>>>>>> ad853218
end if

end subroutine atmos_profile_setup

subroutine trace_gas_profile_setup(trace_gas, ens_size, numlevels,  &
      ozone_data, co2_data, n2o_data, ch4_data, co_data, so2_data)

type(trace_gas_profile_type), intent(inout) :: trace_gas
integer,                      intent(in)    :: ens_size
integer,                      intent(in)    :: numlevels
logical,                      intent(in)    :: ozone_data
logical,                      intent(in)    :: co2_data
logical,                      intent(in)    :: n2o_data
logical,                      intent(in)    :: ch4_data
logical,                      intent(in)    :: co_data
logical,                      intent(in)    :: so2_data

if (ozone_data) then
   allocate(trace_gas%ozone(ens_size, numlevels))
<<<<<<< HEAD
   trace_gas%ozone = 0.0d0
=======
   trace_gas%ozone = 0.0_jprb
>>>>>>> ad853218
end if

if (co2_data) then
   allocate(trace_gas%co2(ens_size, numlevels))
<<<<<<< HEAD
   trace_gas%co2 = 0.0d0
=======
   trace_gas%co2 = 0.0_jprb
>>>>>>> ad853218
end if

if (n2o_data) then
   allocate(trace_gas%n2o(ens_size, numlevels))
<<<<<<< HEAD
   trace_gas%n2o = 0.0d0
=======
   trace_gas%n2o = 0.0_jprb
>>>>>>> ad853218
end if

if (ch4_data) then
   allocate(trace_gas%ch4(ens_size, numlevels))
<<<<<<< HEAD
   trace_gas%ch4 = 0.0d0
=======
   trace_gas%ch4 = 0.0_jprb
>>>>>>> ad853218
end if

if (co_data) then
   allocate(trace_gas%co(ens_size, numlevels))
<<<<<<< HEAD
   trace_gas%co = 0.0d0
=======
   trace_gas%co = 0.0_jprb
>>>>>>> ad853218
end if

if (so2_data) then
   allocate(trace_gas%so2(ens_size, numlevels))
<<<<<<< HEAD
   trace_gas%co = 0.0d0
=======
   trace_gas%co = 0.0_jprb
>>>>>>> ad853218
end if

end subroutine trace_gas_profile_setup


subroutine aerosol_profile_setup(aerosols, ens_size, numlevels,  &
      aerosl_type)

type(aerosol_profile_type), intent(inout) :: aerosols
integer,                    intent(in)    :: ens_size
integer,                    intent(in)    :: numlevels
integer,                    intent(in)    :: aerosl_type

character(len=512) :: string1
character(len=*), parameter :: routine = 'aerosol_profile_setup'

if (aerosl_type == 1) then
   ! OPAC
   allocate(aerosols%insoluble(ens_size,numlevels)) 
   allocate(aerosols%water_soluble(ens_size,numlevels)) 
   allocate(aerosols%soot(ens_size,numlevels)) 
   allocate(aerosols%sea_salt_accum(ens_size,numlevels)) 
   allocate(aerosols%sea_salt_coarse(ens_size,numlevels)) 
   allocate(aerosols%mineral_nucleus(ens_size,numlevels)) 
   allocate(aerosols%mineral_accum(ens_size,numlevels)) 
   allocate(aerosols%mineral_coarse(ens_size,numlevels)) 
   allocate(aerosols%mineral_transport(ens_size,numlevels)) 
   allocate(aerosols%sulphated_droplets(ens_size,numlevels)) 
   allocate(aerosols%volcanic_ash(ens_size,numlevels)) 
   allocate(aerosols%new_volcanic_ash(ens_size,numlevels)) 
   allocate(aerosols%asian_dust(ens_size,numlevels)) 

<<<<<<< HEAD
   aerosols%insoluble = 0.0d0
   aerosols%water_soluble = 0.0d0
   aerosols%soot = 0.0d0
   aerosols%sea_salt_accum = 0.0d0
   aerosols%sea_salt_coarse = 0.0d0
   aerosols%mineral_nucleus = 0.0d0
   aerosols%mineral_accum = 0.0d0
   aerosols%mineral_coarse = 0.0d0
   aerosols%mineral_transport = 0.0d0
   aerosols%sulphated_droplets = 0.0d0
   aerosols%volcanic_ash = 0.0d0
   aerosols%new_volcanic_ash = 0.0d0
   aerosols%asian_dust = 0.0d0
=======
   aerosols%insoluble = 0.0_jprb
   aerosols%water_soluble = 0.0_jprb
   aerosols%soot = 0.0_jprb
   aerosols%sea_salt_accum = 0.0_jprb
   aerosols%sea_salt_coarse = 0.0_jprb
   aerosols%mineral_nucleus = 0.0_jprb
   aerosols%mineral_accum = 0.0_jprb
   aerosols%mineral_coarse = 0.0_jprb
   aerosols%mineral_transport = 0.0_jprb
   aerosols%sulphated_droplets = 0.0_jprb
   aerosols%volcanic_ash = 0.0_jprb
   aerosols%new_volcanic_ash = 0.0_jprb
   aerosols%asian_dust = 0.0_jprb
>>>>>>> ad853218
elseif (aerosl_type == 2) then
   ! CAMS
   allocate(aerosols%black_carbon(ens_size,numlevels)) 
   allocate(aerosols%dust_bin1(ens_size,numlevels)) 
   allocate(aerosols%dust_bin2(ens_size,numlevels)) 
   allocate(aerosols%dust_bin3(ens_size,numlevels)) 
   allocate(aerosols%ammonium_sulphate(ens_size,numlevels)) 
   allocate(aerosols%sea_salt_bin1(ens_size,numlevels)) 
   allocate(aerosols%sea_salt_bin2(ens_size,numlevels)) 
   allocate(aerosols%sea_salt_bin3(ens_size,numlevels)) 
   allocate(aerosols%hydrophilic_organic_matter(ens_size,numlevels)) 

<<<<<<< HEAD
   aerosols%black_carbon = 0.0d0
   aerosols%dust_bin1 = 0.0d0
   aerosols%dust_bin2 = 0.0d0
   aerosols%dust_bin3 = 0.0d0
   aerosols%ammonium_sulphate = 0.0d0
   aerosols%sea_salt_bin1 = 0.0d0
   aerosols%sea_salt_bin2 = 0.0d0
   aerosols%sea_salt_bin3 = 0.0d0
   aerosols%hydrophilic_organic_matter = 0.0d0
=======
   aerosols%black_carbon = 0.0_jprb
   aerosols%dust_bin1 = 0.0_jprb
   aerosols%dust_bin2 = 0.0_jprb
   aerosols%dust_bin3 = 0.0_jprb
   aerosols%ammonium_sulphate = 0.0_jprb
   aerosols%sea_salt_bin1 = 0.0_jprb
   aerosols%sea_salt_bin2 = 0.0_jprb
   aerosols%sea_salt_bin3 = 0.0_jprb
   aerosols%hydrophilic_organic_matter = 0.0_jprb
>>>>>>> ad853218
else
   ! error
   write(string1,*)"Unknown aerosl_type:",aerosl_type
   call error_handler(E_ERR, routine, string1, source, revision, revdate)
end if

end subroutine aerosol_profile_setup

subroutine cloud_profile_setup(clouds, ens_size, numlevels,  &
      cfrac_data, clw_data, clw_scheme, rain_data, ciw_data, &
      ice_scheme, use_icede, snow_data, graupel_data,        &
      hail_data, w_data, htfrtc_simple_cloud)

type(cloud_profile_type), intent(inout) :: clouds
integer,                  intent(in)    :: ens_size
integer,                  intent(in)    :: numlevels
logical,                  intent(in)    :: cfrac_data
logical,                  intent(in)    :: clw_data
integer,                  intent(in)    :: clw_scheme
logical,                  intent(in)    :: rain_data
logical,                  intent(in)    :: ciw_data
integer,                  intent(in)    :: ice_scheme
logical,                  intent(in)    :: use_icede
logical,                  intent(in)    :: snow_data
logical,                  intent(in)    :: graupel_data
logical,                  intent(in)    :: hail_data
logical,                  intent(in)    :: w_data
logical,                  intent(in)    :: htfrtc_simple_cloud

! RTTOV wants layers, but models probably prefer levels
if (cfrac_data) then
   allocate(clouds%cfrac(ens_size, numlevels))
<<<<<<< HEAD
   clouds%cfrac = 0.0d0
=======
   clouds%cfrac = 0.0_jprb
>>>>>>> ad853218
end if

if (clw_data) then
   allocate(clouds%clw(ens_size, numlevels))
<<<<<<< HEAD
   clouds%clw = 0.0d0

   if (clw_scheme == 2) then
      allocate(clouds%clwde(ens_size, numlevels)) 
      clouds%clwde = 0.0d0
=======
   clouds%clw = 0.0_jprb

   if (clw_scheme == 2) then
      allocate(clouds%clwde(ens_size, numlevels)) 
      clouds%clwde = 0.0_jprb
>>>>>>> ad853218
   end if
end if

if (rain_data) then
   allocate(clouds%rain(ens_size, numlevels))
<<<<<<< HEAD
   clouds%rain = 0.0d0
=======
   clouds%rain = 0.0_jprb
>>>>>>> ad853218
end if

if (ciw_data) then
   allocate(clouds%ciw(ens_size, numlevels))
<<<<<<< HEAD
   clouds%ciw = 0.0d0
   if (ice_scheme == 1 .and. use_icede) then
      allocate(clouds%icede(ens_size, numlevels))
      clouds%icede = 0.0d0
=======
   clouds%ciw = 0.0_jprb
   if (ice_scheme == 1 .and. use_icede) then
      allocate(clouds%icede(ens_size, numlevels))
      clouds%icede = 0.0_jprb
>>>>>>> ad853218
   end if
end if

if (snow_data) then
   allocate(clouds%snow(ens_size, numlevels))
<<<<<<< HEAD
   clouds%snow = 0.0d0
=======
   clouds%snow = 0.0_jprb
>>>>>>> ad853218
end if

if (graupel_data) then
   allocate(clouds%graupel(ens_size, numlevels))
<<<<<<< HEAD
   clouds%graupel = 0.0d0
=======
   clouds%graupel = 0.0_jprb
>>>>>>> ad853218
end if

if (hail_data) then
   allocate(clouds%hail(ens_size, numlevels))
<<<<<<< HEAD
   clouds%hail = 0.0d0
=======
   clouds%hail = 0.0_jprb
>>>>>>> ad853218
end if

if (w_data) then
   allocate(clouds%w(ens_size, numlevels))
<<<<<<< HEAD
   clouds%w = 0.0d0
=======
   clouds%w = 0.0_jprb
>>>>>>> ad853218
end if

if (htfrtc_simple_cloud) then
   allocate(clouds%simple_cfrac(ens_size))
   allocate(clouds%ctp(ens_size))
<<<<<<< HEAD
   clouds%simple_cfrac = 0.0d0
   clouds%ctp = 0.0d0
=======
   clouds%simple_cfrac = 0.0_jprb
   clouds%ctp = 0.0_jprb
>>>>>>> ad853218
end if

end subroutine cloud_profile_setup

!----------------------------------------------------------------------
! Run the forward model for the given sensor, preallocating arrays and
! initializing the sensor if necessary (which will be on the first call
! to this operator and the first time using the sensor, respectively).
<<<<<<< HEAD

subroutine do_forward_model(ens_size, nlevels, location,   &
   atmos, trace_gas, clouds, aerosols, sensor, channel,    &
   first_lvl_is_sfc, mw_clear_sky_only, clw_scheme,        &
   ice_scheme, idg_scheme, aerosl_type, do_lambertian,     &
   use_totalice, use_zeeman, radiances, error_status,      &
   visir_md, mw_md)

integer,                                intent(in)  :: ens_size
integer,                                intent(in)  :: nlevels
=======
!
! istatus: Returns  0 if everything is OK, >0 if error occured.
!                 101 = zenith angle was greater than max_zenith_angle

subroutine do_forward_model(ens_size, nlevels, flavor, location, &
   atmos, trace_gas, clouds, aerosols, sensor, channel,          &
   first_lvl_is_sfc, mw_clear_sky_only, clw_scheme, ice_scheme,  &
   idg_scheme, aerosl_type, do_lambertian, use_totalice,         &
   use_zeeman, radiances, error_status, visir_md, mw_md)

integer,                                intent(in)  :: ens_size
integer,                                intent(in)  :: nlevels
integer,                                intent(in)  :: flavor
>>>>>>> ad853218
type(location_type),                    intent(in)  :: location
type(atmos_profile_type),               intent(in)  :: atmos
type(trace_gas_profile_type),           intent(in)  :: trace_gas
type(cloud_profile_type),               intent(in)  :: clouds
type(aerosol_profile_type),             intent(in)  :: aerosols
type(rttov_sensor_type),                pointer     :: sensor
integer,                                intent(in)  :: channel
logical,                                intent(in)  :: first_lvl_is_sfc
logical,                                intent(in)  :: mw_clear_sky_only
integer,                                intent(in)  :: clw_scheme
integer,                                intent(in)  :: ice_scheme
integer,                                intent(in)  :: idg_scheme
integer,                                intent(in)  :: aerosl_type
logical,                                intent(in)  :: do_lambertian
logical,                                intent(in)  :: use_totalice
logical,                                intent(in)  :: use_zeeman
real(r8),                               intent(out) :: radiances(ens_size)
integer,                                intent(out) :: error_status(ens_size)
type(visir_metadata_type),     pointer, intent(in)  :: visir_md
type(mw_metadata_type),        pointer, intent(in)  :: mw_md

<<<<<<< HEAD
=======
character(len=obstypelength) :: obs_qty_string
integer                      :: obs_type_num

>>>>>>> ad853218
integer :: ilvl, imem 

! observation location variables
real(r8) :: lon, lat, obsloc(3)

integer(kind=jpim) :: j, nch

! Return error status of RTTOV subroutine calls
integer(kind=jpim)               :: errorstatus 

type(rttov_sensor_runtime_type), pointer :: runtime

character(len=512) :: string1
character(len=512) :: string2

character(len=*), parameter :: routine = 'do_forward_model'

<<<<<<< HEAD
real(8) :: maxw
=======
real(jprb) :: maxw
>>>>>>> ad853218

logical :: is_visir
logical :: is_mw
logical :: is_cumulus
integer :: instrument(3)
integer :: surftype

if (.not. associated(sensor)) then
   write(string1,*)'Passed an unassociated sensor'
   call error_handler(E_ERR, routine, string1, source, revision, revdate)
end if

error_status(:) = 0 ! 0 is success

<<<<<<< HEAD
string2 = 'name: ' // trim(sensor % obs_type)
=======
string2 = 'name: ' // trim(sensor % base_obs_type)
>>>>>>> ad853218

instrument(1) = sensor % platform_id
instrument(2) = sensor % satellite_id
instrument(3) = sensor % sensor_id

is_visir = associated(visir_md)
is_mw    = associated(mw_md)

if (.not. is_visir .and. .not. is_mw) then
   write(string1,*)'Neither vis/ir nor mw metadata were present for platform/sat/sensor id combination:',&
      sensor % platform_id,sensor % satellite_id,sensor % sensor_id
   call error_handler(E_ERR, routine, string1, source, revision, revdate, text2=string2)
end if

if (is_visir .and. is_mw) then
   write(string1,*)'Both vis/ir and mw metadata were present (only one can be specified) for platform/sat/sensor id combination:',&
      sensor % platform_id,sensor % satellite_id,sensor % sensor_id
   call error_handler(E_ERR, routine, string1, source, revision, revdate, text2=string2)
end if

runtime => sensor % runtime

if (.not. associated(runtime)) then
   write(string1,*)'Runtime information not initialized for platform/sat/sensor id combination:',&
      instrument
   call error_handler(E_ERR, routine, string1, source, revision, revdate, text2=string2)
end if

obsloc   = get_location(location)

lon      = obsloc(1) ! degree: 0 to 360
lat      = obsloc(2) ! degree: -90 to 90
! ignore the 3rd dimension of the observation location for now
!height   = obsloc(3) ! (m)

! --------------------------------------------------------------------------
! 4. Build the list of profile/channel indices in chanprof
! --------------------------------------------------------------------------

nch = 0_jpim
do j = 1, ens_size
    nch = nch + 1_jpim
    runtime % chanprof(nch) % prof = j
    runtime % chanprof(nch) % chan = channel
end do

! We would like a level index array to allow either surface first or surface last order

! One would assume the number of levels would not change between calls, but check
if (allocated(lvlidx) .and. size(lvlidx) /= nlevels) then
   write(string1,*)'Number of levels changed from ',size(lvlidx),' to ',nlevels,&
      ' for platform/sat/sensor id combination:',instrument
   call error_handler(E_WARN, routine, string1, source, revision, revdate, text2=string2)
   
   ! deallocate so we can try again here with the right number of levels
   deallocate(lvlidx)
   deallocate(ly1idx)
   deallocate(ly2idx)
   deallocate(totalwater)
   deallocate(totalice)
end if

! (re)allocate if necessary
if (.not. allocated(lvlidx)) then
   allocate(lvlidx(nlevels))
   allocate(ly1idx(nlevels-1))
   allocate(ly2idx(nlevels-1))
   allocate(totalwater(nlevels))
   allocate(totalice(nlevels))
end if

! finally set the array to the correct order
if (first_lvl_is_sfc) then
   do ilvl=1,nlevels
      lvlidx(ilvl) = nlevels - ilvl + 1
   end do
else
   do ilvl=nlevels,1,-1
      lvlidx(ilvl) = ilvl
   end do
end if

! used for averaging levels to layers
ly1idx = lvlidx(1:nlevels-1)
ly2idx = lvlidx(2:nlevels)

! Loop over all of the ensemble members
! There is one profile per ensemble member
DO imem = 1, ens_size

   surftype   = nint(atmos%surftype(imem))

   runtime % profiles(imem) % nlevels = nlevels
   runtime % profiles(imem) % nlayers = nlevels - 1
   runtime % profiles(imem) % gas_units = 1 ! 1 = kg/kg, 2 = ppmv
   runtime % profiles(imem) % mmr_cldaer = .true. ! kg/kg
   runtime % profiles(imem) % clw_scheme = clw_scheme
   runtime % profiles(imem) % ice_scheme = ice_scheme
   runtime % profiles(imem) % idg        = idg_scheme

   ! set the required profile variables 
<<<<<<< HEAD
   runtime % profiles(imem) % p(:) = atmos % pressure(imem,lvlidx)/100.0d0  ! Pa -> hPa
   runtime % profiles(imem) % t(:) = atmos % temperature(imem,lvlidx) 
   runtime % profiles(imem) % q(:) = max(atmos % moisture(imem,lvlidx),1d-8) 
=======
   runtime % profiles(imem) % p(:) = atmos % pressure(imem,lvlidx)/100.0_jprb  ! Pa -> hPa
   runtime % profiles(imem) % t(:) = atmos % temperature(imem,lvlidx) 
   runtime % profiles(imem) % q(:) = max(atmos % moisture(imem,lvlidx),1e-8_jprb) 
>>>>>>> ad853218

   ! set trace gases if opts present and individual flags are used
   ! the arrays are assumed to have been allocated - this was already checked in obs_def
   if (is_visir .or. mw_clear_sky_only) then
      if (runtime % opts % rt_ir % ozone_data) then
         runtime % profiles(imem) % o3(:) = trace_gas % ozone(imem,lvlidx)
      end if

      if (runtime % opts % rt_ir % co2_data) then
         runtime % profiles(imem) % co2(:) = trace_gas % co2(imem,lvlidx)
      end if

      if (runtime % opts % rt_ir % n2o_data) then
         runtime % profiles(imem) % n2o(:) = trace_gas % n2o(imem,lvlidx)
      end if

      if (runtime % opts % rt_ir % ch4_data) then
         runtime % profiles(imem) % ch4(:) = trace_gas % ch4(imem,lvlidx)
      end if

      if (runtime % opts % rt_ir % co_data) then
         runtime % profiles(imem) % co(:)  = trace_gas % co(imem,lvlidx)
      end if

      if (runtime % opts % rt_ir % so2_data) then
         runtime % profiles(imem) % so2(:) = trace_gas % so2(imem,lvlidx)
      end if

      ! "clear-sky" cloud-liquid water data for microwave (not RTTOV-SCATT)
      if (is_mw .and. runtime % opts % rt_mw % clw_data) then
         runtime % profiles(imem) % clw(:) = clouds % clw(imem,lvlidx)
      end if

      ! add aerosols
      if (runtime % opts % rt_ir % addaerosl) then
         if (aerosl_type == 1) then 
            ! OPAC, convert from levels to layers
<<<<<<< HEAD
            runtime % profiles(imem) % aerosols(1,:) = 0.5d0*(aerosols % insoluble(imem,ly1idx) +           &
                                                              aerosols % insoluble(imem,ly2idx))
            runtime % profiles(imem) % aerosols(2,:) = 0.5d0*(aerosols % water_soluble(imem,ly1idx) +      &
                                                              aerosols % water_soluble(imem,ly2idx))
            runtime % profiles(imem) % aerosols(3,:) = 0.5d0*(aerosols % soot(imem,ly1idx) +                &
                                                              aerosols % soot(imem,ly2idx))
            runtime % profiles(imem) % aerosols(4,:) = 0.5d0*(aerosols % sea_salt_accum(imem,ly1idx) +      &
                                                              aerosols % sea_salt_accum(imem,ly2idx))
            runtime % profiles(imem) % aerosols(5,:) = 0.5d0*(aerosols % sea_salt_coarse(imem,ly1idx) +     &
                                                              aerosols % sea_salt_coarse(imem,ly2idx))
            runtime % profiles(imem) % aerosols(6,:) = 0.5d0*(aerosols % mineral_nucleus(imem,ly1idx) +     &
                                                              aerosols % mineral_nucleus(imem,ly2idx))
            runtime % profiles(imem) % aerosols(7,:) = 0.5d0*(aerosols % mineral_accum(imem,ly1idx) +       &
                                                              aerosols % mineral_accum(imem,ly2idx))
            runtime % profiles(imem) % aerosols(8,:) = 0.5d0*(aerosols % mineral_coarse(imem,ly1idx) +      &
                                                              aerosols % mineral_coarse(imem,ly2idx))
            runtime % profiles(imem) % aerosols(9,:) = 0.5d0*(aerosols % mineral_transport(imem,ly1idx) +   &
                                                              aerosols % mineral_transport(imem,ly2idx))
            runtime % profiles(imem) % aerosols(10,:) = 0.5d0*(aerosols % sulphated_droplets(imem,ly1idx) + &
                                                               aerosols % sulphated_droplets(imem,ly2idx))
            runtime % profiles(imem) % aerosols(11,:) = 0.5d0*(aerosols % volcanic_ash(imem,ly1idx) +       &
                                                               aerosols % volcanic_ash(imem,ly2idx))
            runtime % profiles(imem) % aerosols(12,:) = 0.5d0*(aerosols % new_volcanic_ash(imem,ly1idx) +   &
                                                               aerosols % new_volcanic_ash(imem,ly2idx))
            runtime % profiles(imem) % aerosols(13,:) = 0.5d0*(aerosols % asian_dust(imem,ly1idx) +         &
                                                               aerosols % asian_dust(imem,ly2idx))
         elseif (aerosl_type == 2) then
            ! CAMS, convert from levels to levels
            runtime % profiles(imem) % aerosols(1,:) = 0.5d0*(aerosols % black_carbon(imem,ly1idx) +               &
                                                              aerosols % black_carbon(imem,ly2idx))
            runtime % profiles(imem) % aerosols(2,:) = 0.5d0*(aerosols % dust_bin1(imem,ly1idx) +                  &
                                                              aerosols % dust_bin1(imem,ly2idx))
            runtime % profiles(imem) % aerosols(3,:) = 0.5d0*(aerosols % dust_bin2(imem,ly1idx) +                  &
                                                              aerosols % dust_bin2(imem,ly2idx))
            runtime % profiles(imem) % aerosols(4,:) = 0.5d0*(aerosols % dust_bin3(imem,ly1idx) +                  &
                                                              aerosols % dust_bin3(imem,ly2idx))
            runtime % profiles(imem) % aerosols(5,:) = 0.5d0*(aerosols % ammonium_sulphate(imem,ly1idx) +          &
                                                              aerosols % ammonium_sulphate(imem,ly2idx))
            runtime % profiles(imem) % aerosols(6,:) = 0.5d0*(aerosols % sea_salt_bin1(imem,ly1idx) +              &
                                                              aerosols % sea_salt_bin1(imem,ly2idx))
            runtime % profiles(imem) % aerosols(7,:) = 0.5d0*(aerosols % sea_salt_bin2(imem,ly1idx) +              &
                                                              aerosols % sea_salt_bin2(imem,ly2idx))
            runtime % profiles(imem) % aerosols(8,:) = 0.5d0*(aerosols % sea_salt_bin3(imem,ly1idx) +              &
                                                              aerosols % sea_salt_bin3(imem,ly2idx))
            runtime % profiles(imem) % aerosols(9,:) = 0.5d0*(aerosols % hydrophilic_organic_matter(imem,ly1idx) + &
=======
            runtime % profiles(imem) % aerosols(1,:) = 0.5_jprb*(aerosols % insoluble(imem,ly1idx) +           &
                                                              aerosols % insoluble(imem,ly2idx))
            runtime % profiles(imem) % aerosols(2,:) = 0.5_jprb*(aerosols % water_soluble(imem,ly1idx) +      &
                                                              aerosols % water_soluble(imem,ly2idx))
            runtime % profiles(imem) % aerosols(3,:) = 0.5_jprb*(aerosols % soot(imem,ly1idx) +                &
                                                              aerosols % soot(imem,ly2idx))
            runtime % profiles(imem) % aerosols(4,:) = 0.5_jprb*(aerosols % sea_salt_accum(imem,ly1idx) +      &
                                                              aerosols % sea_salt_accum(imem,ly2idx))
            runtime % profiles(imem) % aerosols(5,:) = 0.5_jprb*(aerosols % sea_salt_coarse(imem,ly1idx) +     &
                                                              aerosols % sea_salt_coarse(imem,ly2idx))
            runtime % profiles(imem) % aerosols(6,:) = 0.5_jprb*(aerosols % mineral_nucleus(imem,ly1idx) +     &
                                                              aerosols % mineral_nucleus(imem,ly2idx))
            runtime % profiles(imem) % aerosols(7,:) = 0.5_jprb*(aerosols % mineral_accum(imem,ly1idx) +       &
                                                              aerosols % mineral_accum(imem,ly2idx))
            runtime % profiles(imem) % aerosols(8,:) = 0.5_jprb*(aerosols % mineral_coarse(imem,ly1idx) +      &
                                                              aerosols % mineral_coarse(imem,ly2idx))
            runtime % profiles(imem) % aerosols(9,:) = 0.5_jprb*(aerosols % mineral_transport(imem,ly1idx) +   &
                                                              aerosols % mineral_transport(imem,ly2idx))
            runtime % profiles(imem) % aerosols(10,:) = 0.5_jprb*(aerosols % sulphated_droplets(imem,ly1idx) + &
                                                               aerosols % sulphated_droplets(imem,ly2idx))
            runtime % profiles(imem) % aerosols(11,:) = 0.5_jprb*(aerosols % volcanic_ash(imem,ly1idx) +       &
                                                               aerosols % volcanic_ash(imem,ly2idx))
            runtime % profiles(imem) % aerosols(12,:) = 0.5_jprb*(aerosols % new_volcanic_ash(imem,ly1idx) +   &
                                                               aerosols % new_volcanic_ash(imem,ly2idx))
            runtime % profiles(imem) % aerosols(13,:) = 0.5_jprb*(aerosols % asian_dust(imem,ly1idx) +         &
                                                               aerosols % asian_dust(imem,ly2idx))
         elseif (aerosl_type == 2) then
            ! CAMS, convert from levels to levels
            runtime % profiles(imem) % aerosols(1,:) = 0.5_jprb*(aerosols % black_carbon(imem,ly1idx) +               &
                                                              aerosols % black_carbon(imem,ly2idx))
            runtime % profiles(imem) % aerosols(2,:) = 0.5_jprb*(aerosols % dust_bin1(imem,ly1idx) +                  &
                                                              aerosols % dust_bin1(imem,ly2idx))
            runtime % profiles(imem) % aerosols(3,:) = 0.5_jprb*(aerosols % dust_bin2(imem,ly1idx) +                  &
                                                              aerosols % dust_bin2(imem,ly2idx))
            runtime % profiles(imem) % aerosols(4,:) = 0.5_jprb*(aerosols % dust_bin3(imem,ly1idx) +                  &
                                                              aerosols % dust_bin3(imem,ly2idx))
            runtime % profiles(imem) % aerosols(5,:) = 0.5_jprb*(aerosols % ammonium_sulphate(imem,ly1idx) +          &
                                                              aerosols % ammonium_sulphate(imem,ly2idx))
            runtime % profiles(imem) % aerosols(6,:) = 0.5_jprb*(aerosols % sea_salt_bin1(imem,ly1idx) +              &
                                                              aerosols % sea_salt_bin1(imem,ly2idx))
            runtime % profiles(imem) % aerosols(7,:) = 0.5_jprb*(aerosols % sea_salt_bin2(imem,ly1idx) +              &
                                                              aerosols % sea_salt_bin2(imem,ly2idx))
            runtime % profiles(imem) % aerosols(8,:) = 0.5_jprb*(aerosols % sea_salt_bin3(imem,ly1idx) +              &
                                                              aerosols % sea_salt_bin3(imem,ly2idx))
            runtime % profiles(imem) % aerosols(9,:) = 0.5_jprb*(aerosols % hydrophilic_organic_matter(imem,ly1idx) + &
>>>>>>> ad853218
                                                              aerosols % hydrophilic_organic_matter(imem,ly2idx))
         else
            write(string1,*)'Unknown aerosol type ',aerosl_type,&
               ' for platform/sat/sensor id combination:',instrument
            call error_handler(E_ERR, routine, string1, source, revision, revdate, text2=string2)
         end if
      end if ! add aerosols

      ! add IR clouds
      if (runtime % opts % rt_ir % addclouds) then
         ! first find the total water and ice components

<<<<<<< HEAD
         totalwater(:) = 0.0d0
=======
         totalwater(:) = 0.0_jprb
>>>>>>> ad853218

         if (allocated(clouds % clw)) then
            totalwater(:) = totalwater(:) + clouds % clw(imem,lvlidx)
         end if

         if (allocated(clouds % rain)) then
<<<<<<< HEAD
            totalwater(:) = totalwater(:) + clouds % clw(imem,lvlidx)
         end if

         totalice(:) = 0.0d0
=======
            totalwater(:) = totalwater(:) + clouds % rain(imem,lvlidx)
         end if

         totalice(:) = 0.0_jprb
>>>>>>> ad853218

         if (allocated(clouds % ciw)) then
            totalice(:) = totalice(:) + clouds % ciw(imem,lvlidx)
         end if 

         if (allocated(clouds % snow)) then
            totalice(:) = totalice(:) + clouds % snow(imem,lvlidx)
         end if 

         if (allocated(clouds % graupel)) then
            totalice(:) = totalice(:) + clouds % graupel(imem,lvlidx)
         end if 

         if (allocated(clouds % hail)) then
            totalice(:) = totalice(:) + clouds % hail(imem,lvlidx)
         end if 

         ! Classify liquid water cloud type. If the maximum absolute w is > 0.5 m/s, classify as a cumulus cloud.
<<<<<<< HEAD
         ! FIXME: consider adding 0.5d0 as a namelist parameter
         if (allocated(clouds % w)) then
            maxw = maxval(abs(clouds % w(imem,:)))
            is_cumulus = maxw > 0.5d0 ! m/s
=======
         ! FIXME: consider adding 0.5 as a namelist parameter
         if (allocated(clouds % w)) then
            maxw = maxval(abs(clouds % w(imem,:)))
            is_cumulus = maxw > 0.5_jprb ! m/s
>>>>>>> ad853218
         else
            ! assume cumulus if w not provided
            is_cumulus = .true. 
         end if

         ! depending on the vertical velocity and land type, classify clouds the way RTTOV wants 
         if (.not. is_cumulus) then
            ! stratus
            if (surftype == 0) then
               ! 1, Stratus Continental, STCO (kg/kg), convert levels to layers
<<<<<<< HEAD
               runtime % profiles(imem) % cloud(1,:) = 0.5d0*(totalwater(ly1idx) + &
                                                              totalwater(ly2idx))
            else
               ! 2, Stratus Maritime, STMA (kg/kg), convert levels to layers
               runtime % profiles(imem) % cloud(2,:) = 0.5d0*(totalwater(ly1idx) + &
=======
               runtime % profiles(imem) % cloud(1,:) = 0.5_jprb*(totalwater(ly1idx) + &
                                                                 totalwater(ly2idx))
            else
               ! 2, Stratus Maritime, STMA (kg/kg), convert levels to layers
               runtime % profiles(imem) % cloud(2,:) = 0.5_jprb*(totalwater(ly1idx) + &
>>>>>>> ad853218
                                                              totalwater(ly2idx))
            end if
         else
            ! cumulus
            if (surftype == 0) then
               ! 3, Cumulus Continental Clean, CUCC (kg/kg), convert levels to layers
<<<<<<< HEAD
               runtime % profiles(imem) % cloud(3,:) = 0.5d0*(totalwater(ly1idx) + &
                                                              totalwater(ly2idx))
               ! FIXME: give user (or obs) control over CUCC versus CUCP
               ! 4, Cumulus Continental Polluted, CUCP (kg/kg), convert levels to layers
               ! runtime % profiles(imem) % cloud(4,:) = 0.5d0*(totalwater(ly1idx) + totalwater(ly2idx))
            else
               ! 5, Cumulus Maritime, CUMA (kg/kg), convert levels to layers
               runtime % profiles(imem) % cloud(5,:) = 0.5d0*(totalwater(ly1idx) + &
=======
               runtime % profiles(imem) % cloud(3,:) = 0.5_jprb*(totalwater(ly1idx) + &
                                                              totalwater(ly2idx))
               ! FIXME: give user (or obs) control over CUCC versus CUCP
               ! 4, Cumulus Continental Polluted, CUCP (kg/kg), convert levels to layers
               ! runtime % profiles(imem) % cloud(4,:) = 0.5_jprb*(totalwater(ly1idx) + totalwater(ly2idx))
            else
               ! 5, Cumulus Maritime, CUMA (kg/kg), convert levels to layers
               runtime % profiles(imem) % cloud(5,:) = 0.5_jprb*(totalwater(ly1idx) + &
>>>>>>> ad853218
                                                              totalwater(ly2idx))
            end if
         end if

         ! allow specification of cloud water effective diameter
         if (allocated(clouds % clwde)) then
            ! Liquid water effective diameter (microns), convert levels to layers
<<<<<<< HEAD
            runtime % profiles(imem)% clwde(:) = 0.5d0*(clouds % clwde(imem,ly1idx) + &
=======
            runtime % profiles(imem)% clwde(:) = 0.5_jprb*(clouds % clwde(imem,ly1idx) + &
>>>>>>> ad853218
                                                        clouds % clwde(imem,ly2idx))
         end if

         ! all types of ice cloud (kg/kg) go in 6, Ice Cloud (CIRR, but not just cirrus)
         ! convert levels to layers
<<<<<<< HEAD
         runtime % profiles(imem) % cloud(6,:) = 0.5d0*(totalice(ly1idx) + &
                                                        totalice(ly2idx))

         ! allow specification of ice effective diameter
         if (allocated(clouds % icede)) then
            ! Ice effective diameter (microns), convert levels to layers
            runtime % profiles(imem) % icede(:) = 0.5d0*(clouds % icede(imem,ly1idx) + &
=======
         runtime % profiles(imem) % cloud(6,:) = 0.5_jprb*(totalice(ly1idx) + &
                                                           totalice(ly2idx))
         
         ! allow specification of ice effective diameter
         if (allocated(clouds % icede)) then
            ! Ice effective diameter (microns), convert levels to layers
            runtime % profiles(imem) % icede(:) = 0.5_jprb*(clouds % icede(imem,ly1idx) + &
>>>>>>> ad853218
                                                         clouds % icede(imem,ly2idx))
         end if

         if (allocated(clouds % cfrac)) then
            ! Cloud fraction (0-1), convert levels to layers
<<<<<<< HEAD
            runtime % profiles(imem) % cfrac(:) = 0.5d0*(clouds % cfrac(imem,ly1idx) + &
                                                         clouds % cfrac(imem,ly2idx))
=======
            runtime % profiles(imem) % cfrac(:) = min(max(0.5_jprb*(clouds % cfrac(imem,ly1idx) + &
                                                         clouds % cfrac(imem,ly2idx)),0._jprb),1._jprb)
         else
            ! Assume cloud fraction is 1 everywhere. No harm if no clouds.
            runtime % profiles(imem) % cfrac(:) = 1.0_jprb
>>>>>>> ad853218
         end if
      end if ! add IR clouds
   else if (is_mw) then
      ! RTTOV-SCATT, add MW clouds
      if (allocated(clouds % cfrac)) then
<<<<<<< HEAD
         runtime % cld_profiles(imem) % cc(:) = clouds % cfrac(imem, lvlidx)
      else
         runtime % cld_profiles(imem) % cc(:) = 0.0d0
=======
         runtime % cld_profiles(imem) % cc(:) = min(max(clouds % cfrac(imem, lvlidx),0._jprb),1._jprb)
      else
         ! Assume cloud fraction is 1 everywhere. No harm if no clouds.
         runtime % cld_profiles(imem) % cc(:) = 1.0_jprb
>>>>>>> ad853218
      end if


      if (allocated(clouds % clw)) then
         runtime % cld_profiles(imem) % clw(:) = clouds % clw(imem,lvlidx)
      else
<<<<<<< HEAD
         runtime % cld_profiles(imem) % clw = 0.0d0
=======
         runtime % cld_profiles(imem) % clw = 0.0_jprb
>>>>>>> ad853218
      end if

      if (allocated(clouds % rain)) then
         runtime % cld_profiles(imem) % rain(:) = clouds % rain(imem,lvlidx)
      else
<<<<<<< HEAD
         runtime % cld_profiles(imem) % rain = 0.0d0
      end if

      if (use_totalice) then
         totalice(:) = 0.0d0
=======
         runtime % cld_profiles(imem) % rain = 0.0_jprb
      end if

      if (use_totalice) then
         totalice(:) = 0.0_jprb
>>>>>>> ad853218

         if (allocated(clouds % ciw)) then
            totalice(:) = totalice(:) + clouds % ciw(imem,lvlidx)
         end if 

         if (allocated(clouds % snow)) then
            totalice(:) = totalice(:) + clouds % snow(imem,lvlidx)
         end if 

         if (allocated(clouds % graupel)) then
            totalice(:) = totalice(:) + clouds % graupel(imem,lvlidx)
         end if 

         if (allocated(clouds % hail)) then
            totalice(:) = totalice(:) + clouds % hail(imem,lvlidx)
         end if 

         runtime % cld_profiles(imem) % totalice(:) = totalice(:)
      else
         if (allocated(clouds % ciw)) then
            runtime % cld_profiles(imem) % ciw(:) = clouds % ciw(imem,lvlidx)
         end if 

         ! "totalice" here is being used only for solid precipitation (no ciw)
<<<<<<< HEAD
         totalice(:) = 0.0d0
=======
         totalice(:) = 0.0_jprb
>>>>>>> ad853218

         if (allocated(clouds % snow)) then
            totalice(:) = totalice(:) + clouds % snow(imem,lvlidx)
         end if 

         if (allocated(clouds % graupel)) then
            totalice(:) = totalice(:) + clouds % graupel(imem,lvlidx)
         end if 

         if (allocated(clouds % hail)) then
            totalice(:) = totalice(:) + clouds % hail(imem,lvlidx)
         end if 

         runtime % cld_profiles(imem) % sp(:) = totalice(:)
      end if

      ! also add "half-level pressures" as requested by RTTOV-Scatt
<<<<<<< HEAD
      runtime % cld_profiles(imem) % ph(2:nlevels) = 0.5d0*(atmos % pressure(imem,ly1idx)+atmos % pressure(imem,ly2idx))/100.0d0
      runtime % cld_profiles(imem) % ph(nlevels+1) = atmos % sfc_p(imem)/100.0d0
      runtime % cld_profiles(imem) % ph(1) = 0.0d0
=======
      runtime % cld_profiles(imem) % ph(2:nlevels) = 0.5_jprb*(atmos % pressure(imem,ly1idx)+atmos % pressure(imem,ly2idx))/100.0_jprb
      runtime % cld_profiles(imem) % ph(nlevels+1) = atmos % sfc_p(imem)/100.0_jprb
      runtime % cld_profiles(imem) % ph(1) = 0.0_jprb
>>>>>>> ad853218
   else
      write(string1,*)'Neither opts or opts_scatter were available for platform/sat/sensor id combination:',&
         instrument
      call error_handler(E_ERR, routine, string1, source, revision, revdate, text2=string2)
   end if ! has runtime % opts or runtime % opts_scatt

   ! 2m above surface pressure (hPa)
<<<<<<< HEAD
   runtime % profiles(imem) % s2m % p  = atmos % sfc_p(imem)/100.0d0 ! convert from Pa to hPa
=======
   runtime % profiles(imem) % s2m % p  = atmos % sfc_p(imem)/100.0_jprb ! convert from Pa to hPa
>>>>>>> ad853218
   ! 2m above surface temperature (K)
   runtime % profiles(imem) % s2m % t  = atmos % s2m_t(imem)

   ! set the optional variables
   if (allocated(atmos % s2m_q)) then
      ! 2m above surface water vapor (kg/kg)
      runtime % profiles(imem) % s2m % q  = atmos % s2m_q(imem)
   end if
 
   if (allocated(atmos % s10m_u) .and. allocated(atmos % s10m_v)) then
      ! 10 m above surface u and v wind (m/s)
      runtime % profiles(imem) % s2m % u  = atmos % s10m_u(imem)
      runtime % profiles(imem) % s2m % v  = atmos % s10m_v(imem)
   end if
 
   if (allocated(atmos % wfetch)) then
      ! Wind fetch over the ocean (m)
      runtime % profiles(imem) % s2m % wfetc = atmos % wfetch(imem)  
   end if
   
   ! Surface type (0=land, 1=sea, 2=sea-ice)
   runtime % profiles(imem) % skin % surftype  = surftype

   if (allocated(atmos % water_type)) then 
      ! Water type (0=fresh, 1=ocean)
      runtime % profiles(imem) % skin % watertype = nint(atmos % water_type(imem))
   end if

   ! Surface skin temperature (K) 
   runtime % profiles(imem) % skin % t = atmos % skin_temp(imem)

   if (allocated(atmos % sfc_salinity)) then
      ! Surface ocean salinity (practical salinity unit)  
      runtime % profiles(imem) % skin % salinity = atmos % sfc_salinity(imem)
   end if

   if (allocated(atmos % sfc_foam_frac)) then
      ! Surface foam fraction (0-1)
      runtime % profiles(imem) % skin % foam_fraction = atmos % sfc_foam_frac(imem)
   end if

   if (allocated(atmos % sfc_snow_frac)) then
      ! Surface snow fraction (0-1)
      runtime % profiles(imem) % skin % snow_fraction = atmos % sfc_snow_frac(imem)
   end if

   if (is_mw) then
      ! FASTEM parameters, see RTTOV user guide e.g. Table 21
      runtime % profiles(imem) % skin % fastem(1)   = mw_md%fastem_p1
      runtime % profiles(imem) % skin % fastem(2)   = mw_md%fastem_p2
      runtime % profiles(imem) % skin % fastem(3)   = mw_md%fastem_p3
      runtime % profiles(imem) % skin % fastem(4)   = mw_md%fastem_p4
      runtime % profiles(imem) % skin % fastem(5)   = mw_md%fastem_p5
   end if

   if (is_visir .and. do_lambertian) then
      ! Surface specularity (0-1)
<<<<<<< HEAD
      runtime % profiles(imem) % skin % specularity = visir_md%specularity
=======
      runtime % profiles(imem) % skin % specularity = visir_md % specularity
>>>>>>> ad853218
   end if

   if (allocated(clouds % simple_cfrac)) then
      ! Simple (column) cloud fraction, 0-1
      runtime % profiles(imem) % cfraction = clouds % simple_cfrac(imem)
   end if

   if (allocated(clouds % ctp)) then
      ! Simple (column) cloud top pressure, hPa
      runtime % profiles(imem) % ctp = clouds % ctp(imem)
   end if

   if (is_visir) then
      ! Sat. zenith and azimuth angles (degrees)
<<<<<<< HEAD
      runtime % profiles(imem) % zenangle    = visir_md % sat_ze
      runtime % profiles(imem) % azangle     = visir_md % sat_az

      ! Solar zenith and azimuth angles (degrees), only relevant if use_solar
      runtime % profiles(imem) % sunzenangle = visir_md % sun_az
      runtime % profiles(imem) % sunazangle  = visir_md % sun_ze
   else
      ! Sat. zenith and azimuth angles (degrees)
      runtime % profiles(imem) % zenangle    = mw_md % sat_ze
=======
      if (visir_md % sat_ze > max_zenith_angle) then
        radiances(:) = MISSING_R8
        error_status(:) = 101
        return
      end if
      runtime % profiles(imem) % zenangle    = max(visir_md % sat_ze,0.)
      runtime % profiles(imem) % azangle     = visir_md % sat_az

      ! Solar zenith and azimuth angles (degrees), only relevant if use_solar
      runtime % profiles(imem) % sunzenangle = visir_md % sun_ze
      runtime % profiles(imem) % sunazangle  = visir_md % sun_az
   else
      if (mw_md % sat_ze > max_zenith_angle) then
        radiances(:) = MISSING_R8
        error_status(:) = 101
        return
      end if
      ! Sat. zenith and azimuth angles (degrees)
      runtime % profiles(imem) % zenangle    = max(mw_md % sat_ze,0.)
>>>>>>> ad853218
      runtime % profiles(imem) % azangle     = mw_md % sat_az
   end if

   ! Elevation (km), latitude and longitude (degrees)
   runtime % profiles(imem) % latitude  = lat
   runtime % profiles(imem) % longitude = lon
<<<<<<< HEAD
   runtime % profiles(imem) % elevation = atmos % sfc_elev(imem)/1000.0d0 ! m -> km
=======
   runtime % profiles(imem) % elevation = atmos % sfc_elev(imem)/1000.0_jprb ! m -> km
>>>>>>> ad853218

   if (use_zeeman .and. is_mw) then
      runtime % profiles(imem) % Be    = mw_md % mag_field ! mag field strength, Gauss
      runtime % profiles(imem) % cosbk = mw_md % cosbk     ! cosine of angle between mag field and viewing angle
   end if
end do ! profile data

! --------------------------------------------------------------------------
! 6. Specify surface emissivity and reflectance
! --------------------------------------------------------------------------

! In this example we have no values for input emissivities
runtime % emissivity(:) % emis_in = 0._jprb

! Calculate emissivity within RTTOV where the input emissivity value is
! zero or less (all channels in this case)
runtime % calcemis(:) = (runtime % emissivity(:) % emis_in <= 0._jprb)

! In this example we have no values for input reflectances
runtime % reflectance(:) % refl_in = 0._jprb

! Calculate BRDF within RTTOV where the input BRDF value is zero or less
! (all channels in this case)
runtime % calcrefl(:) = (runtime % reflectance(:) % refl_in <= 0._jprb)

! Use default cloud top BRDF for simple cloud in VIS/NIR channels
runtime % reflectance(:) % refl_cloud_top = 0._jprb

if (debug) then
   print *,'is_visir:',is_visir
   call rttov_print_opts(runtime % opts, lu=ioout)
   call rttov_print_profile(runtime % profiles(1), lu=ioout)
   if (associated(runtime % opts_scatt)) then
      call rttov_print_opts_scatt(runtime % opts_scatt, lu=ioout)
   end if
end if

if (is_visir .or. mw_clear_sky_only) then
   ! Call RTTOV forward model
   call rttov_direct (                         &
           errorstatus,                        & ! out   error flag
           runtime % chanprof,                 & ! in    channel and profile index structure
           runtime % opts,                     & ! in    options structure
           runtime % profiles,                 & ! in    profile array
           runtime % coefs,                    & ! in    coefficients structure
           runtime % transmission,             & ! inout computed transmittances
           runtime % radiance,                 & ! inout computed radiances
           calcemis    = runtime % calcemis,   & ! in    flag for internal emissivity calcs
           emissivity  = runtime % emissivity, & ! inout input/output emissivities per channel
           calcrefl    = runtime % calcrefl,   & ! in    flag for internal BRDF calcs
           reflectance = runtime % reflectance ) ! inout input/output BRDFs per channel

   if (errorstatus /= errorstatus_success) then
      write(string1,*)'RTTOV direct error for platform/satellite/sensor id:',&
         instrument
      call error_handler(E_ERR, routine, string1, source, revision, revdate, text2=string2)
   end if
else
   ! set the frequencies based on which channel is being called
   runtime % frequencies(:) = runtime % frequencies_all(channel)

   if (debug) then
      call rttov_print_opts_scatt(runtime % opts_scatt, lu=ioout)
      call rttov_print_cld_profile(runtime % cld_profiles(1), lu=ioout)
   end if

   call rttov_scatt (          &
      errorstatus,            & ! out   error flag
      runtime % opts_scatt,   & ! in    RTTOV-SCATT options structure
      nlevels,                & ! in    number of profile levels
      runtime % chanprof,     & ! in    channel and profile index structure
      runtime % frequencies,  & ! in    channel indexes for Mietable lookup
      runtime % profiles,     & ! in    profile array
      runtime % cld_profiles, & ! in    cloud/hydrometeor profile array
      runtime % coefs,        & ! in    coefficients structure
      runtime % coefs_scatt,  & ! in    Mietable structure
      runtime % calcemis,     & ! in    flag for internal emissivity calcs
      runtime % emissivity,   & ! inout input/output emissivities per channel
      runtime % radiance )      ! inout computed radiances
   
   if (errorstatus /= errorstatus_success) then
      write(string1,*)'RTTOV scatt error for platform/satellite/sensor id:',&
         instrument
      call error_handler(E_ERR, routine, string1, source, revision, revdate, text2=string2)
   end if
end if

<<<<<<< HEAD
if (is_visir) then
=======
! utility from obs_kind_mod for getting string of obs qty
obs_qty_string = get_name_for_type_of_obs(flavor)
obs_type_num   = get_quantity_for_type_of_obs(flavor)

if (obs_type_num == QTY_RADIANCE) then
>>>>>>> ad853218
   do imem = 1, ens_size
      radiances(imem) = runtime % radiance % total(imem)
   end do
   if (debug) then
<<<<<<< HEAD
      print*, 'RADIANCE % TOTAL = ', runtime % radiance % total(:)
   end if
else
=======
      print*, 'RADIANCE % TOTAL for ',trim(obs_qty_string),'= ', radiances(:)
   end if
elseif (obs_type_num == QTY_BRIGHTNESS_TEMPERATURE) then
>>>>>>> ad853218
   do imem = 1, ens_size
      radiances(imem) = runtime % radiance % bt(imem)
   end do
   if (debug) then
<<<<<<< HEAD
      print*, 'RADIANCE % BT = ', runtime % radiance % bt(:)
   end if
=======
      print*, 'RADIANCE % BT for ',trim(obs_qty_string),'= ', radiances(:)
   end if
elseif (obs_type_num == QTY_BI_DIRECTIONAL_REFLECTANCE) then
   do imem = 1, ens_size
      radiances(imem) = runtime % radiance % refl(imem)
   end do
   if (debug) then
      print*, 'RADIANCE % REFL for ',trim(obs_qty_string),'= ', radiances(:)
   end if
else
   call error_handler(E_ERR, 'unknown observation quantity for ' // trim(obs_qty_string), &
      source, revision, revdate)
>>>>>>> ad853218
end if

IF (errorstatus /= errorstatus_success) THEN
  WRITE (*,*) 'rttov_direct error'
  !CALL rttov_exit(errorstatus)
ENDIF

end subroutine do_forward_model

!--------------------------------------------------------------------------

subroutine sensor_runtime_takedown(runtime, error_status)

type(rttov_sensor_runtime_type), pointer :: runtime
integer, intent(out) :: error_status

integer :: nchanprof
integer :: nlevels

! Return error status of RTTOV subroutine calls
integer(kind=jpim)               :: errorstatus 

!FIXME - in the forward operator code we won't be deallocating
! this structure.

! initialize error status tp success
error_status = errorstatus_success

! Deallocate all RTTOV arrays and structures

nchanprof = size(runtime % chanprof)
nlevels = size(runtime % profiles(1) % p)

call rttov_alloc_direct(               &
      errorstatus,                     &
      0_jpim,                          &  ! 0 => deallocate
      nchanprof,                       &  ! DART only does one channel at a time, so nchanprof = nprof
      nchanprof,                       &
      nlevels,                         &
      runtime % chanprof,              &
      runtime % opts,                  &
      runtime % profiles,              &
      runtime % coefs,                 &
      runtime % transmission,          &
      runtime % radiance,              &
      calcemis=runtime % calcemis,     &
      emissivity=runtime % emissivity, &
      calcrefl=runtime % calcrefl,     &
      reflectance=runtime % reflectance)

IF (errorstatus /= errorstatus_success) THEN
  WRITE(*,*) 'deallocation error for rttov_direct structures'
  error_status = errorstatus
  return
ENDIF

CALL rttov_dealloc_coefs(errorstatus, runtime % coefs)
IF (errorstatus /= errorstatus_success) THEN
  WRITE(*,*) 'coefs deallocation error'
ENDIF

end subroutine sensor_runtime_takedown

!----------------------------------------------------------------------------

subroutine initialize_module

character(len=*), parameter :: routine = 'initialize_module'

call register_module(source, revision, revdate)

module_initialized = .true.

missing_visir_metadata%sat_az       = MISSING_R8
missing_visir_metadata%sat_ze       = MISSING_R8
missing_visir_metadata%sun_az       = MISSING_R8
missing_visir_metadata%sun_ze       = MISSING_R8
missing_visir_metadata%platform_id  = MISSING_I
missing_visir_metadata%sat_id       = MISSING_I
missing_visir_metadata%sensor_id    = MISSING_I
missing_visir_metadata%channel      = MISSING_I
missing_visir_metadata%specularity  = MISSING_R8

missing_mw_metadata%sat_az       = MISSING_R8
missing_mw_metadata%sat_ze       = MISSING_R8
missing_mw_metadata%platform_id  = MISSING_I
missing_mw_metadata%sat_id       = MISSING_I
missing_mw_metadata%sensor_id    = MISSING_I
missing_mw_metadata%channel      = MISSING_I
missing_mw_metadata%mag_field    = MISSING_R8
missing_mw_metadata%cosbk        = MISSING_R8
missing_mw_metadata%fastem_p1 = MISSING_R8
missing_mw_metadata%fastem_p2 = MISSING_R8
missing_mw_metadata%fastem_p3 = MISSING_R8
missing_mw_metadata%fastem_p4 = MISSING_R8
missing_mw_metadata%fastem_p5 = MISSING_R8

allocate(obstype_metadata(2*MAXrttovkey))
allocate(obstype_subkey(2*MAXrttovkey))
allocate(visir_obs_metadata(MAXrttovkey))
allocate(mw_obs_metadata(MAXrttovkey))

obstype_subkey(:)    = -1
visir_obs_metadata(:) = missing_visir_metadata
mw_obs_metadata(:)    = missing_mw_metadata

! Read the namelist entry
call find_namelist_in_file("input.nml", "obs_def_rttov_nml", iunit)
read(iunit, nml = obs_def_rttov_nml, iostat = rc)
call check_namelist_read(iunit, rc, "obs_def_rttov_nml")

! Record the namelist values used for the run ...
if (do_nml_file()) write(nmlfileunit, nml=obs_def_rttov_nml)
if (do_nml_term()) write(     *     , nml=obs_def_rttov_nml)

if (debug) then
   call error_handler(E_MSG,routine,'',source,revision,revdate)
   
   write(string1,*)'rttov_sensor_db_file   - ',trim(rttov_sensor_db_file)
   call error_handler(E_MSG,routine,string1,source,revision,revdate)
   write(string1,*)'first_lvl_is_sfc       - ',first_lvl_is_sfc
   call error_handler(E_MSG,routine,string1,source,revision,revdate)
   write(string1,*)'mw_clear_sky_only      - ',mw_clear_sky_only
   call error_handler(E_MSG,routine,string1,source,revision,revdate)
   write(string1,*)'interp_mode            - ',interp_mode
   call error_handler(E_MSG,routine,string1,source,revision,revdate)
   write(string1,*)'do_checkinput          - ',do_checkinput
   call error_handler(E_MSG,routine,string1,source,revision,revdate)
   write(string1,*)'apply_reg_limits       - ',apply_reg_limits
   call error_handler(E_MSG,routine,string1,source,revision,revdate)
   write(string1,*)'verbose                - ',verbose
   call error_handler(E_MSG,routine,string1,source,revision,revdate)
   write(string1,*)'fix_hgpl               - ',fix_hgpl
   call error_handler(E_MSG,routine,string1,source,revision,revdate)
   write(string1,*)'do_lambertian          - ',do_lambertian
   call error_handler(E_MSG,routine,string1,source,revision,revdate)
   write(string1,*)'lambertian_fixed_angle - ',lambertian_fixed_angle
   call error_handler(E_MSG,routine,string1,source,revision,revdate)
   write(string1,*)'rad_down_lin_tau       - ',rad_down_lin_tau
   call error_handler(E_MSG,routine,string1,source,revision,revdate)
   write(string1,*)'use_q2m                - ',use_q2m
   call error_handler(E_MSG,routine,string1,source,revision,revdate)
   write(string1,*)'use_uv10m              - ',use_uv10m
   call error_handler(E_MSG,routine,string1,source,revision,revdate)
   write(string1,*)'use_wfetch             - ',use_wfetch
   call error_handler(E_MSG,routine,string1,source,revision,revdate)
   write(string1,*)'use_water_type         - ',use_water_type
   call error_handler(E_MSG,routine,string1,source,revision,revdate)
   write(string1,*)'addrefrac              - ',addrefrac
   call error_handler(E_MSG,routine,string1,source,revision,revdate)
   write(string1,*)'plane_parallel         - ',plane_parallel
   call error_handler(E_MSG,routine,string1,source,revision,revdate)
   write(string1,*)'use_salinity           - ',use_salinity
   call error_handler(E_MSG,routine,string1,source,revision,revdate)
   write(string1,*)'apply_band_correction  - ',apply_band_correction
   call error_handler(E_MSG,routine,string1,source,revision,revdate)
   write(string1,*)'cfrac_data             - ',cfrac_data
   call error_handler(E_MSG,routine,string1,source,revision,revdate)
   write(string1,*)'clw_data               - ',clw_data
   call error_handler(E_MSG,routine,string1,source,revision,revdate)
   write(string1,*)'rain_data              - ',rain_data
   call error_handler(E_MSG,routine,string1,source,revision,revdate)
   write(string1,*)'ciw_data               - ',ciw_data
   call error_handler(E_MSG,routine,string1,source,revision,revdate)
   write(string1,*)'snow_data              - ',snow_data
   call error_handler(E_MSG,routine,string1,source,revision,revdate)
   write(string1,*)'graupel_data           - ',graupel_data
   call error_handler(E_MSG,routine,string1,source,revision,revdate)
   write(string1,*)'hail_data              - ',hail_data
   call error_handler(E_MSG,routine,string1,source,revision,revdate)
   write(string1,*)'w_data                 - ',w_data
   call error_handler(E_MSG,routine,string1,source,revision,revdate)
   write(string1,*)'clw_scheme             - ',clw_scheme
   call error_handler(E_MSG,routine,string1,source,revision,revdate)
   write(string1,*)'clw_cloud_top          - ',clw_cloud_top
   call error_handler(E_MSG,routine,string1,source,revision,revdate)
   write(string1,*)'fastem_version         - ',fastem_version
   call error_handler(E_MSG,routine,string1,source,revision,revdate)
   write(string1,*)'supply_foam_fraction   - ',supply_foam_fraction
   call error_handler(E_MSG,routine,string1,source,revision,revdate)
   write(string1,*)'use_totalice           - ',use_totalice
   call error_handler(E_MSG,routine,string1,source,revision,revdate)
   write(string1,*)'use_zeeman             - ',use_zeeman
   call error_handler(E_MSG,routine,string1,source,revision,revdate)
   write(string1,*)'cc_threshold           - ',cc_threshold
   call error_handler(E_MSG,routine,string1,source,revision,revdate)
   write(string1,*)'ozone_data             - ',ozone_data
   call error_handler(E_MSG,routine,string1,source,revision,revdate)
   write(string1,*)'co2_data               - ',co2_data
   call error_handler(E_MSG,routine,string1,source,revision,revdate)
   write(string1,*)'n2o_data               - ',n2o_data
   call error_handler(E_MSG,routine,string1,source,revision,revdate)
   write(string1,*)'co_data                - ',co_data
   call error_handler(E_MSG,routine,string1,source,revision,revdate)
   write(string1,*)'ch4_data               - ',ch4_data
   call error_handler(E_MSG,routine,string1,source,revision,revdate)
   write(string1,*)'so2_data               - ',so2_data
   call error_handler(E_MSG,routine,string1,source,revision,revdate)
   write(string1,*)'addsolar               - ',addsolar
   call error_handler(E_MSG,routine,string1,source,revision,revdate)
   write(string1,*)'rayleigh_single_scatt  - ',rayleigh_single_scatt
   call error_handler(E_MSG,routine,string1,source,revision,revdate)
   write(string1,*)'do_nlte_correction     - ',do_nlte_correction
   call error_handler(E_MSG,routine,string1,source,revision,revdate)
   write(string1,*)'solar_sea_brdf_model   - ',solar_sea_brdf_model
   call error_handler(E_MSG,routine,string1,source,revision,revdate)
   write(string1,*)'ir_sea_emis_model      - ',ir_sea_emis_model
   call error_handler(E_MSG,routine,string1,source,revision,revdate)
   write(string1,*)'use_sfc_snow_frac      - ',use_sfc_snow_frac
   call error_handler(E_MSG,routine,string1,source,revision,revdate)
   write(string1,*)'add_aerosl             - ',add_aerosl
   call error_handler(E_MSG,routine,string1,source,revision,revdate)
   write(string1,*)'aerosl_type            - ',aerosl_type
   call error_handler(E_MSG,routine,string1,source,revision,revdate)
   write(string1,*)'add_clouds             - ',add_clouds
   call error_handler(E_MSG,routine,string1,source,revision,revdate)
   write(string1,*)'ice_scheme             - ',ice_scheme
   call error_handler(E_MSG,routine,string1,source,revision,revdate)
   write(string1,*)'use_icede              - ',use_icede
   call error_handler(E_MSG,routine,string1,source,revision,revdate)
   write(string1,*)'idg_scheme             - ',idg_scheme
   call error_handler(E_MSG,routine,string1,source,revision,revdate)
   write(string1,*)'user_aer_opt_param     - ',user_aer_opt_param
   call error_handler(E_MSG,routine,string1,source,revision,revdate)
   write(string1,*)'user_cld_opt_param     - ',user_cld_opt_param
   call error_handler(E_MSG,routine,string1,source,revision,revdate)
   write(string1,*)'grid_box_avg_cloud     - ',grid_box_avg_cloud
   call error_handler(E_MSG,routine,string1,source,revision,revdate)
   write(string1,*)'cldstr_threshold       - ',cldstr_threshold
   call error_handler(E_MSG,routine,string1,source,revision,revdate)
   write(string1,*)'cldstr_simple          - ',cldstr_simple
   call error_handler(E_MSG,routine,string1,source,revision,revdate)
   write(string1,*)'cldstr_low_cloud_top   - ',cldstr_low_cloud_top
   call error_handler(E_MSG,routine,string1,source,revision,revdate)
   write(string1,*)'ir_scatt_model         - ',ir_scatt_model
   call error_handler(E_MSG,routine,string1,source,revision,revdate)
   write(string1,*)'vis_scatt_model        - ',vis_scatt_model
   call error_handler(E_MSG,routine,string1,source,revision,revdate)
   write(string1,*)'dom_nstreams           - ',dom_nstreams
   call error_handler(E_MSG,routine,string1,source,revision,revdate)
   write(string1,*)'dom_accuracy           - ',dom_accuracy
   call error_handler(E_MSG,routine,string1,source,revision,revdate)
   write(string1,*)'dom_opdep_threshold    - ',dom_opdep_threshold
   call error_handler(E_MSG,routine,string1,source,revision,revdate)
   write(string1,*)'addpc                  - ',addpc
   call error_handler(E_MSG,routine,string1,source,revision,revdate)
   write(string1,*)'npcscores              - ',npcscores
   call error_handler(E_MSG,routine,string1,source,revision,revdate)
   write(string1,*)'addradrec              - ',addradrec
   call error_handler(E_MSG,routine,string1,source,revision,revdate)
   write(string1,*)'ipcreg                 - ',ipcreg
   call error_handler(E_MSG,routine,string1,source,revision,revdate)
   write(string1,*)'use_htfrtc             - ',use_htfrtc
   call error_handler(E_MSG,routine,string1,source,revision,revdate)
   write(string1,*)'htfrtc_n_pc            - ',htfrtc_n_pc
   call error_handler(E_MSG,routine,string1,source,revision,revdate)
   write(string1,*)'htfrtc_simple_cloud    - ',htfrtc_simple_cloud
   call error_handler(E_MSG,routine,string1,source,revision,revdate)
   write(string1,*)'htfrtc_overcast        - ',htfrtc_overcast
   call error_handler(E_MSG,routine,string1,source,revision,revdate)
end if

call read_sensor_db_file(rttov_sensor_db_file)

end subroutine initialize_module

!----------------------------------------------------------------------
! Initialize a RTTOV sensor runtime. A rttov_sensor_type instance contains 
! information such as options and coefficients that are initialized in a "lazy"
! fashion only when it will be used for the first time.

subroutine initialize_rttov_sensor_runtime(sensor,ens_size,nlevels)

type(rttov_sensor_type), pointer    :: sensor
integer,                 intent(in) :: ens_size
integer,                 intent(in) :: nlevels

type(rttov_options),       pointer  :: opts
type(rttov_options_scatt), pointer  :: opts_scatt
logical :: is_mw
logical :: is_vis
logical :: is_ir
logical :: is_visir

if (.not. module_initialized) then
   call initialize_module()
end if

if (.not. associated(sensor)) then
   write(string1,*) "The sensor must be initialized before initializing a rttov sensor runtime"
   call error_handler(E_ERR, 'initialize_rttov', string1, source, revision, revdate)
end if

! some logicals to ease in setting the options
is_mw  = sensor%sensor_type_name == 'mw'
is_vis = sensor%sensor_type_name == 'vis'
is_ir  = sensor%sensor_type_name == 'ir'
is_visir = is_vis .or. is_ir

allocate(opts)
! these options have descriptions above, except for where defaults are set outside of user-control
opts % interpolation % addinterp        = .true.      ! Allow interpolation of input profile
opts % interpolation % reg_limit_extrap = .true.      ! Extrapolate beyond top of model intelligently 
opts % interpolation % interp_mode      = interp_mode    
opts % interpolation % lgradp           = .false.     ! Do not allow TL/AD/K of user pressure levels
opts % interpolation % spacetop         = .true.      ! Treat model top as space boundary (not recommended to be false)

opts % config % do_checkinput    = do_checkinput    
opts % config % apply_reg_limits = apply_reg_limits 
opts % config % verbose          = verbose         
opts % config % fix_hgpl         = fix_hgpl

opts % rt_all % switchrad              = is_mw                 ! switch to BT for AD/K if microwave
opts % rt_all % do_lambertian          = do_lambertian
opts % rt_all % lambertian_fixed_angle = lambertian_fixed_angle
opts % rt_all % rad_down_lin_tau       = rad_down_lin_tau
opts % rt_all % use_q2m                = use_q2m
opts % rt_all % addrefrac              = addrefrac
opts % rt_all % plane_parallel         = plane_parallel

if (is_mw) then
   ! mw options could be used with direct or scatt, so set them here
   opts % rt_mw % apply_band_correction = apply_band_correction
   opts % rt_mw % clw_data              = clw_data
   opts % rt_mw % clw_calc_on_coef_lev  = .false.                 ! calculate CLW optical depths on input levels
   opts % rt_mw % clw_scheme            = clw_scheme
   opts % rt_mw % clw_cloud_top         = clw_cloud_top
   opts % rt_mw % fastem_version        = fastem_version
   opts % rt_mw % supply_foam_fraction  = supply_foam_fraction
end if

if (is_mw .and. .not. mw_clear_sky_only) then
   ! use RTTOV-SCATT 
   allocate(opts_scatt)

   opts_scatt % config % do_checkinput    = do_checkinput
   opts_scatt % config % apply_reg_limits = apply_reg_limits
   opts_scatt % config % verbose          = verbose
   opts_scatt % config % fix_hgpl         = fix_hgpl

   opts_scatt % rad_down_lin_tau      = rad_down_lin_tau
   opts_scatt % apply_band_correction = apply_band_correction
   opts_scatt % interp_mode           = interp_mode
   opts_scatt % lgradp                = .false.               ! Do not allow TL/AD/K of user pressure levels
   opts_scatt % reg_limit_extrap      = .true.                ! intelligently extend beyond the model top
   opts_scatt % fastem_version        = fastem_version
   opts_scatt % supply_foam_fraction  = supply_foam_fraction
   opts_scatt % use_q2m               = use_q2m
   opts_scatt % lradiance             = .false.               ! Calculate Brightness Temperatures 
   opts_scatt % lusercfrac            = .false.               ! Have RTTOV-SCATT calculate the effective cloud fraction 
   opts_scatt % cc_threshold          = cc_threshold

   call sensor_runtime_setup(sensor,                &
                             ens_size=ens_size,     &
                             nlevs=nlevels,         &
                             opts=opts,             &
                             opts_scatt=opts_scatt, &
                             use_totalice=use_totalice)
else
   opts % rt_ir % ozone_data            = ozone_data
   opts % rt_ir % co2_data              = co2_data
   opts % rt_ir % n2o_data              = n2o_data
   opts % rt_ir % co_data               = co_data
   opts % rt_ir % ch4_data              = ch4_data
   opts % rt_ir % so2_data              = so2_data
   opts % rt_ir % addsolar              = addsolar
   opts % rt_ir % rayleigh_single_scatt = rayleigh_single_scatt
   opts % rt_ir % do_nlte_correction    = do_nlte_correction
   opts % rt_ir % solar_sea_brdf_model  = solar_sea_brdf_model
   opts % rt_ir % ir_sea_emis_model     = ir_sea_emis_model
   opts % rt_ir % addaerosl             = add_aerosl
   opts % rt_ir % addclouds             = add_clouds
   opts % rt_ir % user_aer_opt_param    = user_aer_opt_param
   opts % rt_ir % user_cld_opt_param    = user_cld_opt_param
   opts % rt_ir % grid_box_avg_cloud    = grid_box_avg_cloud
   opts % rt_ir % cldstr_threshold      = cldstr_threshold
   opts % rt_ir % cldstr_simple         = cldstr_simple
   opts % rt_ir % cldstr_low_cloud_top  = cldstr_low_cloud_top
   opts % rt_ir % ir_scatt_model        = ir_scatt_model
   opts % rt_ir % vis_scatt_model       = vis_scatt_model
   opts % rt_ir % dom_nstreams          = dom_nstreams
   opts % rt_ir % dom_accuracy          = dom_accuracy
   opts % rt_ir % dom_opdep_threshold   = dom_opdep_threshold

   opts % rt_ir % pc % addpc     = addpc
   opts % rt_ir % pc % npcscores = npcscores
   opts % rt_ir % pc % addradrec = addradrec
   opts % rt_ir % pc % ipcbnd    = 1           ! This is the correct default for RTTOV 12.3 
   opts % rt_ir % pc % ipcreg    = ipcreg

   opts % htfrtc_opts % htfrtc        = use_htfrtc
   opts % htfrtc_opts % n_pc_in       = htfrtc_n_pc
   opts % htfrtc_opts % reconstruct   = .true. ! By default reconstruct radiances
   opts % htfrtc_opts % simple_cloud  = htfrtc_simple_cloud
   opts % htfrtc_opts % overcast      = htfrtc_overcast

   call sensor_runtime_setup(sensor,                &
                             ens_size=ens_size,     &
                             nlevs=nlevels,         &
                             opts=opts)
end if



end subroutine initialize_rttov_sensor_runtime

!----------------------------------------------------------------------
! Fill the module storage metadata for a particular visible/infrared 
! observation.
!
! Visible / infrared observations have several auxillary metadata variables.
! Other than the key, which is standard DART fare, the RTTOV satellite azimuth 
! and satellite zenith angle must be specified. See the RTTOV user guide for 
! more information (in particular, see figure 4). If the *addsolar*
! namelist value is set to true, then the solar azimuth and solar zenith angles must
! be specified - again see the RTTOV user guide. In addition to the platform/satellite/
! sensor ID numbers, which are the RTTOV unique identifiers, the channel specifies
! the chanenl number in the RTTOV coefficient file. Finally, if *do_lambertian* is 
! true, specularity must be specified here. Again, see the RTTOV user guide for more 
! information.

subroutine set_visir_metadata(key, sat_az, sat_ze, sun_az, sun_ze, &
   platform_id, sat_id, sensor_id, channel, specularity)

integer,  intent(out) :: key
real(r8), intent(in)  :: sat_az, sat_ze
real(r8), intent(in)  :: sun_az, sun_ze ! only relevant if addsolar
integer,  intent(in)  :: platform_id, sat_id, sensor_id, channel
real(r8), intent(in)  :: specularity    ! only relevant if do_lambertian

if ( .not. module_initialized ) call initialize_module

visirnum = visirnum + 1  ! increase module storage used counters
rttovkey = rttovkey + 1
obstype_metadata(rttovkey) = .true. ! .true. for visir
  obstype_subkey(rttovkey) = visirnum

! Make sure the new key is within the length of the metadata arrays.
call grow_metadata(rttovkey,'set_visir_metadata', .true.)

key = rttovkey ! now that we know its legal

visir_obs_metadata(visirnum) % sat_az      = sat_az
visir_obs_metadata(visirnum) % sat_ze      = sat_ze
visir_obs_metadata(visirnum) % sun_az      = sun_az
visir_obs_metadata(visirnum) % sun_ze      = sun_ze
visir_obs_metadata(visirnum) % platform_id = platform_id
visir_obs_metadata(visirnum) % sat_id      = sat_id
visir_obs_metadata(visirnum) % sensor_id   = sensor_id
visir_obs_metadata(visirnum) % channel     = channel
visir_obs_metadata(visirnum) % specularity = specularity

end subroutine set_visir_metadata

!----------------------------------------------------------------------
! Fill the module storage metadata for a particular microwave 
! observation.
! Microwave observations have several auxillary metadata variables.
! Other than the key, which is standard DART fare, the RTTOV satellite azimuth 
! and satellite zenith angle must be specified. See the RTTOV user guide for 
! more information (in particular, see figure 4). In addition to the platform/satellite/
! sensor ID numbers, which are the RTTOV unique identifiers, the channel specifies
! the chanenl number in the RTTOV coefficient file. In addition, if 
! use_zeeman is true, the magnetic field and cosine of the angle
! between the magnetic field and angle of propagation must be specified. 
! See the RTTOV user guide for more information. Finally, the fastem parameters for
! land must be specified here. This may be difficult for observations to set, so 
! default values (see table 21 in the RTTOV user guide) can be used until a better 
! solution is devised. 

subroutine set_mw_metadata(key, sat_az, sat_ze, platform_id, sat_id, sensor_id, &
   channel, mag_field, cosbk, fastem_p1, fastem_p2, fastem_p3,         &
   fastem_p4, fastem_p5)

integer,  intent(out) :: key
real(r8), intent(in)  :: sat_az, sat_ze
integer,  intent(in)  :: platform_id, sat_id, sensor_id, channel
real(r8), intent(in)  :: mag_field, cosbk                            ! only relevant with use_zeeman
real(r8), intent(in)  :: fastem_p1, fastem_p2, fastem_p3, & ! 
                         fastem_p4, fastem_p5 !5 FASTEM parameters describing the land/sea ice surface, see Table 21 (MW, used in FASTEM and for land/sea ice for TESSM2)

if ( .not. module_initialized ) call initialize_module

mwnum    = mwnum + 1    ! increase module storage used counters
rttovkey = rttovkey + 1 
obstype_metadata(rttovkey) = .false. ! .false. for MW 
  obstype_subkey(rttovkey) = mwnum

! Make sure the new key is within the length of the metadata arrays.
call grow_metadata(rttovkey,'set_mw_metadata', .false.)

key = rttovkey ! now that we know its legal

mw_obs_metadata(mwnum) % sat_az       = sat_az
mw_obs_metadata(mwnum) % sat_ze       = sat_ze
mw_obs_metadata(mwnum) % platform_id  = platform_id
mw_obs_metadata(mwnum) % sat_id       = sat_id
mw_obs_metadata(mwnum) % sensor_id    = sensor_id
mw_obs_metadata(mwnum) % channel      = channel
mw_obs_metadata(mwnum) % mag_field    = mag_field
mw_obs_metadata(mwnum) % cosbk        = cosbk
mw_obs_metadata(mwnum) % fastem_p1    = fastem_p1
mw_obs_metadata(mwnum) % fastem_p2    = fastem_p2
mw_obs_metadata(mwnum) % fastem_p3    = fastem_p3
mw_obs_metadata(mwnum) % fastem_p4    = fastem_p4
mw_obs_metadata(mwnum) % fastem_p5    = fastem_p5

end subroutine set_mw_metadata


!----------------------------------------------------------------------
! Query the metadata in module storage for a particular observation.
! See set_visir_metadata for more information on these fields.

subroutine get_visir_metadata(key, sat_az, sat_ze, sun_az, sun_ze, &
   platform_id, sat_id, sensor_id, channel, specularity)

integer,  intent(in)  :: key
real(r8), intent(out) :: sat_az, sat_ze, sun_az, sun_ze
integer,  intent(out) :: platform_id, sat_id, sensor_id, channel
real(r8), intent(out) :: specularity

integer :: visirnum

character(len=*), parameter :: routine = 'get_visir_metadata'

if ( .not. module_initialized ) call initialize_module

! Make sure the desired key is within the length of the metadata arrays.
call key_within_range(key,routine)

if (.not. obstype_metadata(key)) then
   write(string1,*)'The obstype metadata for key ',key,'is not visir as expected'
   call error_handler(E_ERR, routine, string1, source, &
      revision, revdate)
end if

visirnum = obstype_subkey(key)

if (visirnum < 0 .or. visirnum > size(visir_obs_metadata)) then
   write(string1,*)'The visir-specific key ',visirnum,'is invalid.'
   write(string2,*)'Size of visir_obs_metadata:',&
      size(visir_obs_metadata)
   call error_handler(E_ERR, routine, string1, source, &
      revision, revdate, text2=string2)
end if

sat_az      = visir_obs_metadata(visirnum) % sat_az
sat_ze      = visir_obs_metadata(visirnum) % sat_ze
sun_az      = visir_obs_metadata(visirnum) % sun_az
sun_ze      = visir_obs_metadata(visirnum) % sun_ze
platform_id = visir_obs_metadata(visirnum) % platform_id
sat_id      = visir_obs_metadata(visirnum) % sat_id
sensor_id   = visir_obs_metadata(visirnum) % sensor_id
channel     = visir_obs_metadata(visirnum) % channel
specularity = visir_obs_metadata(visirnum) % specularity

end subroutine get_visir_metadata

!----------------------------------------------------------------------
! Query the metadata in module storage for a particular observation.
! See set_mw_metadata for more information on these fields.

subroutine get_mw_metadata(key, sat_az, sat_ze,        &
   platform_id, sat_id, sensor_id, channel, mag_field, &
   cosbk, fastem_p1, fastem_p2, fastem_p3,    &
   fastem_p4, fastem_p5)

integer,  intent(in)  :: key
real(r8), intent(out) :: sat_az, sat_ze
integer,  intent(out) :: platform_id, sat_id, sensor_id, channel
real(r8), intent(out) :: mag_field, cosbk
real(r8), intent(out) :: fastem_p1, fastem_p2, fastem_p3, &
                         fastem_p4, fastem_p5

character(len=*), parameter :: routine = 'get_mw_metadata'

integer :: mwnum

if ( .not. module_initialized ) call initialize_module

! Make sure the desired key is within the length of the metadata arrays.
call key_within_range(key,routine)

if (obstype_metadata(key)) then
   write(string1,*)'The obstype metadata for key ',key,'is not MW as expected'
   call error_handler(E_ERR, routine, string1, source, &
      revision, revdate)
end if

mwnum = obstype_subkey(key)

if (mwnum < 0 .or. mwnum > size(mw_obs_metadata)) then
   write(string1,*)'The mw-specific key ',mwnum,'is invalid.'
   write(string2,*)'Size of visir_obs_metadata:',&
      size(mw_obs_metadata)
   call error_handler(E_ERR, routine, string1, source, &
      revision, revdate, text2=string2)
end if

sat_az       = mw_obs_metadata(mwnum) % sat_az
sat_ze       = mw_obs_metadata(mwnum) % sat_ze
platform_id  = mw_obs_metadata(mwnum) % platform_id
sat_id       = mw_obs_metadata(mwnum) % sat_id
sensor_id    = mw_obs_metadata(mwnum) % sensor_id
channel      = mw_obs_metadata(mwnum) % channel
mag_field    = mw_obs_metadata(mwnum) % mag_field
cosbk        = mw_obs_metadata(mwnum) % cosbk
fastem_p1    = mw_obs_metadata(mwnum) % fastem_p1
fastem_p2    = mw_obs_metadata(mwnum) % fastem_p2
fastem_p3    = mw_obs_metadata(mwnum) % fastem_p3
fastem_p4    = mw_obs_metadata(mwnum) % fastem_p4
fastem_p5    = mw_obs_metadata(mwnum) % fastem_p5

end subroutine get_mw_metadata


!----------------------------------------------------------------------
! This routine reads the metadata for the visir/mw radiance/tb obs
subroutine read_rttov_metadata(key, obsID, ifile, fform)
integer,          intent(out)          :: key    ! index into local metadata
integer,          intent(in)           :: obsID
integer,          intent(in)           :: ifile
character(len=*), intent(in), optional :: fform

! temp variables
logical           :: is_asciifile
integer           :: ierr
character(len=5)  :: header
integer           :: oldkey
real(r8)          :: sat_az, sat_ze, sun_az, sun_ze
integer           :: platform_id, sat_id, sensor_id, channel
real(r8)          :: specularity
real(r8)          :: mag_field, cosbk
real(r8)          :: fastem_p1, fastem_p2, fastem_p3, &
                     fastem_p4, fastem_p5

logical :: is_visir

if ( .not. module_initialized ) call initialize_module

is_asciifile = ascii_file_format(fform)

write(string2,*)'observation #',obsID

if ( is_asciifile ) then
   read(ifile, *, iostat=ierr) header
   call check_iostat(ierr,'read_rttov_metadata','header',string2)
   if (trim(header) == trim(VISIR_STRING)) then
      ! Load the visible/IR data from the file
      read(ifile, *, iostat=ierr) sat_az, sat_ze, sun_az, sun_ze
      call check_iostat(ierr,'read_rttov_metadata','sat,sun az/ze',string2)
      read(ifile, *, iostat=ierr) platform_id, sat_id, sensor_id, channel
      call check_iostat(ierr,'read_rttov_metadata','platform/sat_id/sensor/channel',string2)
      read(ifile, *, iostat=ierr) specularity
      call check_iostat(ierr,'read_rttov_metadata','platform/sat_id/sensor/channel',string2)
      read(ifile, *, iostat=ierr) oldkey
      call check_iostat(ierr,'read_rttov_metadata','oldkey',string2)
      is_visir = .true.
   elseif (trim(header) == trim(MW_STRING)) then
      ! Load the visible/IR data from the file
      read(ifile, *, iostat=ierr) sat_az, sat_ze
      call check_iostat(ierr,'read_rttov_metadata','sat az/ze',string2)
      read(ifile, *, iostat=ierr) platform_id, sat_id, sensor_id, channel
      call check_iostat(ierr,'read_rttov_metadata','platform/sat_id/sensor/channel',string2)
      read(ifile, *, iostat=ierr) mag_field, cosbk
      call check_iostat(ierr,'read_rttov_metadata','mag_field/cosbk',string2)
      read(ifile, *, iostat=ierr) fastem_p1, fastem_p2, fastem_p3, &
                                  fastem_p4, fastem_p5
      call check_iostat(ierr,'read_rttov_metadata','fastem_p1-5',string2)
      read(ifile, *, iostat=ierr) oldkey
      call check_iostat(ierr,'read_rttov_metadata','oldkey',string2)
      is_visir = .false.
   else
      write(string1,*)"Expected radiance header ["//visir_STRING//"] or ["//mw_STRING//"]" // &
           " in input file, got ["//header//"]"
      call error_handler(E_ERR, 'read_rttov_metadata', string1, source, revision, revdate, text2=string2)
   endif
else
   read(ifile, iostat=ierr) header
   call  check_iostat(ierr,'read_rttov_metadata','header',string2)

   if (trim(header) == trim(VISIR_STRING)) then
      ! Load the visible/IR data from the file
      read(ifile, iostat=ierr) sat_az, sat_ze, sun_az, sun_ze
      call check_iostat(ierr,'read_rttov_metadata','sat,sun az/ze',string2)
      read(ifile, iostat=ierr) platform_id, sat_id, sensor_id, channel
      call check_iostat(ierr,'read_rttov_metadata','platform/sat_id/sensor/channel',string2)
      read(ifile, iostat=ierr) specularity
      call check_iostat(ierr,'read_rttov_metadata','platform/sat_id/sensor/channel',string2)
      read(ifile, iostat=ierr) oldkey
      call check_iostat(ierr,'read_rttov_metadata','oldkey',string2)
      is_visir = .true.
   elseif (trim(header) == trim(MW_STRING)) then
      ! Load the visible/IR data from the file
      read(ifile, iostat=ierr) sat_az, sat_ze
      call check_iostat(ierr,'read_rttov_metadata','sat az/ze',string2)
      read(ifile, iostat=ierr) platform_id, sat_id, sensor_id, channel
      call check_iostat(ierr,'read_rttov_metadata','platform/sat_id/sensor/channel',string2)
      read(ifile, iostat=ierr) mag_field, cosbk
      call check_iostat(ierr,'read_rttov_metadata','mag_field/cosbk',string2)
      read(ifile, iostat=ierr) fastem_p1, fastem_p2, fastem_p3, &
                                  fastem_p4, fastem_p5
      call check_iostat(ierr,'read_rttov_metadata','fastem_p1-5',string2)
      read(ifile, iostat=ierr) oldkey
      call check_iostat(ierr,'read_rttov_metadata','oldkey',string2)
      is_visir = .false.
   else
      write(string1,*)"Expected radiance header ["//visir_STRING//"] or ["//mw_STRING//"]" // &
         " in input file, got ["//header//"]"
      call error_handler(E_ERR, 'read_rttov_metadata', string1, &
         source, revision, revdate, text2=string2)
   end if
endif

! The oldkey is thrown away.

! Store the metadata in module storage. The new key is returned.
if (is_visir) then
   call set_visir_metadata(key, sat_az, sat_ze, sun_az, sun_ze, &
      platform_id, sat_id, sensor_id, channel, specularity)
else
   call set_mw_metadata(key, sat_az, sat_ze, platform_id, sat_id, sensor_id, &
      channel, mag_field, cosbk, fastem_p1, fastem_p2, fastem_p3,   &
      fastem_p4, fastem_p5)
end if

end subroutine read_rttov_metadata


!----------------------------------------------------------------------
! writes the metadata for radiance observations.

subroutine write_rttov_metadata(key, ifile, fform)

integer,           intent(in)           :: key
integer,           intent(in)           :: ifile
character(len=*),  intent(in), optional :: fform

logical  :: is_asciifile
real(r8) :: sat_az, sat_ze, sun_az, sun_ze
integer  :: platform_id, sat_id, sensor_id, channel
real(r8) :: specularity
real(r8) :: mag_field, cosbk
real(r8) :: fastem_p1, fastem_p2, fastem_p3, &
            fastem_p4, fastem_p5

character(len=5)  :: header

logical  :: is_visir

is_visir = obstype_metadata(key)

if ( .not. module_initialized ) call initialize_module

! given the index into the local metadata arrays - retrieve
! the metadata for this particular observation.

is_asciifile = ascii_file_format(fform)

if (is_visir) then
   call get_visir_metadata(key, sat_az, sat_ze, sun_az, sun_ze, &
      platform_id, sat_id, sensor_id, channel, specularity)

   header = VISIR_STRING

   if (is_asciifile) then
      write(ifile, *) header
      write(ifile, *) sat_az, sat_ze, sun_az, sun_ze
      write(ifile, *) platform_id, sat_id, sensor_id, channel
      write(ifile, *) specularity
      write(ifile, *) key
   else
      write(ifile   ) header
      write(ifile   ) sat_az, sat_ze, sun_az, sun_ze
      write(ifile   ) platform_id, sat_id, sensor_id, channel
      write(ifile   ) specularity
      write(ifile   ) key
   endif
else
   call get_mw_metadata(key, sat_az, sat_ze,                  &
      platform_id, sat_id, sensor_id, channel, mag_field, cosbk, &
      fastem_p1, fastem_p2, fastem_p3, fastem_p4,    &
      fastem_p5)

   header = MW_STRING

   if (is_asciifile) then
      write(ifile, *) header
      write(ifile, *) sat_az, sat_ze
      write(ifile, *) platform_id, sat_id, sensor_id, channel
      write(ifile, *) mag_field, cosbk
      write(ifile, *) fastem_p1, fastem_p2, fastem_p3, &
                      fastem_p4, fastem_p5 
      write(ifile, *) key
   else
      write(ifile   ) header
      write(ifile   ) sat_az, sat_ze
      write(ifile   ) platform_id, sat_id, sensor_id, channel
      write(ifile   ) mag_field, cosbk
      write(ifile   ) fastem_p1, fastem_p2, fastem_p3, &
                      fastem_p4, fastem_p5 
      write(ifile   ) key
   end if
end if


end subroutine write_rttov_metadata


!----------------------------------------------------------------------
subroutine interactive_rttov_metadata(key)
integer, intent(out) :: key

real(r8)          :: sat_az, sat_ze, sun_az, sun_ze
integer           :: platform_id, sat_id, sensor_id, channel
real(r8)          :: specularity
real(r8)          :: mag_field, cosbk
real(r8)          :: fastem_p1, fastem_p2, fastem_p3, &
                     fastem_p4, fastem_p5

integer :: visir_int
logical :: is_visir

if ( .not. module_initialized ) call initialize_module

! Prompt for input for the required metadata
visir_int = interactive_i('freq type    Visible/IR or MW observation? [1 = vis/ir, 0 = microwave]', minvalue=0, maxvalue=1)

if (visir_int == 0) then
   is_visir = .false.
else
   is_visir = .true.
end if

sat_az   = interactive_r('sat_az        satellite azimuth [degrees]', minvalue = 0.0_r8, maxvalue = 360.0_r8)
sat_ze   = interactive_r('sat_ze        satellite zenith [degrees]',  minvalue = 0.0_r8, maxvalue = 90.0_r8)
if (is_visir .and. addsolar) then
   sun_az   = interactive_r('sun_az        solar azimuth [degrees]',     minvalue = 0.0_r8, maxvalue = 360.0_r8)
   sun_ze   = interactive_r('sun_ze        solar zenith [degrees]',      minvalue = 0.0_r8, maxvalue = 90.0_r8)
else
   sun_az = MISSING_R8
   sun_ze = MISSING_R8
end if

platform_id = interactive_i('platform id   RTTOV Platform number [see docs]',     minvalue = 1)
sat_id      = interactive_i('satellite id  RTTOV Satellite ID number [see docs]', minvalue = 0)
sensor_id   = interactive_i('sensor id     RTTOV Sensor number [see docs]',       minvalue = 1)
channel     = interactive_i('channel       Instrument channel number [see docs]', minvalue = 1)

if (is_visir .and. do_lambertian) then
   specularity = interactive_r('specularity   (0-1)',     minvalue = 0.0_r8, maxvalue = 1.0_r8)
else
   specularity = MISSING_R8
end if

if (.not. is_visir .and. use_zeeman) then
   mag_field   = interactive_r('magnetic fld  Earth magnetic field strength (Gauss)',                    minvalue = 0.2_r8,  maxvalue = 0.7_r8)
   cosbk       = interactive_r('cosbk         Cosine of angle between magnetic field and viewing angle', minvalue = -1.0_r8, maxvalue = 1.0_r8)
else
   mag_field   = MISSING_R8
   cosbk       = MISSING_R8
end if

if (.not. is_visir) then
   fastem_p1 = interactive_r('fastem land1  1st fastem land/sea ice parameter', minvalue = 0.0_r8)
   fastem_p2 = interactive_r('fastem land2  2nd fastem land/sea ice parameter', minvalue = 0.0_r8)
   fastem_p3 = interactive_r('fastem land3  3rd fastem land/sea ice parameter', minvalue = 0.0_r8)
   fastem_p4 = interactive_r('fastem land4  4th fastem land/sea ice parameter', minvalue = 0.0_r8)
   fastem_p5 = interactive_r('fastem land5  5th fastem land/sea ice parameter', minvalue = 0.0_r8)
else
   fastem_p1 = MISSING_R8
   fastem_p2 = MISSING_R8
   fastem_p3 = MISSING_R8
   fastem_p4 = MISSING_R8
   fastem_p5 = MISSING_R8
end if

if (is_visir) then
   call set_visir_metadata(key, sat_az, sat_ze, sun_az, sun_ze, &
      platform_id, sat_id, sensor_id, channel, specularity)
else
   call set_mw_metadata(key, sat_az, sat_ze, platform_id, sat_id, sensor_id, &
      channel, mag_field, cosbk, fastem_p1, fastem_p2, fastem_p3,   &
      fastem_p4, fastem_p5)
end if

end subroutine interactive_rttov_metadata


!----------------------------------------------------------------------
subroutine get_expected_radiance(obs_kind_ind, state_handle, ens_size, location, key, flavor, val, istatus)

integer,             intent(in)  :: obs_kind_ind
type(ensemble_type), intent(in)  :: state_handle
integer,             intent(in)  :: ens_size
type(location_type), intent(in)  :: location          ! location of obs
integer,             intent(in)  :: key               ! key into module metadata
integer,             intent(in)  :: flavor            ! flavor of obs
real(r8),            intent(out) :: val(ens_size)     ! value of obs
integer,             intent(out) :: istatus(ens_size) ! status of the calculation

integer  :: platform_id, sat_id, sensor_id, channel
integer  :: instrument(3)

integer :: this_istatus(ens_size)

integer  :: i
real(r8) :: loc_array(3)
real(r8) :: loc_lon, loc_lat
real(r8) :: loc_value(ens_size), radiance(ens_size)
type(location_type) :: loc
integer :: maxlevels, numlevels

type(location_type) :: loc_undef        ! surface location
type(location_type) :: loc_sfc          ! surface location
type(location_type) :: loc_2m           ! surface location
type(location_type) :: loc_10m          ! surface location

type(rttov_sensor_type), pointer :: sensor

character(len=*), parameter :: routine = 'get_expected_radiance'

type(visir_metadata_type), pointer :: visir_md
type(mw_metadata_type),    pointer :: mw_md

logical :: is_visir
logical :: return_now

!=================================================================================

if ( .not. module_initialized ) call initialize_module

val = 0.0_r8 ! set return value early

! Make sure the desired key is within the length of the metadata arrays.
call key_within_range(key, routine)

is_visir = obstype_metadata(key)

if (is_visir) then
   visir_md => visir_obs_metadata(obstype_subkey(key))
   mw_md    => null()

   platform_id = visir_md % platform_id
   sat_id      = visir_md % sat_id
   sensor_id   = visir_md % sensor_id
   channel     = visir_md % channel
else
   visir_md => null()
   mw_md    => mw_obs_metadata(obstype_subkey(key))

   platform_id = mw_md % platform_id
   sat_id      = mw_md % sat_id
   sensor_id   = mw_md % sensor_id
   channel     = mw_md % channel
end if

!=================================================================================
! Determine the number of model levels 
! using only the standard DART interfaces to model
!=================================================================================

loc_array = get_location(location) ! loc is in DEGREES
loc_lon   = loc_array(1)
loc_lat   = loc_array(2)

! if necessary, preallocate the column arrays
if ( .not. arrays_prealloced) then
   numlevels = 0

   maxlevels = 10000   ! something larger than we think will exist
   COUNTLEVELS : do i = 1,maxlevels
      loc = set_location(loc_lon, loc_lat, real(i,r8), VERTISLEVEL)
      call interpolate(state_handle, ens_size, loc, QTY_PRESSURE, loc_value, this_istatus)
      if ( any(this_istatus /= 0 ) ) exit COUNTLEVELS
      numlevels = numlevels + 1
   enddo COUNTLEVELS

   if ((numlevels == maxlevels) .or. (numlevels == 0)) then
      write(string1,'(A,I0)') 'FAILED to determine number of levels in model:', &
         numlevels
         
      if (debug) call error_handler(E_MSG,routine,string1,source,revision,revdate)
      istatus = 1
      val     = MISSING_R8
      return
   else
       if (debug) write(*,*) routine // ' we have ',numlevels,' model levels'
   endif

   ! allocate the necessary fields
   call atmos_profile_setup(atmos, ens_size, numlevels, use_q2m, & 
      use_uv10m, use_wfetch, use_water_type, use_salinity,       &
      supply_foam_fraction, use_sfc_snow_frac)

   call trace_gas_profile_setup(trace_gas, ens_size, numlevels,  &
      ozone_data, co2_data, n2o_data, ch4_data, co_data, so2_data)

   if (add_aerosl) then
      call aerosol_profile_setup(aerosols, ens_size, numlevels,  &
         aerosl_type)
   end if

   call cloud_profile_setup(clouds, ens_size, numlevels,     &
      cfrac_data, clw_data, clw_scheme, rain_data, ciw_data, &
      ice_scheme, use_icede, snow_data, graupel_data,        &
      hail_data, w_data, htfrtc_simple_cloud)

   arrays_prealloced = .true.
else
   ! load the number of levels from the temperature array, assumed to have been initialized
   numlevels = size(atmos%temperature,2)
end if 

instrument(1) = platform_id
instrument(2) = sat_id
instrument(3) = sensor_id

! also check if the sensor runtime needs to be initialized
sensor => get_rttov_sensor(instrument)

if (.not. associated(sensor)) then
   write(string1,*)'Could not find the platform/sat/sensor id combination:',&
      platform_id,sat_id,sensor_id
   call error_handler(E_ERR, routine, string1, source, revision, revdate)
end if

if (.not. associated(sensor%runtime)) then
   call initialize_rttov_sensor_runtime(sensor,ens_size,numlevels)
end if

! Set all of the istatuses back to zero for track_status
istatus = 0

GETLEVELDATA : do i = 1,numlevels
   loc = set_location(loc_lon, loc_lat, real(i,r8), VERTISLEVEL)

   call interpolate(state_handle, ens_size, loc, QTY_PRESSURE, atmos%pressure(:,i), this_istatus)
   call check_status('QTY_PRESSURE', ens_size, this_istatus, val, loc, istatus, routine, source, revision, revdate, .true., return_now)
   if (return_now) return

   call interpolate(state_handle, ens_size, loc, QTY_TEMPERATURE, atmos%temperature(:, i), this_istatus)
   call check_status('QTY_TEMPERATURE', ens_size, this_istatus, val, loc, istatus, routine, source, revision, revdate, .true., return_now)
   if (return_now) return

   call interpolate(state_handle, ens_size, loc, QTY_VAPOR_MIXING_RATIO, atmos%moisture(:, i), this_istatus)
   call check_status('QTY_VAPOR_MIXING_RATIO', ens_size, this_istatus, val, loc, istatus, routine, source, revision, revdate, .true., return_now)
   if (return_now) return

   if (ozone_data) then
      call interpolate(state_handle, ens_size, loc, QTY_O3, trace_gas%ozone(:, i), this_istatus)
      call check_status('QTY_O3', ens_size, this_istatus, val, loc, istatus, routine, source, revision, revdate, .false., return_now)
      if (return_now) return
   end if

   if (co2_data) then
      call interpolate(state_handle, ens_size, loc, QTY_CO2, trace_gas%co2(:, i), this_istatus)
      call check_status('QTY_CO2', ens_size, this_istatus, val, loc, istatus, routine, source, revision, revdate, .false., return_now)
      if (return_now) return
   end if

   if (n2o_data) then
      call interpolate(state_handle, ens_size, loc, QTY_N2O, trace_gas%n2o(:, i), this_istatus)
      call check_status('QTY_N2O', ens_size, this_istatus, val, loc, istatus, routine, source, revision, revdate, .false., return_now)
      if (return_now) return
   end if

   if (ch4_data) then
      call interpolate(state_handle, ens_size, loc, QTY_CH4, trace_gas%ch4(:, i), this_istatus)
      call check_status('QTY_CH4', ens_size, this_istatus, val, loc, istatus, routine, source, revision, revdate, .false., return_now)
      if (return_now) return
   end if

   if (co_data) then
      call interpolate(state_handle, ens_size, loc, QTY_CO, trace_gas%co(:, i), this_istatus)
      call check_status('QTY_CO', ens_size, this_istatus, val, loc, istatus, routine, source, revision, revdate, .false., return_now)
      if (return_now) return
   end if

   if (so2_data) then
      call interpolate(state_handle, ens_size, loc, QTY_SO2, trace_gas%so2(:, i), this_istatus)
      call check_status('QTY_SO2', ens_size, this_istatus, val, loc, istatus, routine, source, revision, revdate, .false., return_now)
      if (return_now) return
   end if

   if (add_aerosl) then
      if (aerosl_type == 1) then
         ! OPAC
         call interpolate(state_handle, ens_size, loc, QTY_INSOLUBLE_AER, aerosols%insoluble(:, i), this_istatus)
         call check_status('QTY_INSOLUBLE_AER', ens_size, this_istatus, val, loc, istatus, routine, source, revision, revdate, .false., return_now)
         if (return_now) return

         call interpolate(state_handle, ens_size, loc, QTY_H2O_SOLUBLE_AER, aerosols%water_soluble(:, i), this_istatus)
         call check_status('QTY_H2O_SOLUBLE_AER', ens_size, this_istatus, val, loc, istatus, routine, source, revision, revdate, .false., return_now)
         if (return_now) return

         call interpolate(state_handle, ens_size, loc, QTY_SOOT, aerosols%soot(:, i), this_istatus)
         call check_status('QTY_SOOT', ens_size, this_istatus, val, loc, istatus, routine, source, revision, revdate, .false., return_now)
         if (return_now) return

         call interpolate(state_handle, ens_size, loc, QTY_SEASALT_ACCUM, aerosols%sea_salt_accum(:, i), this_istatus)
         call check_status('QTY_SEASALT_ACCUM', ens_size, this_istatus, val, loc, istatus, routine, source, revision, revdate, .false., return_now)
         if (return_now) return

         call interpolate(state_handle, ens_size, loc, QTY_SEASALT_COARSE, aerosols%sea_salt_coarse(:, i), this_istatus)
         call check_status('QTY_SEASALT_COARSE', ens_size, this_istatus, val, loc, istatus, routine, source, revision, revdate, .false., return_now)
         if (return_now) return

         call interpolate(state_handle, ens_size, loc, QTY_MINERAL_NUCLEUS, aerosols%mineral_nucleus(:, i), this_istatus)
         call check_status('QTY_MINERAL_NUCLEUS', ens_size, this_istatus, val, loc, istatus, routine, source, revision, revdate, .false., return_now)
         if (return_now) return

         call interpolate(state_handle, ens_size, loc, QTY_MINERAL_ACCUM, aerosols%mineral_accum(:, i), this_istatus)
         call check_status('QTY_MINERAL_ACCUM', ens_size, this_istatus, val, loc, istatus, routine, source, revision, revdate, .false., return_now)
         if (return_now) return

         call interpolate(state_handle, ens_size, loc, QTY_MINERAL_COARSE, aerosols%mineral_coarse(:, i), this_istatus)
         call check_status('QTY_MINERAL_COARSE', ens_size, this_istatus, val, loc, istatus, routine, source, revision, revdate, .false., return_now)
         if (return_now) return

         call interpolate(state_handle, ens_size, loc, QTY_MINERAL_TRANSPORTED, aerosols%mineral_transport(:, i), this_istatus)
         call check_status('QTY_MINERAL_TRANSPORT', ens_size, this_istatus, val, loc, istatus, routine, source, revision, revdate, .false., return_now)
         if (return_now) return

         call interpolate(state_handle, ens_size, loc, QTY_SULPHATED_DROPS, aerosols%sulphated_droplets(:, i), this_istatus)
         call check_status('QTY_SULPHATED_DROPS', ens_size, this_istatus, val, loc, istatus, routine, source, revision, revdate, .false., return_now)
         if (return_now) return

         call interpolate(state_handle, ens_size, loc, QTY_VOLCANIC_ASH, aerosols%volcanic_ash(:, i), this_istatus)
         call check_status('QTY_VOLCANIC_ASH', ens_size, this_istatus, val, loc, istatus, routine, source, revision, revdate, .false., return_now)
         if (return_now) return

         call interpolate(state_handle, ens_size, loc, QTY_NEW_VOLCANIC_ASH, aerosols%new_volcanic_ash(:, i), this_istatus)
         call check_status('QTY_NEW_VOLCANIC_ASH', ens_size, this_istatus, val, loc, istatus, routine, source, revision, revdate, .false., return_now)
         if (return_now) return

         call interpolate(state_handle, ens_size, loc, QTY_ASIAN_DUST, aerosols%asian_dust(:, i), this_istatus)
         call check_status('QTY_ASIAN_DUST', ens_size, this_istatus, val, loc, istatus, routine, source, revision, revdate, .false., return_now)
         if (return_now) return
      elseif (aerosl_type == 2) then
         ! CAMS
         call interpolate(state_handle, ens_size, loc, QTY_BLACK_CARBON, aerosols%black_carbon(:, i), this_istatus)
         call check_status('QTY_BLACK_CARBON', ens_size, this_istatus, val, loc, istatus, routine, source, revision, revdate, .false., return_now)
         if (return_now) return

         call interpolate(state_handle, ens_size, loc, QTY_DUST_BIN1, aerosols%dust_bin1(:, i), this_istatus)
         call check_status('QTY_DUST_BIN1', ens_size, this_istatus, val, loc, istatus, routine, source, revision, revdate, .false., return_now)
         if (return_now) return

         call interpolate(state_handle, ens_size, loc, QTY_DUST_BIN2, aerosols%dust_bin2(:, i), this_istatus)
         call check_status('QTY_DUST_BIN2', ens_size, this_istatus, val, loc, istatus, routine, source, revision, revdate, .false., return_now)
         if (return_now) return

         call interpolate(state_handle, ens_size, loc, QTY_DUST_BIN3, aerosols%dust_bin3(:, i), this_istatus)
         call check_status('QTY_DUST_BIN3', ens_size, this_istatus, val, loc, istatus, routine, source, revision, revdate, .false., return_now)
         if (return_now) return

         call interpolate(state_handle, ens_size, loc, QTY_AMMONIUM_SULPHATE, aerosols%ammonium_sulphate(:, i), this_istatus)
         call check_status('QTY_AMMONIUM_SULPHATE', ens_size, this_istatus, val, loc, istatus, routine, source, revision, revdate, .false., return_now)
         if (return_now) return

         call interpolate(state_handle, ens_size, loc, QTY_SEA_SALT_BIN1, aerosols%sea_salt_bin1(:, i), this_istatus)
         call check_status('QTY_SEA_SALT_BIN1', ens_size, this_istatus, val, loc, istatus, routine, source, revision, revdate, .false., return_now)
         if (return_now) return

         call interpolate(state_handle, ens_size, loc, QTY_SEA_SALT_BIN2, aerosols%sea_salt_bin2(:, i), this_istatus)
         call check_status('QTY_SEA_SALT_BIN2', ens_size, this_istatus, val, loc, istatus, routine, source, revision, revdate, .false., return_now)
         if (return_now) return

         call interpolate(state_handle, ens_size, loc, QTY_SEA_SALT_BIN3, aerosols%sea_salt_bin3(:, i), this_istatus)
         call check_status('QTY_SEA_SALT_BIN3', ens_size, this_istatus, val, loc, istatus, routine, source, revision, revdate, .false., return_now)
         if (return_now) return

         call interpolate(state_handle, ens_size, loc, QTY_HYDROPHILIC_ORGANIC_MATTER, aerosols%hydrophilic_organic_matter(:, i), this_istatus)
         call check_status('QTY_HYDROPHILIC_ORGANIC_MATTER', ens_size, this_istatus, val, loc, istatus, routine, source, revision, revdate, .false., return_now)
         if (return_now) return
      end if
   end if

   if (cfrac_data) then
      ! specify cloud fraction
      call interpolate(state_handle, ens_size, loc, QTY_CLOUD_FRACTION, clouds%cfrac(:, i), this_istatus)
      call check_status('QTY_CLOUD_FRACTION', ens_size, this_istatus, val, loc, istatus, routine, source, revision, revdate, .false., return_now)
      if (return_now) return
   end if

   if (clw_data) then
      ! specify non-precip cloud liquid water
      call interpolate(state_handle, ens_size, loc, QTY_CLOUDWATER_MIXING_RATIO, clouds%clw(:, i), this_istatus)
      call check_status('QTY_CLOUDWATER_MIXING_RATIO', ens_size, this_istatus, val, loc, istatus, routine, source, revision, revdate, .false., return_now)
      if (return_now) return

      if (clw_scheme == 2) then
         ! The effective diameter must also be specified with clw_scheme 2
         call interpolate(state_handle, ens_size, loc, QTY_CLOUDWATER_DE, clouds%clwde(:, i), this_istatus)
         call check_status('QTY_CLOUDWATER_DE', ens_size, this_istatus, val, loc, istatus, routine, source, revision, revdate, .false., return_now)
         if (return_now) return
      end if
   end if

   if (rain_data) then
      ! specify precip cloud liquid water (i.e. rain)
      call interpolate(state_handle, ens_size, loc, QTY_RAINWATER_MIXING_RATIO, clouds%rain(:, i), this_istatus)
      call check_status('QTY_RAINWATER_MIXING_RATIO', ens_size, this_istatus, val, loc, istatus, routine, source, revision, revdate, .false., return_now)
      if (return_now) return
   end if

   if (ciw_data) then
      ! specify non-precip cloud ice
      call interpolate(state_handle, ens_size, loc, QTY_ICE_MIXING_RATIO, clouds%ciw(:, i), this_istatus)
      call check_status('QTY_ICE_MIXING_RATIO', ens_size, this_istatus, val, loc, istatus, routine, source, revision, revdate, .false., return_now)
      if (return_now) return

      if (ice_scheme == 1 .and. use_icede) then
         ! if use_icede with ice_scheme 1, must also specify ice effective diameter
         call interpolate(state_handle, ens_size, loc, QTY_CLOUD_ICE_DE, clouds%icede(:, i), this_istatus)
         call check_status('QTY_CLOUD_ICE_DE', ens_size, this_istatus, val, loc, istatus, routine, source, revision, revdate, .false., return_now)
         if (return_now) return
      end if
   end if

   if (snow_data) then
      ! specify precip fluffy ice (i.e. snow)
      call interpolate(state_handle, ens_size, loc, QTY_SNOW_MIXING_RATIO, clouds%snow(:, i), this_istatus)
      call check_status('QTY_SNOW_MIXING_RATIO', ens_size, this_istatus, val, loc, istatus, routine, source, revision, revdate, .false., return_now)
      if (return_now) return
   end if

   if (graupel_data) then
      ! specify precip soft-hail (i.e. graupel)
      call interpolate(state_handle, ens_size, loc, QTY_GRAUPEL_MIXING_RATIO, clouds%graupel(:, i), this_istatus)
      call check_status('QTY_GRAUPEL_MIXING_RATIO', ens_size, this_istatus, val, loc, istatus, routine, source, revision, revdate, .false., return_now)
      if (return_now) return
   end if

   if (hail_data) then
      ! specify precip hard-hail (i.e. hail)
      call interpolate(state_handle, ens_size, loc, QTY_HAIL_MIXING_RATIO, clouds%hail(:, i), this_istatus)
      call check_status('QTY_HAIL_MIXING_RATIO', ens_size, this_istatus, val, loc, istatus, routine, source, revision, revdate, .false., return_now)
      if (return_now) return
   end if

   if (w_data) then
      ! specify vertical velocity
      call interpolate(state_handle, ens_size, loc, QTY_VERTICAL_VELOCITY, clouds%w(:, i), this_istatus)
      call check_status('QTY_VERTICAL_VELOCITY', ens_size, this_istatus, val, loc, istatus, routine, source, revision, revdate, .false., return_now)
      if (return_now) return
   end if

end do GETLEVELDATA

loc_undef = set_location(loc_lon, loc_lat, 1.0_r8, VERTISUNDEF )
loc_sfc = set_location(loc_lon, loc_lat, 0.0_r8, VERTISSURFACE )
loc_2m  = set_location(loc_lon, loc_lat, 2.0_r8, VERTISSURFACE )
loc_10m = set_location(loc_lon, loc_lat, 10.0_r8, VERTISSURFACE )

! set the surface fields
call interpolate(state_handle, ens_size, loc_sfc, QTY_SURFACE_PRESSURE, atmos%sfc_p(:), this_istatus)
call check_status('QTY_SURFACE_PRESSURE', ens_size, this_istatus, val, loc_sfc, istatus, routine, source, revision, revdate, .true., return_now)
if (return_now) return

call interpolate(state_handle, ens_size, loc_sfc, QTY_SURFACE_ELEVATION, atmos%sfc_elev(:), this_istatus)
call check_status('QTY_SURFACE_ELEVATION', ens_size, this_istatus, val, loc_sfc, istatus, routine, source, revision, revdate, .true., return_now)
if (return_now) return

call interpolate(state_handle, ens_size, loc_2m, QTY_2M_TEMPERATURE, atmos%s2m_t(:), this_istatus)
call check_status('QTY_2M_TEMPERATURE', ens_size, this_istatus, val, loc_2m, istatus, routine, source, revision, revdate, .true., return_now)
if (return_now) return

call interpolate(state_handle, ens_size, loc_sfc, QTY_SKIN_TEMPERATURE, atmos%skin_temp(:), this_istatus)
call check_status('QTY_SKIN_TEMPERATURE', ens_size, this_istatus, val, loc_sfc, istatus, routine, source, revision, revdate, .true., return_now)
if (return_now) return

! set to 2m if an error

call interpolate(state_handle, ens_size, loc_sfc, QTY_SURFACE_TYPE, atmos%surftype(:), this_istatus)
call check_status('QTY_SURFACE_TYPE', ens_size, this_istatus, val, loc_sfc, istatus, routine, source, revision, revdate, .true., return_now)
if (return_now) return

! if not available, lookup by lat/lon?

if (use_q2m) then
   call interpolate(state_handle, ens_size, loc_2m, QTY_2M_SPECIFIC_HUMIDITY, atmos%s2m_q(:), this_istatus)
   call check_status('QTY_2M_SPECIFIC_HUMIDITY', ens_size, this_istatus, val, loc_2m, istatus, routine, source, revision, revdate, .false., return_now)
   if (return_now) return
end if

if (use_uv10m) then
   call interpolate(state_handle, ens_size, loc_10m, QTY_10M_U_WIND_COMPONENT, atmos%s10m_u(:), this_istatus)
   call check_status('QTY_10M_U_WIND_COMPONENT', ens_size, this_istatus, val, loc_10m, istatus, routine, source, revision, revdate, .false., return_now)
   if (return_now) return
   call interpolate(state_handle, ens_size, loc_10m, QTY_10M_V_WIND_COMPONENT, atmos%s10m_v(:), this_istatus)
   call check_status('QTY_10M_V_WIND_COMPONENT', ens_size, this_istatus, val, loc_10m, istatus, routine, source, revision, revdate, .false., return_now)
   if (return_now) return
end if

if (use_wfetch) then
   call interpolate(state_handle, ens_size, loc_sfc, QTY_WIND_FETCH, atmos%wfetch(:), this_istatus)
   call check_status('QTY_WIND_FETCH', ens_size, this_istatus, val, loc_sfc, istatus, routine, source, revision, revdate, .false., return_now)
   if (return_now) return
end if

if (use_water_type) then
   call interpolate(state_handle, ens_size, loc_sfc, QTY_WATER_TYPE, atmos%water_type(:), this_istatus)
   call check_status('QTY_WATER_TYPE', ens_size, this_istatus, val, loc_sfc, istatus, routine, source, revision, revdate, .false., return_now)
   if (return_now) return
end if

if (use_salinity) then
   call interpolate(state_handle, ens_size, loc_sfc, QTY_SALINITY, atmos%sfc_salinity(:), this_istatus)
   call check_status('QTY_SALINITY', ens_size, this_istatus, val, loc_sfc, istatus, routine, source, revision, revdate, .false., return_now)
   if (return_now) return
end if

if (supply_foam_fraction) then
   call interpolate(state_handle, ens_size, loc_sfc, QTY_FOAM_FRAC, atmos%sfc_foam_frac(:), this_istatus)
   call check_status('QTY_FOAM_FRAC', ens_size, this_istatus, val, loc_sfc, istatus, routine, source, revision, revdate, .false., return_now)
   if (return_now) return
end if

if (use_sfc_snow_frac) then
   call interpolate(state_handle, ens_size, loc_sfc, QTY_SNOWCOVER_FRAC, atmos%sfc_snow_frac(:), this_istatus)
   call check_status('QTY_SNOWCOVER_FRAC', ens_size, this_istatus, val, loc_sfc, istatus, routine, source, revision, revdate, .false., return_now)
   if (return_now) return
end if

if (add_clouds .and. htfrtc_simple_cloud) then
   ! specify simple cloud information - per column
   call interpolate(state_handle, ens_size, loc_undef, QTY_COLUMN_CLOUD_FRAC, clouds%simple_cfrac(:), this_istatus)
   call check_status('QTY_COLUMN_CLOUD_FRAC', ens_size, this_istatus, val, loc_undef, istatus, routine, source, revision, revdate, .false., return_now)
   if (return_now) return

   call interpolate(state_handle, ens_size, loc_undef, QTY_CLOUD_TOP_PRESSURE, clouds%ctp(:), this_istatus)
   call check_status('QTY_CLOUD_TOP_PRESSURE', ens_size, this_istatus, val, loc_undef, istatus, routine, source, revision, revdate, .false., return_now)
   if (return_now) return
end if

if (debug) then
   print*, 'interpolate pressure    = ', atmos%pressure(1,1),    '...', atmos%pressure(1,numlevels)
   print*, 'interpolate temperature = ', atmos%temperature(1,1), '...', atmos%temperature(1,numlevels)
   print*, 'interpolate moisture    = ', atmos%moisture(1,1),    '...', atmos%moisture(1,numlevels)
end if

call do_forward_model(ens_size=ens_size,                    &
                      nlevels=numlevels,                    &
                      flavor=flavor,                        &
                      location=location,                    &
                      atmos=atmos,                          &
                      trace_gas=trace_gas,                  &
                      clouds=clouds,                        &
                      aerosols=aerosols,                    &
                      sensor=sensor,                        &
                      channel=channel,                      &
                      first_lvl_is_sfc=first_lvl_is_sfc,    &
                      mw_clear_sky_only=mw_clear_sky_only,  &
                      clw_scheme=clw_scheme,                &
                      ice_scheme=ice_scheme,                &
                      idg_scheme=idg_scheme,                &
                      aerosl_type=aerosl_type,              &
                      do_lambertian=do_lambertian,          &
                      use_totalice=use_totalice,            &
                      use_zeeman=use_zeeman,                &
                      radiances=radiance,                   &
                      error_status=this_istatus,            &
                      visir_md=visir_md,                    &
                      mw_md=mw_md) 

if (debug) then
   print*, 'istatus  = ', istatus 
   print*, 'radiance = ', radiance
end if

!=================================================================================
! ... and finally set the return the radiance forward operator value

where (istatus == 0) val = radiance
where (istatus /= 0) val = missing_r8

end subroutine get_expected_radiance


!----------------------------------------------------------------------
! this is a fatal error routine.  use with care - if a forward
! operator fails it should return a bad error code, not die.
! useful in read/write routines where it is fatal to fail.

subroutine check_iostat(istat, routine, varname, msgstring)
integer,          intent(in) :: istat
character(len=*), intent(in) :: routine
character(len=*), intent(in) :: varname
character(len=*), intent(in) :: msgstring

if ( istat /= 0 ) then
   write(string1,*)'istat should be 0 but is ',istat,' for '//varname
   call error_handler(E_ERR, routine, string1, source, revision, revdate, text2=msgstring)
end if

end subroutine check_iostat


!----------------------------------------------------------------------
! Make sure we are addressing within the metadata arrays

subroutine key_within_range(key, routine)

integer,          intent(in) :: key
character(len=*), intent(in) :: routine

integer :: maxkey 

maxkey = size(obstype_metadata)

if ((key > 0) .and. (key <= maxkey)) then
   ! we are still within limits
   return
else
   ! Bad news. Tell the user.
   write(string1, *) 'key (',key,') not within known range ( 1,', maxkey,')'
   call error_handler(E_ERR,routine,string1,source,revision,revdate) 
end if

end subroutine key_within_range

!----------------------------------------------------------------------
! If the allocatable metadata arrays are not big enough ... try again

subroutine grow_metadata(key, routine, is_visir)

integer,          intent(in) :: key
character(len=*), intent(in) :: routine
logical,          intent(in) :: is_visir

integer :: orglength, newlength
type(visir_metadata_type), allocatable :: safe_visir_metadata(:)
type(mw_metadata_type),    allocatable :: safe_mw_metadata(:)
logical,                   allocatable :: safe_obstype_metadata(:)
integer,                   allocatable :: safe_obstype_subkey(:)

integer :: current_obstype_length
integer :: new_obstype_length

current_obstype_length = size(obstype_metadata)
new_obstype_length      = current_obstype_length

! Check for some error conditions.
if (key < 1) then
   write(string1, *) 'key (',key,') must be >= 1'
   call error_handler(E_ERR,routine,string1,source,revision,revdate)
elseif (key >= 2*current_obstype_length) then
   write(string1, *) 'key (',key,') really unexpected.'
   write(string2, *) 'doubling storage will not help.'
   call error_handler(E_ERR,routine,string1,source,revision,revdate, &
                      text2=string2)
endif

if (is_visir) then
   if ((key > 0) .and. (key <= size(visir_obs_metadata))) then
      ! we are still within limits
      return
   else
      ! we need to grow visir_obs_metadata
      orglength = size(visir_obs_metadata)
      newlength = 2 * orglength

      ! News. Tell the user we are increasing storage.
      write(string1, *) 'key (',key,') exceeds visir_obs_metadata length (',orglength,')'
      write(string2, *) 'Increasing visir_obs_metadata to length ',newlength
      call error_handler(E_MSG,routine,string1,source,revision,revdate,text2=string2)

      allocate(safe_visir_metadata(orglength))
      safe_visir_metadata(:) = visir_obs_metadata(:)

      deallocate(visir_obs_metadata)
        allocate(visir_obs_metadata(newlength))

      visir_obs_metadata(1:orglength)           = safe_visir_metadata(:)
      visir_obs_metadata(orglength+1:newlength) = missing_visir_metadata

      deallocate(safe_visir_metadata)
      new_obstype_length = current_obstype_length + (newlength-orglength) 
   end if
else
   ! duplicate the above since we can't use any object-oriented magic
   if ((key > 0) .and. (key <= size(mw_obs_metadata))) then
      ! we are still within limits
      return
   else
      ! we need to grow mw_obs_metadata
      orglength = size(mw_obs_metadata)
      newlength = 2 * orglength

      ! News. Tell the user we are increasing storage.
      write(string1, *) 'key (',key,') exceeds mw_obs_metadata length (',orglength,')'
      write(string2, *) 'Increasing mw_obs_metadata to length ',newlength
      call error_handler(E_MSG,routine,string1,source,revision,revdate,text2=string2)

      allocate(safe_mw_metadata(orglength))
      safe_mw_metadata(:) = mw_obs_metadata(:)

      deallocate(mw_obs_metadata)
        allocate(mw_obs_metadata(newlength))

      mw_obs_metadata(1:orglength)           = safe_mw_metadata(:)
      mw_obs_metadata(orglength+1:newlength) = missing_mw_metadata

      deallocate(safe_mw_metadata)
      new_obstype_length = current_obstype_length + (newlength-orglength) 
   end if
end if

if (current_obstype_length /= new_obstype_length) then
   ! expand the obstype metadata as well, copying over as above
   allocate(safe_obstype_metadata(current_obstype_length))
   safe_obstype_metadata(:) = obstype_metadata(:)

   deallocate(obstype_metadata)
     allocate(obstype_metadata(new_obstype_length))

   obstype_metadata(1:current_obstype_length) = safe_obstype_metadata(:)
   ! obstype_metadata(current_obstype_length+1:new_obstype_length) = -1
   ! no default for obstype_metadata as it is a logical that is true for visir

   allocate(safe_obstype_subkey(current_obstype_length))
   safe_obstype_subkey(:) = obstype_subkey(:)

   deallocate(obstype_subkey)
     allocate(obstype_subkey(new_obstype_length))

   obstype_subkey(1:current_obstype_length) = safe_obstype_subkey(:)
   obstype_subkey(current_obstype_length+1:new_obstype_length) = -1
end if

end subroutine grow_metadata

!----------------------------------------------------------------------
!> override track_status behavior to always error and print an error message if the field
!> cannot be found

subroutine check_status(field_name, ens_size, this_istatus, val, loc, istatus, &
   routine, source, revision, revdate, required, return_now)

character(len=*),    intent(in)  :: field_name
integer,             intent(in)  :: ens_size
integer,             intent(in)  :: this_istatus(ens_size)
real(r8),            intent(out) :: val(ens_size)
type(location_type), intent(in)  :: loc
integer,             intent(out) :: istatus(ens_size) ! status of the calculation
character(len=*),    intent(in)  :: routine
character(len=*),    intent(in)  :: source
character(len=*),    intent(in)  :: revision
character(len=*),    intent(in)  :: revdate
logical,             intent(in)  :: required
logical,             intent(out) :: return_now

real(r8) :: locv(3)

call track_status(ens_size, this_istatus, val, istatus, return_now)

if (return_now) then
   locv = get_location(loc)
   if (required) then
      write(string1,*) 'Could not find required field ' // trim(field_name), ' istatus:',istatus,&
         'location:',locv(1),'/',locv(2),'/',locv(3)
      call error_handler(E_WARN,routine,string1,source,revision,revdate)
   else if (debug) then
      write(string1,*) 'Could not find requested field ' // trim(field_name), ' istatus:',istatus,&
         'location:',locv(1),'/',locv(2),'/',locv(3)
      call error_handler(E_MSG,routine,string1,source,revision,revdate)
   end if
end if

end subroutine check_status

!----------------------------------------------------------------------
! Return the logical value of the RTTOV parameter associated with the field_name.

function get_rttov_option_logical(field_name) result(p)
   character(*), intent(in) :: field_name

   logical :: p

   integer,          parameter   :: duc = ichar('A') - ichar('a')
   character(len=:), allocatable :: fname
   
   character :: ch
   integer   :: slen, i


   ! copy the string over to an appropriate size
   slen = len_trim(field_name)
   allocate(character(len=slen) :: fname)
   fname = trim(adjustl(field_name))
   call to_upper(fname)

   select case (fname)
      case('FIRST_LVL_IS_SFC')
         p = FIRST_LVL_IS_SFC
      case('MW_CLEAR_SKY_ONLY')
         p = MW_CLEAR_SKY_ONLY
      case('DO_CHECKINPUT')
         p = DO_CHECKINPUT
      case('APPLY_REG_LIMITS')
         p = APPLY_REG_LIMITS
      case('VERBOSE')
         p = VERBOSE
      case('FIX_HGPL')
         p = FIX_HGPL
      case('DO_LAMBERTIAN')
         p = DO_LAMBERTIAN
      case('LAMBERTIAN_FIXED_ANGLE')
         p = LAMBERTIAN_FIXED_ANGLE
      case('RAD_DOWN_LIN_TAU')
         p = RAD_DOWN_LIN_TAU
      case('USE_Q2M')
         p = USE_Q2M
      case('USE_UV10M')
         p = USE_UV10M
      case('USE_WFETCH')
         p = USE_WFETCH
      case('USE_WATER_TYPE')
         p = USE_WATER_TYPE
      case('ADDREFRAC')
         p = ADDREFRAC
      case('PLANE_PARALLEL')
         p = PLANE_PARALLEL
      case('USE_SALINITY')
         p = USE_SALINITY
      case('APPLY_BAND_CORRECTION')
         p = APPLY_BAND_CORRECTION
      case('CFRAC_DATA')
         p = CFRAC_DATA
      case('CLW_DATA')
         p = CLW_DATA
      case('RAIN_DATA')
         p = RAIN_DATA
      case('CIW_DATA')
         p = CIW_DATA
      case('SNOW_DATA')
         p = SNOW_DATA
      case('GRAUPEL_DATA')
         p = GRAUPEL_DATA
      case('HAIL_DATA')
         p = HAIL_DATA
      case('W_DATA')
         p = W_DATA
      case('SUPPLY_FOAM_FRACTION')
         p = SUPPLY_FOAM_FRACTION
      case('USE_TOTALICE')
         p = USE_TOTALICE
      case('USE_ZEEMAN')
         p = USE_ZEEMAN
      case('OZONE_DATA')
         p = OZONE_DATA
      case('CO2_DATA')
         p = CO2_DATA
      case('N2O_DATA')
         p = N2O_DATA
      case('CO_DATA')
         p = CO_DATA
      case('CH4_DATA')
         p = CH4_DATA
      case('SO2_DATA')
         p = SO2_DATA
      case('ADDSOLAR')
         p = ADDSOLAR
      case('RAYLEIGH_SINGLE_SCATT')
         p = RAYLEIGH_SINGLE_SCATT
      case('DO_NLTE_CORRECTION')
         p = DO_NLTE_CORRECTION
      case('USE_SFC_SNOW_FRAC')
         p = USE_SFC_SNOW_FRAC
      case('ADD_AEROSL')
         p = ADD_AEROSL
      case('ADD_CLOUDS')
         p = ADD_CLOUDS
      case('USE_ICEDE')
         p = USE_ICEDE
      case('USER_AER_OPT_PARAM')
         p = USER_AER_OPT_PARAM
      case('USER_CLD_OPT_PARAM')
         p = USER_CLD_OPT_PARAM
      case('GRID_BOX_AVG_CLOUD')
         p = GRID_BOX_AVG_CLOUD
      case('CLDSTR_SIMPLE')
         p = CLDSTR_SIMPLE
      case('ADDPC')
         p = ADDPC
      case('ADDRADREC')
         p = ADDRADREC
      case('USE_HTFRTC')
         p = USE_HTFRTC
      case('HTFRTC_SIMPLE_CLOUD')
         p = HTFRTC_SIMPLE_CLOUD
      case('HTFRTC_OVERCAST')
         p = HTFRTC_OVERCAST
      case default
         write(string1,*) "Unknown logical field ",fname
         call error_handler(E_ERR, 'get_rttov_option_logical', string1, source, revision, revdate)
   end select

end function get_rttov_option_logical


!-----------------------------------------------------------------------
! A function to return the key associated with a VISIR/MW metadata.
! Note that this function (and the module storage of VISIR/MW metadata)
! should be rethought to allow for the notion of a "channel" to
! live more harmoniously with other types of observations.
!
! FIXME: reintegrate radiance_obs_seq_to_netcdf and obs_seq_to_netcdf

function get_channel(flavor, key) result(channel)

   integer, intent(in) :: flavor
   integer, intent(in) :: key
   integer             :: channel

   real(r8) :: sat_az, sat_ze, sun_az, sun_ze
   integer  :: platform_id, sat_id, sensor_id
   real(r8) :: mag_field, cosbk, specularity
   real(r8) :: fastem_p1, fastem_p2, fastem_p3, fastem_p4, fastem_p5
   integer  :: subkey

   channel = MISSING_R8

   ! If the observation is not supported by this module, there is no channel
   ! This is delicate in that all types supported by this module are consecutively
   ! numbered. If new types are added, this will need to change.
   if (flavor < NOAA_1_VTPR1_RADIANCE .or. flavor > CLOUDSAT_1_CPR_TB) return

   ! Retrieve channel from different metadata types
   ! All the other arguments are mandatory, but not needed here.

   if ( obstype_metadata(key) ) then
      ! FIXME ... should be local index ... subkey = obstype_subkey(key)
      if (.false.) write(*,*)'get_channel_visir: key,subkey',key,subkey
      call get_visir_metadata(key, &
                           sat_az, sat_ze, sun_az, sun_ze, &
                           platform_id, sat_id, sensor_id, channel, &
                           specularity)
   else
      ! FIXME ... should be local index ... subkey = obstype_subkey(key)
      if (.false.) write(*,*)'get_channel_mw: key,subkey',key,subkey
      call get_mw_metadata(key, &
                        sat_az, sat_ze, &
                        platform_id, sat_id, sensor_id, channel, &
                        mag_field, cosbk, &
                        fastem_p1, fastem_p2, fastem_p3, fastem_p4, fastem_p5)
   endif

   if (debug) write(*,*)'get_channel: key,channel ',key,channel

end function get_channel


!-----------------------------------------------------------------------


end module obs_def_rttov_mod

! END DART PREPROCESS MODULE CODE<|MERGE_RESOLUTION|>--- conflicted
+++ resolved
@@ -388,17 +388,6 @@
 ! then the converters just use the metadata and filter
 ! uses both...  or something.
 
-<<<<<<< HEAD
-public ::            set_visir_metadata, &
-                        set_mw_metadata, &
-                     get_visir_metadata, & 
-                        get_mw_metadata, &
-                    read_rttov_metadata, &
-                   write_rttov_metadata, &
-             interactive_rttov_metadata, &
-                  get_expected_radiance, &
-               get_rttov_option_logical
-=======
 public ::         set_visir_metadata, &
                      set_mw_metadata, &
                   get_visir_metadata, & 
@@ -426,38 +415,10 @@
              read_sensor_db_file, &
                 get_rttov_sensor, &
                 do_forward_model
->>>>>>> ad853218
 
 ! Metadata for rttov observations.
 
 type visir_metadata_type
-<<<<<<< HEAD
-   real(8) :: sat_az      ! azimuth of satellite position (degrees)
-   real(8) :: sat_ze      ! zenith of satellite position (degrees)
-   real(8) :: sun_az      ! azimuth of solar position (degrees, only used with add_solar)
-   real(8) :: sun_ze      ! zenith of solar position  (degrees, only used with add_solar)
-   integer  :: platform_id ! see rttov user guide, table 2
-   integer  :: sat_id      ! see rttov user guide, table 2
-   integer  :: sensor_id   ! see rttov user guide, table 3
-   integer  :: channel     ! each channel is a different obs
-   real(8) :: specularity ! specularity (0-1, only used with do_lambertian)
-end type visir_metadata_type
-
-type mw_metadata_type
-   real(8) :: sat_az      ! azimuth of satellite position (degrees)
-   real(8) :: sat_ze      ! zenith of satellite position (degrees)
-   integer  :: platform_id ! see rttov user guide, table 2
-   integer  :: sat_id      ! see rttov user guide, table 2
-   integer  :: sensor_id   ! see rttov user guide, table 3
-   integer  :: channel     !  each channel is a different obs
-   real(8) :: mag_field   ! strength of mag_field (Gauss, )
-   real(8) :: cosbk       ! cosine of angle between mag field and viewing angle
-   real(8) :: fastem_p1 ! FASTEM land/sea ice parameter 1
-   real(8) :: fastem_p2 ! FASTEM land/sea ice parameter 2
-   real(8) :: fastem_p3 ! FASTEM land/sea ice parameter 3
-   real(8) :: fastem_p4 ! FASTEM land/sea ice parameter 4
-   real(8) :: fastem_p5 ! FASTEM land/sea ice parameter 5
-=======
    real(jprb)    :: sat_az      ! azimuth of satellite position (degrees)
    real(jprb)    :: sat_ze      ! zenith of satellite position (degrees)
    real(jprb)    :: sun_az      ! azimuth of solar position (degrees, only used with add_solar)
@@ -483,31 +444,12 @@
    real(jprb)    :: fastem_p3 ! FASTEM land/sea ice parameter 3
    real(jprb)    :: fastem_p4 ! FASTEM land/sea ice parameter 4
    real(jprb)    :: fastem_p5 ! FASTEM land/sea ice parameter 5
->>>>>>> ad853218
 end type mw_metadata_type
 
 ! DART container type to hold the essential atmosphere and surface fields.
 ! For 2D fields, the order is (ens_size, numlevels), while 1D fields are 
 ! (ens_size).
 type atmos_profile_type
-<<<<<<< HEAD
-   real(8), allocatable :: temperature(:,:)    ! mandatory, level temperature (K)
-   real(8), allocatable :: pressure(:,:)       ! mandatory, level pressure (Pa)
-   real(8), allocatable :: moisture(:,:)       ! mandatory, level water vapor (kg/kg)
-   real(8), allocatable :: sfc_p(:)            ! mandatory, surface pressure (Pa)
-   real(8), allocatable :: s2m_t(:)            ! mandatory, 2 meter temp (K)
-   real(8), allocatable :: skin_temp(:)        ! mandatory, surface skin temp (K)
-   real(8), allocatable :: sfc_elev(:)         ! mandatory, surface elevation (m)
-   real(8), allocatable :: surftype(:)         ! mandatory, surface type (land=0, water=1, seaice = 2) 
-   real(8), allocatable :: s2m_q(:)            ! optional, 2 meter wator vapor (kg/kg) (used if add_q2m)
-   real(8), allocatable :: s10m_u(:)           ! optional, 10 meter u wind (m/s) (used if add_uv10m)
-   real(8), allocatable :: s10m_v(:)           ! optional, 10 meter v wind (m/s) (used if add_uv10m)
-   real(8), allocatable :: wfetch(:)           ! optional, wind fetch (m) (used if use_wfetch)
-   real(8), allocatable :: water_type(:)       ! optional, water type (fresh=0, ocean=1) (used if use_water_type)
-   real(8), allocatable :: sfc_salinity(:)     ! optional, ocean salinity (practial salinity unit) (used if use_salinity)
-   real(8), allocatable :: sfc_foam_frac(:)    ! optional, foam fraction (0-1) (used if supply_foam_fraction)
-   real(8), allocatable :: sfc_snow_frac(:)    ! optional, snow cover (0-1) (used if use_sfc_snow_frac)
-=======
    real(jprb), allocatable :: temperature(:,:)    ! mandatory, level temperature (K)
    real(jprb), allocatable :: pressure(:,:)       ! mandatory, level pressure (Pa)
    real(jprb), allocatable :: moisture(:,:)       ! mandatory, level water vapor (kg/kg)
@@ -524,56 +466,22 @@
    real(jprb), allocatable :: sfc_salinity(:)     ! optional, ocean salinity (practial salinity unit) (used if use_salinity)
    real(jprb), allocatable :: sfc_foam_frac(:)    ! optional, foam fraction (0-1) (used if supply_foam_fraction)
    real(jprb), allocatable :: sfc_snow_frac(:)    ! optional, snow cover (0-1) (used if use_sfc_snow_frac)
->>>>>>> ad853218
 end type atmos_profile_type
 
 ! container type for trace gasses. Note these values are on levels, so the 
 ! size of the arrays are (ens_size, numlevels)
 type trace_gas_profile_type
-<<<<<<< HEAD
-   real(8), allocatable :: ozone(:,:)         ! ozone concentration (kg/kg) (used if add_ozone)
-   real(8), allocatable :: co2(:,:)           ! CO2 concentration   (kg/kg) (used if add_co2)
-   real(8), allocatable :: n2o(:,:)           ! N2O concentration   (kg/kg) (used if add_n2o)
-   real(8), allocatable :: ch4(:,:)           ! CH4 concentration   (kg/kg) (used if add_ch4)
-   real(8), allocatable :: co(:,:)            ! CO concentration    (kg/kg) (used if add_co)
-   real(8), allocatable :: so2(:,:)           ! SO2 concentration   (kg/kg) (used if add_so2)
-=======
    real(jprb), allocatable :: ozone(:,:)         ! ozone concentration (kg/kg) (used if add_ozone)
    real(jprb), allocatable :: co2(:,:)           ! CO2 concentration   (kg/kg) (used if add_co2)
    real(jprb), allocatable :: n2o(:,:)           ! N2O concentration   (kg/kg) (used if add_n2o)
    real(jprb), allocatable :: ch4(:,:)           ! CH4 concentration   (kg/kg) (used if add_ch4)
    real(jprb), allocatable :: co(:,:)            ! CO concentration    (kg/kg) (used if add_co)
    real(jprb), allocatable :: so2(:,:)           ! SO2 concentration   (kg/kg) (used if add_so2)
->>>>>>> ad853218
 end type trace_gas_profile_type
 
 ! Container type for aerosols. Note these values are on layers, so the 
 ! size of the arrays are (ens_size, numlevels-1)
 type aerosol_profile_type
-<<<<<<< HEAD
-   real(8), allocatable :: insoluble(:,:)                  ! INSO (kg/kg), OPAC only
-   real(8), allocatable :: water_soluble(:,:)             ! WASO, OPAC
-   real(8), allocatable :: soot(:,:)                       ! SOOT, OPAC
-   real(8), allocatable :: sea_salt_accum(:,:)             ! SSAM, OPAC
-   real(8), allocatable :: sea_salt_coarse(:,:)            ! SSCM, OPAC
-   real(8), allocatable :: mineral_nucleus(:,:)            ! MINM, OPAC
-   real(8), allocatable :: mineral_accum(:,:)              ! MIAM, OPAC
-   real(8), allocatable :: mineral_coarse(:,:)             ! MICM, OPAC
-   real(8), allocatable :: mineral_transport(:,:)          ! MITR, OPAC
-   real(8), allocatable :: sulphated_droplets(:,:)         ! SUSO, OPAC
-   real(8), allocatable :: volcanic_ash(:,:)               ! VOLA, OPAC
-   real(8), allocatable :: new_volcanic_ash(:,:)           ! VAPO, OPAC
-   real(8), allocatable :: asian_dust(:,:)                 ! ASDU, OPAC
-   real(8), allocatable :: black_carbon(:,:)               ! BCAR, CAMS
-   real(8), allocatable :: dust_bin1(:,:)                  ! DUS1, CAMS
-   real(8), allocatable :: dust_bin2(:,:)                  ! DUS2, CAMS
-   real(8), allocatable :: dust_bin3(:,:)                  ! DUS3, CAMS
-   real(8), allocatable :: ammonium_sulphate(:,:)          ! SULP, CAMS
-   real(8), allocatable :: sea_salt_bin1(:,:)              ! SSA1, CAMS
-   real(8), allocatable :: sea_salt_bin2(:,:)              ! SSA2, CAMS
-   real(8), allocatable :: sea_salt_bin3(:,:)              ! SSA3, CAMS
-   real(8), allocatable :: hydrophilic_organic_matter(:,:) ! OMAT, CAMS
-=======
    real(jprb), allocatable :: insoluble(:,:)                  ! INSO (kg/kg), OPAC only
    real(jprb), allocatable :: water_soluble(:,:)              ! WASO, OPAC
    real(jprb), allocatable :: soot(:,:)                       ! SOOT, OPAC
@@ -596,26 +504,11 @@
    real(jprb), allocatable :: sea_salt_bin2(:,:)              ! SSA2, CAMS
    real(jprb), allocatable :: sea_salt_bin3(:,:)              ! SSA3, CAMS
    real(jprb), allocatable :: hydrophilic_organic_matter(:,:) ! OMAT, CAMS
->>>>>>> ad853218
 end type aerosol_profile_type
 
 ! container type for clouds - note RTTOV uses different cloud fields depending on scheme, frequency, type, etc. Note these values are on layers, not levels, so the 
 ! size of the arrays are (ens_size, numlevels-1)
 type cloud_profile_type
-<<<<<<< HEAD
-   real(8), allocatable :: cfrac(:,:)         ! (VIS/IR/MW) cloud fractional cover (0-1) 
-   real(8), allocatable :: simple_cfrac(:)    ! (VIS/IR)    cloud fraction for simple cloud (0-1) 
-   real(8), allocatable :: ctp(:)             ! (VIS/IR)    cloud top pressure for simple cloud (hPa) 
-   real(8), allocatable :: w(:,:)             ! (VIS/IR)    vertical velocity (used for classification of cumulus vs. stratus)
-   real(8), allocatable :: clw(:,:)           ! (VIS/IR/MW) cloud non-precipitating water
-   real(8), allocatable :: rain(:,:)          ! (VIS/IR/MW) cloud precipitating water
-   real(8), allocatable :: ciw(:,:)           ! (VIS/IR/MW) cloud non-precipitating ice concentration
-   real(8), allocatable :: snow(:,:)          ! (VIS/IR/MW) cloud precipitating ice (fluffy)
-   real(8), allocatable :: graupel(:,:)       ! (VIS/IR/MW) cloud precipitating ice (soft hail / snow pellets)
-   real(8), allocatable :: hail(:,:)          ! (VIS/IR/MW) cloud precipitating ice (hard hail)
-   real(8), allocatable :: clwde(:,:)         ! (VIS/IR)    cloud liquid effective diameter if clw_scheme = 2
-   real(8), allocatable :: icede(:,:)         ! (VIS/IR)    cloud liquid effective diameter if ice_scheme = 1
-=======
    real(jprb), allocatable :: cfrac(:,:)         ! (VIS/IR/MW) cloud fractional cover (0-1) 
    real(jprb), allocatable :: simple_cfrac(:)    ! (VIS/IR)    cloud fraction for simple cloud (0-1) 
    real(jprb), allocatable :: ctp(:)             ! (VIS/IR)    cloud top pressure for simple cloud (hPa) 
@@ -628,7 +521,6 @@
    real(jprb), allocatable :: hail(:,:)          ! (VIS/IR/MW) cloud precipitating ice (hard hail)
    real(jprb), allocatable :: clwde(:,:)         ! (VIS/IR)    cloud liquid effective diameter if clw_scheme = 2
    real(jprb), allocatable :: icede(:,:)         ! (VIS/IR)    cloud liquid effective diameter if ice_scheme = 1
->>>>>>> ad853218
 end type cloud_profile_type
 
 ! Container for the DART/rttov run-time structures to be used (per sensor)
@@ -662,11 +554,7 @@
    integer              :: platform_id
    integer              :: satellite_id
    integer              :: sensor_id
-<<<<<<< HEAD
-   character(len=512)   :: obs_type
-=======
    character(len=512)   :: base_obs_type
->>>>>>> ad853218
    character(len=3)     :: sensor_type_name ! mw, ir, or vis
    integer              :: sensor_type_num  ! vis = 1, ir = 2, mw = 3
    character(len=512)   :: coefficient_file
@@ -914,13 +802,8 @@
 integer,  allocatable :: lvlidx(:)
 integer,  allocatable :: ly1idx(:)
 integer,  allocatable :: ly2idx(:)
-<<<<<<< HEAD
-real(8), allocatable :: totalwater(:)
-real(8), allocatable :: totalice(:)
-=======
 real(jprb), allocatable :: totalwater(:)
 real(jprb), allocatable :: totalice(:)
->>>>>>> ad853218
 
 contains
 
@@ -929,23 +812,14 @@
 ! given information. Note that this will create the platform, satellite,
 ! and/or sensors as necessary.
 ! 
-<<<<<<< HEAD
-subroutine add_sensor(platform_id, satellite_id, sensor_id, sensor_type_name, obs_type, &
-   coef_file, channels)
-=======
 subroutine add_sensor(platform_id, satellite_id, sensor_id, sensor_type_name, &
    base_obs_type, coef_file, channels)
->>>>>>> ad853218
 
    integer,          intent(in) :: platform_id        ! the RTTOV platform id
    integer,          intent(in) :: satellite_id       ! the RTTOV satellite id
    integer,          intent(in) :: sensor_id          ! the RTTOV sensor id
    character(len=*), intent(in) :: sensor_type_name   ! the type of sensor (vis, ir, mw)
-<<<<<<< HEAD
-   character(len=*), intent(in) :: obs_type           ! the DART observation type
-=======
    character(len=*), intent(in) :: base_obs_type      ! the DART observation type without _RADIANCE, _TB, or _BDRF
->>>>>>> ad853218
    character(len=*), intent(in) :: coef_file          ! the RTTOV coefficient file
    integer,          intent(in) :: channels(:)        ! the channels to simulate (or 0-length for all)
 
@@ -965,11 +839,7 @@
    character(len=512) :: string1
    character(len=512) :: string2
 
-<<<<<<< HEAD
-   string2 = 'name: ' // trim(obs_type)
-=======
    string2 = 'name: ' // trim(base_obs_type)
->>>>>>> ad853218
 
    ! check 
    if (platform_id <= 0 .or. satellite_id < 0 .or. sensor_id < 0) then
@@ -1078,17 +948,10 @@
 
    ! setup our new sensor structure to be added
    allocate(new_sensor)
-<<<<<<< HEAD
-   new_sensor % platform_id  = platform_id
-   new_sensor % satellite_id = satellite_id
-   new_sensor % sensor_id    = sensor_id
-   new_sensor % obs_type     = obs_type
-=======
    new_sensor % platform_id   = platform_id
    new_sensor % satellite_id  = satellite_id
    new_sensor % sensor_id     = sensor_id
    new_sensor % base_obs_type = base_obs_type
->>>>>>> ad853218
    new_sensor % sensor_type_name = sensor_type_name
 
    if (trim(sensor_type_name) == 'vis') then
@@ -1169,18 +1032,6 @@
 ! file. The contents of the file are assumed to be an "unformatted"
 ! (aka text) CSV file with the following contents:
 ! 
-<<<<<<< HEAD
-! <obs_type>,<platform_id>,<satellite_id>,<sensor_id>,<sensor_type>,<coef_file>,[channel list]
-!
-! where: 
-!     obs_type     is the DART observation quantity,
-!     platform_id  is the RTTOV platform id
-!     satellite_id is the RTTOV satellite id
-!     sensor_id    is the RTTOV sensor id
-!     sensor_type  is vis, ir, or mw (visible, infrared, or microwave)
-!     coef_file    is the RTTOV coefficient file
-!     channel_list is an optional list of channels (can be zero-length, meaning all available channels should be used) 
-=======
 ! <base_obs_type>,<platform_id>,<satellite_id>,<sensor_id>,<sensor_type>,<coef_file>,[channel list]
 !
 ! where: 
@@ -1191,7 +1042,6 @@
 !     sensor_type   is vis, ir, or mw (visible, infrared, or microwave)
 !     coef_file     is the RTTOV coefficient file
 !     channel_list  is an optional list of channels (can be zero-length, meaning all available channels should be used) 
->>>>>>> ad853218
 ! 
 subroutine read_sensor_db_file(sensor_db_file)
 
@@ -1206,11 +1056,7 @@
 integer :: i
 character(len=100) :: imsg
 
-<<<<<<< HEAD
-character(len=256) :: obs_type
-=======
 character(len=256) :: base_obs_type
->>>>>>> ad853218
 integer :: dbUnit
 integer :: platform_id
 integer :: satellite_id
@@ -1333,11 +1179,7 @@
          end if
          select case (toknum)
             case (1)
-<<<<<<< HEAD
-               obs_type = token
-=======
                base_obs_type = token
->>>>>>> ad853218
             case (2)
                platform_id = str2int(token)
             case (3)
@@ -1357,20 +1199,12 @@
    end do
 
    if (debug) then
-<<<<<<< HEAD
-      write(string1,*)'values:',trim(obs_type),platform_id,satellite_id,sensor_id,&
-=======
       write(string1,*)'values:',trim(base_obs_type),platform_id,satellite_id,sensor_id,&
->>>>>>> ad853218
          trim(sensor_type),trim(coef_file),channels
       call error_handler(E_MSG, routine, string1, source, revision, revdate)
    end if
 
-<<<<<<< HEAD
-   call add_sensor(platform_id, satellite_id, sensor_id, sensor_type, obs_type, &
-=======
    call add_sensor(platform_id, satellite_id, sensor_id, sensor_type, base_obs_type, &
->>>>>>> ad853218
       coef_file, channels)
 
    deallocate(channels)
@@ -1535,11 +1369,7 @@
 character(len=*), parameter :: routine = 'sensor_runtime_setup'
 
 character(len=512) :: string1
-<<<<<<< HEAD
-character(len=512) :: string2 ! used to hold the sensor % obs_type, don't overwrite
-=======
 character(len=512) :: string2 ! used to hold the sensor % base_obs_type, don't overwrite
->>>>>>> ad853218
 
 type(rttov_sensor_runtime_type), pointer :: runtime
 
@@ -1557,11 +1387,7 @@
 logical(kind=jplm), pointer :: use_chan(:,:)  => null() ! flags to specify channels to simulate
 
 ! used below, don't overwrite
-<<<<<<< HEAD
-string2 = 'name: ' // trim(sensor % obs_type)
-=======
 string2 = 'name: ' // trim(sensor % base_obs_type)
->>>>>>> ad853218
 
 instrument(1) = sensor % platform_id
 instrument(2) = sensor % satellite_id
@@ -1791,20 +1617,6 @@
          atmos%   surftype(ens_size))
 
 ! zero the arrays as well
-<<<<<<< HEAD
-atmos%temperature = 0.0d0
-atmos%   moisture = 0.0d0
-atmos%   pressure = 0.0d0
-atmos%      sfc_p = 0.0d0
-atmos%      s2m_t = 0.0d0
-atmos%  skin_temp = 0.0d0
-atmos%   sfc_elev = 0.0d0
-atmos%   surftype = 0.0d0
-
-if (use_q2m) then
-   allocate(atmos%s2m_q(ens_size))
-   atmos%s2m_q = 0.0d0
-=======
 atmos%temperature = 0.0_jprb
 atmos%   moisture = 0.0_jprb
 atmos%   pressure = 0.0_jprb
@@ -1817,68 +1629,42 @@
 if (use_q2m) then
    allocate(atmos%s2m_q(ens_size))
    atmos%s2m_q = 0.0_jprb
->>>>>>> ad853218
 end if
 
 if (use_uv10m) then
    allocate(atmos%s10m_u(ens_size))
    allocate(atmos%s10m_v(ens_size))
 
-<<<<<<< HEAD
-   atmos%s10m_u = 0.0d0
-   atmos%s10m_v = 0.0d0
-=======
    atmos%s10m_u = 0.0_jprb
    atmos%s10m_v = 0.0_jprb
->>>>>>> ad853218
 end if
 
 if (use_wfetch) then
    allocate(atmos%wfetch(ens_size))
 
-<<<<<<< HEAD
-   atmos%wfetch = 0.0d0
-=======
    atmos%wfetch = 0.0_jprb
->>>>>>> ad853218
 end if
 
 if (use_water_type) then
    allocate(atmos%water_type(ens_size))
 
-<<<<<<< HEAD
-   atmos%water_type = -1
-=======
    atmos%water_type = -1_jpim
->>>>>>> ad853218
 end if
 
 if (use_salinity) then
    allocate(atmos%sfc_salinity(ens_size))
 
-<<<<<<< HEAD
-   atmos%sfc_salinity = 0.0d0
-=======
    atmos%sfc_salinity = 0.0_jprb
->>>>>>> ad853218
 end if
 
 if (supply_foam_fraction) then
    allocate(atmos%sfc_foam_frac(ens_size))
-<<<<<<< HEAD
-   atmos%sfc_foam_frac = 0.0d0
-=======
    atmos%sfc_foam_frac = 0.0_jprb
->>>>>>> ad853218
 end if
 
 if (use_sfc_snow_frac) then
    allocate(atmos%sfc_snow_frac(ens_size))
-<<<<<<< HEAD
-   atmos%sfc_snow_frac = 0.0d0
-=======
    atmos%sfc_snow_frac = 0.0_jprb
->>>>>>> ad853218
 end if
 
 end subroutine atmos_profile_setup
@@ -1898,56 +1684,32 @@
 
 if (ozone_data) then
    allocate(trace_gas%ozone(ens_size, numlevels))
-<<<<<<< HEAD
-   trace_gas%ozone = 0.0d0
-=======
    trace_gas%ozone = 0.0_jprb
->>>>>>> ad853218
 end if
 
 if (co2_data) then
    allocate(trace_gas%co2(ens_size, numlevels))
-<<<<<<< HEAD
-   trace_gas%co2 = 0.0d0
-=======
    trace_gas%co2 = 0.0_jprb
->>>>>>> ad853218
 end if
 
 if (n2o_data) then
    allocate(trace_gas%n2o(ens_size, numlevels))
-<<<<<<< HEAD
-   trace_gas%n2o = 0.0d0
-=======
    trace_gas%n2o = 0.0_jprb
->>>>>>> ad853218
 end if
 
 if (ch4_data) then
    allocate(trace_gas%ch4(ens_size, numlevels))
-<<<<<<< HEAD
-   trace_gas%ch4 = 0.0d0
-=======
    trace_gas%ch4 = 0.0_jprb
->>>>>>> ad853218
 end if
 
 if (co_data) then
    allocate(trace_gas%co(ens_size, numlevels))
-<<<<<<< HEAD
-   trace_gas%co = 0.0d0
-=======
    trace_gas%co = 0.0_jprb
->>>>>>> ad853218
 end if
 
 if (so2_data) then
    allocate(trace_gas%so2(ens_size, numlevels))
-<<<<<<< HEAD
-   trace_gas%co = 0.0d0
-=======
    trace_gas%co = 0.0_jprb
->>>>>>> ad853218
 end if
 
 end subroutine trace_gas_profile_setup
@@ -1980,21 +1742,6 @@
    allocate(aerosols%new_volcanic_ash(ens_size,numlevels)) 
    allocate(aerosols%asian_dust(ens_size,numlevels)) 
 
-<<<<<<< HEAD
-   aerosols%insoluble = 0.0d0
-   aerosols%water_soluble = 0.0d0
-   aerosols%soot = 0.0d0
-   aerosols%sea_salt_accum = 0.0d0
-   aerosols%sea_salt_coarse = 0.0d0
-   aerosols%mineral_nucleus = 0.0d0
-   aerosols%mineral_accum = 0.0d0
-   aerosols%mineral_coarse = 0.0d0
-   aerosols%mineral_transport = 0.0d0
-   aerosols%sulphated_droplets = 0.0d0
-   aerosols%volcanic_ash = 0.0d0
-   aerosols%new_volcanic_ash = 0.0d0
-   aerosols%asian_dust = 0.0d0
-=======
    aerosols%insoluble = 0.0_jprb
    aerosols%water_soluble = 0.0_jprb
    aerosols%soot = 0.0_jprb
@@ -2008,7 +1755,6 @@
    aerosols%volcanic_ash = 0.0_jprb
    aerosols%new_volcanic_ash = 0.0_jprb
    aerosols%asian_dust = 0.0_jprb
->>>>>>> ad853218
 elseif (aerosl_type == 2) then
    ! CAMS
    allocate(aerosols%black_carbon(ens_size,numlevels)) 
@@ -2021,17 +1767,6 @@
    allocate(aerosols%sea_salt_bin3(ens_size,numlevels)) 
    allocate(aerosols%hydrophilic_organic_matter(ens_size,numlevels)) 
 
-<<<<<<< HEAD
-   aerosols%black_carbon = 0.0d0
-   aerosols%dust_bin1 = 0.0d0
-   aerosols%dust_bin2 = 0.0d0
-   aerosols%dust_bin3 = 0.0d0
-   aerosols%ammonium_sulphate = 0.0d0
-   aerosols%sea_salt_bin1 = 0.0d0
-   aerosols%sea_salt_bin2 = 0.0d0
-   aerosols%sea_salt_bin3 = 0.0d0
-   aerosols%hydrophilic_organic_matter = 0.0d0
-=======
    aerosols%black_carbon = 0.0_jprb
    aerosols%dust_bin1 = 0.0_jprb
    aerosols%dust_bin2 = 0.0_jprb
@@ -2041,7 +1776,6 @@
    aerosols%sea_salt_bin2 = 0.0_jprb
    aerosols%sea_salt_bin3 = 0.0_jprb
    aerosols%hydrophilic_organic_matter = 0.0_jprb
->>>>>>> ad853218
 else
    ! error
    write(string1,*)"Unknown aerosl_type:",aerosl_type
@@ -2074,102 +1808,58 @@
 ! RTTOV wants layers, but models probably prefer levels
 if (cfrac_data) then
    allocate(clouds%cfrac(ens_size, numlevels))
-<<<<<<< HEAD
-   clouds%cfrac = 0.0d0
-=======
    clouds%cfrac = 0.0_jprb
->>>>>>> ad853218
 end if
 
 if (clw_data) then
    allocate(clouds%clw(ens_size, numlevels))
-<<<<<<< HEAD
-   clouds%clw = 0.0d0
-
-   if (clw_scheme == 2) then
-      allocate(clouds%clwde(ens_size, numlevels)) 
-      clouds%clwde = 0.0d0
-=======
    clouds%clw = 0.0_jprb
 
    if (clw_scheme == 2) then
       allocate(clouds%clwde(ens_size, numlevels)) 
       clouds%clwde = 0.0_jprb
->>>>>>> ad853218
    end if
 end if
 
 if (rain_data) then
    allocate(clouds%rain(ens_size, numlevels))
-<<<<<<< HEAD
-   clouds%rain = 0.0d0
-=======
    clouds%rain = 0.0_jprb
->>>>>>> ad853218
 end if
 
 if (ciw_data) then
    allocate(clouds%ciw(ens_size, numlevels))
-<<<<<<< HEAD
-   clouds%ciw = 0.0d0
-   if (ice_scheme == 1 .and. use_icede) then
-      allocate(clouds%icede(ens_size, numlevels))
-      clouds%icede = 0.0d0
-=======
    clouds%ciw = 0.0_jprb
    if (ice_scheme == 1 .and. use_icede) then
       allocate(clouds%icede(ens_size, numlevels))
       clouds%icede = 0.0_jprb
->>>>>>> ad853218
    end if
 end if
 
 if (snow_data) then
    allocate(clouds%snow(ens_size, numlevels))
-<<<<<<< HEAD
-   clouds%snow = 0.0d0
-=======
    clouds%snow = 0.0_jprb
->>>>>>> ad853218
 end if
 
 if (graupel_data) then
    allocate(clouds%graupel(ens_size, numlevels))
-<<<<<<< HEAD
-   clouds%graupel = 0.0d0
-=======
    clouds%graupel = 0.0_jprb
->>>>>>> ad853218
 end if
 
 if (hail_data) then
    allocate(clouds%hail(ens_size, numlevels))
-<<<<<<< HEAD
-   clouds%hail = 0.0d0
-=======
    clouds%hail = 0.0_jprb
->>>>>>> ad853218
 end if
 
 if (w_data) then
    allocate(clouds%w(ens_size, numlevels))
-<<<<<<< HEAD
-   clouds%w = 0.0d0
-=======
    clouds%w = 0.0_jprb
->>>>>>> ad853218
 end if
 
 if (htfrtc_simple_cloud) then
    allocate(clouds%simple_cfrac(ens_size))
    allocate(clouds%ctp(ens_size))
-<<<<<<< HEAD
-   clouds%simple_cfrac = 0.0d0
-   clouds%ctp = 0.0d0
-=======
    clouds%simple_cfrac = 0.0_jprb
    clouds%ctp = 0.0_jprb
->>>>>>> ad853218
 end if
 
 end subroutine cloud_profile_setup
@@ -2178,18 +1868,6 @@
 ! Run the forward model for the given sensor, preallocating arrays and
 ! initializing the sensor if necessary (which will be on the first call
 ! to this operator and the first time using the sensor, respectively).
-<<<<<<< HEAD
-
-subroutine do_forward_model(ens_size, nlevels, location,   &
-   atmos, trace_gas, clouds, aerosols, sensor, channel,    &
-   first_lvl_is_sfc, mw_clear_sky_only, clw_scheme,        &
-   ice_scheme, idg_scheme, aerosl_type, do_lambertian,     &
-   use_totalice, use_zeeman, radiances, error_status,      &
-   visir_md, mw_md)
-
-integer,                                intent(in)  :: ens_size
-integer,                                intent(in)  :: nlevels
-=======
 !
 ! istatus: Returns  0 if everything is OK, >0 if error occured.
 !                 101 = zenith angle was greater than max_zenith_angle
@@ -2203,7 +1881,6 @@
 integer,                                intent(in)  :: ens_size
 integer,                                intent(in)  :: nlevels
 integer,                                intent(in)  :: flavor
->>>>>>> ad853218
 type(location_type),                    intent(in)  :: location
 type(atmos_profile_type),               intent(in)  :: atmos
 type(trace_gas_profile_type),           intent(in)  :: trace_gas
@@ -2225,12 +1902,9 @@
 type(visir_metadata_type),     pointer, intent(in)  :: visir_md
 type(mw_metadata_type),        pointer, intent(in)  :: mw_md
 
-<<<<<<< HEAD
-=======
 character(len=obstypelength) :: obs_qty_string
 integer                      :: obs_type_num
 
->>>>>>> ad853218
 integer :: ilvl, imem 
 
 ! observation location variables
@@ -2248,11 +1922,7 @@
 
 character(len=*), parameter :: routine = 'do_forward_model'
 
-<<<<<<< HEAD
-real(8) :: maxw
-=======
 real(jprb) :: maxw
->>>>>>> ad853218
 
 logical :: is_visir
 logical :: is_mw
@@ -2267,11 +1937,7 @@
 
 error_status(:) = 0 ! 0 is success
 
-<<<<<<< HEAD
-string2 = 'name: ' // trim(sensor % obs_type)
-=======
 string2 = 'name: ' // trim(sensor % base_obs_type)
->>>>>>> ad853218
 
 instrument(1) = sensor % platform_id
 instrument(2) = sensor % satellite_id
@@ -2373,15 +2039,9 @@
    runtime % profiles(imem) % idg        = idg_scheme
 
    ! set the required profile variables 
-<<<<<<< HEAD
-   runtime % profiles(imem) % p(:) = atmos % pressure(imem,lvlidx)/100.0d0  ! Pa -> hPa
-   runtime % profiles(imem) % t(:) = atmos % temperature(imem,lvlidx) 
-   runtime % profiles(imem) % q(:) = max(atmos % moisture(imem,lvlidx),1d-8) 
-=======
    runtime % profiles(imem) % p(:) = atmos % pressure(imem,lvlidx)/100.0_jprb  ! Pa -> hPa
    runtime % profiles(imem) % t(:) = atmos % temperature(imem,lvlidx) 
    runtime % profiles(imem) % q(:) = max(atmos % moisture(imem,lvlidx),1e-8_jprb) 
->>>>>>> ad853218
 
    ! set trace gases if opts present and individual flags are used
    ! the arrays are assumed to have been allocated - this was already checked in obs_def
@@ -2419,53 +2079,6 @@
       if (runtime % opts % rt_ir % addaerosl) then
          if (aerosl_type == 1) then 
             ! OPAC, convert from levels to layers
-<<<<<<< HEAD
-            runtime % profiles(imem) % aerosols(1,:) = 0.5d0*(aerosols % insoluble(imem,ly1idx) +           &
-                                                              aerosols % insoluble(imem,ly2idx))
-            runtime % profiles(imem) % aerosols(2,:) = 0.5d0*(aerosols % water_soluble(imem,ly1idx) +      &
-                                                              aerosols % water_soluble(imem,ly2idx))
-            runtime % profiles(imem) % aerosols(3,:) = 0.5d0*(aerosols % soot(imem,ly1idx) +                &
-                                                              aerosols % soot(imem,ly2idx))
-            runtime % profiles(imem) % aerosols(4,:) = 0.5d0*(aerosols % sea_salt_accum(imem,ly1idx) +      &
-                                                              aerosols % sea_salt_accum(imem,ly2idx))
-            runtime % profiles(imem) % aerosols(5,:) = 0.5d0*(aerosols % sea_salt_coarse(imem,ly1idx) +     &
-                                                              aerosols % sea_salt_coarse(imem,ly2idx))
-            runtime % profiles(imem) % aerosols(6,:) = 0.5d0*(aerosols % mineral_nucleus(imem,ly1idx) +     &
-                                                              aerosols % mineral_nucleus(imem,ly2idx))
-            runtime % profiles(imem) % aerosols(7,:) = 0.5d0*(aerosols % mineral_accum(imem,ly1idx) +       &
-                                                              aerosols % mineral_accum(imem,ly2idx))
-            runtime % profiles(imem) % aerosols(8,:) = 0.5d0*(aerosols % mineral_coarse(imem,ly1idx) +      &
-                                                              aerosols % mineral_coarse(imem,ly2idx))
-            runtime % profiles(imem) % aerosols(9,:) = 0.5d0*(aerosols % mineral_transport(imem,ly1idx) +   &
-                                                              aerosols % mineral_transport(imem,ly2idx))
-            runtime % profiles(imem) % aerosols(10,:) = 0.5d0*(aerosols % sulphated_droplets(imem,ly1idx) + &
-                                                               aerosols % sulphated_droplets(imem,ly2idx))
-            runtime % profiles(imem) % aerosols(11,:) = 0.5d0*(aerosols % volcanic_ash(imem,ly1idx) +       &
-                                                               aerosols % volcanic_ash(imem,ly2idx))
-            runtime % profiles(imem) % aerosols(12,:) = 0.5d0*(aerosols % new_volcanic_ash(imem,ly1idx) +   &
-                                                               aerosols % new_volcanic_ash(imem,ly2idx))
-            runtime % profiles(imem) % aerosols(13,:) = 0.5d0*(aerosols % asian_dust(imem,ly1idx) +         &
-                                                               aerosols % asian_dust(imem,ly2idx))
-         elseif (aerosl_type == 2) then
-            ! CAMS, convert from levels to levels
-            runtime % profiles(imem) % aerosols(1,:) = 0.5d0*(aerosols % black_carbon(imem,ly1idx) +               &
-                                                              aerosols % black_carbon(imem,ly2idx))
-            runtime % profiles(imem) % aerosols(2,:) = 0.5d0*(aerosols % dust_bin1(imem,ly1idx) +                  &
-                                                              aerosols % dust_bin1(imem,ly2idx))
-            runtime % profiles(imem) % aerosols(3,:) = 0.5d0*(aerosols % dust_bin2(imem,ly1idx) +                  &
-                                                              aerosols % dust_bin2(imem,ly2idx))
-            runtime % profiles(imem) % aerosols(4,:) = 0.5d0*(aerosols % dust_bin3(imem,ly1idx) +                  &
-                                                              aerosols % dust_bin3(imem,ly2idx))
-            runtime % profiles(imem) % aerosols(5,:) = 0.5d0*(aerosols % ammonium_sulphate(imem,ly1idx) +          &
-                                                              aerosols % ammonium_sulphate(imem,ly2idx))
-            runtime % profiles(imem) % aerosols(6,:) = 0.5d0*(aerosols % sea_salt_bin1(imem,ly1idx) +              &
-                                                              aerosols % sea_salt_bin1(imem,ly2idx))
-            runtime % profiles(imem) % aerosols(7,:) = 0.5d0*(aerosols % sea_salt_bin2(imem,ly1idx) +              &
-                                                              aerosols % sea_salt_bin2(imem,ly2idx))
-            runtime % profiles(imem) % aerosols(8,:) = 0.5d0*(aerosols % sea_salt_bin3(imem,ly1idx) +              &
-                                                              aerosols % sea_salt_bin3(imem,ly2idx))
-            runtime % profiles(imem) % aerosols(9,:) = 0.5d0*(aerosols % hydrophilic_organic_matter(imem,ly1idx) + &
-=======
             runtime % profiles(imem) % aerosols(1,:) = 0.5_jprb*(aerosols % insoluble(imem,ly1idx) +           &
                                                               aerosols % insoluble(imem,ly2idx))
             runtime % profiles(imem) % aerosols(2,:) = 0.5_jprb*(aerosols % water_soluble(imem,ly1idx) +      &
@@ -2511,7 +2124,6 @@
             runtime % profiles(imem) % aerosols(8,:) = 0.5_jprb*(aerosols % sea_salt_bin3(imem,ly1idx) +              &
                                                               aerosols % sea_salt_bin3(imem,ly2idx))
             runtime % profiles(imem) % aerosols(9,:) = 0.5_jprb*(aerosols % hydrophilic_organic_matter(imem,ly1idx) + &
->>>>>>> ad853218
                                                               aerosols % hydrophilic_organic_matter(imem,ly2idx))
          else
             write(string1,*)'Unknown aerosol type ',aerosl_type,&
@@ -2524,28 +2136,17 @@
       if (runtime % opts % rt_ir % addclouds) then
          ! first find the total water and ice components
 
-<<<<<<< HEAD
-         totalwater(:) = 0.0d0
-=======
          totalwater(:) = 0.0_jprb
->>>>>>> ad853218
 
          if (allocated(clouds % clw)) then
             totalwater(:) = totalwater(:) + clouds % clw(imem,lvlidx)
          end if
 
          if (allocated(clouds % rain)) then
-<<<<<<< HEAD
-            totalwater(:) = totalwater(:) + clouds % clw(imem,lvlidx)
-         end if
-
-         totalice(:) = 0.0d0
-=======
             totalwater(:) = totalwater(:) + clouds % rain(imem,lvlidx)
          end if
 
          totalice(:) = 0.0_jprb
->>>>>>> ad853218
 
          if (allocated(clouds % ciw)) then
             totalice(:) = totalice(:) + clouds % ciw(imem,lvlidx)
@@ -2564,17 +2165,10 @@
          end if 
 
          ! Classify liquid water cloud type. If the maximum absolute w is > 0.5 m/s, classify as a cumulus cloud.
-<<<<<<< HEAD
-         ! FIXME: consider adding 0.5d0 as a namelist parameter
-         if (allocated(clouds % w)) then
-            maxw = maxval(abs(clouds % w(imem,:)))
-            is_cumulus = maxw > 0.5d0 ! m/s
-=======
          ! FIXME: consider adding 0.5 as a namelist parameter
          if (allocated(clouds % w)) then
             maxw = maxval(abs(clouds % w(imem,:)))
             is_cumulus = maxw > 0.5_jprb ! m/s
->>>>>>> ad853218
          else
             ! assume cumulus if w not provided
             is_cumulus = .true. 
@@ -2585,35 +2179,17 @@
             ! stratus
             if (surftype == 0) then
                ! 1, Stratus Continental, STCO (kg/kg), convert levels to layers
-<<<<<<< HEAD
-               runtime % profiles(imem) % cloud(1,:) = 0.5d0*(totalwater(ly1idx) + &
-                                                              totalwater(ly2idx))
-            else
-               ! 2, Stratus Maritime, STMA (kg/kg), convert levels to layers
-               runtime % profiles(imem) % cloud(2,:) = 0.5d0*(totalwater(ly1idx) + &
-=======
                runtime % profiles(imem) % cloud(1,:) = 0.5_jprb*(totalwater(ly1idx) + &
                                                                  totalwater(ly2idx))
             else
                ! 2, Stratus Maritime, STMA (kg/kg), convert levels to layers
                runtime % profiles(imem) % cloud(2,:) = 0.5_jprb*(totalwater(ly1idx) + &
->>>>>>> ad853218
                                                               totalwater(ly2idx))
             end if
          else
             ! cumulus
             if (surftype == 0) then
                ! 3, Cumulus Continental Clean, CUCC (kg/kg), convert levels to layers
-<<<<<<< HEAD
-               runtime % profiles(imem) % cloud(3,:) = 0.5d0*(totalwater(ly1idx) + &
-                                                              totalwater(ly2idx))
-               ! FIXME: give user (or obs) control over CUCC versus CUCP
-               ! 4, Cumulus Continental Polluted, CUCP (kg/kg), convert levels to layers
-               ! runtime % profiles(imem) % cloud(4,:) = 0.5d0*(totalwater(ly1idx) + totalwater(ly2idx))
-            else
-               ! 5, Cumulus Maritime, CUMA (kg/kg), convert levels to layers
-               runtime % profiles(imem) % cloud(5,:) = 0.5d0*(totalwater(ly1idx) + &
-=======
                runtime % profiles(imem) % cloud(3,:) = 0.5_jprb*(totalwater(ly1idx) + &
                                                               totalwater(ly2idx))
                ! FIXME: give user (or obs) control over CUCC versus CUCP
@@ -2622,7 +2198,6 @@
             else
                ! 5, Cumulus Maritime, CUMA (kg/kg), convert levels to layers
                runtime % profiles(imem) % cloud(5,:) = 0.5_jprb*(totalwater(ly1idx) + &
->>>>>>> ad853218
                                                               totalwater(ly2idx))
             end if
          end if
@@ -2630,25 +2205,12 @@
          ! allow specification of cloud water effective diameter
          if (allocated(clouds % clwde)) then
             ! Liquid water effective diameter (microns), convert levels to layers
-<<<<<<< HEAD
-            runtime % profiles(imem)% clwde(:) = 0.5d0*(clouds % clwde(imem,ly1idx) + &
-=======
             runtime % profiles(imem)% clwde(:) = 0.5_jprb*(clouds % clwde(imem,ly1idx) + &
->>>>>>> ad853218
                                                         clouds % clwde(imem,ly2idx))
          end if
 
          ! all types of ice cloud (kg/kg) go in 6, Ice Cloud (CIRR, but not just cirrus)
          ! convert levels to layers
-<<<<<<< HEAD
-         runtime % profiles(imem) % cloud(6,:) = 0.5d0*(totalice(ly1idx) + &
-                                                        totalice(ly2idx))
-
-         ! allow specification of ice effective diameter
-         if (allocated(clouds % icede)) then
-            ! Ice effective diameter (microns), convert levels to layers
-            runtime % profiles(imem) % icede(:) = 0.5d0*(clouds % icede(imem,ly1idx) + &
-=======
          runtime % profiles(imem) % cloud(6,:) = 0.5_jprb*(totalice(ly1idx) + &
                                                            totalice(ly2idx))
          
@@ -2656,66 +2218,42 @@
          if (allocated(clouds % icede)) then
             ! Ice effective diameter (microns), convert levels to layers
             runtime % profiles(imem) % icede(:) = 0.5_jprb*(clouds % icede(imem,ly1idx) + &
->>>>>>> ad853218
                                                          clouds % icede(imem,ly2idx))
          end if
 
          if (allocated(clouds % cfrac)) then
             ! Cloud fraction (0-1), convert levels to layers
-<<<<<<< HEAD
-            runtime % profiles(imem) % cfrac(:) = 0.5d0*(clouds % cfrac(imem,ly1idx) + &
-                                                         clouds % cfrac(imem,ly2idx))
-=======
             runtime % profiles(imem) % cfrac(:) = min(max(0.5_jprb*(clouds % cfrac(imem,ly1idx) + &
                                                          clouds % cfrac(imem,ly2idx)),0._jprb),1._jprb)
          else
             ! Assume cloud fraction is 1 everywhere. No harm if no clouds.
             runtime % profiles(imem) % cfrac(:) = 1.0_jprb
->>>>>>> ad853218
          end if
       end if ! add IR clouds
    else if (is_mw) then
       ! RTTOV-SCATT, add MW clouds
       if (allocated(clouds % cfrac)) then
-<<<<<<< HEAD
-         runtime % cld_profiles(imem) % cc(:) = clouds % cfrac(imem, lvlidx)
-      else
-         runtime % cld_profiles(imem) % cc(:) = 0.0d0
-=======
          runtime % cld_profiles(imem) % cc(:) = min(max(clouds % cfrac(imem, lvlidx),0._jprb),1._jprb)
       else
          ! Assume cloud fraction is 1 everywhere. No harm if no clouds.
          runtime % cld_profiles(imem) % cc(:) = 1.0_jprb
->>>>>>> ad853218
       end if
 
 
       if (allocated(clouds % clw)) then
          runtime % cld_profiles(imem) % clw(:) = clouds % clw(imem,lvlidx)
       else
-<<<<<<< HEAD
-         runtime % cld_profiles(imem) % clw = 0.0d0
-=======
          runtime % cld_profiles(imem) % clw = 0.0_jprb
->>>>>>> ad853218
       end if
 
       if (allocated(clouds % rain)) then
          runtime % cld_profiles(imem) % rain(:) = clouds % rain(imem,lvlidx)
       else
-<<<<<<< HEAD
-         runtime % cld_profiles(imem) % rain = 0.0d0
-      end if
-
-      if (use_totalice) then
-         totalice(:) = 0.0d0
-=======
          runtime % cld_profiles(imem) % rain = 0.0_jprb
       end if
 
       if (use_totalice) then
          totalice(:) = 0.0_jprb
->>>>>>> ad853218
 
          if (allocated(clouds % ciw)) then
             totalice(:) = totalice(:) + clouds % ciw(imem,lvlidx)
@@ -2740,11 +2278,7 @@
          end if 
 
          ! "totalice" here is being used only for solid precipitation (no ciw)
-<<<<<<< HEAD
-         totalice(:) = 0.0d0
-=======
          totalice(:) = 0.0_jprb
->>>>>>> ad853218
 
          if (allocated(clouds % snow)) then
             totalice(:) = totalice(:) + clouds % snow(imem,lvlidx)
@@ -2762,15 +2296,9 @@
       end if
 
       ! also add "half-level pressures" as requested by RTTOV-Scatt
-<<<<<<< HEAD
-      runtime % cld_profiles(imem) % ph(2:nlevels) = 0.5d0*(atmos % pressure(imem,ly1idx)+atmos % pressure(imem,ly2idx))/100.0d0
-      runtime % cld_profiles(imem) % ph(nlevels+1) = atmos % sfc_p(imem)/100.0d0
-      runtime % cld_profiles(imem) % ph(1) = 0.0d0
-=======
       runtime % cld_profiles(imem) % ph(2:nlevels) = 0.5_jprb*(atmos % pressure(imem,ly1idx)+atmos % pressure(imem,ly2idx))/100.0_jprb
       runtime % cld_profiles(imem) % ph(nlevels+1) = atmos % sfc_p(imem)/100.0_jprb
       runtime % cld_profiles(imem) % ph(1) = 0.0_jprb
->>>>>>> ad853218
    else
       write(string1,*)'Neither opts or opts_scatter were available for platform/sat/sensor id combination:',&
          instrument
@@ -2778,11 +2306,7 @@
    end if ! has runtime % opts or runtime % opts_scatt
 
    ! 2m above surface pressure (hPa)
-<<<<<<< HEAD
-   runtime % profiles(imem) % s2m % p  = atmos % sfc_p(imem)/100.0d0 ! convert from Pa to hPa
-=======
    runtime % profiles(imem) % s2m % p  = atmos % sfc_p(imem)/100.0_jprb ! convert from Pa to hPa
->>>>>>> ad853218
    ! 2m above surface temperature (K)
    runtime % profiles(imem) % s2m % t  = atmos % s2m_t(imem)
 
@@ -2840,11 +2364,7 @@
 
    if (is_visir .and. do_lambertian) then
       ! Surface specularity (0-1)
-<<<<<<< HEAD
-      runtime % profiles(imem) % skin % specularity = visir_md%specularity
-=======
       runtime % profiles(imem) % skin % specularity = visir_md % specularity
->>>>>>> ad853218
    end if
 
    if (allocated(clouds % simple_cfrac)) then
@@ -2859,17 +2379,6 @@
 
    if (is_visir) then
       ! Sat. zenith and azimuth angles (degrees)
-<<<<<<< HEAD
-      runtime % profiles(imem) % zenangle    = visir_md % sat_ze
-      runtime % profiles(imem) % azangle     = visir_md % sat_az
-
-      ! Solar zenith and azimuth angles (degrees), only relevant if use_solar
-      runtime % profiles(imem) % sunzenangle = visir_md % sun_az
-      runtime % profiles(imem) % sunazangle  = visir_md % sun_ze
-   else
-      ! Sat. zenith and azimuth angles (degrees)
-      runtime % profiles(imem) % zenangle    = mw_md % sat_ze
-=======
       if (visir_md % sat_ze > max_zenith_angle) then
         radiances(:) = MISSING_R8
         error_status(:) = 101
@@ -2889,18 +2398,13 @@
       end if
       ! Sat. zenith and azimuth angles (degrees)
       runtime % profiles(imem) % zenangle    = max(mw_md % sat_ze,0.)
->>>>>>> ad853218
       runtime % profiles(imem) % azangle     = mw_md % sat_az
    end if
 
    ! Elevation (km), latitude and longitude (degrees)
    runtime % profiles(imem) % latitude  = lat
    runtime % profiles(imem) % longitude = lon
-<<<<<<< HEAD
-   runtime % profiles(imem) % elevation = atmos % sfc_elev(imem)/1000.0d0 ! m -> km
-=======
    runtime % profiles(imem) % elevation = atmos % sfc_elev(imem)/1000.0_jprb ! m -> km
->>>>>>> ad853218
 
    if (use_zeeman .and. is_mw) then
       runtime % profiles(imem) % Be    = mw_md % mag_field ! mag field strength, Gauss
@@ -2988,36 +2492,22 @@
    end if
 end if
 
-<<<<<<< HEAD
-if (is_visir) then
-=======
 ! utility from obs_kind_mod for getting string of obs qty
 obs_qty_string = get_name_for_type_of_obs(flavor)
 obs_type_num   = get_quantity_for_type_of_obs(flavor)
 
 if (obs_type_num == QTY_RADIANCE) then
->>>>>>> ad853218
    do imem = 1, ens_size
       radiances(imem) = runtime % radiance % total(imem)
    end do
    if (debug) then
-<<<<<<< HEAD
-      print*, 'RADIANCE % TOTAL = ', runtime % radiance % total(:)
-   end if
-else
-=======
       print*, 'RADIANCE % TOTAL for ',trim(obs_qty_string),'= ', radiances(:)
    end if
 elseif (obs_type_num == QTY_BRIGHTNESS_TEMPERATURE) then
->>>>>>> ad853218
    do imem = 1, ens_size
       radiances(imem) = runtime % radiance % bt(imem)
    end do
    if (debug) then
-<<<<<<< HEAD
-      print*, 'RADIANCE % BT = ', runtime % radiance % bt(:)
-   end if
-=======
       print*, 'RADIANCE % BT for ',trim(obs_qty_string),'= ', radiances(:)
    end if
 elseif (obs_type_num == QTY_BI_DIRECTIONAL_REFLECTANCE) then
@@ -3030,7 +2520,6 @@
 else
    call error_handler(E_ERR, 'unknown observation quantity for ' // trim(obs_qty_string), &
       source, revision, revdate)
->>>>>>> ad853218
 end if
 
 IF (errorstatus /= errorstatus_success) THEN
