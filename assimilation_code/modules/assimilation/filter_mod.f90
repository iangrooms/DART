! DART software - Copyright UCAR. This open source software is provided
! by UCAR, "as is", without charge, subject to all terms of use at
! http://www.image.ucar.edu/DAReS/DART/DART_download
!
! $Id$

module filter_mod

!------------------------------------------------------------------------------
use types_mod,             only : r8, i8, missing_r8, metadatalength, MAX_NUM_DOMS, MAX_FILES

use options_mod,           only : get_missing_ok_status, set_missing_ok_status

use obs_sequence_mod,      only : read_obs_seq, obs_type, obs_sequence_type,                  &
                                  get_obs_from_key, set_copy_meta_data, get_copy_meta_data,   &
                                  get_obs_def, get_time_range_keys, set_obs_values, set_obs,  &
                                  write_obs_seq, get_num_obs, get_obs_values, init_obs,       &
                                  assignment(=), get_num_copies, get_qc, get_num_qc, set_qc,  &
                                  static_init_obs_sequence, destroy_obs, read_obs_seq_header, &
                                  set_qc_meta_data, get_first_obs, get_obs_time_range,        &
                                  delete_obs_from_seq, delete_seq_head,                       &
                                  delete_seq_tail, replace_obs_values, replace_qc,            &
                                  destroy_obs_sequence, get_qc_meta_data, add_qc
                                 
use obs_def_mod,           only : obs_def_type, get_obs_def_error_variance, get_obs_def_time, &
                                  get_obs_def_type_of_obs

use obs_def_utilities_mod, only : set_debug_fwd_op

use time_manager_mod,      only : time_type, get_time, set_time, operator(/=), operator(>),   &
                                  operator(-), print_time

use utilities_mod,         only : register_module,  error_handler, E_ERR, E_MSG, E_DBG,       &
                                  logfileunit, nmlfileunit, timestamp,  &
                                  do_output, find_namelist_in_file, check_namelist_read,      &
                                  open_file, close_file, do_nml_file, do_nml_term, to_upper,  &
                                  set_multiple_filename_lists, find_textfile_dims

use assim_model_mod,       only : static_init_assim_model, get_model_size,                    &
                                  end_assim_model,  pert_model_copies

use assim_tools_mod,       only : filter_assim, set_assim_tools_trace, test_state_copies
use obs_model_mod,         only : move_ahead, advance_state, set_obs_model_trace

use ensemble_manager_mod,  only : init_ensemble_manager, end_ensemble_manager,                &
                                  ensemble_type, get_copy, get_my_num_copies, put_copy,       &
                                  all_vars_to_all_copies, all_copies_to_all_vars,             &
                                  compute_copy_mean, compute_copy_mean_sd,                    &
                                  compute_copy_mean_var, duplicate_ens, get_copy_owner_index, &
                                  get_ensemble_time, set_ensemble_time, broadcast_copy,       &
                                  map_pe_to_task, prepare_to_update_copies,  &
                                  copies_in_window, set_num_extra_copies, get_allow_transpose, &
                                  all_copies_to_all_vars, allocate_single_copy, allocate_vars, &
                                  get_single_copy, put_single_copy, deallocate_single_copy,   &
                                  print_ens_handle

use adaptive_inflate_mod,  only : do_ss_inflate, mean_from_restart, sd_from_restart,  &
                                  inflate_ens, adaptive_inflate_init,   &
                                  adaptive_inflate_type, set_inflation_mean_copy ,            &
                                  log_inflation_info, set_inflation_sd_copy,                  &
                                  get_minmax_task_zero, do_rtps_inflate,                      &
                                  validate_inflate_options

use mpi_utilities_mod,     only : my_task_id, task_sync, broadcast_send, broadcast_recv,      &
                                  task_count

use smoother_mod,          only : smoother_read_restart, advance_smoother,                    &
                                  smoother_gen_copy_meta_data, smoother_write_restart,        &
                                  init_smoother, do_smoothing, smoother_mean_spread,          &
                                  smoother_assim,                                             &
                                  smoother_ss_diagnostics, smoother_end, set_smoother_trace

use random_seq_mod,        only : random_seq_type, init_random_seq, random_gaussian

use state_vector_io_mod,   only : state_vector_io_init, read_state, write_state, &
                                  set_stage_to_write, get_stage_to_write

use io_filenames_mod,      only : io_filenames_init, file_info_type, &
                                  combine_file_info, set_file_metadata,  &
                                  set_member_file_metadata,  set_io_copy_flag, &
                                  check_file_info_variable_shape, &
                                  query_copy_present, COPY_NOT_PRESENT, &
                                  READ_COPY, WRITE_COPY, READ_WRITE_COPY

use direct_netcdf_mod,     only : finalize_single_file_io, write_augmented_state, &
                                  nc_get_num_times

use state_structure_mod,   only : get_num_domains

use forward_operator_mod,  only : get_obs_ens_distrib_state

use quality_control_mod,   only : initialize_qc

!------------------------------------------------------------------------------

implicit none
private

public :: filter_sync_keys_time, &
          filter_set_initial_time, &
          filter_main

! version controlled file description for error handling, do not edit
character(len=256), parameter :: source   = &
   "$URL$"
character(len=32 ), parameter :: revision = "$Revision$"
character(len=128), parameter :: revdate  = "$Date$"

! Some convenient global storage items
character(len=512)      :: msgstring

integer :: trace_level, timestamp_level

! Defining whether diagnostics are for prior or posterior
integer, parameter :: PRIOR_DIAG = 0, POSTERIOR_DIAG = 2

! Determine if inflation it turned on or off for reading and writing
! inflation restart files
logical :: output_inflation = .false.

! Identifier for different copies for diagnostic files
integer, parameter :: MEM_START     = 1
integer, parameter :: MEM_END       = 2
integer, parameter :: ENS_MEAN      = 3
integer, parameter :: ENS_SD        = 4
integer, parameter :: PRIORINF_MEAN = 5
integer, parameter :: PRIORINF_SD   = 6
integer, parameter :: POSTINF_MEAN  = 7
integer, parameter :: POSTINF_SD    = 8

! Number of Stage Copies
integer, parameter :: NUM_SCOPIES    = 8

! Ensemble copy numbers
integer :: ENS_MEM_START                   = COPY_NOT_PRESENT
integer :: ENS_MEM_END                     = COPY_NOT_PRESENT
integer :: ENS_MEAN_COPY                   = COPY_NOT_PRESENT
integer :: ENS_SD_COPY                     = COPY_NOT_PRESENT
integer :: PRIOR_INF_COPY                  = COPY_NOT_PRESENT
integer :: PRIOR_INF_SD_COPY               = COPY_NOT_PRESENT
integer :: POST_INF_COPY                   = COPY_NOT_PRESENT
integer :: POST_INF_SD_COPY                = COPY_NOT_PRESENT

integer :: INPUT_COPIES( NUM_SCOPIES )     = COPY_NOT_PRESENT

integer ::   CURRENT_COPIES( NUM_SCOPIES ) = COPY_NOT_PRESENT
integer ::  FORECAST_COPIES( NUM_SCOPIES ) = COPY_NOT_PRESENT
integer ::  PREASSIM_COPIES( NUM_SCOPIES ) = COPY_NOT_PRESENT
integer :: POSTASSIM_COPIES( NUM_SCOPIES ) = COPY_NOT_PRESENT
integer ::  ANALYSIS_COPIES( NUM_SCOPIES ) = COPY_NOT_PRESENT

integer :: SPARE_PRIOR_SPREAD              = COPY_NOT_PRESENT

! Module Global Variables for inflation
logical :: do_prior_inflate     = .false.
logical :: do_posterior_inflate = .false.
type(adaptive_inflate_type) :: prior_inflate, post_inflate

logical :: has_cycling          = .false. ! filter will advance the model

! parms for trace/timing messages
integer, parameter :: T_BEFORE  = 1
integer, parameter :: T_AFTER   = 2
integer, parameter :: T_NEITHER = 3
logical, parameter :: P_TIME    = .true.

!----------------------------------------------------------------
! Namelist input with default values
!
integer  :: async = 0, ens_size = 20
integer  :: tasks_per_model_advance = 1
! if init_time_days and seconds are negative initial time is 0, 0
! for no restart or comes from restart if restart exists
integer  :: init_time_days    = 0
integer  :: init_time_seconds = 0
! Time of first and last observations to be used from obs_sequence
! If negative, these are not used
integer  :: first_obs_days      = -1
integer  :: first_obs_seconds   = -1
integer  :: last_obs_days       = -1
integer  :: last_obs_seconds    = -1
! Assimilation window; defaults to model timestep size.
integer  :: obs_window_days     = -1
integer  :: obs_window_seconds  = -1
! Control diagnostic output for state variables
integer  :: num_output_state_members = 0
integer  :: num_output_obs_members   = 0
integer  :: output_interval     = 1
integer  :: num_groups          = 1
logical  :: output_forward_op_errors = .false.
logical  :: output_timestamps        = .false.
logical  :: trace_execution          = .false.
logical  :: write_obs_every_cycle    = .false.  ! debug only
logical  :: silence                  = .false.
logical  :: distributed_state = .true. ! Default to do state complete forward operators.

! IO options
!>@todo FIXME - how does this work for multiple domains?  ens1d1, ens2d1, ... ens1d2 or
!> ens1d1 ens1d2, ens1d1 ens2d2, etc   i like the latter better.
character(len=256) ::  input_state_files(MAX_FILES) = '' 
character(len=256) :: output_state_files(MAX_FILES) = '' 
! Name of files containing a list of {input,output} restart files, 1 file per domain
character(len=256) ::  input_state_file_list(MAX_NUM_DOMS) = '' 
character(len=256) :: output_state_file_list(MAX_NUM_DOMS) = ''
! Read in a single file and perturb this to create an ensemble
logical  :: perturb_from_single_instance = .false.
real(r8) :: perturbation_amplitude       = 0.2_r8
! File options.  Single vs. Multiple.  really 'unified' or 'combination' vs 'individual'
logical  :: single_file_in  = .false. ! all copies read  from 1 file
logical  :: single_file_out = .false. ! all copies written to 1 file

! optimization option:
logical :: compute_posterior   = .true. ! set to false to not compute posterior values

! Stages to write.  Valid values are:
! multi-file:    input, forecast, preassim, postassim, analysis, output
! single-file:          forecast, preassim, postassim, analysis, output
character(len=10)  :: stages_to_write(6) = (/"output    ", "null      ", "null      ", &
                                             "null      ", "null      ", "null      " /)

!>@todo FIXME
!> for preassim and postassim output it might be we should
!> be controlling the writing of individual ensemble members
!> by looking at the num_output_state_member value.  0 means
!> don't write any members, otherwise it's a count.  and for
!> completeness, there could be a count for pre and a count for post.

logical :: output_members   = .true.
logical :: output_mean      = .true.
logical :: output_sd        = .true.
logical :: write_all_stages_at_end = .false.

character(len=256) :: obs_sequence_in_name  = "obs_seq.out",    &
                      obs_sequence_out_name = "obs_seq.final",  &
                      adv_ens_command       = './advance_model.csh'

!                  == './advance_model.csh'    -> advance ensemble using a script

! Inflation namelist entries follow, first entry for prior, second for posterior
! inf_flavor is 0:none, 1:obs space, 2: varying state space, 3: fixed state_space,
! 4: rtps (relax to prior spread), 5: enhanced state space
integer  :: inf_flavor(2)                  = 0
logical  :: inf_initial_from_restart(2)    = .false.
logical  :: inf_sd_initial_from_restart(2) = .false.
logical  :: inf_deterministic(2)           = .true.
real(r8) :: inf_initial(2)                 = 1.0_r8
real(r8) :: inf_sd_initial(2)              = 0.0_r8
real(r8) :: inf_sd_max_change(2)           = 1.05_r8
real(r8) :: inf_damping(2)                 = 1.0_r8
real(r8) :: inf_lower_bound(2)             = 1.0_r8
real(r8) :: inf_upper_bound(2)             = 1000000.0_r8
real(r8) :: inf_sd_lower_bound(2)          = 0.0_r8

! Some models are allowed to have MISSING_R8 values in the DART state vector.
! If they are encountered, it is not necessarily a FATAL error.
! Most of the time, if a MISSING_R8 is encountered, DART should die.
! CLM should have allow_missing_clm = .true.
logical  :: allow_missing_clm = .false.


namelist /filter_nml/ async,     &
   adv_ens_command,              &
   ens_size,                     &
   tasks_per_model_advance,      &
   output_members,               &
   obs_sequence_in_name,         &
   obs_sequence_out_name,        &
   init_time_days,               &
   init_time_seconds,            &
   first_obs_days,               &
   first_obs_seconds,            &
   last_obs_days,                &
   last_obs_seconds,             &
   obs_window_days,              &
   obs_window_seconds,           &
   num_output_state_members,     &
   num_output_obs_members,       &
   output_interval,              &
   num_groups,                   &
   trace_execution,              &
   output_forward_op_errors,     &
   output_timestamps,            &
   inf_flavor,                   &
   inf_initial_from_restart,     &
   inf_sd_initial_from_restart,  &
   inf_sd_max_change,            & 
   inf_deterministic,            &
   inf_damping,                  &
   inf_initial,                  &
   inf_sd_initial,               &
   inf_lower_bound,              &
   inf_upper_bound,              &
   inf_sd_lower_bound,           &
   silence,                      &
   distributed_state,            &
   single_file_in,               &
   single_file_out,              &
   perturb_from_single_instance, &
   perturbation_amplitude,       &
   compute_posterior,            &
   stages_to_write,              &
   input_state_files,            &
   output_state_files,           &
   output_state_file_list,       &
   input_state_file_list,        &
   output_mean,                  &
   output_sd,                    &
   write_all_stages_at_end,      &
   write_obs_every_cycle,        & 
   allow_missing_clm


!----------------------------------------------------------------

contains

!----------------------------------------------------------------
!> The code does not use %vars arrays except:
!> * Task 0 still writes the obs_sequence file, so there is a transpose (copies to vars) and
!> sending the obs_fwd_op_ens_handle%vars to task 0. Keys is also size obs%vars.
!> * If you read dart restarts state_ens_handle%vars is allocated.
!> * If you write dart diagnostics state_ens_handle%vars is allocated.
!> * If you are not doing distributed forward operators state_ens_handle%vars is allocated
subroutine filter_main()

type(ensemble_type)         :: state_ens_handle, obs_fwd_op_ens_handle, qc_ens_handle
type(obs_sequence_type)     :: seq
type(time_type)             :: time1, first_obs_time, last_obs_time
type(time_type)             :: curr_ens_time, next_ens_time, window_time

integer,    allocatable :: keys(:)
integer(i8)             :: model_size
integer                 :: iunit, io, time_step_number, num_obs_in_set, ntimes
integer                 :: last_key_used, key_bounds(2)
integer                 :: in_obs_copy, obs_val_index
integer                 :: prior_obs_mean_index, posterior_obs_mean_index
integer                 :: prior_obs_spread_index, posterior_obs_spread_index
! Global indices into ensemble storage - observations
integer                 :: OBS_VAL_COPY, OBS_ERR_VAR_COPY, OBS_KEY_COPY
integer                 :: OBS_GLOBAL_QC_COPY,OBS_EXTRA_QC_COPY
integer                 :: OBS_MEAN_START, OBS_MEAN_END
integer                 :: OBS_VAR_START, OBS_VAR_END, TOTAL_OBS_COPIES
integer                 :: input_qc_index, DART_qc_index
integer                 :: num_state_ens_copies
logical                 :: read_time_from_file

integer :: num_extras ! the extra ensemble copies

type(file_info_type) :: file_info_input
type(file_info_type) :: file_info_mean_sd
type(file_info_type) :: file_info_forecast
type(file_info_type) :: file_info_preassim
type(file_info_type) :: file_info_postassim
type(file_info_type) :: file_info_analysis
type(file_info_type) :: file_info_output
type(file_info_type) :: file_info_all

logical :: ds, all_gone, allow_missing

! real(r8), allocatable   :: temp_ens(:) ! for smoother
real(r8), allocatable   :: prior_qc_copy(:)

call filter_initialize_modules_used() ! static_init_model called in here

! Read the namelist entry
call find_namelist_in_file("input.nml", "filter_nml", iunit)
read(iunit, nml = filter_nml, iostat = io)
call check_namelist_read(iunit, io, "filter_nml")

! Record the namelist values used for the run ...
if (do_nml_file()) write(nmlfileunit, nml=filter_nml)
if (do_nml_term()) write(     *     , nml=filter_nml)

if (task_count() == 1) distributed_state = .true.

call set_debug_fwd_op(output_forward_op_errors)
call set_trace(trace_execution, output_timestamps, silence)

call     trace_message('Filter start')
call timestamp_message('Filter start')

! Make sure ensemble size is at least 2 (NEED MANY OTHER CHECKS)
if(ens_size < 2) then
   write(msgstring, *) 'ens_size in namelist is ', ens_size, ': Must be > 1'
   call error_handler(E_ERR,'filter_main', msgstring, source, revision, revdate)
endif

! informational message to log
write(msgstring, '(A,I5)') 'running with an ensemble size of ', ens_size
call error_handler(E_MSG,'filter_main:', msgstring, source, revision, revdate)

! See if smoothing is turned on
ds = do_smoothing()

call set_missing_ok_status(allow_missing_clm)
allow_missing = get_missing_ok_status()

call trace_message('Before initializing inflation')

call validate_inflate_options(inf_flavor, inf_damping, inf_initial_from_restart, &
   inf_sd_initial_from_restart, inf_deterministic, inf_sd_max_change,            &
   do_prior_inflate, do_posterior_inflate, output_inflation, compute_posterior)

! Initialize the adaptive inflation module
call adaptive_inflate_init(prior_inflate, inf_flavor(1), inf_initial_from_restart(1), &
   inf_sd_initial_from_restart(1), output_inflation, inf_deterministic(1),            &
   inf_initial(1), inf_sd_initial(1), inf_lower_bound(1), inf_upper_bound(1),         &
   inf_sd_lower_bound(1), inf_sd_max_change(1), state_ens_handle,                     &
   allow_missing, 'Prior')

call adaptive_inflate_init(post_inflate, inf_flavor(2), inf_initial_from_restart(2),  &
   inf_sd_initial_from_restart(2), output_inflation, inf_deterministic(2),            &
   inf_initial(2),  inf_sd_initial(2), inf_lower_bound(2), inf_upper_bound(2),        &
   inf_sd_lower_bound(2), inf_sd_max_change(2), state_ens_handle,                     &
   allow_missing, 'Posterior')

if (do_output()) then
   if (inf_flavor(1) > 0 .and. inf_damping(1) < 1.0_r8) then
      write(msgstring, '(A,F12.6,A)') 'Prior inflation damping of ', inf_damping(1), ' will be used'
      call error_handler(E_MSG,'filter_main:', msgstring)
   endif
   if (inf_flavor(2) > 0 .and. inf_damping(2) < 1.0_r8) then
      write(msgstring, '(A,F12.6,A)') 'Posterior inflation damping of ', inf_damping(2), ' will be used'
      call error_handler(E_MSG,'filter_main:', msgstring)
   endif
endif

call trace_message('After  initializing inflation')

! for now, set 'has_cycling' to match 'single_file_out' since we're only supporting
! multi-file output for a single pass through filter, and allowing cycling if we're
! writing to a single file.

has_cycling = single_file_out

! don't allow cycling and write all at end - might never be supported
if (has_cycling .and. write_all_stages_at_end) then
   call error_handler(E_ERR,'filter:', &
         'advancing the model inside filter and writing all state data at end not supported', &
          source, revision, revdate, text2='delaying write until end only supported when advancing model outside filter', &
          text3='set "write_all_stages_at_end=.false." to cycle and write data as it is computed')
endif

! Setup the indices into the ensemble storage:

! Can't output more ensemble members than exist
if(num_output_state_members > ens_size) num_output_state_members = ens_size
if(num_output_obs_members   > ens_size) num_output_obs_members   = ens_size

! Set up stages to write : input, preassim, postassim, output
call parse_stages_to_write(stages_to_write)

! Count and set up State copy numbers
num_state_ens_copies = count_state_ens_copies(ens_size, prior_inflate, post_inflate)
num_extras           = num_state_ens_copies - ens_size

! Observation
OBS_ERR_VAR_COPY     = ens_size + 1
OBS_VAL_COPY         = ens_size + 2
OBS_KEY_COPY         = ens_size + 3
OBS_GLOBAL_QC_COPY   = ens_size + 4
OBS_EXTRA_QC_COPY    = ens_size + 5
OBS_MEAN_START       = ens_size + 6
OBS_MEAN_END         = OBS_MEAN_START + num_groups - 1
OBS_VAR_START        = OBS_MEAN_START + num_groups
OBS_VAR_END          = OBS_VAR_START + num_groups - 1

TOTAL_OBS_COPIES = ens_size + 5 + 2*num_groups

!>@todo FIXME turn trace/timestamp calls into:  
!>
!> integer, parameter :: T_BEFORE = 1
!> integer, parameter :: T_AFTER  = 2
!> integer, parameter :: P_TIME   = 1
!>
!>  call progress(string, T_BEFORE)  ! simple trace msg
!>  call progress(string, T_AFTER)
!>
!>  call progress(string, T_BEFORE, P_TIME)  ! trace plus timestamp
!>  call progress(string, T_AFTER,  P_TIME)

!> DO NOT timestamp every trace message because some are
!> so quick that the timestamps don't impart any info.  
!> we should be careful to timestamp logical *sections* instead.

call     trace_message('Before setting up space for observations')
call timestamp_message('Before setting up space for observations')

! Initialize the obs_sequence; every pe gets a copy for now
call filter_setup_obs_sequence(seq, in_obs_copy, obs_val_index, input_qc_index, DART_qc_index, compute_posterior)

call timestamp_message('After  setting up space for observations')
call     trace_message('After  setting up space for observations')

call trace_message('Before setting up space for ensembles')

! Allocate model size storage and ens_size storage for metadata for outputting ensembles
model_size = get_model_size()

if(distributed_state) then
   call init_ensemble_manager(state_ens_handle, num_state_ens_copies, model_size)
   msgstring = 'running with distributed state; model states stay distributed across all tasks for the entire run'
else
   call init_ensemble_manager(state_ens_handle, num_state_ens_copies, model_size, transpose_type_in = 2)
   msgstring = 'running without distributed state; model states are gathered by ensemble for forward operators'
endif
! don't print if running single task.  transposes don't matter in this case.
if (task_count() > 1) &
   call error_handler(E_MSG,'filter_main:', msgstring, source, revision, revdate)

call set_num_extra_copies(state_ens_handle, num_extras)

call trace_message('After  setting up space for ensembles')

! Don't currently support number of processes > model_size
if(task_count() > model_size) then 
   write(msgstring, *) 'number of MPI processes = ', task_count(), ' while model size = ', model_size
   call error_handler(E_ERR,'filter_main', &
      'Cannot have number of processes > model size' ,source,revision,revdate, &
       text2=msgstring)
endif

if(.not. compute_posterior) then
   msgstring = 'skipping computation of posterior forward operators'
   call error_handler(E_MSG,'filter_main:', msgstring, source, revision, revdate)
endif

! Set a time type for initial time if namelist inputs are not negative
call filter_set_initial_time(init_time_days, init_time_seconds, time1, read_time_from_file)

! Moved this. Not doing anything with it, but when we do it should be before the read
! Read in or initialize smoother restarts as needed
if(ds) then
   call init_smoother(state_ens_handle, POST_INF_COPY, POST_INF_SD_COPY)
   call smoother_read_restart(state_ens_handle, ens_size, model_size, time1, init_time_days)
endif

call     trace_message('Before reading in ensemble restart files')
call timestamp_message('Before reading in ensemble restart files')

! for now, assume that we only allow cycling if single_file_out is true.
! code in this call needs to know how to initialize the output files.
call initialize_file_information(num_state_ens_copies ,                     &
                                 file_info_input      , file_info_mean_sd,  &
                                 file_info_forecast   , file_info_preassim, &
                                 file_info_postassim  , file_info_analysis, &
                                 file_info_output)

call check_file_info_variable_shape(file_info_output, state_ens_handle)

call set_inflation_mean_copy( prior_inflate, PRIOR_INF_COPY )
call set_inflation_sd_copy(   prior_inflate, PRIOR_INF_SD_COPY )
call set_inflation_mean_copy( post_inflate,  POST_INF_COPY )
call set_inflation_sd_copy(   post_inflate,  POST_INF_SD_COPY )

call read_state(state_ens_handle, file_info_input, read_time_from_file, time1, &
                prior_inflate, post_inflate, perturb_from_single_instance)

! This must be after read_state
call get_minmax_task_zero(prior_inflate, state_ens_handle, PRIOR_INF_COPY, PRIOR_INF_SD_COPY)
call log_inflation_info(prior_inflate, state_ens_handle%my_pe, 'Prior', single_file_in)
call get_minmax_task_zero(post_inflate, state_ens_handle, POST_INF_COPY, POST_INF_SD_COPY)
call log_inflation_info(post_inflate, state_ens_handle%my_pe, 'Posterior', single_file_in)


if (perturb_from_single_instance) then
   call error_handler(E_MSG,'filter_main:', &
      'Reading in a single member and perturbing data for the other ensemble members')

   ! Only zero has the time, so broadcast the time to all other copy owners
   call broadcast_time_across_copy_owners(state_ens_handle, time1)
   call create_ensemble_from_single_file(state_ens_handle)
else
   call error_handler(E_MSG,'filter_main:', &
      'Reading in initial condition/restart data for all ensemble members from file(s)')
endif

call timestamp_message('After  reading in ensemble restart files')
call     trace_message('After  reading in ensemble restart files')

! see what our stance is on missing values in the state vector
allow_missing = get_missing_ok_status()

call     trace_message('Before initializing output files')
call timestamp_message('Before initializing output files')

! Initialize the output sequences and state files and set their meta data
call filter_generate_copy_meta_data(seq, in_obs_copy, &
      prior_obs_mean_index, posterior_obs_mean_index, &
      prior_obs_spread_index, posterior_obs_spread_index, &
      compute_posterior)

if(ds) call error_handler(E_ERR, 'filter', 'smoother broken by Helen')

!>@todo fudge
if(ds) call smoother_gen_copy_meta_data(num_output_state_members, output_inflation=.true.)

call timestamp_message('After  initializing output files')
call     trace_message('After  initializing output files')

call trace_message('Before trimming obs seq if start/stop time specified')

! Need to find first obs with appropriate time, delete all earlier ones
if(first_obs_seconds > 0 .or. first_obs_days > 0) then
   first_obs_time = set_time(first_obs_seconds, first_obs_days)
   call delete_seq_head(first_obs_time, seq, all_gone)
   if(all_gone) then
      msgstring = 'All obs in sequence are before first_obs_days:first_obs_seconds'
      call error_handler(E_ERR,'filter_main',msgstring,source,revision,revdate)
   endif
endif

! Start assimilating at beginning of modified sequence
last_key_used = -99

! Also get rid of observations past the last_obs_time if requested
if(last_obs_seconds >= 0 .or. last_obs_days >= 0) then
   last_obs_time = set_time(last_obs_seconds, last_obs_days)
   call delete_seq_tail(last_obs_time, seq, all_gone)
   if(all_gone) then
      msgstring = 'All obs in sequence are after last_obs_days:last_obs_seconds'
      call error_handler(E_ERR,'filter_main',msgstring,source,revision,revdate)
   endif
endif

call trace_message('After  trimming obs seq if start/stop time specified')

! Time step number is used to do periodic diagnostic output
time_step_number = -1
curr_ens_time = set_time(0, 0)
next_ens_time = set_time(0, 0)
call filter_set_window_time(window_time)

! Compute mean and spread
call compute_copy_mean_sd(state_ens_handle, 1, ens_size, ENS_MEAN_COPY, ENS_SD_COPY)

! Write out the mean and sd for the input files if requested
if (get_stage_to_write('input')) then

   call     trace_message('Before input state space output')
   call timestamp_message('Before input state space output')

   if (write_all_stages_at_end) then
      call store_input(state_ens_handle, prior_inflate, post_inflate)
   else
      ! if there is only one timestep in your input file insert the mean and sd if requested
      ntimes = nc_get_num_times(file_info_input%stage_metadata%filenames(1,1))
      if (single_file_out) then
        if ( ntimes == 1 ) then
           call write_augmented_state(state_ens_handle, file_info_input)
        else
           call error_handler(E_ERR,'filter_main', &
                              'can not insert mean or spread into input files that have multiple time steps',  &
                              source, revision, revdate, &
                              text2='please remove "input" from stages_to_write')
        endif
     else ! muti file case
        ! write out input_mean.nc and input_sd.nc if requested
        call write_state(state_ens_handle, file_info_mean_sd)
     endif
   endif

   call timestamp_message('After  input state space output')
   call     trace_message('After  input state space output')

endif


AdvanceTime : do
   call trace_message('Top of main advance time loop')

   time_step_number = time_step_number + 1
   write(msgstring , '(A,I5)') &
      'Main assimilation loop, starting iteration', time_step_number
   call trace_message(' ', ' ', -1)
   call trace_message(msgstring, 'filter: ', -1)

   ! Check the time before doing the first model advance.  Not all tasks
   ! might have a time, so only check on PE0 if running multitask.
   ! This will get broadcast (along with the post-advance time) to all
   ! tasks so everyone has the same times, whether they have copies or not.
   ! If smoothing, we need to know whether the move_ahead actually advanced
   ! the model or not -- the first time through this loop the data timestamp
   ! may already include the first observation, and the model will not need
   ! to be run.  Also, last time through this loop, the move_ahead call
   ! will determine if there are no more obs, not call the model, and return
   ! with no keys in the list, which is how we know to exit.  In both of
   ! these cases, we must not advance the times on the lags.

   ! Figure out how far model needs to move data to make the window
   ! include the next available observation.  recent change is
   ! curr_ens_time in move_ahead() is intent(inout) and doesn't get changed
   ! even if there are no more obs.
   call trace_message('Before move_ahead checks time of data and next obs')

   call move_ahead(state_ens_handle, ens_size, seq, last_key_used, window_time, &
      key_bounds, num_obs_in_set, curr_ens_time, next_ens_time)

   call trace_message('After  move_ahead checks time of data and next obs')

   ! Only processes with an ensemble copy know to exit;
   ! For now, let process 0 broadcast its value of key_bounds
   ! This will synch the loop here and allow everybody to exit
   ! Need to clean up and have a broadcast that just sends a single integer???
   ! PAR For now, can only broadcast real arrays
   call filter_sync_keys_time(state_ens_handle, key_bounds, num_obs_in_set, curr_ens_time, next_ens_time)

   if(key_bounds(1) < 0) then
      call trace_message('No more obs to assimilate, exiting main loop', 'filter:', -1)
      exit AdvanceTime
   endif

   ! if model state data not at required time, advance model
   if (curr_ens_time /= next_ens_time) then
      ! Advance the lagged distribution, if needed.
      ! Must be done before the model runs and updates the data.
      if(ds) then
         call     trace_message('Before advancing smoother')
         call timestamp_message('Before advancing smoother')
         call advance_smoother(state_ens_handle)
         call timestamp_message('After  advancing smoother')
         call     trace_message('After  advancing smoother')
      endif

      ! we are going to advance the model - make sure we're doing single file output
      if (.not. has_cycling) then
         call error_handler(E_ERR,'filter:', &
             'advancing the model inside filter and multiple file output not currently supported', &
             source, revision, revdate, text2='support will be added in subsequent releases', &
             text3='set "single_file_out=.true" for filter to advance the model, or advance the model outside filter')
      endif

      call trace_message('Ready to run model to advance data ahead in time', 'filter:', -1)
      call print_ens_time(state_ens_handle, 'Ensemble data time before advance')
      call     trace_message('Before running model')
      call timestamp_message('Before running model', sync=.true.)

      ! make sure storage is allocated in ensemble manager for vars.
      call allocate_vars(state_ens_handle)

      call all_copies_to_all_vars(state_ens_handle)

      call advance_state(state_ens_handle, ens_size, next_ens_time, async, &
                   adv_ens_command, tasks_per_model_advance, file_info_output, file_info_input)

      call all_vars_to_all_copies(state_ens_handle)

      ! updated mean and spread after the model advance
      call compute_copy_mean_sd(state_ens_handle, 1, ens_size, ENS_MEAN_COPY, ENS_SD_COPY)

      ! update so curr time is accurate.
      curr_ens_time = next_ens_time
      state_ens_handle%current_time = curr_ens_time
      call set_time_on_extra_copies(state_ens_handle)

      ! only need to sync here since we want to wait for the
      ! slowest task to finish before outputting the time.
      call timestamp_message('After  running model', sync=.true.)
      call     trace_message('After  running model')
      call print_ens_time(state_ens_handle, 'Ensemble data time after  advance')
   else
      call trace_message('Model does not need to run; data already at required time', 'filter:', -1)
   endif

   call trace_message('Before setup for next group of observations')
   write(msgstring, '(A,I7)') 'Number of observations to be assimilated', &
      num_obs_in_set
   call trace_message(msgstring)
   call print_obs_time(seq, key_bounds(1), 'Time of first observation in window')
   call print_obs_time(seq, key_bounds(2), 'Time of last  observation in window')

   ! Create an ensemble for the observations from this time plus
   ! obs_error_variance, observed value, key from sequence, global qc,
   ! then mean for each group, then variance for each group
   call init_ensemble_manager(obs_fwd_op_ens_handle, TOTAL_OBS_COPIES, int(num_obs_in_set,i8), 1, transpose_type_in = 2)
   ! Also need a qc field for copy of each observation
   call init_ensemble_manager(qc_ens_handle, ens_size, int(num_obs_in_set,i8), 1, transpose_type_in = 2)

   ! Allocate storage for the keys for this number of observations
   allocate(keys(num_obs_in_set)) ! This is still var size for writing out the observation sequence

   ! Get all the keys associated with this set of observations
   ! Is there a way to distribute this?
   call get_time_range_keys(seq, key_bounds, num_obs_in_set, keys)

   call trace_message('After  setup for next group of observations')

   ! Write out forecast file(s). This contains the incoming ensemble members and potentially
   ! mean, sd, inflation values if requested.
   if (get_stage_to_write('forecast')) then
      if ((output_interval > 0) .and. &
          (time_step_number / output_interval * output_interval == time_step_number)) then

         call     trace_message('Before forecast state space output')
         call timestamp_message('Before forecast state space output')

         ! save or output the data
         if (write_all_stages_at_end) then
            call store_copies(state_ens_handle, FORECAST_COPIES)
         else
            call write_state(state_ens_handle, file_info_forecast)
         endif

         call timestamp_message('After  forecast state space output')
         call     trace_message('After  forecast state space output')

      endif
   endif

   if(do_ss_inflate(prior_inflate)) then
      call trace_message('Before prior inflation damping and prep')

      if (inf_damping(1) /= 1.0_r8) then
         call prepare_to_update_copies(state_ens_handle)
         state_ens_handle%copies(PRIOR_INF_COPY, :) = 1.0_r8 + &
            inf_damping(1) * (state_ens_handle%copies(PRIOR_INF_COPY, :) - 1.0_r8)
      endif

      call filter_ensemble_inflate(state_ens_handle, PRIOR_INF_COPY, prior_inflate, ENS_MEAN_COPY)

      ! Recompute the the mean and spread as required for diagnostics
      call compute_copy_mean_sd(state_ens_handle, 1, ens_size, ENS_MEAN_COPY, ENS_SD_COPY)

      call trace_message('After  prior inflation damping and prep')
   endif

   ! if relaxation-to-prior-spread inflation, save the prior spread in SPARE_PRIOR_SPREAD
   if ( do_rtps_inflate(post_inflate) ) &
      call compute_copy_mean_sd(state_ens_handle, 1, ens_size, ENS_MEAN_COPY, SPARE_PRIOR_SPREAD)

   call     trace_message('Before computing prior observation values')
   call timestamp_message('Before computing prior observation values')

   ! Compute the ensemble of prior observations, load up the obs_err_var
   ! and obs_values. ens_size is the number of regular ensemble members,
   ! not the number of copies

   ! allocate() space for the prior qc copy
   call allocate_single_copy(obs_fwd_op_ens_handle, prior_qc_copy)

   call get_obs_ens_distrib_state(state_ens_handle, obs_fwd_op_ens_handle, qc_ens_handle, &
     seq, keys, obs_val_index, input_qc_index, &
     OBS_ERR_VAR_COPY, OBS_VAL_COPY, OBS_KEY_COPY, OBS_GLOBAL_QC_COPY, OBS_EXTRA_QC_COPY, &
     OBS_MEAN_START, OBS_VAR_START, isprior=.true., prior_qc_copy=prior_qc_copy)

   call timestamp_message('After  computing prior observation values')
   call     trace_message('After  computing prior observation values')

   ! Write out preassim diagnostic files if requested.  This contains potentially 
   ! damped prior inflation values and the inflated ensemble.
   if (get_stage_to_write('preassim')) then
      if ((output_interval > 0) .and. &
          (time_step_number / output_interval * output_interval == time_step_number)) then

         call     trace_message('Before preassim state space output')
         call timestamp_message('Before preassim state space output')

         ! save or output the data
         if (write_all_stages_at_end) then
            call store_copies(state_ens_handle, PREASSIM_COPIES)
         else
            call write_state(state_ens_handle, file_info_preassim)
         endif

         call timestamp_message('After  preassim state space output')
         call     trace_message('After  preassim state space output')

      endif
   endif

   call trace_message('Before observation space diagnostics')

   ! This is where the mean obs
   ! copy ( + others ) is moved to task 0 so task 0 can update seq.
   ! There is a transpose (all_copies_to_all_vars(obs_fwd_op_ens_handle)) in obs_space_diagnostics
   ! Do prior observation space diagnostics and associated quality control
   call obs_space_diagnostics(obs_fwd_op_ens_handle, qc_ens_handle, ens_size, &
      seq, keys, PRIOR_DIAG, num_output_obs_members, in_obs_copy+1, &
      obs_val_index, OBS_KEY_COPY, &                                 ! new
      prior_obs_mean_index, prior_obs_spread_index, num_obs_in_set, &
      OBS_MEAN_START, OBS_VAR_START, OBS_GLOBAL_QC_COPY, &
      OBS_VAL_COPY, OBS_ERR_VAR_COPY, DART_qc_index, compute_posterior)
   call trace_message('After  observation space diagnostics')


   write(msgstring, '(A,I8,A)') 'Ready to assimilate up to', size(keys), ' observations'
   call trace_message(msgstring, 'filter:', -1)

   call     trace_message('Before observation assimilation')
   call timestamp_message('Before observation assimilation')

   call filter_assim(state_ens_handle, obs_fwd_op_ens_handle, seq, keys, &
      ens_size, num_groups, obs_val_index, prior_inflate, &
      ENS_MEAN_COPY, ENS_SD_COPY, &
      PRIOR_INF_COPY, PRIOR_INF_SD_COPY, OBS_KEY_COPY, OBS_GLOBAL_QC_COPY, &
      OBS_MEAN_START, OBS_MEAN_END, OBS_VAR_START, &
      OBS_VAR_END, inflate_only = .false.)

   call timestamp_message('After  observation assimilation')
   call     trace_message('After  observation assimilation')

   ! Do the update for the smoother lagged fields, too.
   ! Would be more efficient to do these all at once inside filter_assim
   ! in the future
   if(ds) then
      write(msgstring, '(A,I8,A)') 'Ready to reassimilate up to', size(keys), ' observations in the smoother'
      call trace_message(msgstring, 'filter:', -1)

      call     trace_message('Before smoother assimilation')
      call timestamp_message('Before smoother assimilation')
      call smoother_assim(obs_fwd_op_ens_handle, seq, keys, ens_size, num_groups, &
         obs_val_index, ENS_MEAN_COPY, ENS_SD_COPY, &
         PRIOR_INF_COPY, PRIOR_INF_SD_COPY, OBS_KEY_COPY, OBS_GLOBAL_QC_COPY, &
         OBS_MEAN_START, OBS_MEAN_END, OBS_VAR_START, &
         OBS_VAR_END)
      call timestamp_message('After  smoother assimilation')
      call     trace_message('After  smoother assimilation')
   endif

   ! Already transformed, so compute mean and spread for state diag as needed
   call compute_copy_mean_sd(state_ens_handle, 1, ens_size, ENS_MEAN_COPY, ENS_SD_COPY)

   ! This block applies posterior inflation
<<<<<<< HEAD

   if(do_ss_inflate(post_inflate)) then

      call trace_message('Before posterior inflation damping')

      if (inf_damping(2) /= 1.0_r8) then
         call prepare_to_update_copies(state_ens_handle)
         state_ens_handle%copies(POST_INF_COPY, :) = 1.0_r8 + &
            inf_damping(2) * (state_ens_handle%copies(POST_INF_COPY, :) - 1.0_r8)
      endif

      call trace_message('After  posterior inflation damping')

   endif


=======

   if(do_ss_inflate(post_inflate)) then

      call trace_message('Before posterior inflation damping')

      if (inf_damping(2) /= 1.0_r8) then
         call prepare_to_update_copies(state_ens_handle)
         state_ens_handle%copies(POST_INF_COPY, :) = 1.0_r8 + &
            inf_damping(2) * (state_ens_handle%copies(POST_INF_COPY, :) - 1.0_r8)
      endif

      call trace_message('After  posterior inflation damping')

   endif


>>>>>>> 5850b2e7
   ! Write out postassim diagnostic files if requested.  This contains the assimilated ensemble 
   ! and potentially damped posterior inflation and updated prior inflation.
   if (get_stage_to_write('postassim')) then
      if ((output_interval > 0) .and. &
          (time_step_number / output_interval * output_interval == time_step_number)) then

         call     trace_message('Before postassim state space output')
         call timestamp_message('Before postassim state space output')

         ! save or output the data
         if (write_all_stages_at_end) then
            call store_copies(state_ens_handle, POSTASSIM_COPIES)
         else
            call write_state(state_ens_handle, file_info_postassim)
         endif

         !>@todo What to do here?
         !call smoother_ss_diagnostics(model_size, num_output_state_members, &
         !  output_inflation, temp_ens, ENS_MEAN_COPY, ENS_SD_COPY, &
         ! POST_INF_COPY, POST_INF_SD_COPY)

         call timestamp_message('After  postassim state space output')
         call     trace_message('After  postassim state space output')

      endif
   endif

   ! This block applies posterior inflation

   if(do_ss_inflate(post_inflate)) then

      call trace_message('Before posterior inflation applied to state')

      if (do_rtps_inflate(post_inflate)) then   
         call filter_ensemble_inflate(state_ens_handle, POST_INF_COPY, post_inflate, ENS_MEAN_COPY, &
                                      SPARE_PRIOR_SPREAD, ENS_SD_COPY)
      else
         call filter_ensemble_inflate(state_ens_handle, POST_INF_COPY, post_inflate, ENS_MEAN_COPY)
      endif

      ! Recompute the mean or the mean and spread as required for diagnostics
      call compute_copy_mean_sd(state_ens_handle, 1, ens_size, ENS_MEAN_COPY, ENS_SD_COPY)

      call trace_message('After  posterior inflation applied to state')

   endif

   ! this block recomputes the expected obs values for the obs_seq.final file

   if (compute_posterior) then
      call     trace_message('Before computing posterior observation values')
      call timestamp_message('Before computing posterior observation values')
   
      ! Compute the ensemble of posterior observations, load up the obs_err_var
      ! and obs_values.  ens_size is the number of regular ensemble members,
      ! not the number of copies
   
       call get_obs_ens_distrib_state(state_ens_handle, obs_fwd_op_ens_handle, qc_ens_handle, &
        seq, keys, obs_val_index, input_qc_index, &
        OBS_ERR_VAR_COPY, OBS_VAL_COPY, OBS_KEY_COPY, OBS_GLOBAL_QC_COPY, OBS_EXTRA_QC_COPY, &
        OBS_MEAN_START, OBS_VAR_START, isprior=.false., prior_qc_copy=prior_qc_copy)
   
      call deallocate_single_copy(obs_fwd_op_ens_handle, prior_qc_copy)
   
      call timestamp_message('After  computing posterior observation values')
      call     trace_message('After  computing posterior observation values')
   
      if(ds) then
         call trace_message('Before computing smoother means/spread')
         call smoother_mean_spread(ens_size, ENS_MEAN_COPY, ENS_SD_COPY)
         call trace_message('After  computing smoother means/spread')
      endif
   
      call trace_message('Before posterior obs space diagnostics')
   
      ! Write posterior observation space diagnostics
      ! There is a transpose (all_copies_to_all_vars(obs_fwd_op_ens_handle)) in obs_space_diagnostics
      call obs_space_diagnostics(obs_fwd_op_ens_handle, qc_ens_handle, ens_size, &
         seq, keys, POSTERIOR_DIAG, num_output_obs_members, in_obs_copy+2, &
         obs_val_index, OBS_KEY_COPY, &                             ! new
         posterior_obs_mean_index, posterior_obs_spread_index, num_obs_in_set, &
         OBS_MEAN_START, OBS_VAR_START, OBS_GLOBAL_QC_COPY, &
         OBS_VAL_COPY, OBS_ERR_VAR_COPY, DART_qc_index, compute_posterior)
   
   
      call trace_message('After  posterior obs space diagnostics')
   else
      call deallocate_single_copy(obs_fwd_op_ens_handle, prior_qc_copy)
   endif

   ! this block computes the adaptive state space posterior inflation
   ! (it was applied earlier, this is computing the updated values for
   ! the next cycle.)

   if(do_ss_inflate(post_inflate)) then

      ! If not reading the sd values from a restart file and the namelist initial
      !  sd < 0, then bypass this entire code block altogether for speed.
      if ((inf_sd_initial(2) >= 0.0_r8) .or. inf_sd_initial_from_restart(2)) then

         call     trace_message('Before computing posterior state space inflation')
         call timestamp_message('Before computing posterior state space inflation')

         call filter_assim(state_ens_handle, obs_fwd_op_ens_handle, seq, keys, ens_size, num_groups, &
            obs_val_index, post_inflate, ENS_MEAN_COPY, ENS_SD_COPY, &
            POST_INF_COPY, POST_INF_SD_COPY, OBS_KEY_COPY, OBS_GLOBAL_QC_COPY, &
            OBS_MEAN_START, OBS_MEAN_END, OBS_VAR_START, &
            OBS_VAR_END, inflate_only = .true.)

         call timestamp_message('After  computing posterior state space inflation')
         call     trace_message('After  computing posterior state space inflation')

         ! recalculate standard deviation since this was overwritten in filter_assim
         call compute_copy_mean_sd(state_ens_handle, 1, ens_size, ENS_MEAN_COPY, ENS_SD_COPY)


      endif  ! sd >= 0 or sd from restart file
   endif  ! if doing state space posterior inflate

   ! Write out analysis diagnostic files if requested.  This contains the 
   ! posterior inflated ensemble and updated {prior,posterior} inflation values
   if (get_stage_to_write('analysis')) then
      if ((output_interval > 0) .and. &
          (time_step_number / output_interval * output_interval == time_step_number)) then

         call     trace_message('Before analysis state space output')
         call timestamp_message('Before analysis state space output')

         ! save or output the data
         if (write_all_stages_at_end) then
            call store_copies(state_ens_handle, ANALYSIS_COPIES)
         else
            call write_state(state_ens_handle, file_info_analysis)
         endif

         !>@todo What to do here?
         !call smoother_ss_diagnostics(model_size, num_output_state_members, &
         !  output_inflation, temp_ens, ENS_MEAN_COPY, ENS_SD_COPY, &
         ! POST_INF_COPY, POST_INF_SD_COPY)

         call timestamp_message('After  analysis state space output')
         call     trace_message('After  analysis state space output')

      endif
   endif

   ! only intended for debugging when cycling inside filter.
   ! writing the obs_seq file here will be slow - but if filter crashes
   ! you can get partial results by enabling this flag.
   if (write_obs_every_cycle) then
      call     trace_message('Before writing in-progress output sequence file')
      call timestamp_message('Before writing in-progress output sequence file')
      ! Only pe 0 outputs the observation space diagnostic file
      if(my_task_id() == 0) call write_obs_seq(seq, obs_sequence_out_name)
      call timestamp_message('After  writing in-progress output sequence file')
      call     trace_message('After  writing in-progress output sequence file')
   endif

   call trace_message('Near bottom of main loop, cleaning up obs space')
   ! Deallocate storage used for keys for each set
   deallocate(keys)

   ! The last key used is updated to move forward in the observation sequence
   last_key_used = key_bounds(2)

   ! Free up the obs ensemble space; LATER, can just keep it if obs are same size next time
   call end_ensemble_manager(obs_fwd_op_ens_handle)
   call end_ensemble_manager(qc_ens_handle)

   call trace_message('Bottom of main advance time loop')

end do AdvanceTime

call trace_message('End of main filter assimilation loop, starting cleanup', 'filter:', -1)

! Output the adjusted ensemble. If cycling only the last timestep is writen out
if (get_stage_to_write('output')) then
      call     trace_message('Before state space output')
      call timestamp_message('Before state space output')

      ! will write outside loop
      if (.not. write_all_stages_at_end) &
         call write_state(state_ens_handle, file_info_output)
   
      !>@todo need to fix smoother
      !if(ds) call smoother_write_restart(1, ens_size)

      call timestamp_message('After  state space output')
      call     trace_message('After  state space output')

endif

call     trace_message('Before writing output sequence file')
call timestamp_message('Before writing output sequence file')
! Only pe 0 outputs the observation space diagnostic file
if(my_task_id() == 0) call write_obs_seq(seq, obs_sequence_out_name)
call timestamp_message('After  writing output sequence file')
call     trace_message('After  writing output sequence file')

! Output all restart files if requested
if (write_all_stages_at_end) then
   call     trace_message('Before writing all state restart files at end')
   call timestamp_message('Before writing all state restart files at end')

   file_info_all = combine_file_info( (/file_info_input, file_info_mean_sd, file_info_forecast, &
                                        file_info_preassim, file_info_postassim, file_info_analysis, &
                                        file_info_output/) )

   call write_state(state_ens_handle, file_info_all)

   call timestamp_message('After  writing all state restart files at end')
   call     trace_message('After  writing all state restart files at end')
endif

! close the diagnostic/restart netcdf files
if (single_file_out) then

   if (get_stage_to_write('forecast')) &
      call finalize_single_file_io(file_info_forecast)

   if (get_stage_to_write('preassim')) &
      call finalize_single_file_io(file_info_preassim)

   if (get_stage_to_write('postassim')) &
      call finalize_single_file_io(file_info_postassim)

   if (get_stage_to_write('analysis')) &
      call finalize_single_file_io(file_info_analysis)

   if (get_stage_to_write('output')) &
      call finalize_single_file_io(file_info_output)
endif

! Give the model_mod code a chance to clean up.
call trace_message('Before end_model call')
call end_assim_model()
call trace_message('After  end_model call')

call trace_message('Before ensemble and obs memory cleanup')
call end_ensemble_manager(state_ens_handle)

! Free up the obs sequence
call destroy_obs_sequence(seq)
call trace_message('After  ensemble and obs memory cleanup')

if(ds) then
   call trace_message('Before smoother memory cleanup')
   call smoother_end()
   call trace_message('After  smoother memory cleanup')
endif

call     trace_message('Filter done')
call timestamp_message('Filter done')
if(my_task_id() == 0) then
   write(logfileunit,*)'FINISHED filter.'
   write(logfileunit,*)
endif

end subroutine filter_main

!-----------------------------------------------------------
!> This generates the copy meta data for the diagnostic files.
!> And also creates the state space diagnostic file.
!> Note for the state space diagnostic files the order of copies
!> in the diagnostic file is different from the order of copies
!> in the ensemble handle.
subroutine filter_generate_copy_meta_data(seq, in_obs_copy, &
   prior_obs_mean_index, posterior_obs_mean_index, &
   prior_obs_spread_index, posterior_obs_spread_index, &
   do_post)

type(obs_sequence_type),     intent(inout) :: seq
integer,                     intent(in)    :: in_obs_copy
integer,                     intent(out)   :: prior_obs_mean_index, posterior_obs_mean_index
integer,                     intent(out)   :: prior_obs_spread_index, posterior_obs_spread_index
logical,                     intent(in)    :: do_post

! Figures out the strings describing the output copies for the three output files.
! THese are the prior and posterior state output files and the observation sequence
! output file which contains both prior and posterior data.

character(len=metadatalength) :: prior_meta_data, posterior_meta_data
integer :: i, num_obs_copies

! only PE0 (here task 0) will allocate space for the obs_seq.final
!
! all other tasks should NOT allocate all this space.
! instead, set the copy numbers to an illegal value
! so we'll trap if they're used, and return early.
if (my_task_id() /= 0) then
   prior_obs_mean_index  = -1
   posterior_obs_mean_index = -1
   prior_obs_spread_index  = -1
   posterior_obs_spread_index = -1
   return
endif
  
! Set the metadata for the observations.

! Set up obs ensemble mean
num_obs_copies = in_obs_copy

num_obs_copies = num_obs_copies + 1
prior_meta_data = 'prior ensemble mean'
call set_copy_meta_data(seq, num_obs_copies, prior_meta_data)
prior_obs_mean_index = num_obs_copies

if (do_post) then
   num_obs_copies = num_obs_copies + 1
   posterior_meta_data = 'posterior ensemble mean'
   call set_copy_meta_data(seq, num_obs_copies, posterior_meta_data)
   posterior_obs_mean_index = num_obs_copies
endif

! Set up obs ensemble spread
num_obs_copies = num_obs_copies + 1
prior_meta_data = 'prior ensemble spread'
call set_copy_meta_data(seq, num_obs_copies, prior_meta_data)
prior_obs_spread_index = num_obs_copies

if (do_post) then
   num_obs_copies = num_obs_copies + 1
   posterior_meta_data = 'posterior ensemble spread'
   call set_copy_meta_data(seq, num_obs_copies, posterior_meta_data)
   posterior_obs_spread_index = num_obs_copies
endif

! Make sure there are not too many copies requested - 
! proposed: make this magic number set in 1 place with an accessor
! routine so all parts of the code agree on max values.
if(num_output_obs_members > 10000) then
   write(msgstring, *)'output metadata in filter needs obs ensemble size < 10000, not ',&
                      num_output_obs_members
   call error_handler(E_ERR,'filter_generate_copy_meta_data',msgstring,source,revision,revdate)
endif

! Set up obs ensemble members as requested
do i = 1, num_output_obs_members
   num_obs_copies = num_obs_copies + 1
   write(prior_meta_data, '(a21, 1x, i6)') 'prior ensemble member', i
   call set_copy_meta_data(seq, num_obs_copies, prior_meta_data)
   if (do_post) then
      num_obs_copies = num_obs_copies + 1
      write(posterior_meta_data, '(a25, 1x, i6)') 'posterior ensemble member', i
      call set_copy_meta_data(seq, num_obs_copies, posterior_meta_data)
   endif
end do


end subroutine filter_generate_copy_meta_data

!-------------------------------------------------------------------------

subroutine filter_initialize_modules_used()

call trace_message('Before filter_initialize_module_used call')
call register_module(source,revision,revdate)

! Initialize the obs sequence module
call static_init_obs_sequence()

! Initialize the model class data now that obs_sequence is all set up
call static_init_assim_model()
call state_vector_io_init()
call initialize_qc()
call trace_message('After filter_initialize_module_used call')

end subroutine filter_initialize_modules_used

!-------------------------------------------------------------------------

subroutine filter_setup_obs_sequence(seq, in_obs_copy, obs_val_index, &
   input_qc_index, DART_qc_index, do_post)

type(obs_sequence_type), intent(inout) :: seq
integer,                 intent(out)   :: in_obs_copy, obs_val_index
integer,                 intent(out)   :: input_qc_index, DART_qc_index
logical,                 intent(in)    :: do_post

character(len=metadatalength) :: no_qc_meta_data = 'No incoming data QC'
character(len=metadatalength) :: dqc_meta_data   = 'DART quality control'
character(len=129) :: obs_seq_read_format
integer :: obs_seq_file_id, copies_num_inc, qc_num_inc
integer :: tnum_copies, tnum_qc, tnum_obs, tmax_num_obs
integer :: my_task, io_task
logical :: pre_I_format

! Input file can have one qc field, none, or more.  note that read_obs_seq_header
! does NOT return the actual metadata values, which would be helpful in trying
! to decide if we need to add copies or qcs.
call read_obs_seq_header(obs_sequence_in_name, tnum_copies, tnum_qc, tnum_obs, tmax_num_obs, &
   obs_seq_file_id, obs_seq_read_format, pre_I_format, close_the_file = .true.)

! return the original number of copies in the obs_seq file
! before we add any copies for diagnostics.
in_obs_copy = tnum_copies

! FIXME: this should be called from inside obs_space_diagnostics the first
! time that routine is called, so it has an ensemble handle to query for 
! exactly which task is pe0 (or use a different pe number).  here we 
! have to assume task 0 == pe 0 which is currently true but someday
! we would like to be able to change.
io_task = 0
my_task = my_task_id()

! only the task writing the obs_seq.final file needs space for the
! additional copies/qcs.  for large numbers of individual members
! in the final file this takes quite a bit of memory. 

if (my_task == io_task) then
   ! Determine the number of output obs space fields
   if (do_post) then
      ! 4 is for prior/posterior mean and spread, plus
      ! prior/posterior values for all requested members
      copies_num_inc = 4 + (2 * num_output_obs_members)
   else
      ! 2 is for prior mean and spread, plus
      ! prior values for all requested members
      copies_num_inc = 2 + (1 * num_output_obs_members)
   endif
else
   copies_num_inc = 0
endif

! if there are less than 2 incoming qc fields, we will need
! to make at least 2 (one for the dummy data qc and one for
! the dart qc) on task 0.  other tasks just need 1 for incoming qc.
if (tnum_qc < 2) then
   if (my_task == io_task) then
      qc_num_inc = 2 - tnum_qc
   else
      qc_num_inc = 1 - tnum_qc
   endif
else
   qc_num_inc = 0
endif

! Read in with enough space for diagnostic output values and add'l qc field(s)
! ONLY ADD SPACE ON TASK 0.  everyone else just read in the original obs_seq file.
call read_obs_seq(obs_sequence_in_name, copies_num_inc, qc_num_inc, 0, seq)

! check to be sure that we have an incoming qc field.  if not, look for
! a blank qc field
input_qc_index = get_obs_qc_index(seq)
if (input_qc_index < 0) then
   input_qc_index = get_blank_qc_index(seq)
   if (input_qc_index < 0) then
      ! Need 1 new qc field for dummy incoming qc
      call add_qc(seq, 1)
      input_qc_index = get_blank_qc_index(seq)
      if (input_qc_index < 0) then
         call error_handler(E_ERR,'filter_setup_obs_sequence', &
           'error adding blank qc field to sequence; should not happen', &
            source, revision, revdate)
      endif
   endif
   ! Since we are constructing a dummy QC, label it as such
   call set_qc_meta_data(seq, input_qc_index, no_qc_meta_data)
endif

! check to be sure we either find an existing dart qc field and
! reuse it, or we add a new one. only on task 0.
DART_qc_index = get_obs_dartqc_index(seq)
if (DART_qc_index < 0 .and. my_task == io_task) then
   DART_qc_index = get_blank_qc_index(seq)
   if (DART_qc_index < 0) then
      ! Need 1 new qc field for the DART quality control
      call add_qc(seq, 1)
      DART_qc_index = get_blank_qc_index(seq)
      if (DART_qc_index < 0) then
         call error_handler(E_ERR,'filter_setup_obs_sequence', &
           'error adding blank qc field to sequence; should not happen', &
            source, revision, revdate)
      endif
   endif
   call set_qc_meta_data(seq, DART_qc_index, dqc_meta_data)
endif

! Determine which copy has actual obs value and return it.
obs_val_index = get_obs_copy_index(seq)

end subroutine filter_setup_obs_sequence

!-------------------------------------------------------------------------

function get_obs_copy_index(seq)

type(obs_sequence_type), intent(in) :: seq
integer                             :: get_obs_copy_index

integer :: i

! Determine which copy in sequence has actual obs

do i = 1, get_num_copies(seq)
   get_obs_copy_index = i
   ! Need to look for 'observation'
   if(index(get_copy_meta_data(seq, i), 'observation') > 0) return
end do
! Falling of end means 'observations' not found; die
call error_handler(E_ERR,'get_obs_copy_index', &
   'Did not find observation copy with metadata "observation"', &
      source, revision, revdate)

end function get_obs_copy_index

!-------------------------------------------------------------------------

function get_obs_prior_index(seq)

type(obs_sequence_type), intent(in) :: seq
integer                             :: get_obs_prior_index

integer :: i

! Determine which copy in sequence has prior mean, if any.

do i = 1, get_num_copies(seq)
   get_obs_prior_index = i
   ! Need to look for 'prior mean'
   if(index(get_copy_meta_data(seq, i), 'prior ensemble mean') > 0) return
end do
! Falling of end means 'prior mean' not found; not fatal!

get_obs_prior_index = -1

end function get_obs_prior_index

!-------------------------------------------------------------------------

function get_obs_qc_index(seq)

type(obs_sequence_type), intent(in) :: seq
integer                             :: get_obs_qc_index

integer :: i

! Determine which qc, if any, has the incoming obs qc
! this is tricky because we have never specified what string
! the metadata has to have.  look for 'qc' or 'QC' and the
! first metadata that matches (much like 'observation' above)
! is the winner.

do i = 1, get_num_qc(seq)
   get_obs_qc_index = i

   ! Need to avoid 'QC metadata not initialized'
   if(index(get_qc_meta_data(seq, i), 'QC metadata not initialized') > 0) cycle
 
   ! Need to look for 'QC' or 'qc'
   if(index(get_qc_meta_data(seq, i), 'QC') > 0) return
   if(index(get_qc_meta_data(seq, i), 'qc') > 0) return
   if(index(get_qc_meta_data(seq, i), 'Quality Control') > 0) return
   if(index(get_qc_meta_data(seq, i), 'QUALITY CONTROL') > 0) return
end do
! Falling off end means 'QC' string not found; not fatal!

get_obs_qc_index = -1

end function get_obs_qc_index

!-------------------------------------------------------------------------

function get_obs_dartqc_index(seq)

type(obs_sequence_type), intent(in) :: seq
integer                             :: get_obs_dartqc_index

integer :: i

! Determine which qc, if any, has the DART qc

do i = 1, get_num_qc(seq)
   get_obs_dartqc_index = i
   ! Need to look for 'DART quality control'
   if(index(get_qc_meta_data(seq, i), 'DART quality control') > 0) return
end do
! Falling off end means 'DART quality control' not found; not fatal!

get_obs_dartqc_index = -1

end function get_obs_dartqc_index

!-------------------------------------------------------------------------

function get_blank_qc_index(seq)

type(obs_sequence_type), intent(in) :: seq
integer                             :: get_blank_qc_index

integer :: i

! Determine which qc, if any, is blank

do i = 1, get_num_qc(seq)
   get_blank_qc_index = i
   ! Need to look for 'QC metadata not initialized'
   if(index(get_qc_meta_data(seq, i), 'QC metadata not initialized') > 0) return
end do
! Falling off end means unused slot not found; not fatal!

get_blank_qc_index = -1

end function get_blank_qc_index

!-------------------------------------------------------------------------

subroutine filter_set_initial_time(days, seconds, dart_time, read_time_from_file)

integer,         intent(in)  :: days, seconds
type(time_type), intent(out) :: dart_time
logical,         intent(out) :: read_time_from_file

if(days >= 0) then
   dart_time = set_time(seconds, days)
   read_time_from_file = .false.
else
   dart_time = set_time(0, 0)
   read_time_from_file = .true.
endif

end subroutine filter_set_initial_time

!-------------------------------------------------------------------------

subroutine filter_set_window_time(dart_time)

type(time_type), intent(out) :: dart_time


if(obs_window_days >= 0) then
   dart_time = set_time(obs_window_seconds, obs_window_days)
else
   dart_time = set_time(0, 0)
endif

end subroutine filter_set_window_time

!-------------------------------------------------------------------------

subroutine filter_ensemble_inflate(ens_handle, inflate_copy, inflate, ENS_MEAN_COPY, &
                                   SPARE_PRIOR_SPREAD, ENS_SD_COPY)

type(ensemble_type),         intent(inout) :: ens_handle
integer,                     intent(in)    :: inflate_copy, ENS_MEAN_COPY
type(adaptive_inflate_type), intent(inout) :: inflate
integer, optional,           intent(in)    :: SPARE_PRIOR_SPREAD, ENS_SD_COPY

integer :: j, group, grp_bot, grp_top, grp_size

! Assumes that the ensemble is copy complete
call prepare_to_update_copies(ens_handle)

! Inflate each group separately;  Divide ensemble into num_groups groups
grp_size = ens_size / num_groups

do group = 1, num_groups
   grp_bot = (group - 1) * grp_size + 1
   grp_top = grp_bot + grp_size - 1
   ! Compute the mean for this group
   call compute_copy_mean(ens_handle, grp_bot, grp_top, ENS_MEAN_COPY)

   if ( do_rtps_inflate(inflate)) then 
      if ( present(SPARE_PRIOR_SPREAD) .and. present(ENS_SD_COPY)) then 
         write(msgstring, *) ' doing RTPS inflation'
         call error_handler(E_MSG,'filter_ensemble_inflate:',msgstring,source,revision,revdate)
         do j = 1, ens_handle%my_num_vars 
            call inflate_ens(inflate, ens_handle%copies(grp_bot:grp_top, j), &
               ens_handle%copies(ENS_MEAN_COPY, j), ens_handle%copies(inflate_copy, j), 0.0_r8, &
               ens_handle%copies(SPARE_PRIOR_SPREAD, j), ens_handle%copies(ENS_SD_COPY, j)) 
         end do 
      else 
         write(msgstring, *) 'internal error: missing arguments for RTPS inflation, should not happen'
         call error_handler(E_ERR,'filter_ensemble_inflate',msgstring,source,revision,revdate)
      endif 
   else 
      do j = 1, ens_handle%my_num_vars
         call inflate_ens(inflate, ens_handle%copies(grp_bot:grp_top, j), &
            ens_handle%copies(ENS_MEAN_COPY, j), ens_handle%copies(inflate_copy, j))
      end do
   endif
end do

end subroutine filter_ensemble_inflate

!-------------------------------------------------------------------------

subroutine obs_space_diagnostics(obs_fwd_op_ens_handle, qc_ens_handle, ens_size, &
   seq, keys, prior_post, num_output_members, members_index, &
   obs_val_index, OBS_KEY_COPY, &
   ens_mean_index, ens_spread_index, num_obs_in_set, &
   OBS_MEAN_START, OBS_VAR_START, OBS_GLOBAL_QC_COPY, OBS_VAL_COPY, &
   OBS_ERR_VAR_COPY, DART_qc_index, do_post)

! Do prior observation space diagnostics on the set of obs corresponding to keys

type(ensemble_type),     intent(inout) :: obs_fwd_op_ens_handle, qc_ens_handle
integer,                 intent(in)    :: ens_size
integer,                 intent(in)    :: num_obs_in_set
integer,                 intent(in)    :: keys(num_obs_in_set), prior_post
integer,                 intent(in)    :: num_output_members, members_index
integer,                 intent(in)    :: obs_val_index
integer,                 intent(in)    :: OBS_KEY_COPY
integer,                 intent(in)    :: ens_mean_index, ens_spread_index
type(obs_sequence_type), intent(inout) :: seq
integer,                 intent(in)    :: OBS_MEAN_START, OBS_VAR_START
integer,                 intent(in)    :: OBS_GLOBAL_QC_COPY, OBS_VAL_COPY
integer,                 intent(in)    :: OBS_ERR_VAR_COPY, DART_qc_index
logical,                 intent(in)    :: do_post

integer               :: j, k, ens_offset, copy_factor
integer               :: ivalue, io_task, my_task
real(r8), allocatable :: obs_temp(:)
real(r8)              :: rvalue(1)

! Do verbose forward operator output if requested
if(output_forward_op_errors) call verbose_forward_op_output(qc_ens_handle, prior_post, ens_size, keys)

! this is a query routine to return which task has 
! logical processing element 0 in this ensemble.
io_task = map_pe_to_task(obs_fwd_op_ens_handle, 0)
my_task = my_task_id()

! single value per member if no posterior, else 2
if (do_post) then
   copy_factor = 2
else
   copy_factor = 1
endif

! Make var complete for get_copy() calls below.
! Optimize: Could we use a gather instead of a transpose and get copy?
call all_copies_to_all_vars(obs_fwd_op_ens_handle)

! allocate temp space for sending data only on the task that will
! write the obs_seq.final file
if (my_task == io_task) allocate(obs_temp(num_obs_in_set))


! Update the ensemble mean
call get_copy(io_task, obs_fwd_op_ens_handle, OBS_MEAN_START, obs_temp)
if(my_task == io_task) then
   do j = 1, obs_fwd_op_ens_handle%num_vars
      rvalue(1) = obs_temp(j)
      call replace_obs_values(seq, keys(j), rvalue, ens_mean_index)
     end do
  endif

! Update the ensemble spread
call get_copy(io_task, obs_fwd_op_ens_handle, OBS_VAR_START, obs_temp)
if(my_task == io_task) then
   do j = 1, obs_fwd_op_ens_handle%num_vars
      if (obs_temp(j) /= missing_r8) then
         rvalue(1) = sqrt(obs_temp(j))
      else
         rvalue(1) = obs_temp(j)
      endif
      call replace_obs_values(seq, keys(j), rvalue, ens_spread_index)
   end do
endif

! Update any requested ensemble members
ens_offset = members_index + 2*copy_factor
do k = 1, num_output_members
   call get_copy(io_task, obs_fwd_op_ens_handle, k, obs_temp)
   if(my_task == io_task) then
      ivalue = ens_offset + copy_factor * (k - 1)
      do j = 1, obs_fwd_op_ens_handle%num_vars
         rvalue(1) = obs_temp(j)
         call replace_obs_values(seq, keys(j), rvalue, ivalue)
      end do
   endif
end do

! Update the qc global value
call get_copy(io_task, obs_fwd_op_ens_handle, OBS_GLOBAL_QC_COPY, obs_temp)
if(my_task == io_task) then
   do j = 1, obs_fwd_op_ens_handle%num_vars
      rvalue(1) = obs_temp(j)
      call replace_qc(seq, keys(j), rvalue, DART_qc_index)
   end do
endif

if (my_task == io_task) deallocate(obs_temp)

end subroutine obs_space_diagnostics

!-------------------------------------------------------------------------

subroutine filter_sync_keys_time(ens_handle, key_bounds, num_obs_in_set, time1, time2)

integer,             intent(inout)  :: key_bounds(2), num_obs_in_set
type(time_type),     intent(inout)  :: time1, time2
type(ensemble_type), intent(inout)     :: ens_handle

! Have owner of copy 1 broadcast these values to all other tasks.
! Only tasks which contain copies have this info; doing it this way
! allows ntasks > nens to work.

real(r8) :: rkey_bounds(2), rnum_obs_in_set(1)
real(r8) :: rtime(4)
integer  :: days, secs
integer  :: copy1_owner, owner_index

call get_copy_owner_index(ens_handle, 1, copy1_owner, owner_index)

if( ens_handle%my_pe == copy1_owner) then
   rkey_bounds = key_bounds
   rnum_obs_in_set(1) = num_obs_in_set
   call get_time(time1, secs, days)
   rtime(1) = secs
   rtime(2) = days
   call get_time(time2, secs, days)
   rtime(3) = secs
   rtime(4) = days
   call broadcast_send(map_pe_to_task(ens_handle, copy1_owner), rkey_bounds, rnum_obs_in_set, rtime)
else
   call broadcast_recv(map_pe_to_task(ens_handle, copy1_owner), rkey_bounds, rnum_obs_in_set, rtime)
   key_bounds =     nint(rkey_bounds)
   num_obs_in_set = nint(rnum_obs_in_set(1))
   time1 = set_time(nint(rtime(1)), nint(rtime(2)))
   time2 = set_time(nint(rtime(3)), nint(rtime(4)))
endif

! Every task gets the current time (necessary for the forward operator)
ens_handle%current_time = time1

end subroutine filter_sync_keys_time

!-------------------------------------------------------------------------
! Only copy 1 on task zero has the correct time after reading
! when you read one instance using filter_read_restart.
! perturb_from_single_instance = .true.
! This routine makes the times consistent across the ensemble. 
! Any task that owns one or more state vectors needs the time for
! the move ahead call.
!> @todo This is broadcasting the time to all tasks, not
!> just the tasks that own copies.

subroutine broadcast_time_across_copy_owners(ens_handle, ens_time)

type(ensemble_type), intent(inout) :: ens_handle
type(time_type),     intent(in)    :: ens_time

real(r8) :: rtime(2)
integer  :: days, secs
integer  :: copy1_owner, owner_index
type(time_type) :: time_from_copy1

call get_copy_owner_index(ens_handle, 1, copy1_owner, owner_index)

if( ens_handle%my_pe == copy1_owner) then
   call get_time(ens_time, secs, days)
   rtime(1) = secs
   rtime(2) = days
   call broadcast_send(map_pe_to_task(ens_handle, copy1_owner), rtime)
   ens_handle%time(1:ens_handle%my_num_copies) = ens_time
else
   call broadcast_recv(map_pe_to_task(ens_handle, copy1_owner), rtime)
   time_from_copy1 = set_time(nint(rtime(1)), nint(rtime(2)))
   if (ens_handle%my_num_copies > 0) ens_handle%time(1:ens_handle%my_num_copies) = time_from_copy1
endif

end subroutine broadcast_time_across_copy_owners

!-------------------------------------------------------------------------

subroutine set_trace(trace_execution, output_timestamps, silence)

logical, intent(in) :: trace_execution
logical, intent(in) :: output_timestamps
logical, intent(in) :: silence

! Set whether other modules trace execution with messages
! and whether they output timestamps to trace overall performance

! defaults
trace_level     = 0
timestamp_level = 0

! selectively turn stuff back on
if (trace_execution)   trace_level     = 1
if (output_timestamps) timestamp_level = 1

! turn as much off as possible
if (silence) then
   trace_level     = -1
   timestamp_level = -1
endif

call set_smoother_trace(trace_level, timestamp_level)
call set_obs_model_trace(trace_level, timestamp_level)
call set_assim_tools_trace(trace_level, timestamp_level)

end subroutine set_trace

!-------------------------------------------------------------------------

subroutine trace_message(msg, label, threshold)

character(len=*), intent(in)           :: msg
character(len=*), intent(in), optional :: label
integer,          intent(in), optional :: threshold

! Write message to stdout and log file.
integer :: t

t = 0
if (present(threshold)) t = threshold

if (trace_level <= t) return

if (.not. do_output()) return

if (present(label)) then
   call error_handler(E_MSG,trim(label),trim(msg))
else
   call error_handler(E_MSG,' filter trace:',trim(msg))
endif

end subroutine trace_message

!-------------------------------------------------------------------------

subroutine timestamp_message(msg, sync)

character(len=*), intent(in) :: msg
logical, intent(in), optional :: sync

! Write current time and message to stdout and log file.
! if sync is present and true, sync mpi jobs before printing time.

if (timestamp_level <= 0) return

if (present(sync)) then
  if (sync) call task_sync()
endif

if (do_output()) call timestamp(' '//trim(msg), pos='brief')

end subroutine timestamp_message

!-------------------------------------------------------------------------
!>  call progress(string, T_BEFORE, P_TIME, label, threshold, sync)  ! trace plus timestamp
!-------------------------------------------------------------------------

subroutine progress(msg, when, dotime, label, threshold, sync)  ! trace plus timestamp

character(len=*), intent(in)           :: msg
integer,          intent(in)           :: when
logical,          intent(in)           :: dotime
character(len=*), intent(in), optional :: label
integer,          intent(in), optional :: threshold
logical,          intent(in), optional :: sync

! Write message to stdout and log file.
! optionally write timestamp.
integer :: t, lastchar
character(len=40) :: label_to_use

t = 0
if (present(threshold)) t = threshold

if (trace_level <= t) return

if (.not. do_output()) return

if (present(label)) then
   lastchar = min(len_trim(label), len(label_to_use))
   label_to_use = label(1:lastchar)
else
   label_to_use = ' filter_trace: '
endif

select case (when)
  case (T_BEFORE)
    call error_handler(E_MSG, trim(label_to_use)//' Before ', trim(msg))
  case (T_AFTER)
    call error_handler(E_MSG, trim(label_to_use)//' After  ', trim(msg))
  case default
    call error_handler(E_MSG, trim(label_to_use), trim(msg))
end select

if (timestamp_level <= 0) return

! if sync is present and true, sync mpi jobs before printing time.
if (present(sync)) then
  if (sync) call task_sync()
endif

if (do_output()) then
   select case (when)
     case (T_BEFORE)
      call timestamp(' Before '//trim(msg), pos='brief')
     case (T_AFTER)
      call timestamp(' After  '//trim(msg), pos='brief')
     case default
      call timestamp(' '//trim(msg), pos='brief')
   end select
endif

end subroutine progress

!-------------------------------------------------------------------------

subroutine print_ens_time(ens_handle, msg)

type(ensemble_type), intent(in) :: ens_handle
character(len=*), intent(in) :: msg

! Write message to stdout and log file.
type(time_type) :: mtime

if (trace_level <= 0) return

if (do_output()) then
   if (get_my_num_copies(ens_handle) < 1) return
   call get_ensemble_time(ens_handle, 1, mtime)
   call print_time(mtime, ' filter trace: '//msg, logfileunit)
   call print_time(mtime, ' filter trace: '//msg)
endif

end subroutine print_ens_time

!-------------------------------------------------------------------------

subroutine print_obs_time(seq, key, msg)

type(obs_sequence_type), intent(in) :: seq
integer, intent(in) :: key
character(len=*), intent(in), optional :: msg

! Write time of an observation to stdout and log file.
type(obs_type) :: obs
type(obs_def_type) :: obs_def
type(time_type) :: mtime

if (trace_level <= 0) return

if (do_output()) then
   call init_obs(obs, 0, 0)
   call get_obs_from_key(seq, key, obs)
   call get_obs_def(obs, obs_def)
   mtime = get_obs_def_time(obs_def)
   call print_time(mtime, ' filter trace: '//msg, logfileunit)
   call print_time(mtime, ' filter trace: '//msg)
   call destroy_obs(obs)
endif

end subroutine print_obs_time

!-------------------------------------------------------------------------
!> write out failed forward operators
!> This was part of obs_space_diagnostics

subroutine verbose_forward_op_output(qc_ens_handle, prior_post, ens_size, keys)

type(ensemble_type), intent(inout) :: qc_ens_handle
integer,             intent(in)    :: prior_post
integer,             intent(in)    :: ens_size
integer,             intent(in)    :: keys(:) ! I think this is still var size

character(len=12) :: task
integer :: j, i
integer :: forward_unit

write(task, '(i6.6)') my_task_id()

! all tasks open file?
if(prior_post == PRIOR_DIAG) then
   forward_unit = open_file('prior_forward_ope_errors' // task, 'formatted', 'append')
else
   forward_unit = open_file('post_forward_ope_errors' // task, 'formatted', 'append')
endif

! qc_ens_handle is a real representing an integer; values /= 0 get written out
do i = 1, ens_size
   do j = 1, qc_ens_handle%my_num_vars
      if(nint(qc_ens_handle%copies(i, j)) /= 0) write(forward_unit, *) i, keys(j), nint(qc_ens_handle%copies(i, j))
   end do
end do

call close_file(forward_unit)

end subroutine verbose_forward_op_output

!------------------------------------------------------------------
!> Produces an ensemble by copying my_vars of the 1st ensemble member
!> and then perturbing the copies array.
!> Mimicks the behaviour of pert_model_state:
!> pert_model_copies is called:
!>   if no model perturb is provided, perturb_copies_task_bitwise is called.
!> Note: Not enforcing a model_mod to produce a
!> pert_model_copies that is bitwise across any number of
!> tasks, although there is enough information in the
!> ens_handle to do this.
!>
!> Some models allow missing_r8 in the state vector.  If missing_r8 is
!> allowed the locations of missing_r8s are stored before the perturb,
!> then the missing_r8s are put back in after the perturb.

subroutine create_ensemble_from_single_file(ens_handle)

type(ensemble_type), intent(inout) :: ens_handle

integer               :: i ! loop variable
logical               :: interf_provided ! model does the perturbing
logical, allocatable  :: miss_me(:)

! Copy from ensemble member 1 to the other copies
do i = 1, ens_handle%my_num_vars
   ens_handle%copies(2:ens_size, i) = ens_handle%copies(1, i)  ! How slow is this?
enddo

! store missing_r8 locations
if (get_missing_ok_status()) then ! missing_r8 is allowed in the state
   allocate(miss_me(ens_size))
   miss_me = .false.
   where(ens_handle%copies(1, :) == missing_r8) miss_me = .true.
endif

call pert_model_copies(ens_handle, ens_size, perturbation_amplitude, interf_provided)
if (.not. interf_provided) then
   call perturb_copies_task_bitwise(ens_handle)
endif

! Put back in missing_r8
if (get_missing_ok_status()) then
   do i = 1, ens_size
      where(miss_me) ens_handle%copies(i, :) = missing_r8
   enddo
endif

end subroutine create_ensemble_from_single_file


!------------------------------------------------------------------
! Perturb the copies array in a way that is bitwise reproducible
! no matter how many task you run on.

subroutine perturb_copies_task_bitwise(ens_handle)

type(ensemble_type), intent(inout) :: ens_handle

integer               :: i, j ! loop variables
type(random_seq_type) :: r(ens_size)
real(r8)              :: random_array(ens_size) ! array of random numbers
integer               :: local_index

! Need ens_size random number sequences.
do i = 1, ens_size
   call init_random_seq(r(i), i)
enddo

local_index = 1 ! same across the ensemble

! Only one task is going to update per i.  This will not scale at all.
do i = 1, ens_handle%num_vars

   do j = 1, ens_size
     ! Can use %copies here because the random number
     ! is only relevant to the task than owns element i.
     random_array(j)  =  random_gaussian(r(j), ens_handle%copies(j, local_index), perturbation_amplitude)
   enddo

   if (ens_handle%my_vars(local_index) == i) then
      ens_handle%copies(1:ens_size, local_index) = random_array(:)
      local_index = local_index + 1 ! task is ready for the next random number
      local_index = min(local_index, ens_handle%my_num_vars)
   endif

enddo

end subroutine perturb_copies_task_bitwise

!------------------------------------------------------------------
!> Set the time on any extra copies that a pe owns
!> Could we just set the time on all copies?

subroutine set_time_on_extra_copies(ens_handle)

type(ensemble_type), intent(inout) :: ens_handle

integer :: copy_num, owner, owners_index
integer :: ens_size

ens_size = ens_handle%num_copies - ens_handle%num_extras

do copy_num = ens_size + 1, ens_handle%num_copies
   ! Set time for a given copy of an ensemble
   call get_copy_owner_index(ens_handle, copy_num, owner, owners_index)
   if(ens_handle%my_pe == owner) then
      call set_ensemble_time(ens_handle, owners_index, ens_handle%current_time)
   endif
enddo

end subroutine  set_time_on_extra_copies


!------------------------------------------------------------------
!> Copy the current mean, sd, inf_mean, inf_sd to spare copies
!> Assuming that if the spare copy is there you should fill it

subroutine store_input(ens_handle, prior_inflate, post_inflate)

type(ensemble_type),         intent(inout) :: ens_handle
type(adaptive_inflate_type), intent(in)    :: prior_inflate
type(adaptive_inflate_type), intent(in)    :: post_inflate

if( output_mean ) then
   if (query_copy_present( INPUT_COPIES(ENS_MEAN)) ) &
      ens_handle%copies(   INPUT_COPIES(ENS_MEAN), :) = ens_handle%copies(ENS_MEAN_COPY, :)

   if ( do_prior_inflate .and. .not. mean_from_restart( prior_inflate) ) then
     if (query_copy_present( INPUT_COPIES(PRIORINF_MEAN)) ) &
        ens_handle%copies(   INPUT_COPIES(PRIORINF_MEAN), :) = ens_handle%copies(PRIOR_INF_COPY, :)
   endif 

   if ( do_posterior_inflate .and. .not. mean_from_restart(post_inflate) ) then
      if (query_copy_present( INPUT_COPIES(POSTINF_MEAN)) ) &
         ens_handle%copies(   INPUT_COPIES(POSTINF_MEAN), :) = ens_handle%copies(POST_INF_COPY, :)
   endif
   
endif

if( output_sd ) then

   if (query_copy_present( INPUT_COPIES(ENS_SD)) ) then
      ens_handle%copies(   INPUT_COPIES(ENS_SD), :) = ens_handle%copies(ENS_SD_COPY, :)
   endif

   if ( do_prior_inflate .and. .not. sd_from_restart(prior_inflate) ) then
      if (query_copy_present( INPUT_COPIES(PRIORINF_SD)) ) then
         ens_handle%copies(   INPUT_COPIES(PRIORINF_SD), :) = ens_handle%copies(PRIOR_INF_SD_COPY, :)
      endif
   endif

   if ( do_posterior_inflate .and. .not. sd_from_restart(post_inflate) ) then
      if (query_copy_present( INPUT_COPIES(POSTINF_SD)) ) then
         ens_handle%copies(   INPUT_COPIES(POSTINF_SD), :)  = ens_handle%copies(POST_INF_SD_COPY, :)
      endif
   endif

endif

end subroutine store_input


!------------------------------------------------------------------
!> Copy the current mean, sd, inf_mean, inf_sd to spare copies
!> Assuming that if the spare copy is there you should fill it

subroutine store_copies(ens_handle, STAGE_COPIES)

type(ensemble_type), intent(inout) :: ens_handle
integer,             intent(inout) :: STAGE_COPIES(NUM_SCOPIES)

integer :: i, offset

if (query_copy_present( STAGE_COPIES(ENS_MEAN)) ) &
   ens_handle%copies(   STAGE_COPIES(ENS_MEAN), :)      = ens_handle%copies(ENS_MEAN_COPY, :)

if (query_copy_present( STAGE_COPIES(ENS_SD)) ) &
   ens_handle%copies(   STAGE_COPIES(ENS_SD), :)        = ens_handle%copies(ENS_SD_COPY, :)

if (query_copy_present( STAGE_COPIES(PRIORINF_MEAN)) ) &
   ens_handle%copies(   STAGE_COPIES(PRIORINF_MEAN), :) = ens_handle%copies(PRIOR_INF_COPY, :)

if (query_copy_present( STAGE_COPIES(PRIORINF_SD)) ) &
   ens_handle%copies(   STAGE_COPIES(PRIORINF_SD), :)   = ens_handle%copies(PRIOR_INF_SD_COPY, :)

if (query_copy_present( STAGE_COPIES(POSTINF_MEAN)) ) &
   ens_handle%copies(   STAGE_COPIES(POSTINF_MEAN), :)  = ens_handle%copies(POST_INF_COPY, :)

if (query_copy_present( STAGE_COPIES(POSTINF_SD)) ) &
   ens_handle%copies(   STAGE_COPIES(POSTINF_SD), :)    = ens_handle%copies(POST_INF_SD_COPY, :)
     
do i = 1, num_output_state_members
   offset = STAGE_COPIES(MEM_START) + i - 1
   if ( query_copy_present(offset) ) ens_handle%copies(offset, :) = ens_handle%copies(i, :)
enddo

end subroutine store_copies


!------------------------------------------------------------------
!> Count the number of copies to be allocated for the ensemble manager

function count_state_ens_copies(ens_size, post_inflate, prior_inflate) result(num_copies)

integer,                     intent(in) :: ens_size
type(adaptive_inflate_type), intent(in) :: prior_inflate
type(adaptive_inflate_type), intent(in) :: post_inflate
integer :: num_copies

integer :: cnum = 0

! Filter Ensemble Members
!   ENS_MEM_XXXX
ENS_MEM_START = next_copy_number(cnum)
ENS_MEM_END   = next_copy_number(cnum, ens_size)

! Filter Extra Copies For Assimilation
!    ENS_MEAN_COPY    
!    ENS_SD_COPY      
!    PRIOR_INF_COPY   
!    PRIOR_INF_SD_COPY
!    POST_INF_COPY    
!    POST_INF_SD_COPY 

ENS_MEAN_COPY     = next_copy_number(cnum)
ENS_SD_COPY       = next_copy_number(cnum)
PRIOR_INF_COPY    = next_copy_number(cnum)
PRIOR_INF_SD_COPY = next_copy_number(cnum)
POST_INF_COPY     = next_copy_number(cnum)
POST_INF_SD_COPY  = next_copy_number(cnum)

! If there are no diagnostic files, we will need to store the
! copies that would have gone in Prior_Diag.nc and Posterior_Diag.nc
! in spare copies in the ensemble.

if (write_all_stages_at_end) then
   if (get_stage_to_write('input')) then
      ! Option to Output Input Mean and SD
      !   INPUT_MEAN
      !   INPUT_SD  
      if (output_mean) then
         INPUT_COPIES(ENS_MEAN) = next_copy_number(cnum)
         if ( do_prior_inflate .and. .not. mean_from_restart(prior_inflate) ) then
            INPUT_COPIES(PRIORINF_MEAN) = next_copy_number(cnum)
         endif
         if ( do_posterior_inflate .and. .not. mean_from_restart(post_inflate) ) then
            INPUT_COPIES(POSTINF_MEAN)  = next_copy_number(cnum)
         endif
      endif

      if (output_sd) then
         INPUT_COPIES(ENS_SD) = next_copy_number(cnum)
         if ( do_prior_inflate .and. .not. sd_from_restart(prior_inflate) ) then
            INPUT_COPIES(PRIORINF_SD) = next_copy_number(cnum)
         endif
         if ( do_posterior_inflate .and. .not. sd_from_restart(post_inflate) ) then
            INPUT_COPIES(POSTINF_SD)  = next_copy_number(cnum)
         endif
      endif
   endif

   if (get_stage_to_write('forecast')) &
      call set_copies( cnum, FORECAST_COPIES)

   if (get_stage_to_write('preassim')) &
      call set_copies( cnum, PREASSIM_COPIES)

   if (get_stage_to_write('postassim')) &
      call set_copies( cnum, POSTASSIM_COPIES)

   if (get_stage_to_write('analysis')) &
      call set_copies( cnum, ANALYSIS_COPIES)

else

   ! Write everything in stages
   ! Option to Output Input Mean and SD
   !   INPUT_MEAN
   !   INPUT_SD  
   if (output_mean) then
      INPUT_COPIES(ENS_MEAN) = ENS_MEAN_COPY
      if ( do_prior_inflate     .and. .not. mean_from_restart(prior_inflate) ) then
         INPUT_COPIES(PRIORINF_MEAN) = PRIOR_INF_COPY
      endif
      if ( do_posterior_inflate .and. .not. mean_from_restart(post_inflate) ) then
         INPUT_COPIES(POSTINF_MEAN)  = POST_INF_COPY
      endif
   endif

   if (output_sd) then
      INPUT_COPIES(ENS_SD) = ENS_SD_COPY
      if ( do_prior_inflate     .and. .not. sd_from_restart(prior_inflate) ) then
         INPUT_COPIES(PRIORINF_SD) = PRIOR_INF_SD_COPY
      endif
      if ( do_posterior_inflate .and. .not. sd_from_restart(post_inflate) ) then
         INPUT_COPIES(POSTINF_SD)  = POST_INF_SD_COPY
      endif
   endif
  
   FORECAST_COPIES   = (/ ENS_MEM_START, ENS_MEM_END, ENS_MEAN_COPY, ENS_SD_COPY, &
                          PRIOR_INF_COPY, PRIOR_INF_SD_COPY, POST_INF_COPY, POST_INF_SD_COPY /)

   PREASSIM_COPIES   = (/ ENS_MEM_START, ENS_MEM_END, ENS_MEAN_COPY, ENS_SD_COPY, &
                          PRIOR_INF_COPY, PRIOR_INF_SD_COPY, POST_INF_COPY, POST_INF_SD_COPY /)

   POSTASSIM_COPIES  = (/ ENS_MEM_START, ENS_MEM_END, ENS_MEAN_COPY, ENS_SD_COPY, &
                         PRIOR_INF_COPY, PRIOR_INF_SD_COPY, POST_INF_COPY, POST_INF_SD_COPY /)

   ANALYSIS_COPIES   = (/ ENS_MEM_START, ENS_MEM_END, ENS_MEAN_COPY, ENS_SD_COPY, &
                          PRIOR_INF_COPY, PRIOR_INF_SD_COPY, POST_INF_COPY, POST_INF_SD_COPY /)
  
endif

CURRENT_COPIES    = (/ ENS_MEM_START, ENS_MEM_END, ENS_MEAN_COPY, ENS_SD_COPY, &
                       PRIOR_INF_COPY, PRIOR_INF_SD_COPY, POST_INF_COPY, POST_INF_SD_COPY /)

! CSS If Whitaker/Hamill (2012) relaxation-to-prior-spread (rpts) inflation (inf_flavor = 4)
!  then we need an extra copy to hold (save) the prior ensemble spread
!   ENS_SD_COPY will be overwritten with the posterior spread before
!   applying the inflation algorithm; hence we must save the prior ensemble spread in a different copy
if ( inf_flavor(2) == 4 ) then ! CSS
   SPARE_PRIOR_SPREAD = next_copy_number(cnum)
endif 

num_copies = cnum

end function count_state_ens_copies


!------------------------------------------------------------------
!> Set file name information.  For members restarts can be read from
!> an input_state_file_list or constructed using a stage name and
!> num_ens.  The file_info handle knows whether or not there is an
!> associated input_state_file_list. If no list is provided member
!> filenames are written as :
!>    stage_member_####.nc (ex. preassim_member_0001.nc)
!> extra copies are stored as :
!>    stage_basename.nc (ex. preassim_mean.nc)

subroutine set_filename_info(file_info, stage, num_ens, STAGE_COPIES) 

type(file_info_type), intent(inout) :: file_info
character(len=*),     intent(in)    :: stage
integer,              intent(in)    :: num_ens
integer,              intent(inout) :: STAGE_COPIES(NUM_SCOPIES)

call set_member_file_metadata(file_info, num_ens, STAGE_COPIES(MEM_START))


STAGE_COPIES(MEM_END) = STAGE_COPIES(MEM_START) + num_ens - 1

call set_file_metadata(file_info, STAGE_COPIES(ENS_MEAN),      stage, 'mean',          'ensemble mean')
call set_file_metadata(file_info, STAGE_COPIES(ENS_SD),        stage, 'sd',            'ensemble sd')
call set_file_metadata(file_info, STAGE_COPIES(PRIORINF_MEAN), stage, 'priorinf_mean', 'prior inflation mean')
call set_file_metadata(file_info, STAGE_COPIES(PRIORINF_SD),   stage, 'priorinf_sd',   'prior inflation sd')
call set_file_metadata(file_info, STAGE_COPIES(POSTINF_MEAN),  stage, 'postinf_mean',  'posterior inflation mean')
call set_file_metadata(file_info, STAGE_COPIES(POSTINF_SD),    stage, 'postinf_sd',    'posterior inflation sd')

end subroutine set_filename_info

!------------------------------------------------------------------

subroutine set_input_file_info( file_info, num_ens, STAGE_COPIES )

type(file_info_type), intent(inout) :: file_info
integer,              intent(in)    :: num_ens
integer,              intent(in)    :: STAGE_COPIES(NUM_SCOPIES)

if ( perturb_from_single_instance ) then
   call set_io_copy_flag(file_info, STAGE_COPIES(MEM_START), READ_COPY)
   !>@todo know whether we are perturbing or not
   !#! call set_perturb_members(file_info, MEM_START, num_ens)
else
   call set_io_copy_flag(file_info, STAGE_COPIES(MEM_START), STAGE_COPIES(MEM_START)+num_ens-1, READ_COPY)
endif

if ( do_prior_inflate ) then
   if ( inf_initial_from_restart(1)    ) &
      call set_io_copy_flag(file_info, STAGE_COPIES(PRIORINF_MEAN), READ_COPY, inherit_units=.false.)
   if ( inf_sd_initial_from_restart(1) ) &
      call set_io_copy_flag(file_info, STAGE_COPIES(PRIORINF_SD),   READ_COPY, inherit_units=.false.)
endif

if ( do_posterior_inflate ) then
   if ( inf_initial_from_restart(2)    ) &
      call set_io_copy_flag(file_info, STAGE_COPIES(POSTINF_MEAN),  READ_COPY, inherit_units=.false.)
   if ( inf_sd_initial_from_restart(2) ) &
      call set_io_copy_flag(file_info, STAGE_COPIES(POSTINF_SD),    READ_COPY, inherit_units=.false.)
endif

! This is for single file augmented state mean and sd if requested
if(single_file_in) then
   if (output_mean) then
     call set_io_copy_flag(file_info,    STAGE_COPIES(ENS_MEAN),  WRITE_COPY, inherit_units=.true.)

      if ( do_prior_inflate .and. .not. mean_from_restart(prior_inflate) ) &
        call set_io_copy_flag(file_info, STAGE_COPIES(PRIORINF_MEAN), WRITE_COPY, inherit_units=.false.)

      if ( do_posterior_inflate .and. .not. mean_from_restart(post_inflate) ) &
        call set_io_copy_flag(file_info, STAGE_COPIES(POSTINF_MEAN),  WRITE_COPY, inherit_units=.false.)
   endif
   
   if (output_sd) then
     call set_io_copy_flag(file_info, STAGE_COPIES(ENS_SD),    WRITE_COPY, inherit_units=.true.)

      if ( do_prior_inflate .and. .not. sd_from_restart(prior_inflate) ) &
        call set_io_copy_flag(file_info, STAGE_COPIES(PRIORINF_SD), WRITE_COPY, inherit_units=.false.)

      if ( do_posterior_inflate .and. .not. sd_from_restart(post_inflate) ) &
        call set_io_copy_flag(file_info, STAGE_COPIES(POSTINF_SD),  WRITE_COPY, inherit_units=.false.)
   endif
endif

end subroutine set_input_file_info

!------------------------------------------------------------------

subroutine set_output_file_info( file_info, num_ens, STAGE_COPIES, do_clamping, force_copy)

type(file_info_type), intent(inout) :: file_info
integer,              intent(in)    :: num_ens
integer,              intent(in)    :: STAGE_COPIES(NUM_SCOPIES)
logical,              intent(in)    :: do_clamping
logical,              intent(in)    :: force_copy

!>@todo revisit if we should be clamping mean copy for file_info_output
if ( num_ens > 0 .and. output_members ) then
   call set_io_copy_flag(file_info, STAGE_COPIES(MEM_START), STAGE_COPIES(MEM_START)+num_ens-1, WRITE_COPY, &
                         num_output_ens=num_ens, clamp_vars=do_clamping, &
                         force_copy_back=force_copy)
endif

if ( output_mean )          &
   call set_io_copy_flag(file_info, STAGE_COPIES(ENS_MEAN),       WRITE_COPY, &
                         inherit_units=.true., clamp_vars=do_clamping, force_copy_back=force_copy)
if ( output_sd )            &
   call set_io_copy_flag(file_info, STAGE_COPIES(ENS_SD),         WRITE_COPY, &
                         inherit_units=.true., force_copy_back=force_copy)
if ( do_prior_inflate )     &
   call set_io_copy_flag(file_info, STAGE_COPIES(PRIORINF_MEAN),  WRITE_COPY, &
                         inherit_units=.false., force_copy_back=force_copy)
if ( do_prior_inflate )     &
   call set_io_copy_flag(file_info, STAGE_COPIES(PRIORINF_SD),    WRITE_COPY, &
                         inherit_units=.false., force_copy_back=force_copy)
if ( do_posterior_inflate ) &
   call set_io_copy_flag(file_info, STAGE_COPIES(POSTINF_MEAN),   WRITE_COPY, &
                         inherit_units=.false., force_copy_back=force_copy)
if ( do_posterior_inflate ) &
   call set_io_copy_flag(file_info, STAGE_COPIES(POSTINF_SD),     WRITE_COPY, &
                         inherit_units=.false., force_copy_back=force_copy)

end subroutine set_output_file_info

!-----------------------------------------------------------
!> checks the user input and informs the IO modules which files to write.


subroutine parse_stages_to_write(stages)

character(len=*), intent(in) :: stages(:)

integer :: nstages, i
character (len=32) :: my_stage

nstages = size(stages,1)

do i = 1, nstages
   my_stage = stages(i)
   call to_upper(my_stage)
   if (trim(my_stage) /= trim('NULL')) then
   SELECT CASE (my_stage)
      CASE ('INPUT', 'FORECAST', 'PREASSIM', 'POSTASSIM', 'ANALYSIS', 'OUTPUT')
         call set_stage_to_write(stages(i),.true.)
         write(msgstring,*)"filter will write stage : "//trim(stages(i))
         call error_handler(E_MSG,'parse_stages_to_write:', &
                         msgstring,source,revision,revdate)
      CASE DEFAULT
         write(msgstring,*)"unknown stage : "//trim(stages(i))
         call error_handler(E_ERR,'parse_stages_to_write:', &
                            msgstring,source,revision,revdate, &
                           text2="currently supported stages include :",&
                           text3="input, forecast, preassim, postassim, analysis, output")
   END SELECT

   endif
enddo

end subroutine parse_stages_to_write

!-----------------------------------------------------------
!> checks the user input and informs the IO modules which files to write.


function next_copy_number(cnum, ncopies)
integer, intent(inout)        :: cnum
integer, intent(in), optional :: ncopies
integer :: next_copy_number

if (present(ncopies)) then
   next_copy_number = cnum + ncopies - 1
else
   next_copy_number = cnum + 1
endif

cnum = next_copy_number

end function next_copy_number

!-----------------------------------------------------------
!> initialize file names and which copies should be read and or written


subroutine initialize_file_information(ncopies, &
                                       file_info_input,     file_info_mean_sd, &
                                       file_info_forecast,  file_info_preassim, &
                                       file_info_postassim, file_info_analysis, &
                                       file_info_output)

integer,              intent(in)  :: ncopies
type(file_info_type), intent(out) :: file_info_input
type(file_info_type), intent(out) :: file_info_mean_sd
type(file_info_type), intent(out) :: file_info_forecast
type(file_info_type), intent(out) :: file_info_preassim
type(file_info_type), intent(out) :: file_info_postassim
type(file_info_type), intent(out) :: file_info_analysis
type(file_info_type), intent(out) :: file_info_output

integer :: noutput_members, ninput_files, noutput_files, ndomains
character(len=256), allocatable :: file_array_input(:,:), file_array_output(:,:)

! local variable to shorten the name for function input
noutput_members = num_output_state_members 
ndomains        = get_num_domains()
noutput_files   = ens_size ! number of incomming ensemble members
ninput_files    = ens_size ! number of incomming ensemble members

! Assign the correct number of input and output files.
if (single_file_in .or. perturb_from_single_instance)  ninput_files = 1
if (single_file_out)                                  noutput_files = 1

! Given either a vector of in/output_state_files or a text file containing
! a list of files, return a vector of files containing the filenames.
call set_multiple_filename_lists(input_state_files(:), &
                                 input_state_file_list(:), &
                                 ndomains, &
                                 ninput_files,     &
                                 'filter','input_state_files','input_state_file_list')
call set_multiple_filename_lists(output_state_files(:), &
                                 output_state_file_list(:), &
                                 ndomains, &
                                 noutput_files, &
                                 'filter','output_state_files','output_state_file_list')

! Allocate space for file arrays.  contains a matrix of files (num_ens x num_domains)
! If perturbing from a single instance the number of input files does not have to
! be ens_size but rather a single file (or multiple files if more than one domain)
allocate(file_array_input(ninput_files, ndomains), file_array_output(noutput_files, ndomains))

file_array_input  = RESHAPE(input_state_files,  (/ninput_files,  ndomains/))
file_array_output = RESHAPE(output_state_files, (/noutput_files, ndomains/))


! Allocate space for the filename handles
call io_filenames_init(file_info_input,                       & 
                       ncopies       = ncopies,               &
                       cycling       = has_cycling,           &
                       single_file   = single_file_in,        &
                       restart_files = file_array_input,      &
                       root_name     = 'input')

! Output Files (we construct the filenames)
call io_filenames_init(file_info_mean_sd,   ncopies, has_cycling, single_file_out, root_name='input')
call io_filenames_init(file_info_forecast,  ncopies, has_cycling, single_file_out, root_name='forecast')
call io_filenames_init(file_info_preassim,  ncopies, has_cycling, single_file_out, root_name='preassim')
call io_filenames_init(file_info_postassim, ncopies, has_cycling, single_file_out, root_name='postassim')
call io_filenames_init(file_info_analysis,  ncopies, has_cycling, single_file_out, root_name='analysis')

! Write restart from output_state_file_list if provided
call io_filenames_init(file_info_output,                       &
                       ncopies       = ncopies,                &
                       cycling       = has_cycling,            &
                       single_file   = single_file_out,        &
                       restart_files = file_array_output,      &
                       root_name     = 'output',               &
                       check_output_compatibility = .true.)


! Set filename metadata information
!   Input Files
call set_filename_info(file_info_input,       'input',     ens_size,          CURRENT_COPIES )

!   Output Files
if (get_stage_to_write('input')) &
   call set_filename_info(file_info_mean_sd,  'input',     0,                   INPUT_COPIES )
if (get_stage_to_write('forecast')) &
   call set_filename_info(file_info_forecast, 'forecast',  noutput_members,  FORECAST_COPIES )
if (get_stage_to_write('preassim')) &
   call set_filename_info(file_info_preassim, 'preassim',  noutput_members,  PREASSIM_COPIES )
if (get_stage_to_write('postassim')) &
   call set_filename_info(file_info_postassim,'postassim', noutput_members, POSTASSIM_COPIES ) 
if (get_stage_to_write('analysis')) &
   call set_filename_info(file_info_analysis, 'analysis',  noutput_members,  ANALYSIS_COPIES )

call set_filename_info(file_info_output,      'output',    ens_size,          CURRENT_COPIES )

! Set file IO information
!   Input Files
call set_input_file_info( file_info_input, ens_size, CURRENT_COPIES ) 

!   Output Files
call set_output_file_info( file_info_mean_sd,           & 
                           num_ens      = 0,            &
                           STAGE_COPIES = INPUT_COPIES, &
                           do_clamping  = .false.,      &
                           force_copy   = .true. )

call set_output_file_info( file_info_forecast,             &
                           num_ens      = noutput_members, &
                           STAGE_COPIES = FORECAST_COPIES, &
                           do_clamping  = .false.,         &
                           force_copy   = .true. )

call set_output_file_info( file_info_preassim,             &
                           num_ens      = noutput_members, &
                           STAGE_COPIES = PREASSIM_COPIES, & 
                           do_clamping  = .false.,         &
                           force_copy   = .true. )

call set_output_file_info( file_info_postassim,             &
                           num_ens      = noutput_members,  &
                           STAGE_COPIES = POSTASSIM_COPIES, &
                           do_clamping  = .false.,          &
                           force_copy   = .true. )

call set_output_file_info( file_info_analysis,             &
                           num_ens      = noutput_members, &
                           STAGE_COPIES = ANALYSIS_COPIES, &
                           do_clamping  = .false.,         &
                           force_copy   = .true. )

call set_output_file_info( file_info_output,              &
                           num_ens      = ens_size,       &
                           STAGE_COPIES = CURRENT_COPIES, &
                           do_clamping  = .true.,         &
                           force_copy   = .false. )

end subroutine initialize_file_information


!-----------------------------------------------------------
!> set copy numbers. this is for when writing all stages at end

subroutine set_copies(cnum, STAGE_COPIES)
integer, intent(inout) :: cnum
integer, intent(inout) :: STAGE_COPIES(NUM_SCOPIES)

! Option to Output Postassim Ensemble Members Before Posterior Inflation
!   MEM_START
!   MEM_END = MEM_START + num_output_state_members - 1
STAGE_COPIES(MEM_START) = next_copy_number(cnum)
STAGE_COPIES(MEM_END)   = next_copy_number(cnum, num_output_state_members)

! Option to Output Input Mean and SD
!   MEAN
!   SD
if (output_mean) then
   STAGE_COPIES(ENS_MEAN) = next_copy_number(cnum)
endif
if (output_sd) then
   STAGE_COPIES(ENS_SD)   = next_copy_number(cnum)
endif

if (output_inflation) then
   ! Option to Output Infation with Damping
   !    PRIORINF_MEAN
   !    PRIORINF_SD
   !    POSTINF_MEAN
   !    POSTINF_SD
   if (do_prior_inflate) then
      STAGE_COPIES(PRIORINF_MEAN) = next_copy_number(cnum)
      STAGE_COPIES(PRIORINF_SD)   = next_copy_number(cnum)
   endif
   if (do_posterior_inflate) then
      STAGE_COPIES(POSTINF_MEAN)  = next_copy_number(cnum)
      STAGE_COPIES(POSTINF_SD)    = next_copy_number(cnum)
   endif
endif

end subroutine set_copies

!==================================================================
! TEST FUNCTIONS BELOW THIS POINT
!------------------------------------------------------------------
!> dump out obs_copies to file
subroutine test_obs_copies(obs_fwd_op_ens_handle, information)

type(ensemble_type), intent(in) :: obs_fwd_op_ens_handle
character(len=*),    intent(in) :: information

<<<<<<< HEAD
character(len=20)  :: task_str !< string to hold the task number
character(len=129) :: file_obscopies !< output file name
=======
character(len=20)  :: task_str !! string to hold the task number
character(len=129) :: file_obscopies !! output file name
>>>>>>> 5850b2e7
integer :: i

write(task_str, '(i10)') obs_fwd_op_ens_handle%my_pe
file_obscopies = TRIM('obscopies_' // TRIM(ADJUSTL(information)) // TRIM(ADJUSTL(task_str)))
open(15, file=file_obscopies, status ='unknown')

do i = 1, obs_fwd_op_ens_handle%num_copies - 4
   write(15, *) obs_fwd_op_ens_handle%copies(i,:)
enddo

close(15)

end subroutine test_obs_copies

!-------------------------------------------------------------------
end module filter_mod

! <next few lines under version control, do not edit>
! $URL$
! $Id$
! $Revision$
! $Date$<|MERGE_RESOLUTION|>--- conflicted
+++ resolved
@@ -921,7 +921,6 @@
    call compute_copy_mean_sd(state_ens_handle, 1, ens_size, ENS_MEAN_COPY, ENS_SD_COPY)
 
    ! This block applies posterior inflation
-<<<<<<< HEAD
 
    if(do_ss_inflate(post_inflate)) then
 
@@ -938,24 +937,6 @@
    endif
 
 
-=======
-
-   if(do_ss_inflate(post_inflate)) then
-
-      call trace_message('Before posterior inflation damping')
-
-      if (inf_damping(2) /= 1.0_r8) then
-         call prepare_to_update_copies(state_ens_handle)
-         state_ens_handle%copies(POST_INF_COPY, :) = 1.0_r8 + &
-            inf_damping(2) * (state_ens_handle%copies(POST_INF_COPY, :) - 1.0_r8)
-      endif
-
-      call trace_message('After  posterior inflation damping')
-
-   endif
-
-
->>>>>>> 5850b2e7
    ! Write out postassim diagnostic files if requested.  This contains the assimilated ensemble 
    ! and potentially damped posterior inflation and updated prior inflation.
    if (get_stage_to_write('postassim')) then
@@ -2741,13 +2722,8 @@
 type(ensemble_type), intent(in) :: obs_fwd_op_ens_handle
 character(len=*),    intent(in) :: information
 
-<<<<<<< HEAD
-character(len=20)  :: task_str !< string to hold the task number
-character(len=129) :: file_obscopies !< output file name
-=======
 character(len=20)  :: task_str !! string to hold the task number
 character(len=129) :: file_obscopies !! output file name
->>>>>>> 5850b2e7
 integer :: i
 
 write(task_str, '(i10)') obs_fwd_op_ens_handle%my_pe
