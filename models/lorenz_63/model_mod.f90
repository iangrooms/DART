--- conflicted
+++ resolved
@@ -82,13 +82,10 @@
 ! Model size is fixed for Lorenz-63
 integer(i8), parameter :: model_size = 3
 
-<<<<<<< HEAD
-=======
 ! Solvers available for Lorenz-63
 character(len=*), parameter :: RK2 = 'RK2'
 character(len=*), parameter :: RK4 = 'RK4'
 
->>>>>>> 5850b2e7
 ! Namelist with default values
 
 real(r8) ::  sigma = 10.0_r8
@@ -100,12 +97,7 @@
 ! use RK2 for the solver by default
 character(len=8) :: solver = RK2
 
-<<<<<<< HEAD
-namelist /model_nml/ sigma, r, b, deltat, time_step_days, time_step_seconds
-
-=======
 namelist /model_nml/ sigma, r, b, deltat, time_step_days, time_step_seconds, solver
->>>>>>> 5850b2e7
 
 ! Define the location of the state variables in module storage
 type(location_type) :: state_loc(model_size)
@@ -285,19 +277,11 @@
 !> Returns the mininum time step of the model.
 
 function shortest_time_between_assimilations()
-<<<<<<< HEAD
 
 type(time_type) :: shortest_time_between_assimilations
 
 shortest_time_between_assimilations = time_step
 
-=======
-
-type(time_type) :: shortest_time_between_assimilations
-
-shortest_time_between_assimilations = time_step
-
->>>>>>> 5850b2e7
 end function shortest_time_between_assimilations
 
 
@@ -473,10 +457,7 @@
 call nc_add_global_attribute(ncid, "model_b", b )
 call nc_add_global_attribute(ncid, "model_sigma", sigma )
 call nc_add_global_attribute(ncid, "model_delta_t", deltat )
-<<<<<<< HEAD
-=======
 call nc_add_global_attribute(ncid, "model_solver", solver )
->>>>>>> 5850b2e7
 
 call nc_write_location_atts(ncid, msize)
 call nc_end_define_mode(ncid)
