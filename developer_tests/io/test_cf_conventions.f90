! DART software - Copyright UCAR. This open source software is provided
! by UCAR, "as is", without charge, subject to all terms of use at
! http://www.image.ucar.edu/DAReS/DART/DART_download
!
! $Id$

program test_cf_conventions

use             types_mod, only : r4, r8, i8, MISSING_R8 , MISSING_R4
use         utilities_mod, only : register_module, error_handler, E_MSG, E_ERR
use  adaptive_inflate_mod, only : adaptive_inflate_init
use     mpi_utilities_mod, only : initialize_mpi_utilities, finalize_mpi_utilities
use   state_vector_io_mod, only : read_state, write_state, state_vector_io_init 
use  ensemble_manager_mod, only : init_ensemble_manager, ensemble_type,        &
                                  set_num_extra_copies
use      io_filenames_mod, only : io_filenames_init, io_filenames_finalize,    &
                                  file_info_type, netcdf_file_type, READ_COPY, &
                                  set_file_metadata, set_io_copy_flag
use   state_structure_mod, only : get_xtype,  get_units, get_long_name,        &
                                  get_short_name, get_has_missing_value,       &
                                  get_FillValue, get_missing_value,            &
                                  get_add_offset, get_scale_factor,            &
                                  add_domain, state_structure_info,            &
                                  get_sum_variables
use      time_manager_mod, only : time_type, set_time
use            filter_mod, only : filter_set_initial_time
use            assert_mod, only : assert_equal

use netcdf

implicit none

! version controlled file description for error handling, do not edit
character(len=256), parameter :: source   = &
   "$URL$"
character(len=32 ), parameter :: revision = "$Revision$"
character(len=128), parameter :: revdate  = "$Date$"

! this should be a namelist variable
logical :: verbose = .false.

type(ensemble_type)         :: ens_handle
type(file_info_type)        :: file_info_input
type(time_type)             :: time1
type(time_type)             :: curr_ens_time
character(len=256)          :: test_file(1) = "cf_test.nc"

integer(i8) :: model_size
integer     :: num_ens    = 1
integer     :: num_extras = 0
integer     :: num_copies

logical :: read_time_from_file

integer :: domid = 1 ! only one domain
integer :: var_xtype
character(len=NF90_MAX_NAME) :: var_units, blank_string, var_att_name

integer  :: missINT
real(r4) :: missR4
real(r8) :: missR8, var_offset, var_scale_factor

blank_string = ' '

! initialize the dart libs
call initialize_module()

<<<<<<< HEAD
=======
!>@todo FIXME ... add variable E when scale/offset are supported
>>>>>>> 53fc56bd
domid = add_domain(test_file(1), num_vars=4, var_names=(/'A', 'B', 'C', 'D'/))

if (verbose) then
   call state_structure_info(domid)
endif

! since we are calling add_domain directly instead of through
! static_assim_model_mod we need to get the total number of
! variables from the state_strucutre_mod instead of using
! get_model_size()
model_size = get_sum_variables(1, 4, domid)

write(*,*) " model size : ", model_size

num_copies = num_ens + num_extras

! initalize routines needed for read_state and write_state
call init_ensemble_manager(ens_handle, num_copies, model_size)
call set_num_extra_copies(ens_handle, num_extras)
call filter_set_initial_time(0,0,time1,read_time_from_file)

file_info_input  = initialize_filenames(test_file)

curr_ens_time = set_time(0, 0)

! read in restarts
call read_state(ens_handle, file_info_input, read_time_from_file, time1)

write(*,*)' '
write(*,*)'======================================================================'
write(*,*)' Unit Test for CF-Conventions'
write(*,*)'======================================================================'
write(*,*)' '


write(*,*)'Testing get_xtype'

var_xtype = get_xtype(domid,1)
call assert_equal(var_xtype, NF90_INT,    'variable1:get_xtype')

var_xtype = get_xtype(domid,2)
call assert_equal(var_xtype, NF90_FLOAT,  'variable2:get_xtype')

var_xtype = get_xtype(domid,3)
call assert_equal(var_xtype, NF90_DOUBLE, 'variable3:get_xtype')

var_xtype = get_xtype(domid,4)
call assert_equal(var_xtype, NF90_DOUBLE, 'variable4:get_xtype')

! test units

write(*,*)'Testing get_units'

!> todo FIXME Need a unique prefix so don't confuse with get_unit

var_units = get_units(domid,1)
call assert_equal(var_units, 'units A',     'variable1:get_units')

var_units = get_units(domid,2)
call assert_equal(var_units, 'units B',     'variable2:get_units')

var_units = get_units(domid,3)
call assert_equal(var_units, 'units C',     'variable3:get_units')

var_units = get_units(domid,4)
call assert_equal(var_units, blank_string,  'variable4:get_units')


write(*,*)'Testing get_long_name'

var_att_name = get_long_name(domid,1)
call assert_equal(var_att_name, 'variable A',  'variable1:get_long_name')

var_att_name = get_long_name(domid,2)
call assert_equal(var_att_name, 'variable B',  'variable2:get_long_name')

var_att_name = get_long_name(domid,3)
call assert_equal(var_att_name, 'variable C',  'variable3:get_long_name')

var_att_name = get_long_name(domid,4)
call assert_equal(var_att_name, blank_string,  'variable4:get_long_name')


write(*,*)'Testing get_short_name'

var_att_name = get_short_name(domid,1)
call assert_equal(var_att_name, 'short A',     'variable1:get_short_name')

var_att_name = get_short_name(domid,2)
call assert_equal(var_att_name, 'short B',     'variable2:get_short_name')

var_att_name = get_short_name(domid,3)
call assert_equal(var_att_name, 'short C',     'variable3:get_short_name')

var_att_name = get_short_name(domid,4)

call assert_equal(var_att_name, blank_string,  'variable4:get_short_name')


write(*,*)'Testing get_missing_value'

call get_missing_value(domid,1,missINT)
call assert_equal(missINT, -77,                   'variable1:get_missing_value')

call get_missing_value(domid,2,missR4)
call assert_equal(missR4, -777.77_r4,             'variable2:get_missing_value')

call get_missing_value(domid,3,missR8)
call assert_equal(missR8, -88888.88888_r8,        'variable3:get_missing_value')

! ! variable 4 has no missing value this will fail
! call get_missing_value(domid,4,missR8)
! call assert_equal(missR8, -88888.88888_r8,        'variable4:get_missing_value')

write(*,*)'Testing get_FillValue'

call get_FillValue(domid,1,missINT)
call assert_equal(missINT, -77,                   'variable1:get_FillValue')

call get_FillValue(domid,2,missR4)
call assert_equal(missR4, -777.77_r4,             'variable2:get_FillValue')

call get_FillValue(domid,3,missR8)
call assert_equal(missR8, -88888.88888_r8,        'variable3:get_FillValue')

! ! variable 4 has no _FillValue this will fail
! call get_FillValue(domid,4,missR8)
! call assert_equal(missR8, -88888.88888_r8,        'variable4:get_FillValue')

! write(*,*)'Testing offset and scale factor'

! this is only for r8 at the moment
! since it is not being used within DART
! NOTE: This test is supposed to break.
! Commenting it out for testing all programs.

! var_offset = get_add_offset(domid,3)
! call assert_equal(var_offset, 2.0_r8,            'variable3:get_var_offset')
! 
! var_offset = get_add_offset(domid,4)
! call assert_equal(var_offset, missR8 ,       'variable4:get_var_offset')
! 
! 
! var_scale_factor = get_scale_factor(domid,3)
! call assert_equal(var_scale_factor, 0.2_r8 ,     'variable3:get_scale_factor')
! 
! var_scale_factor = get_scale_factor(domid,4)
! call assert_equal(var_scale_factor, missR8 , 'variable3:get_scale_factor')

write(*,*)' '
write(*,*)'======================================================================'
write(*,*)' Finished Unit Test'
write(*,*)'======================================================================'
write(*,*)' '

call io_filenames_finalize(file_info_input)
 
! finalize test_cf_conventions
call error_handler(E_MSG,'test_cf_conventions','Finished successfully.',source,revision,revdate)
call finalize_mpi_utilities()

! end of main code


contains

!----------------------------------------------------------------------

subroutine initialize_module

call initialize_mpi_utilities('test_cf_conventions')
call register_module(source, revision, revdate)
!call static_init_assim_model()
call state_vector_io_init()

end subroutine initialize_module

!----------------------------------------------------------------------

function initialize_filenames(filename) result(file_handle)
character(len=*), intent(in) :: filename(:)
type(file_info_type) :: file_handle

integer :: num_domains = 1
integer :: imem

character(len=256), allocatable :: file_array(:,:)
character(len=512) :: my_base, my_desc

allocate(file_array(num_ens, num_domains))
file_array = RESHAPE(filename,  (/num_ens,  num_domains/))

call io_filenames_init(file_handle,            &
                       ncopies      = 1,       &
                       cycling      = .false., &
                       single_file  = .false., &
                       restart_files = file_array)

do imem = 1, num_ens
   write(my_base,'(A,I2)') 'inens_',    imem
   write(my_desc,'(A,I2)') 'input ens', imem
   call set_file_metadata(file_handle,                          &
                          cnum     = imem,                      &
                          fnames   = file_array(imem,:),  &
                          basename = my_base,                   &
                          desc     = my_desc)

   call set_io_copy_flag(file_handle,        &
                         cnum    = imem,     &
                         io_flag = READ_COPY)
enddo

end function initialize_filenames

!----------------------------------------------------------------------

end program

! <next few lines under version control, do not edit>
! $URL$
! $Id$
! $Revision$
! $Date$<|MERGE_RESOLUTION|>--- conflicted
+++ resolved
@@ -65,10 +65,7 @@
 ! initialize the dart libs
 call initialize_module()
 
-<<<<<<< HEAD
-=======
 !>@todo FIXME ... add variable E when scale/offset are supported
->>>>>>> 53fc56bd
 domid = add_domain(test_file(1), num_vars=4, var_names=(/'A', 'B', 'C', 'D'/))
 
 if (verbose) then
