
&preprocess_nml
    input_obs_kind_mod_file = '../../../assimilation_code/modules/observations/DEFAULT_obs_kind_mod.F90'
   output_obs_kind_mod_file = '../../../assimilation_code/modules/observations/obs_kind_mod.f90'
     input_obs_def_mod_file = '../../../observations/forward_operators/DEFAULT_obs_def_mod.F90'
    output_obs_def_mod_file = '../../../observations/forward_operators/obs_def_mod.f90'
<<<<<<< HEAD
   input_files              = '../../../observations/forward_operators/obs_def_tower_mod.f90',
=======
   input_files              = '../../../observations/forward_operators/obs_def_land_mod.f90',
                              '../../../observations/forward_operators/obs_def_tower_mod.f90',
>>>>>>> b6efe3f8
                              '../../../observations/forward_operators/obs_def_COSMOS_mod.f90'
   /


&obs_sequence_nml
   write_binary_obs_sequence = .false.
   /


&obs_kind_nml
   assimilate_these_obs_types = 'SOIL_TEMPERATURE',
                                'SOIL_MOISTURE',
                                'BIOMASS',
                                'MODIS_FPAR',
                                'MODIS_SNOWCOVER_FRAC',
                                'COSMOS_NEUTRON_INTENSITY',
                                'MODIS_LEAF_AREA_INDEX',
                                'OCO2_SIF',
                                'LEAF_NITROGEN',
                                'ECOSTRESS_ET',
                                'TOWER_NETC_ECO_EXCHANGE',
                                'TOWER_LATENT_HEAT_FLUX',
                                'TOWER_SENSIBLE_HEAT_FLUX'
   /


# This input.nml.template is only used for the obs_sequence_tool.
# The actual model settings are inconsequential.

&model_nml
   clm_restart_filename         = 'clm_dart.clm2.r.2013-07-02-00000.nc'
   clm_history_filename         = 'clm_dart.clm2.h0.2013-07-02-00000.nc'
   assimilation_period_days     = 2
   assimilation_period_seconds  = 3600
   calendar                     = 'gregorian'
   debug                        = 0
   clm_variables =
       'frac_sno',    'QTY_SNOWCOVER_FRAC',   '0.0', 'NA', 'restart', 'NO_COPY_BACK'
       'EFLX_LH_TOT', 'QTY_LATENT_HEAT_FLUX', 'NA',  'NA', 'history', 'NO_COPY_BACK'
   /


&obs_sequence_tool_nml
   filename_seq      = ''
   filename_seq_list = 'olist'
   filename_out      = 'OUTDIR/obs_seq.YYYY-MM-DD-SSSSS'
   print_only        = .false.
   gregorian_cal     = .true.
   first_obs_days    = DART1D
   first_obs_seconds = DART1S
   last_obs_days     = DARTND
   last_obs_seconds  = DARTNS
   edit_qc_metadata  = .true.
   new_qc_metadata   = 'Original QC'
   /


&location_nml
   horiz_dist_only             = .true.
   approximate_distance        = .false.
   /


&utilities_nml
   TERMLEVEL = 2
   module_details = .false.
   logfilename = 'dart_log.out'
   nmlfilename = 'dart_log.nml'
   write_nml   = 'file'
   /


&obs_def_tower_nml
   /

&mpi_utilities_nml
   /

&state_vector_io_nml
   /

&ensemble_manager_nml
   /

&cov_cutoff_nml
   /
<|MERGE_RESOLUTION|>--- conflicted
+++ resolved
@@ -4,12 +4,8 @@
    output_obs_kind_mod_file = '../../../assimilation_code/modules/observations/obs_kind_mod.f90'
      input_obs_def_mod_file = '../../../observations/forward_operators/DEFAULT_obs_def_mod.F90'
     output_obs_def_mod_file = '../../../observations/forward_operators/obs_def_mod.f90'
-<<<<<<< HEAD
-   input_files              = '../../../observations/forward_operators/obs_def_tower_mod.f90',
-=======
    input_files              = '../../../observations/forward_operators/obs_def_land_mod.f90',
                               '../../../observations/forward_operators/obs_def_tower_mod.f90',
->>>>>>> b6efe3f8
                               '../../../observations/forward_operators/obs_def_COSMOS_mod.f90'
    /
 
