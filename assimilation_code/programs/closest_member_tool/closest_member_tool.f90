--- conflicted
+++ resolved
@@ -4,24 +4,11 @@
 !
 ! $Id$
 
-<<<<<<< HEAD
-!> @mainpage
-!> @{
-!> @brief  Select the member closest to the ensemble mean.
-!>
-!>  This program has options to compute <em> distance </em> in several different ways
-!>  and returns the ensemble member which has the smallest total distance from
-!>  the ensemble mean.
-!> @}
-!>
-!>
-=======
 !> Select the member closest to the ensemble mean.
 !>
 !> This program has options to compute <em> distance </em> in several different ways
 !> and returns the ensemble member which has the smallest total distance from
 !> the ensemble mean.
->>>>>>> 2136e3f1
 
 program closest_member_tool
 
@@ -66,20 +53,14 @@
 implicit none
 
 ! version controlled file description for error handling, do not edit
-character(len=*), parameter :: source   = &
+character(len=256), parameter :: source   = &
    "$URL$"
-character(len=*), parameter :: revision = "$Revision$"
-character(len=*), parameter :: revdate  = "$Date$"
+character(len=32 ), parameter :: revision = "$Revision$"
+character(len=128), parameter :: revdate  = "$Date$"
 
 integer               :: iunit, io, ens, i, j, total_j, qtyindex
 integer               :: num_qtys, stype
 
-<<<<<<< HEAD
-=======
-integer               :: iunit, io, ens, i, j, total_j, qtyindex
-integer               :: num_qtys, stype
-
->>>>>>> 2136e3f1
 integer(i8)           :: ii, model_size
 integer, allocatable  :: index_list(:)
 integer, parameter    :: max_list_len = 500
@@ -190,7 +171,6 @@
 allocate(file_array_input(ens_size, num_domains))
 
 file_array_input  = RESHAPE(input_restart_files,  (/ens_size,  num_domains/))
-<<<<<<< HEAD
 
 ! read in the ensemble and the mean - always in a separate file
 call io_filenames_init(ens_file_info, &
@@ -223,40 +203,6 @@
 
 allocate(index_list(ens_size))
 
-=======
-
-! read in the ensemble and the mean - always in a separate file
-call io_filenames_init(ens_file_info, &
-                       ncopies       = ens_size, &
-                       cycling       = single_restart_file_in, &
-                       single_file   = single_restart_file_in, &
-                       restart_files = file_array_input)
-
-do imem = 1, ens_size
-   write(my_base,'(A,I0.2)') 'inens_',                 imem
-   write(my_desc,'(A,I0.2)') 'input ensemble member ', imem
-   call set_file_metadata(ens_file_info,                       &
-                          cnum     = imem,                     &
-                          fnames   = file_array_input(imem,:), &
-                          basename = my_base,                  &
-                          desc     = my_desc)
-
-   call set_io_copy_flag(ens_file_info,      &
-                         cnum    = imem,     &
-                         io_flag = READ_COPY)
-enddo
-
-! Read the ensemble from files
-member_time = set_time_missing()
-call read_state(ens_handle, ens_file_info, read_time_from_file=.false., time=member_time)
-
-! Compute mean
-ENS_MEAN_COPY = ens_size + 1
-call compute_copy_mean(ens_handle, 1, ens_size, ENS_MEAN_COPY)
-
-allocate(index_list(ens_size))
-
->>>>>>> 2136e3f1
 ! are we adding up only differences from particular quantities, or the entire 
 ! vector?
 if (use_only_qtys(1) /= '') then
