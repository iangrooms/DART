! DART software - Copyright UCAR. This open source software is provided
! by UCAR, "as is", without charge, subject to all terms of use at
! http://www.image.ucar.edu/DAReS/DART/DART_download
!
! $Id$

module model_mod

! This is the interface between the gitm model and DART.

! Modules that are absolutely required for use are listed

use        types_mod, only : r4, r8, digits12, SECPERDAY, MISSING_R8, MISSING_I, &
                             rad2deg, deg2rad, PI, obstypelength, i8

use time_manager_mod, only : time_type, set_time, set_date, get_date, get_time,&
                             print_time, print_date, set_calendar_type,        &
                             operator(*),  operator(+), operator(-),           &
                             operator(>),  operator(<), operator(/),           &
                             operator(/=), operator(<=)

use     location_mod, only : location_type, get_dist, query_location,          &
                             get_close_type, VERTISHEIGHT, VERTISLEVEL,        &
                             set_location, get_location, VERTISUNDEF,          &
                             loc_get_close_obs => get_close_obs, is_vertical,  &
                             loc_get_close_state => get_close_state,           &
                             vertical_localization_on, set_vertical_localization_coord

use    utilities_mod, only : register_module, error_handler, string_to_logical,&
                             E_ERR, E_WARN, E_MSG, logfileunit, get_unit,      &
                             do_output, to_upper, string_to_real,              &
                             find_namelist_in_file, check_namelist_read,       &
                             nmlfileunit, do_nml_file, do_nml_term,            &
                             open_file, file_exist, find_textfile_dims,        &
                             file_to_text, close_file, find_enclosing_indices

use netcdf_utilities_mod, only : nc_open_file_readonly, nc_close_file, nc_create_file, &
                                 nc_synchronize_file, nc_add_attribute_to_variable,    &
                                 nc_begin_define_mode, nc_end_define_mode,             &
                                 nc_add_global_attribute,                              &
                                 nc_put_variable, nc_get_dimension_size,               &
                                 nc_define_double_variable, nc_define_dimension,       &
                                 nc_get_dimension_size, nc_get_variable,               &
                                 nc_define_double_scalar

use  ensemble_manager_mod,  only : ensemble_type

use distributed_state_mod,  only : get_state

use   state_structure_mod,  only : add_domain, get_dart_vector_index, get_domain_size, &
                                   get_dim_name, get_kind_index, get_num_dims, &
                                   get_num_variables, get_varid_from_kind, &
                                   get_model_variable_indices, state_structure_info, &
                                   get_index_start

use     obs_kind_mod  ! all for now - fixme  !only : get_index_for_quantity,  &
                                             !get_name_for_quantity,   &
                                             !QTY_GEOPOTENTIAL_HEIGHT

use        quad_utils_mod,  only : quad_interp_handle, init_quad_interp, &
                                   set_quad_coords, finalize_quad_interp, &
                                   quad_lon_lat_locate, quad_lon_lat_evaluate, &
                                   GRID_QUAD_IRREG_SPACED_REGULAR,  &
                                   QUAD_LOCATED_CELL_CENTERS

use     default_model_mod,  only : adv_1step, nc_write_model_vars, &
                                   pert_model_copies, &
                                   read_model_time, write_model_time, &
                                   convert_vertical_obs, convert_vertical_state, &
                                   init_time => fail_init_time, &
                                   init_conditions => fail_init_conditions

use     dart_time_io_mod,   only : read_model_time, write_model_time

use     dart_gitm_mod,      only : get_nSpecies, get_nSpeciesTotal, get_nIons, &
                                   get_nSpeciesAll, get_nLonsPerBlock,         &
                                   get_nLatsPerBlock, get_nAltsPerBlock,       &
                                   decode_gitm_indices

use netcdf

implicit none
private

! these routines must be public and you cannot change
! the arguments - they will be called *from* the DART code.
! this list has code in this module.
public :: get_model_size,         &
          get_state_meta_data,    &
          model_interpolate,      &
          shortest_time_between_assimilations, &
          static_init_model,      &
          end_model,              &
          get_close_obs,          &
          get_close_state,        &
          convert_vertical_obs,   &
          convert_vertical_state, &
          nc_write_model_atts     

! these routines also must be public.
! this list are names of routines where the code
! is passed through from other modules
public :: init_time,              &
          init_conditions,        &
          adv_1step,              &
          nc_write_model_vars,    &
          pert_model_copies,      &
          read_model_time,        &
          write_model_time 

! generally useful routines for various support purposes.
! the interfaces here can be changed as appropriate.

public :: get_state_time,          &
          restart_files_to_netcdf, &  ! only used in converter
          netcdf_to_restart_files     ! only used in converter

! version controlled file description for error handling, do not edit
character(len=256), parameter :: source   = &
   "$URL$"
character(len=32 ), parameter :: revision = "$Revision$"
character(len=128), parameter :: revdate  = "$Date$"

character(len=512) :: string1, string2
logical, save :: module_initialized = .false.

character(len=*), parameter :: LON_DIM_NAME = 'LON'
character(len=*), parameter :: LAT_DIM_NAME = 'LAT'
character(len=*), parameter :: ALT_DIM_NAME = 'ALT'

character(len=*), parameter :: LON_VAR_NAME = 'LON'
character(len=*), parameter :: LAT_VAR_NAME = 'LAT'
character(len=*), parameter :: ALT_VAR_NAME = 'ALT'

integer, parameter :: MAX_NAME_LEN = 256

!------------------------------------------------------------------
! things which can/should be in the model_nml
!
!  The DART state vector may consist of things like:
!
!  U    long_name = "X-WIND COMPONENT"      float   U(TIME, ALT, LAT, XE)
!  V    long_name = "Y-WIND COMPONENT"      float   V(TIME, ALT, YE, LON)
!  W    long_name = "Z-WIND COMPONENT"      float   W(TIME, ZE, LAT, LON)
!  TH   long_name = "POTENTIAL TEMPERATURE" float  TH(TIME, ALT, LAT, LON)
!  DBZ  long_name = "RADAR REFLECTIVITY"    float DBZ(TIME, ALT, LAT, LON)
!  WZ   long_name = "VERTICAL VORTICITY"    float  WZ(TIME, ALT, LAT, LON)
!  PI   long_name = "PERT. EXNER"	    float  PI(TIME, ALT, LAT, LON)
!  QV   long_name = "VAPOR MIXING RATIO"    float  QV(TIME, ALT, LAT, LON)
!  QC   long_name = "CLOUD MIXING RATIO"    float  QC(TIME, ALT, LAT, LON)
!  QR   long_name = "RAIN MIXING RATIO"     float  QR(TIME, ALT, LAT, LON)
!  QI   long_name = "ICE MIXING RATIO"      float  QI(TIME, ALT, LAT, LON)
!  QS   long_name = "SNOW MIXING RATIO"     float  QS(TIME, ALT, LAT, LON)
!  QH   long_name = "GRAUPEL MIXING RATIO"  float  QH(TIME, ALT, LAT, LON)
!
!  The variables in the gitm restart file that are used to create the
!  DART state vector are specified in input.nml:model_nml: gitm_state_variables
!
!------------------------------------------------------------------

integer, parameter :: max_state_variables = 80
integer, parameter :: num_state_table_columns = 5
character(len=MAX_NAME_LEN)  :: gitm_state_variables(max_state_variables * num_state_table_columns ) = ' '
logical            :: single_file_in = .false.
integer            :: assimilation_period_days = 0
integer            :: assimilation_period_seconds = 60
real(r8)           :: model_perturbation_amplitude = 0.2
integer            :: debug = 0   ! turn up for more and more debug messages
character(len=32)  :: calendar = 'Gregorian'
character(len=256) :: template_filename = 'no_file_specified.nc'

namelist /model_nml/            &
   single_file_in,              &
   template_filename,           &
   assimilation_period_days,    &  ! for now, this is the timestep
   assimilation_period_seconds, &
   model_perturbation_amplitude,&
   calendar,                    &
   debug,                       &
   !nLonsPerBlock,               &
   !nLatsPerBlock,               &
   !nAltsPerBlock,               &
   gitm_state_variables

character(len=MAX_NAME_LEN)  :: gitm_block_variables(max_state_variables) = ' '

namelist /gitm_blocks_nml/      &
   gitm_block_variables

integer :: nfields

! Everything needed to describe a GITM variable
! NOTE: these are used to convert the GITM blocks to netCDF files
! They are not used during the assimilation step
type gitmvartype
   private
   character(len=NF90_MAX_NAME) :: varname       ! crazy species name
   character(len=NF90_MAX_NAME) :: long_name
   character(len=NF90_MAX_NAME) :: units
   character(len=NF90_MAX_NAME) :: gitm_varname  ! NDensityS, IDensityS, ...
   integer :: gitm_dim                           ! dimension defining species
   integer :: gitm_index                         ! 'iSpecies' or u,v,w ...
end type gitmvartype

type(gitmvartype), dimension(max_state_variables) :: gitmvar

type(quad_interp_handle) :: quad_interp

! this id allows us access to all of the state structure
! info and is required for getting state variables.
integer :: domain_id

! nLonsPerBlock, nLatsPerBlock are the number of lons/lats PER block
!                  the number of blocks comes from UAM.in
! nAltsPerBlock  is the number of altitudes, which does not depend on block

integer :: nLonsPerBlock, nLatsPerBlock, nAltsPerBlock

! "... keep in mind that if the model resolution is 5 deg latitude,
!  the model will actually go from -87.5 to 87.5 latitude
! (even though you specify -90 to 90 in the UAM.in file),
! since the latitudes/longitudes are at cell centers,
! while the edges are at the boundaries." -- Aaron Ridley

integer  :: NgridLon=-1, NgridLat=-1, NgridAlt=-1    ! scalar grid counts
integer  :: nBlocksLon=-1, nBlocksLat=-1             ! number of blocks along each dim
real(r8) :: LatStart=MISSING_R8, LatEnd=MISSING_R8, LonStart=MISSING_R8
integer  :: nSpeciesTotal=-1, nSpecies=-1, nIons=-1, nSpeciesAll=-1

! scalar grid positions

real(r8), allocatable :: LON(:)   ! longitude centers
real(r8), allocatable :: LAT(:)   ! latitude  centers
real(r8), allocatable :: ALT(:)   ! vertical level centers

type(time_type)       :: model_time      ! valid time of the model state
type(time_type)       :: model_advance_time  ! smallest time to adv model

! set this to true if you want to print out the current time
! after each N observations are processed, for benchmarking.

logical :: print_timestamps = .false.
integer :: print_every_Nth  = 10000

integer, parameter :: nGhost = 2   ! number of ghost cells on all edges

!       ERROR codes:
!
!       99:  general error in case something terrible goes wrong...
!       15:  dont know what to do with vertical coord supplied
!       16:  lat/lon illegal
!       17:  altitude illegal
!       20:  asking to interpolate an unknown obs quantity
integer, parameter :: GENERAL_ERROR_CODE = 99
integer, parameter :: INVALID_VERT_COORD_ERROR_CODE = 15
integer, parameter :: INVALID_LATLON_VAL_ERROR_CODE = 16
integer, parameter :: INVALID_ALTITUDE_VAL_ERROR_CODE = 17
integer, parameter :: UNKNOWN_OBS_QTY_ERROR_CODE = 20

!------------------------------------------------------------------
! The gitm restart manager namelist variables
!------------------------------------------------------------------

contains


!==================================================================
! All the REQUIRED interfaces come first - just by convention.
!==================================================================

!==================================================================
!>
!> Returns the size of the DART state vector (i.e. model) as an integer.

function get_model_size()

integer(i8) :: get_model_size

character(len=*), parameter :: routine = 'get_model_size'

if ( .not. module_initialized ) then
      write(string1, *) 'Invalid state - the module has not yet been initialized through static_init_model'
      call error_handler(E_ERR,routine,string1,source,revision,revdate)
end if

get_model_size = get_domain_size(domain_id)

end function get_model_size


!==================================================================
!>
!> given an index into the state vector, return its location and
!> if given, the var kind.   despite the name, var_type is a generic
!> kind, like those in obs_kind/obs_kind_mod.f90, starting with QTY_

subroutine get_state_meta_data(index_in, location, var_type)

integer(i8),         intent(in)  :: index_in
type(location_type), intent(out) :: location
integer, optional,   intent(out) :: var_type

character(len=*), parameter :: routine = 'get_state_meta_data'

! Local variables

integer :: lat_index, lon_index, alt_index
integer :: myvarid, myqty

if ( .not. module_initialized ) then
      write(string1, *) 'Invalid state - the module has not yet been initialized through static_init_model'
      call error_handler(E_ERR,routine,string1,source,revision,revdate)
end if

call get_model_variable_indices(index_in, lon_index, lat_index, alt_index, &
   var_id=myvarid, kind_index=myqty)

location = set_location(LON(lon_index), LAT(lat_index), ALT(alt_index), VERTISHEIGHT)

if (present(var_type)) then
   var_type = myqty
endif

end subroutine get_state_meta_data


!==================================================================
!
!>     PURPOSE:
!>
!>     For a given lat, lon, and height, interpolate the correct state value
!>     to that location for the filter from the gitm state vectors
!>
!>     Variables needed to be stored in the MODEL_MODULE data structure
!>
!>       LON   = 1D array storing the local grid center coords (degrees)
!>       LAT   = 1D array storing the local grid center coords (degrees)
!>       ALT   = 1D array storing the local grid center coords (meters)
!>
!> Passed variables

subroutine model_interpolate(state_handle, ens_size, location, obs_qty, interp_vals, status_array)

type(ensemble_type), intent(in)  :: state_handle
integer,             intent(in)  :: ens_size
type(location_type), intent(in)  :: location
integer,             intent(in)  :: obs_qty
real(r8),            intent(out) :: interp_vals(ens_size)
integer,             intent(out) :: status_array(ens_size)

! Local storage

character(len=*), parameter :: routine = 'model_interpolate'

real(r8) :: loc_array(3), llon, llat, lvert, lon_fract, lat_fract
integer  :: four_lons(4), four_lats(4)
integer  :: status1, which_vert, varid
real(r8) :: quad_vals(4, ens_size)

if ( .not. module_initialized ) then
      write(string1, *) 'Invalid state - the module has not yet been initialized through static_init_model'
      call error_handler(E_ERR,routine,string1,source,revision,revdate)
end if

! Assume failure.  Set return val to missing, then the code can
! just set status_array to something indicating why it failed, and return.
! If the interpolation is good, interp_vals will be set to the
! good values, and the last line here sets status_array to 0.
! make any error codes set here be in the 10s

interp_vals = MISSING_R8          ! the DART bad value flag
status_array = GENERAL_ERROR_CODE ! unknown error

! Get the individual locations values

loc_array  = get_location(location)
llon       = loc_array(1)
llat       = loc_array(2)
lvert      = loc_array(3)
which_vert = nint(query_location(location))

IF (debug > 85) then
   write(string1,*)  'requesting interpolation at ', llon, llat, lvert
   call error_handler(E_MSG,routine,string1,source,revision,revdate)
end if

! Only height and level for vertical location type is supported at this point
if (.not. is_vertical(location, "HEIGHT") .and. .not. is_vertical(location, "LEVEL")) THEN
     status_array = INVALID_VERT_COORD_ERROR_CODE
     return
endif

if (obs_qty == QTY_GEOMETRIC_HEIGHT .and. is_vertical(location, "LEVEL")) then
   if (nint(lvert) < 1 .or. nint(lvert) > size(ALT,1)) then
      interp_vals = MISSING_R8
      status_array = 1
   else
      interp_vals = ALT(nint(lvert))
      status_array = 0
   endif
   return ! Early Return
endif

! do we know how to interpolate this quantity?
call ok_to_interpolate(obs_qty, varid, status1)

if (status1 /= 0) then
   if(debug > 12) then
      write(string1,*) 'Did not find observation quantity ', obs_qty, ' in the state vector'
      call error_handler(E_WARN,routine,string1,source,revision,revdate)
   endif
   status_array(:) = status1   ! this quantity not in the state vector
   return
endif

! get the indices for the 4 corners of the quad in the horizontal, plus
! the fraction across the quad for the obs location
call quad_lon_lat_locate(quad_interp, llon, llat, & 
                         four_lons, four_lats, lon_fract, lat_fract, status1)
if (status1 /= 0) then
   status_array(:) = INVALID_LATLON_VAL_ERROR_CODE  ! cannot locate enclosing horizontal quad
   return
endif

call get_quad_vals(state_handle, ens_size, varid, four_lons, four_lats, &
                   loc_array, which_vert, quad_vals, status_array)
if (any(status_array /= 0)) return

! do the horizontal interpolation for each ensemble member
call quad_lon_lat_evaluate(quad_interp, lon_fract, lat_fract, ens_size, &
                           quad_vals, interp_vals, status_array)

! All good.
status_array(:) = 0

end subroutine model_interpolate


!==================================================================
!>
!> Returns the the time step of the model; the smallest increment
!> in time that the model is capable of advancing the state in a given
!> implementation. This interface is required for all applications.

function shortest_time_between_assimilations()

type(time_type) :: shortest_time_between_assimilations

character(len=*), parameter :: routine = 'shortest_time_between_assimilations'

if ( .not. module_initialized ) then
      write(string1, *) 'Invalid state - the module has not yet been initialized through static_init_model'
      call error_handler(E_ERR,routine,string1,source,revision,revdate)
end if

shortest_time_between_assimilations = model_advance_time

end function shortest_time_between_assimilations


!==================================================================
!>
!> Called to do one time initialization of the model.
!>
!> All the grid information comes from the initialization of
!> the dart_gitm_mod module.

subroutine static_init_model()

integer :: ss, dd

character(len=*), parameter :: routine = 'static_init_model'

if ( module_initialized ) return ! only need to do this once.

! Print module information to log file and stdout.
call register_module(source, revision, revdate)

! routines which are used here should *not* call this routine.
! it can mess up the stack unless you say this is a recursive routine.  
! rather than go there just don't call this from anything that is used by it.

module_initialized = .true.

call read_model_namelist()

! Get the GITM variables in a restricted scope setting.

!---------------------------------------------------------------
! Set the time step ... causes gitm namelists to be read.
! Ensures model_advance_time is multiple of 'dynamics_timestep'

call set_calendar_type( calendar )   ! comes from model_mod_nml

model_advance_time = set_model_time_step()

call get_time(model_advance_time,ss,dd) ! set_time() assures the seconds [0,86400)

write(string1,*)'assimilation period is ',dd,' days ',ss,' seconds'
call error_handler(E_MSG,'static_init_model',string1,source,revision,revdate)

!---------------------------------------------------------------
! get grid dimensions and values

write(string1,'(3A)') "Now reading template file ",trim(template_filename),&
   " for grid information"
call error_handler(E_MSG,routine,string1,source,revision,revdate)

call get_grid_info_from_netcdf(template_filename, NgridLon, NgridLat, NgridAlt)

allocate(LON(NgridLon))
allocate(LAT(NgridLat))
allocate(ALT(NgridAlt))

!---------------------------------------------------------------
! get grid dimensions and values
call get_grid_from_netcdf(template_filename, LON, LAT, ALT)

!---------------------------------------------------------------

! mass points at cell centers
call init_quad_interp(GRID_QUAD_IRREG_SPACED_REGULAR, nGridLon, nGridLat, &
                      QUAD_LOCATED_CELL_CENTERS, &
                      global=.false., spans_lon_zero=.false., pole_wrap=.false., &
                      interp_handle=quad_interp)

call set_quad_coords(quad_interp, LON, LAT)

! this calls add_domain() for us.   we should stop cutting and pasting
! this code and make a common routine if it has the same number of columns
! as other models.  replicated code in multiple model_mods is a maintenance
! overhead we should try to avoid.

call set_gitm_variable_info(gitm_state_variables)

if ( debug > 0 ) then
   write(string1,'("grid: NgridLon, NgridLat, NgridAlt =",3(1x,i5))') NgridLon, NgridLat, NgridAlt
   call error_handler(E_MSG,routine,string1,source,revision,revdate)
endif

! needs to set the vertical localization coordinate, too.
call set_vertical_localization_coord(VERTISHEIGHT)   ! not sure which?

end subroutine static_init_model


!==================================================================

subroutine read_model_namelist()

integer :: iunit, io

! Read the DART namelist for this model
call find_namelist_in_file('input.nml', 'model_nml', iunit)
read(iunit, nml = model_nml, iostat = io)
call check_namelist_read(iunit, io, 'model_nml')

! Record the namelist values used for the run
if (do_nml_file()) write(nmlfileunit, nml=model_nml)
if (do_nml_term()) write(     *     , nml=model_nml)

end subroutine

!==================================================================

!> Does any shutdown and clean-up needed for model.

subroutine end_model()

if (allocated(LON)) deallocate(LON, LAT, ALT)
call finalize_quad_interp(quad_interp)

end subroutine end_model


!==================================================================


subroutine nc_write_model_atts(ncid, domain_id)

integer, intent(in) :: ncid 
integer, intent(in) :: domain_id

call nc_begin_define_mode(ncid)

call add_nc_definitions(ncid)

!----------------------------------------------------------------------------
! Finished with dimension/variable definitions, must end 'define' mode to fill.
!----------------------------------------------------------------------------

call nc_end_define_mode(ncid)

call add_nc_dimvars(ncid)

end subroutine nc_write_model_atts

!==================================================================

subroutine add_nc_definitions(ncid)

integer, intent(in) :: ncid 

call nc_add_global_attribute(ncid, 'model', 'gitm')

!-------------------------------------------------------------------------------
! Determine shape of most important namelist
!-------------------------------------------------------------------------------
!
!call find_textfile_dims('gitm_vars.nml', nlines, linelen)
!if (nlines > 0) then
!   has_gitm_namelist = .true.
!
!   allocate(textblock(nlines))
!   textblock = ''
!
!   call nc_define_dimension(ncid, 'nlines',  nlines)
!   call nc_define_dimension(ncid, 'linelen', linelen)
!   call nc_define_character_variable(ncid, 'gitm_in', (/ 'nlines ', 'linelen' /))
!   call nc_add_attribute_to_variable(ncid, 'gitm_in', 'long_name', 'contents of gitm_in namelist')
!
!else
!  has_gitm_namelist = .false.
!endif
!
!----------------------------------------------------------------------------
! output only grid info - state vars will be written by other non-model_mod code
!----------------------------------------------------------------------------

call nc_define_dimension(ncid, LON_DIM_NAME, NgridLon)
call nc_define_dimension(ncid, LAT_DIM_NAME, NgridLat)
call nc_define_dimension(ncid, ALT_DIM_NAME, NgridAlt)
call nc_define_dimension(ncid, 'WL',  1)  ! wavelengths - currently only 1?

!----------------------------------------------------------------------------
! Create the (empty) Coordinate Variables and the Attributes
!----------------------------------------------------------------------------

! Grid Longitudes
call nc_define_double_variable(ncid, LON_VAR_NAME, (/ LON_DIM_NAME /) )
call nc_add_attribute_to_variable(ncid, LON_VAR_NAME, 'type',           'x1d')
call nc_add_attribute_to_variable(ncid, LON_VAR_NAME, 'long_name',      'grid longitudes')
call nc_add_attribute_to_variable(ncid, LON_VAR_NAME, 'cartesian_axis', 'X')
call nc_add_attribute_to_variable(ncid, LON_VAR_NAME, 'units',          'degrees_east')
call nc_add_attribute_to_variable(ncid, LON_VAR_NAME, 'valid_range',     (/ 0.0_r8, 360.0_r8 /) )

! Grid Latitudes
call nc_define_double_variable(ncid, LAT_VAR_NAME, (/ LAT_DIM_NAME /) )
call nc_add_attribute_to_variable(ncid, LAT_VAR_NAME, 'type',           'y1d')
call nc_add_attribute_to_variable(ncid, LAT_VAR_NAME, 'long_name',      'grid latitudes')
call nc_add_attribute_to_variable(ncid, LAT_VAR_NAME, 'cartesian_axis', 'Y')
call nc_add_attribute_to_variable(ncid, LAT_VAR_NAME, 'units',          'degrees_north')
call nc_add_attribute_to_variable(ncid, LAT_VAR_NAME, 'valid_range',     (/ -90.0_r8, 90.0_r8 /) )

! Grid Altitudes
call nc_define_double_variable(ncid, ALT_VAR_NAME, (/ ALT_DIM_NAME /) )
call nc_add_attribute_to_variable(ncid, ALT_VAR_NAME, 'type',           'z1d')
call nc_add_attribute_to_variable(ncid, ALT_VAR_NAME, 'long_name',      'grid altitudes')
call nc_add_attribute_to_variable(ncid, ALT_VAR_NAME, 'cartesian_axis', 'Z')
call nc_add_attribute_to_variable(ncid, ALT_VAR_NAME, 'units',          'meters')
call nc_add_attribute_to_variable(ncid, ALT_VAR_NAME, 'positive',       'up')

! Grid wavelengths
call nc_define_double_variable(ncid, 'WL', (/ 'WL' /) )
call nc_add_attribute_to_variable(ncid, 'WL', 'type',           'x1d')
call nc_add_attribute_to_variable(ncid, 'WL', 'long_name',      'grid wavelengths')
call nc_add_attribute_to_variable(ncid, 'WL', 'cartesian_axis', 'X')
call nc_add_attribute_to_variable(ncid, 'WL', 'units',          'wavelength_index')
call nc_add_attribute_to_variable(ncid, 'WL', 'valid_range',     (/ 0.9_r8, 38.1_r8 /) )
end subroutine add_nc_definitions


!==================================================================

subroutine add_nc_dimvars(ncid)

integer, intent(in) :: ncid 

!----------------------------------------------------------------------------
! Fill the coordinate variables
!----------------------------------------------------------------------------

call nc_put_variable(ncid, LON_VAR_NAME, LON)
call nc_put_variable(ncid, LAT_VAR_NAME, LAT)
call nc_put_variable(ncid, ALT_VAR_NAME, ALT)
! what about WL?

!if (has_gitm_namelist) then
!   call file_to_text('gitm_vars.nml', textblock)
!   call nc_put_variable(ncid, 'gitm_in', textblock)
!   deallocate(textblock)
!endif

!-------------------------------------------------------------------------------
! Flush the buffer and leave netCDF file open
!-------------------------------------------------------------------------------
call nc_synchronize_file(ncid)

end subroutine add_nc_dimvars



!==================================================================

<<<<<<< HEAD
!> Given a DART location (referred to as "base") and a set of candidate
!> locations & kinds (obs, obs_kind), returns the subset close to the
!> "base", their indices, and their distances to the "base" ...
!>
!> For vertical distance computations, general philosophy is to convert all
!> vertical coordinates to a common coordinate. This coordinate type is defined
!> in the namelist with the variable "vert_localization_coord".

subroutine get_close_obs(gc, base_obs_loc, base_obs_kind, &
                         obs_loc, obs_kind, obs_type, &
=======
subroutine get_close_obs(gc, base_obs_loc, base_obs_type, &
                         locs, loc_qtys, loc_types, &
>>>>>>> 2763b4f2
                         num_close, close_ind, dist, ens_handle)

type(get_close_type),              intent(in)    :: gc
type(location_type),               intent(inout) :: base_obs_loc
integer,                           intent(in)    :: base_obs_type
type(location_type),               intent(inout) :: locs(:)
integer,                           intent(in)    :: loc_qtys(:)
integer,                           intent(in)    :: loc_types(:)
integer,                           intent(out)   :: num_close
integer,                           intent(out)   :: close_ind(:)
real(r8),            optional,     intent(out)   :: dist(:)
type(ensemble_type), optional,     intent(in)    :: ens_handle

integer                :: t_ind, istatus1, istatus2, k, is_in_close_ind, is_in_obs_kind
integer                ::  f107_ind
integer                :: base_which, local_obs_which, vert_type
real(r8), dimension(3) :: base_array, local_obs_array
type(location_type)    :: local_obs_loc

! Initialize variables to missing status

num_close       = 0
close_ind       = -99
dist            = 1.0e9_r8   !something big and positive (far away)
istatus1        = 0
istatus2        = 0
is_in_obs_kind  = 0
is_in_close_ind = 0
f107_ind        = -37 !a bad index, hopefully out of bounds of obs_kind


! if absolute distances aren't needed, or vertical localization isn't on,
! the default version works fine since no conversion will be needed and
! there won't be any damping since there are no vert distances.
if (.not. present(dist) .or. .not. vertical_localization_on()) then
   call loc_get_close_obs(gc, base_obs_loc, base_obs_type, locs, loc_qtys, loc_types, &
                            num_close, close_ind, dist, ens_handle)
   return
endif

! Convert base_obs vertical coordinate to requested vertical coordinate if necessary
! does the base obs need conversion first?
vert_type = query_location(base_obs_loc)

!> @todo FIXME: if we start supporting different vert coords, 
!> this code needs to get smarter.
if (vertical_localization_on() .and. vert_type /= VERTISUNDEF .and. vert_type /= VERTISHEIGHT) then
   call error_handler(E_ERR, 'get_close_state', 'cannot do vertical conversion of base obs', &
                      source, revision, revdate)
endif


! Loop over potentially close subset of obs priors or state variables
! This way, we are decreasing the number of distance computations that will follow.
! This is a horizontal-distance operation and we don't need to have the relevant
! vertical coordinate information yet (for obs_loc).

call loc_get_close_obs(gc, base_obs_loc, base_obs_type, locs, loc_qtys, loc_types, &
                            num_close, close_ind, dist, ens_handle)


!!!! THE following 20-ish+ lines are implementing the search (if f107's dist to obs is to be calculated)
!!!! Alex 03/07/2012
!   do i = 1, size(obs_kind) !have to go over the whole size because these are all the candidates
!      if (obs_kind(i) .eq. get_index_for_quantity('QTY_1D_PARAMETER')) then !so right now any QTY_1D_PARAMETER will match.
!+ right now the only parameter is f107, but if you add more parameters, you might want to change their localizations, as
!+ right now they will be either all at the meas. location or all far (depending on est_f107 setting in pbs_file.sh)
!         is_in_obs_kind = 1 !true
!         f107_ind = i !its index
!      endif
!   enddo
!   if (is_in_obs_kind == 1) then !only check the close_ind if f107 needs to be added
!      do k = 1, num_close !go only as far as the data is reasonable (not -99 = data missing)
!         if (close_ind(k) .eq. f107_ind) then !if is already in close_ind, take note of it
!            is_in_close_ind = 1
!         endif
!      enddo
!   endif
!   if ((is_in_obs_kind == 1) .and. (is_in_close_ind == 0)) then !if it needs to be added (is in obs_kind), but is not added yet
!      num_close = num_close + 1
!      close_ind(num_close) = f107_ind
!      write(*,*) "F107 ADDED, n_c, f107_i ", num_close, f107_ind
!   endif


! i don't think we need any of this but i'm unsure how the F10.7 code
! affects this.

!   do k = 1, num_close
!
!      t_ind = close_ind(k)
!      local_obs_loc   = obs_loc(t_ind)
!      local_obs_which = nint(query_location(local_obs_loc))
!
!      ! Convert vertical coordinate to requested vertical coordinate if necessary.
!      ! Should only be necessary for obs priors, as state location information already
!      ! contains the correct vertical coordinate
!      ! (filter_assim's call to get_state_meta_data).
!      if (vertical_localization_on()) then
! !fixme       if (local_obs_which /= wrf%dom(1)%vert_coord) then
! !fixme           call vert_interpolate(ens_mean, local_obs_loc, obs_kind(t_ind), istatus2)
!            ! Store the "new" location into the original full local array
!            obs_loc(t_ind) = local_obs_loc
! !fixme        endif
!      endif
!
!      ! Compute distance - set distance to a very large value if vert coordinate is
!      ! missing or vert_interpolate returned error (istatus2=1)
!      local_obs_array = get_location(local_obs_loc)
!
!
!      ! TJH FIXME ... the pbs_file script actually modifies the value of dist in
!      ! TJH FIXME ... this file and recompiles. NOT APPROPRIATE.
!      if (((vertical_localization_on())        .and. &
!           (local_obs_array(3) == MISSING_R8)) .or.  &
!           (istatus2 == 1)                   ) then
!         dist(k) = 1.0e9_r8
!      else
!         !if (close_ind(k) .eq. f107_ind) then !check if we came across the parameter
!         !   dist(k) = 0 !changed by pbs_file script
!         !else
!            dist(k) = get_dist(base_obs_loc, local_obs_loc, base_obs_type, obs_kind(t_ind))
!         !endif
!      endif
!   enddo

end subroutine get_close_obs


!==================================================================

subroutine get_close_state(gc, base_obs_loc, base_obs_type, &
                           locs, loc_qtys, loc_indx, &
                           num_close, close_ind, dist, ens_handle)
!------------------------------------------------------------------
! Given a DART location (referred to as "base") and a set of candidate
! locations & kinds (obs, obs_kind), returns the subset close to the
! "base", their indices, and their distances to the "base" ...
!
! For vertical distance computations, general philosophy is to convert all
! vertical coordinates to a common coordinate. This coordinate type is defined
! in the namelist with the variable "vert_localization_coord".

type(get_close_type), intent(in)    :: gc
type(location_type),  intent(inout) :: base_obs_loc
integer,              intent(in)    :: base_obs_type
type(location_type),  intent(inout) :: locs(:)
integer,              intent(in)    :: loc_qtys(:)
integer(i8),          intent(in)    :: loc_indx(:)
integer,              intent(out)   :: num_close
integer,              intent(out)   :: close_ind(:)
real(r8),             optional, intent(out)   :: dist(:)
type(ensemble_type),  optional, intent(in)    :: ens_handle

integer                :: t_ind, istatus1, istatus2, k, is_in_close_ind, is_in_obs_kind
integer                ::  f107_ind
integer                :: base_which, local_obs_which, vert_type
real(r8), dimension(3) :: base_array, local_obs_array
type(location_type)    :: local_obs_loc

! Initialize variables to missing status

num_close       = 0
close_ind       = -99
dist            = 1.0e9_r8   !something big and positive (far away)
istatus1        = 0
istatus2        = 0
is_in_obs_kind  = 0
is_in_close_ind = 0
f107_ind        = -37 !a bad index, hopefully out of bounds of obs_kind


! if absolute distances aren't needed, or vertical localization isn't on,
! the default version works fine since no conversion will be needed and
! there won't be any damping since there are no vert distances.
if (.not. present(dist) .or. .not. vertical_localization_on()) then
   call loc_get_close_state(gc, base_obs_loc, base_obs_type, locs, loc_qtys, loc_indx, &
                            num_close, close_ind, dist, ens_handle)
   return
endif

! Convert base_obs vertical coordinate to requested vertical coordinate if necessary
! does the base obs need conversion first?
vert_type = query_location(base_obs_loc)

!> @todo FIXME: if we start supporting different vert coords, 
!> this code needs to get smarter.
if (vertical_localization_on() .and. vert_type /= VERTISUNDEF .and. vert_type /= VERTISHEIGHT) then
   call error_handler(E_ERR, 'get_close_state', 'cannot do vertical conversion of base obs', &
                      source, revision, revdate)
endif


! Loop over potentially close subset of obs priors or state variables
! This way, we are decreasing the number of distance computations that will follow.
! This is a horizontal-distance operation and we don't need to have the relevant
! vertical coordinate information yet (for obs_loc).

call loc_get_close_state(gc, base_obs_loc, base_obs_type, locs, loc_qtys, loc_indx, &
                            num_close, close_ind, dist, ens_handle)


!!!! THE following 20-ish+ lines are implementing the search (if f107's dist to obs is to be calculated)
!!!! Alex 03/07/2012
!   do i = 1, size(obs_kind) !have to go over the whole size because these are all the candidates
!      if (obs_kind(i) .eq. get_index_for_quantity('QTY_1D_PARAMETER')) then !so right now any QTY_1D_PARAMETER will match.
!+ right now the only parameter is f107, but if you add more parameters, you might want to change their localizations, as
!+ right now they will be either all at the meas. location or all far (depending on est_f107 setting in pbs_file.sh)
!         is_in_obs_kind = 1 !true
!         f107_ind = i !its index
!      endif
!   enddo
!   if (is_in_obs_kind == 1) then !only check the close_ind if f107 needs to be added
!      do k = 1, num_close !go only as far as the data is reasonable (not -99 = data missing)
!         if (close_ind(k) .eq. f107_ind) then !if is already in close_ind, take note of it
!            is_in_close_ind = 1
!         endif
!      enddo
!   endif
!   if ((is_in_obs_kind == 1) .and. (is_in_close_ind == 0)) then !if it needs to be added (is in obs_kind), but is not added yet
!      num_close = num_close + 1
!      close_ind(num_close) = f107_ind
!      write(*,*) "F107 ADDED, n_c, f107_i ", num_close, f107_ind
!   endif


! i don't think we need any of this but i'm unsure how the F10.7 code
! affects this.

!   do k = 1, num_close
!
!      t_ind = close_ind(k)
!      local_obs_loc   = obs_loc(t_ind)
!      local_obs_which = nint(query_location(local_obs_loc))
!
!      ! Convert vertical coordinate to requested vertical coordinate if necessary.
!      ! Should only be necessary for obs priors, as state location information already
!      ! contains the correct vertical coordinate
!      ! (filter_assim's call to get_state_meta_data).
!      if (vertical_localization_on()) then
! !fixme       if (local_obs_which /= wrf%dom(1)%vert_coord) then
! !fixme           call vert_interpolate(ens_mean, local_obs_loc, obs_kind(t_ind), istatus2)
!            ! Store the "new" location into the original full local array
!            obs_loc(t_ind) = local_obs_loc
! !fixme        endif
!      endif
!
!      ! Compute distance - set distance to a very large value if vert coordinate is
!      ! missing or vert_interpolate returned error (istatus2=1)
!      local_obs_array = get_location(local_obs_loc)
!
!
!      ! TJH FIXME ... the pbs_file script actually modifies the value of dist in
!      ! TJH FIXME ... this file and recompiles. NOT APPROPRIATE.
!      if (((vertical_localization_on())        .and. &
!           (local_obs_array(3) == MISSING_R8)) .or.  &
!           (istatus2 == 1)                   ) then
!         dist(k) = 1.0e9_r8
!      else
!         !if (close_ind(k) .eq. f107_ind) then !check if we came across the parameter
!         !   dist(k) = 0 !changed by pbs_file script
!         !else
!            dist(k) = get_dist(base_obs_loc, local_obs_loc, base_obs_type, obs_kind(t_ind))
!         !endif
!      endif
!   enddo

end subroutine get_close_state


!==================================================================
! The remaining PUBLIC interfaces come next
!==================================================================


subroutine get_quad_vals(state_handle, ens_size, varid, four_lons, four_lats, &
                         lon_lat_vert, which_vert, quad_vals, status_array)

type(ensemble_type), intent(in)  :: state_handle
integer,             intent(in)  :: ens_size
integer,             intent(in)  :: varid
integer,             intent(in)  :: four_lons(4), four_lats(4)
real(r8),            intent(in)  :: lon_lat_vert(3)
integer,             intent(in)  :: which_vert
real(r8),            intent(out) :: quad_vals(4, ens_size)
integer,             intent(out) :: status_array(ens_size)

real(r8) :: vert_val
integer  :: lev1, lev2, stat, integer_level
real(r8) :: vert_fract

character(len=*), parameter :: routine = 'get_quad_vals:'

quad_vals(:,:) = MISSING_R8
status_array(:) = GENERAL_ERROR_CODE

vert_val = lon_lat_vert(3)

select case (which_vert)

   case(VERTISHEIGHT)
      call find_enclosing_indices(NgridAlt, ALT(:), vert_val, lev1, lev2, &
         vert_fract, stat, log_scale = .false.)

      if (stat /= 0) then
         status_array     = INVALID_ALTITUDE_VAL_ERROR_CODE
      end if
      
   case(VERTISLEVEL)
      if (vert_val < 1.0_r8 .or. vert_val > NgridAlt) then
         status_array(:) = INVALID_ALTITUDE_VAL_ERROR_CODE
         return
      else
         integer_level = floor(vert_val)
         if (abs(vert_val - NgridAlt) > 1d-6) then
            lev1 = integer_level
            lev2 = lev1 + 1
            vert_fract = vert_val - lev1
         else
            lev2 = NgridAlt
            lev1 = NgridAlt - 1 
            vert_fract = 1.0_r8
         end if
      end if

      ! because we're given a model level as input, all the ensemble
      ! members have the same outgoing values.
      status_array     = 0

   case default
      status_array(:) = INVALID_VERT_COORD_ERROR_CODE
      write(string1, *) 'unsupported vertical type: ', which_vert
      call error_handler(E_ERR,routine,string1,source,revision,revdate)
end select

! we have all the indices and fractions we could ever want.
! now get the data values at the bottom levels, the top levels, 
! and do vertical interpolation to get the 4 values in the columns.
! the final horizontal interpolation will happen later.
   
if (varid > 0) then

   call get_four_state_values(state_handle, ens_size, four_lons, four_lats, &
                              lev1, lev2, vert_fract, varid, quad_vals, &
                              status_array)

else 
      write(string1, *) 'unsupported variable: ', varid
      call error_handler(E_ERR,routine,string1,source,revision,revdate)
endif

if (any(status_array /= 0)) return

! when you get here, status_array() was set either by passing it to a
! subroutine, or setting it explicitly here.
end subroutine get_quad_vals

!-----------------------------------------------------------------------
!> interpolate in the vertical between 2 arrays of items.
!>
!> vert_fracts: 0 is 100% of the first level and 
!>              1 is 100% of the second level

subroutine vert_interp(nitems, levs1, levs2, vert_fract, out_vals)

integer,  intent(in)  :: nitems
real(r8), intent(in)  :: levs1(nitems)
real(r8), intent(in)  :: levs2(nitems)
real(r8), intent(in)  :: vert_fract
real(r8), intent(out) :: out_vals(nitems)

out_vals(:) = (levs1(:) * (1.0_r8-vert_fract)) + &
              (levs2(:) *         vert_fract)

end subroutine vert_interp


!------------------------------------------------------------------
!> Converts gitm restart files to a netCDF file
!>
!> This routine needs:
!>
!> 1.  A base dirname for the restart files (restart_dirname).
!> they will have the format 'dirname/bNNNN.rst'  where NNNN has
!> leading 0s and is the block number.   Blocks start in the
!> southwest corner of the lat/lon grid and go west first, then
!> north and end in the northeast corner. The other info is in 
!> 'dirname/header.rst'
!> 
!> 2.  The name of the output file to store the netCDF variables 
!> (netcdf_output_file)
!>
!> In the process, the routine will find:
!>
!> 1. The overall grid size, lon/lat/alt when you've read in all
!>    the blocks.  (nGridLon, nGridLat, nGridAlt)
!>
!> 2. The number of blocks in Lon and Lat (nBlocksLon, nBlocksLat)
!>
!> 3. The number of lon/lats in a single grid block  (nLonsPerBlock, 
!>    nLatsPerBlock, nAltsPerBlock)
!>
!> 4. The number of neutral species (and probably a mapping between
!>    the species number and the variable name)  (nSpeciesTotal, nSpecies)
!>
!> 5. The number of ion species (ditto - numbers <-> names) (nIons)
!>
!> We assume that the 'UseTopography' flag is false - that all columns
!> have the same altitude arrays.  This is true on earth but not on
!> other planets.
!>
!> In addition to reading in the state data, it fills Longitude,
!> Latitude, and Altitude arrays with the grid spacing.  This grid
!> is orthogonal and rectangular but can have irregular spacing along
!> any or all of the three dimensions.

subroutine restart_files_to_netcdf(restart_dirname,netcdf_output_file)

character(len=*), intent(in)  :: restart_dirname
character(len=*), intent(in)  :: netcdf_output_file

integer :: ncid

character(len=*), parameter :: routine = 'restart_files_to_netcdf'

if (module_initialized ) then
    write(string1,*)'The gitm mod was already initialized but ',trim(routine),&
      ' uses a separate initialization procedure'
    call error_handler(E_ERR,routine,string1,source,revision,revdate)
end if

call static_init_blocks(restart_dirname)

ncid = nc_create_file(netcdf_output_file)

call add_nc_definitions(ncid)

call get_data(restart_dirname, ncid, define=.true.)

call nc_end_define_mode(ncid)

call add_nc_dimvars(ncid)

call get_data(restart_dirname, ncid, define=.false.)

call print_time(model_time)

call write_model_time(ncid, model_time)

call nc_close_file(ncid)

end subroutine restart_files_to_netcdf


!------------------------------------------------------------------

subroutine static_init_blocks(restart_dirname)

character(len=*), intent(in)  :: restart_dirname

character(len=*), parameter :: routine = 'static_init_blocks'

character(len=NF90_MAX_NAME)    :: varname
integer :: iunit, io, ivar
!logical :: has_gitm_namelist

call read_model_namelist()

! Record the namelist values used for the run
if (do_nml_file()) write(nmlfileunit, nml=model_nml)
if (do_nml_term()) write(     *     , nml=model_nml)

! Read the DART namelist for this model
call find_namelist_in_file('input.nml', 'gitm_blocks_nml', iunit)
read(iunit, nml = gitm_blocks_nml, iostat = io)
call check_namelist_read(iunit, io, 'gitm_blocks_nml')

! Record the namelist values used for the run
if (do_nml_file()) write(nmlfileunit, nml=gitm_blocks_nml)
if (do_nml_term()) write(     *     , nml=gitm_blocks_nml)

! Get the GITM variables in a restricted scope setting.

nSpecies      = get_nSpecies()
nSpeciesTotal = get_nSpeciesTotal()
nIons         = get_nIons()
nSpeciesAll   = get_nSpeciesAll()
nLonsPerBlock = get_nLonsPerBlock()
nLatsPerBlock = get_nLatsPerBlock()
nAltsPerBlock = get_nAltsPerBlock()

!---------------------------------------------------------------
! Set the time step ... causes gitm namelists to be read.
! Ensures model_advance_time is multiple of 'dynamics_timestep'

call set_calendar_type( calendar )   ! comes from model_mod_nml

!---------------------------------------------------------------
! 1) get grid dimensions
! 2) allocate space for the grids
! 3) read them from the block restart files, could be stretched ...

call get_grid_info_from_blocks(restart_dirname, NgridLon, NgridLat, NgridAlt, nBlocksLon, &
               nBlocksLat, LatStart, LatEnd, LonStart)

if( debug  > 0 ) then
    write(string1,*) 'grid dims are ',NgridLon,NgridLat,NgridAlt
    call error_handler(E_MSG,routine,string1,source,revision,revdate)
endif

allocate( LON( NgridLon ))
allocate( LAT( NgridLat ))
allocate( ALT( NgridAlt ))

call get_grid_from_blocks(restart_dirname, nBlocksLon, nBlocksLat, &
   nLonsPerBlock, nLatsPerBlock, nAltsPerBlock, LON, LAT, ALT )

! this is going to have to loop over all the blocks, both to get
! the data values and to get the full grid spacings.

model_time = get_state_time(restart_dirname)

if (do_output()) &
    call print_time(model_time,'time in restart file '//trim(restart_dirname)//'/header.rst')
if (do_output()) &
    call print_date(model_time,'date in restart file '//trim(restart_dirname)//'/header.rst')

call verify_block_variables( gitm_block_variables, nfields )

do ivar = 1, nfields

   varname                   = trim(gitm_block_variables(ivar))
   gitmvar(ivar)%varname     = varname

   ! This routine also checks to make sure user specified accurate GITM variables
   call decode_gitm_indices( varname,                    &
                             gitmvar(ivar)%gitm_varname, &
                             gitmvar(ivar)%gitm_dim,     &
                             gitmvar(ivar)%gitm_index,   &
                             gitmvar(ivar)%long_name,    &
                             gitmvar(ivar)%units)
   if ( debug > 0 ) then
      call print_gitmvar_info(ivar,routine)
   endif
enddo

if ( debug > 0 ) then
  write(string1,'("grid: NgridLon, NgridLat, NgridAlt =",3(1x,i5))') NgridLon, NgridLat, NgridAlt
  call error_handler(E_MSG,routine,string1,source,revision,revdate)
endif

end subroutine static_init_blocks

!------------------------------------------------------------------

subroutine print_gitmvar_info(ivar,routine)

   integer,          intent(in) :: ivar
   character(len=*), intent(in) :: routine

   call error_handler(E_MSG,routine,'',source,revision,revdate)
   write(string1,*) trim(gitmvar(ivar)%varname),' variable number ',ivar
   call error_handler(E_MSG,routine,string1,source,revision,revdate)
   write(string1,*) ' long_name    ',trim(gitmvar(ivar)%long_name)
   call error_handler(E_MSG,routine,string1,source,revision,revdate)
   write(string1,*) ' units        ',trim(gitmvar(ivar)%units)
   call error_handler(E_MSG,routine,string1,source,revision,revdate)
   write(string1,*) ' gitm_varname ',trim(gitmvar(ivar)%gitm_varname)
   call error_handler(E_MSG,routine,string1,source,revision,revdate)
   write(string1,*) ' gitm_dim     ',gitmvar(ivar)%gitm_dim
   call error_handler(E_MSG,routine,string1,source,revision,revdate)
   write(string1,*) ' gitm_index   ',gitmvar(ivar)%gitm_index
   call error_handler(E_MSG,routine,string1,source,revision,revdate)

end subroutine


!------------------------------------------------------------------
! Writes the current time and state variables from a dart state
! vector (1d array) into a gitm netcdf restart file.

subroutine netcdf_to_restart_files(nc_file, output_dirname, input_dirname)

character(len=*), intent(in) :: nc_file
character(len=*), intent(in) :: output_dirname
character(len=*), intent(in) :: input_dirname

integer :: ncid

character(len=*), parameter :: routine = 'netcdf_to_restart_files:'

! sort the required fields into the order they exist in the
! binary restart files and write out the state vector data
! field by field.  when this routine returns all the data has
! been written.

if (module_initialized ) then
    write(string1,*)'The gitm mod was already initialized but ',trim(routine),&
      ' uses a separate initialization procedure'
    call error_handler(E_ERR,routine,string1,source,revision,revdate)
end if

call static_init_blocks(input_dirname)

ncid = nc_open_file_readonly(nc_file, routine)

call put_data(input_dirname, output_dirname, ncid)

end subroutine netcdf_to_restart_files


!------------------------------------------------------------------
! the static_init_model ensures that the gitm namelists are read.
!

function get_state_time( dirname )
type(time_type)              :: get_state_time
character(len=*), intent(in) :: dirname

type(time_type) :: model_offset, base_time

integer  :: iunit, i, ios
integer  :: istep
real(r8) :: tsimulation
integer  :: iyear, imonth, iday, ihour, imin, isec
integer  :: ndays,nsec

character(len=256) :: filename
character(len=100) :: cLine

character(len=*), parameter :: routine = 'get_state_time'

tsimulation = MISSING_R8
istep       = -1
iyear       = -1
imonth      = -1
iday        = -1
ihour       = -1
imin        = -1
isec        = -1

write(filename,'(a,''/header.rst'')') trim(dirname)

iunit = open_file(trim(filename), action='read')

FILEREAD : do i = 1, 100

   read(iunit,'(a)',iostat=ios) cLine

   if (ios < 0) exit FILEREAD  ! end of file

   if (ios /= 0) then
      write(string1,*) 'cannot read ',trim(filename)
      call error_handler(E_ERR,routine,string1,source,revision,revdate)
   endif

   select case( cLine(1:6) )
      case('#ISTEP')
         read(iunit,*)istep
      case('#TSIMU')
         read(iunit,*)tsimulation
      case('#TIMES')
         read(iunit,*)iyear
         read(iunit,*)imonth
         read(iunit,*)iday
         read(iunit,*)ihour
         read(iunit,*)imin
         read(iunit,*)isec
      case default
   end select

enddo FILEREAD

call close_file(iunit)

base_time      = set_date(iyear, imonth, iday, ihour, imin, isec)
ndays          = tsimulation/86400
nsec           = tsimulation - ndays*86400
model_offset   = set_time(nsec,ndays)
get_state_time = base_time + model_offset

if (debug > 8) then
   write(string1,*)'iyear       ',iyear
   call error_handler(E_MSG,routine,string1,source,revision,revdate)
   write(string1,*)'imonth      ',imonth
   call error_handler(E_MSG,routine,string1,source,revision,revdate)
   write(string1,*)'iday        ',iday
   call error_handler(E_MSG,routine,string1,source,revision,revdate)
   write(string1,*)'ihour       ',ihour
   call error_handler(E_MSG,routine,string1,source,revision,revdate)
   write(string1,*)'imin        ',imin
   call error_handler(E_MSG,routine,string1,source,revision,revdate)
   write(string1,*)'isec        ',isec
   call error_handler(E_MSG,routine,string1,source,revision,revdate)
   write(string1,*)'tsimulation ',tsimulation
   call error_handler(E_MSG,routine,string1,source,revision,revdate)
   write(string1,*)'ndays       ',ndays
   call error_handler(E_MSG,routine,string1,source,revision,revdate)
   write(string1,*)'nsec        ',nsec
   call error_handler(E_MSG,routine,string1,source,revision,revdate)

   call print_date(     base_time, 'get_state_time:model base date')
   call print_time(     base_time, 'get_state_time:model base time')
   call print_time(  model_offset, 'get_state_time:model offset')
   call print_date(get_state_time, 'get_state_time:model date')
   call print_time(get_state_time, 'get_state_time:model time')
endif

end function get_state_time


!==================================================================
! The remaining private interfaces come last
!==================================================================


!-----------------------------------------------------------------------
!>
!> Fill the array of requested variables, dart kinds, possible min/max
!> values and whether or not to update the field in the output file.
!> Then calls 'add_domain()' to tell the DART code which variables to
!> read into the state vector after this code returns.
!>
!>@param variable_array  the list of variables and kinds from model_mod_nml
!>@param nfields         the number of variable/Quantity pairs specified

subroutine set_gitm_variable_info(variable_array)

character(len=*), intent(in)  :: variable_array(:)

character(len=*), parameter :: routine = 'set_gitm_variable_info:'

integer :: i, nfields
integer, parameter :: MAX_STRING_LEN = 128

character(len=MAX_STRING_LEN) :: varname    ! column 1, NetCDF variable name
character(len=MAX_STRING_LEN) :: dartstr    ! column 2, DART Quantity
character(len=MAX_STRING_LEN) :: minvalstr  ! column 3, Clamp min val
character(len=MAX_STRING_LEN) :: maxvalstr  ! column 4, Clamp max val
character(len=MAX_STRING_LEN) :: updatestr  ! column 5, Update output or not

integer, parameter :: MAX_STATE_VARIABLES = 100
integer, parameter :: vtablenamelength = 32

character(len=vtablenamelength) :: var_names(MAX_STATE_VARIABLES)
logical  :: update_list(MAX_STATE_VARIABLES)   = .FALSE.
integer  ::   kind_list(MAX_STATE_VARIABLES)   = MISSING_I
real(r8) ::  clamp_vals(MAX_STATE_VARIABLES,2) = MISSING_R8

var_names(:) = ' ' 

nfields = 0
ParseVariables : do i = 1, MAX_STATE_VARIABLES

   varname   = variable_array(num_state_table_columns*i-4)
   dartstr   = variable_array(num_state_table_columns*i-3)
   minvalstr = variable_array(num_state_table_columns*i-2)
   maxvalstr = variable_array(num_state_table_columns*i-1)
   updatestr = variable_array(num_state_table_columns*i  )

   if ( varname == ' ' .and. dartstr == ' ' ) exit ParseVariables ! Found end of list.

   if ( varname == ' ' .or.  dartstr == ' ' ) then
      string1 = 'model_nml:model "state_variables" not fully specified'
      call error_handler(E_ERR,routine,string1,source,revision,revdate)
   endif

   ! Make sure DART kind is valid

   if( get_index_for_quantity(dartstr) < 0 ) then
      write(string1,'(3A)') 'there is no obs_kind "', trim(dartstr), '" in obs_kind_mod.f90'
      call error_handler(E_ERR,routine,string1,source,revision,revdate)
   endif

   call to_upper(minvalstr)
   call to_upper(maxvalstr)
   call to_upper(updatestr)

   var_names(   i) = varname
   kind_list(   i) = get_index_for_quantity(dartstr)
   clamp_vals(i,1) = string_to_real(minvalstr)
   clamp_vals(i,2) = string_to_real(maxvalstr)
   update_list( i) = string_to_logical(updatestr, 'UPDATE')

   nfields = nfields + 1

enddo ParseVariables

if (nfields == MAX_STATE_VARIABLES) then
   write(string1,'(2A)') 'WARNING: There is a possibility you need to increase ', &
                         'MAX_STATE_VARIABLES in the global variables in model_mod.f90'

   write(string2,'(A,i4,A)') 'WARNING: you have specified at least ', nfields, &
                             ' perhaps more'

   call error_handler(E_MSG,routine,string1,source,revision,revdate,text2=string2)
endif

! gitm only has a single domain (only a single grid, no nests or multiple grids)

domain_id = add_domain(template_filename, nfields, var_names, kind_list, &
                       clamp_vals, update_list)
!domain_id = add_domain(nfields, var_names, kind_list, &
!                       clamp_vals, update_list)

if (debug > 1) call state_structure_info(domain_id)

end subroutine set_gitm_variable_info


!-----------------------------------------------------------------------
!>

subroutine get_four_state_values(state_handle, ens_size, four_lons, four_lats, &
                                 lev1, lev2, vert_fract, varid, quad_vals, &
                                 my_status)

type(ensemble_type), intent(in) :: state_handle
integer,             intent(in) :: ens_size
integer,             intent(in) :: four_lons(4), four_lats(4)
integer,             intent(in) :: lev1, lev2
real(r8),            intent(in) :: vert_fract
integer,             intent(in) :: varid
real(r8),           intent(out) :: quad_vals(4, ens_size) !< array of interpolated values
integer,            intent(out) :: my_status(ens_size)

integer  :: icorner
real(r8) :: vals1(ens_size), vals2(ens_size)
real(r8) :: qvals(ens_size)

integer(i8) :: state_indx

character(len=*), parameter :: routine = 'get_four_state_values:'

do icorner=1, 4

   state_indx = get_dart_vector_index(four_lons(icorner), four_lats(icorner), &
         lev1, domain_id, varid)

   if (state_indx < 0) then
      write(string1,*) 'Could not find dart state index from '
      write(string2,*) 'lon, lat, and lev index :', four_lons(icorner), four_lats(icorner), lev2
      call error_handler(E_ERR,routine,string1,source,revision,revdate,text2=string2)
      return
   endif

   vals1(:) = get_state(state_indx, state_handle)    ! all the ensemble members for level (i)

   state_indx = get_dart_vector_index(four_lons(icorner), four_lats(icorner), &
         lev2, domain_id, varid)

   if (state_indx < 0) then
      write(string1,*) 'Could not find dart state index from '
      write(string2,*) 'lon, lat, and lev index :', four_lons(icorner), four_lats(icorner), lev2
      call error_handler(E_ERR,routine,string1,source,revision,revdate,text2=string2)
      return
   endif

   vals2(:) = get_state(state_indx, state_handle)    ! all the ensemble members for level (i)

   ! if directly using quad_vals here, it would create a temporary array and give a warning
   call vert_interp(ens_size, vals1, vals2, vert_fract, qvals)
   quad_vals(icorner, :) = qvals
enddo

my_status = 0

end subroutine get_four_state_values


!==================================================================


subroutine get_grid_info_from_netcdf(template_filename, nLon, nLat, nAlt )

character(len=*), intent(in)  :: template_filename
integer,          intent(out) :: nlat, nlon, nalt

character(len=*), parameter :: routine = 'get_grid_info_from_netcdf'

integer :: ncid

ncid = nc_open_file_readonly(template_filename, routine)

nLat = nc_get_dimension_size(ncid, LAT_DIM_NAME, routine)
nLon = nc_get_dimension_size(ncid, LON_DIM_NAME, routine)
nAlt = nc_get_dimension_size(ncid, ALT_DIM_NAME, routine)

call nc_close_file(ncid)

end subroutine


!==================================================================

! Read the lon, lat, and alt arrays from the ncid

subroutine get_grid_from_netcdf(template_filename, LON, LAT, ALT )

character(len=*), intent(in)    :: template_filename
real(r8),         intent(inout) :: LON(:)
real(r8),         intent(inout) :: LAT(:)
real(r8),         intent(inout) :: ALT(:)

character(len=*), parameter :: routine = 'get_grid_from_netcdf'

integer :: ncid

ncid = nc_open_file_readonly(template_filename, routine)

call nc_get_variable(ncid, LAT_VAR_NAME, LAT, routine)
call nc_get_variable(ncid, LON_VAR_NAME, LON, routine)
call nc_get_variable(ncid, ALT_VAR_NAME, ALT, routine)

call nc_close_file(ncid)

end subroutine get_grid_from_netcdf


!==================================================================

!> Read the grid dimensions from the restart netcdf file.
!>
!> The file name comes from module storage ... namelist.

subroutine get_grid_info_from_blocks(gitm_restart_dirname, NgridLon, NgridLat, &
                NgridAlt, nBlocksLon, nBlocksLat, LatStart, LatEnd, LonStart)

character(len=*), intent(in) :: gitm_restart_dirname
integer,  intent(out) :: NgridLon   ! Number of Longitude centers
integer,  intent(out) :: NgridLat   ! Number of Latitude  centers
integer,  intent(out) :: NgridAlt   ! Number of Vertical grid centers
integer,  intent(out) :: nBlocksLon, nBlocksLat
real(r8), intent(out) :: LatStart, LatEnd, LonStart

character(len=*), parameter :: filename = 'UAM.in'

character(len=100) :: cLine  ! iCharLen_ == 100
character(len=256) :: fileloc

integer :: i, iunit, ios

character(len=*), parameter :: routine = 'get_grid_info_from_blocks'

! get the ball rolling ...

nBlocksLon = 0
nBlocksLat = 0
LatStart   = 0.0_r8
LatEnd     = 0.0_r8
LonStart   = 0.0_r8

write(fileloc,'(a,''/'',a)') trim(gitm_restart_dirname),trim(filename)

if (debug > 4) then
   write(string1,*) 'Now opening GITM restart file: ',trim(fileloc)
   call error_handler(E_MSG,routine,string1,source,revision,revdate)
end if


iunit = open_file(trim(fileloc), action='read')

UAMREAD : do i = 1, 1000000

   read(iunit,'(a)',iostat=ios) cLine

   if (ios /= 0) then
      ! If we get to the end of the file or hit a read error without
      ! finding what we need, die.
      write(string1,*) 'cannot find #GRID in ',trim(fileloc)
      call error_handler(E_ERR,'get_grid_info_from_blocks',string1,source,revision,revdate)
   endif

   if (cLine(1:5) .ne. "#GRID") cycle UAMREAD

   nBlocksLon = read_in_int( iunit,'NBlocksLon',trim(fileloc))
   nBlocksLat = read_in_int( iunit,'NBlocksLat',trim(fileloc))
   LatStart   = read_in_real(iunit,'LatStart',  trim(fileloc))
   LatEnd     = read_in_real(iunit,'LatEnd',    trim(fileloc))
   LonStart   = read_in_real(iunit,'LonStart',  trim(fileloc))

   exit UAMREAD

enddo UAMREAD

if (debug > 4) then
   write(string1,*) 'Successfully read GITM restart file:',trim(fileloc)
   call error_handler(E_MSG,routine,string1,source,revision,revdate)
   write(string1,*) '   nLonsPerBlock:',nLonsPerBlock
   call error_handler(E_MSG,routine,string1,source,revision,revdate)
   write(string1,*) '   nLatsPerBlock:',nLatsPerBlock
   call error_handler(E_MSG,routine,string1,source,revision,revdate)
   write(string1,*) '   nBlocksLon:',nBlocksLon
   call error_handler(E_MSG,routine,string1,source,revision,revdate)
   write(string1,*) '   nBlocksLat:',nBlocksLat
   call error_handler(E_MSG,routine,string1,source,revision,revdate)
   write(string1,*) '   LatStart:',LatStart
   call error_handler(E_MSG,routine,string1,source,revision,revdate)
   write(string1,*) '   LatEnd:',LatEnd
   call error_handler(E_MSG,routine,string1,source,revision,revdate)
   write(string1,*) '   LonStart:',LonStart
   call error_handler(E_MSG,routine,string1,source,revision,revdate)
end if

call close_file(iunit)

NgridLon = nBlocksLon * nLonsPerBlock
NgridLat = nBlocksLat * nLatsPerBlock
NgridAlt = nAltsPerBlock

write(string1,*)  'NgridLon = ', NgridLon
call error_handler(E_MSG,routine,string1,source,revision,revdate)
write(string1,*)  'NgridLat = ', NgridLat
call error_handler(E_MSG,routine,string1,source,revision,revdate)
write(string1,*)  'NgridAlt = ', NgridAlt
call error_handler(E_MSG,routine,string1,source,revision,revdate)

end subroutine get_grid_info_from_blocks


!==================================================================

! open enough of the restart files to read in the lon, lat, alt arrays

subroutine get_grid_from_blocks(dirname, nBlocksLon, nBlocksLat, &
                  nLonsPerBlock, nLatsPerBlock, nAltsPerBlock,   &
                  LON, LAT, ALT )

character(len=*), intent(in) :: dirname
integer, intent(in) :: nBlocksLon    ! Number of Longitude blocks
integer, intent(in) :: nBlocksLat    ! Number of Latitude  blocks
integer, intent(in) :: nLonsPerBlock ! Number of Longitude centers per block
integer, intent(in) :: nLatsPerBlock ! Number of Latitude  centers per block
integer, intent(in) :: nAltsPerBlock ! Number of Vertical grid centers

real(r8), dimension( : ), intent(inout) :: LON, LAT, ALT

integer :: ios, nb, offset, iunit, nboff
character(len=256) :: filename
real(r8), allocatable :: temp(:)

character(len=*), parameter :: routine = 'get_grid_from_blocks'

! a temp array large enough to hold any of the
! Lon,Lat or Alt array from a block plus ghost cells
allocate(temp(1-nGhost:max(nLonsPerBlock,nLatsPerBlock,nAltsPerBlock)+nGhost))

! go across the south-most block row picking up all longitudes
do nb = 1, nBlocksLon

   iunit = open_block_file(dirname, nb, 'read', filename)

   read(iunit,iostat=ios) temp(1-nGhost:nLonsPerBlock+nGhost)
   if ( ios /= 0 ) then
      print *,'size:',size(temp(1-nGhost:nLonsPerBlock+nGhost))
      print *,'IO error code:',ios
      write(string1,*)'ERROR reading file ', trim(filename)
      write(string2,*)'longitude block ',nb,' of ',nBlocksLon
      call error_handler(E_ERR,'get_grid',string1, &
                 source,revision,revdate,text2=string2)
   endif

   offset = (nLonsPerBlock * (nb - 1))
   LON(offset+1:offset+nLonsPerBlock) = temp(1:nLonsPerBlock)

   call close_file(iunit)
enddo

! go up west-most block row picking up all latitudes
do nb = 1, nBlocksLat

   nboff = ((nb - 1) * nBlocksLon) + 1
   iunit = open_block_file(dirname, nboff, 'read', filename)

   ! get past lon array and read in lats
   read(iunit) temp(1-nGhost:nLonsPerBlock+nGhost)

   read(iunit,iostat=ios) temp(1-nGhost:nLatsPerBlock+nGhost)
   if ( ios /= 0 ) then
      write(string1,*)'ERROR reading file ', trim(filename)
      write(string2,*)'latitude block ',nb,' of ',nBlocksLat
      call error_handler(E_ERR,'get_grid',string1, &
                 source,revision,revdate,text2=string2)
   endif

   offset = (nLatsPerBlock * (nb - 1))
   LAT(offset+1:offset+nLatsPerBlock) = temp(1:nLatsPerBlock)

   call close_file(iunit)
enddo

! this code assumes UseTopography is false - that all columns share
! the same altitude array, so we can read it from the first block.
! if this is not the case, this code has to change.

iunit = open_block_file(dirname, 1, 'read', filename)

! get past lon and lat arrays and read in alt array
read(iunit) temp(1-nGhost:nLonsPerBlock+nGhost)
read(iunit) temp(1-nGhost:nLatsPerBlock+nGhost)
read(iunit) temp(1-nGhost:nAltsPerBlock+nGhost)

ALT(1:nAltsPerBlock) = temp(1:nAltsPerBlock)

call close_file(iunit)

deallocate(temp)

! convert from radians into degrees
LON = LON * rad2deg
LAT = LAT * rad2deg

if (debug > 4) then
   print *, 'All LONs ', LON
   print *, 'All LATs ', LAT
   print *, 'All ALTs ', ALT
endif

if ( debug > 1 ) then ! A little sanity check
   write(string1,*)'LON range ',minval(LON),maxval(LON)
   call error_handler(E_MSG,routine,string1,source,revision,revdate)
   write(string1,*)'LAT range ',minval(LAT),maxval(LAT)
   call error_handler(E_MSG,routine,string1,source,revision,revdate)
   write(string1,*)'ALT range ',minval(ALT),maxval(ALT)
   call error_handler(E_MSG,routine,string1,source,revision,revdate)
endif

end subroutine get_grid_from_blocks



!==================================================================

!> open the requested block number restart file and return the
!> file unit

function open_block_file(dirname, blocknum, rw, filename)

integer                       :: open_block_file
character(len=*), intent(in)  :: dirname
integer,          intent(in)  :: blocknum
character(len=*), intent(in)  :: rw   ! 'read' or 'readwrite'
character(len=*), intent(out) :: filename

write(filename, '(A,i4.4,A)') trim(dirname)//'/b', blocknum, '.rst'

if ( rw == 'read' .and. .not. file_exist(filename) ) then
   write(string1,*) 'cannot open file ', trim(filename),' for reading.'
   call error_handler(E_ERR,'open_block_file',string1,source,revision,revdate)
endif

if (debug > 0) then
   write(string1,*) 'Opening file ', trim(filename), ' for ', trim(rw)
   call error_handler(E_MSG,'open_block_file',string1,source,revision,revdate)
end if

open_block_file = open_file(filename, 'unformatted', rw)

if (debug > 80) then
   write(string1,*) 'Returned file descriptor is ', open_block_file
   call error_handler(E_MSG,'open_block_file',string1,source,revision,revdate)
end if

end function open_block_file


!------------------------------------------------------------------
! open all restart files and read in the requested data item

subroutine get_data(dirname, ncid, define)

character(len=*), intent(in)  :: dirname
integer,          intent(in)  :: ncid
logical,          intent(in)  :: define

integer :: ibLoop, jbLoop
integer :: ib, jb, nb, iunit

character(len=256) :: filename

! get the dirname, construct the filenames inside open_block_file

if (define) then
   ! if define, run one block.
   ! the read_data_from_block call defines the variables in the netCDF file.
   ibLoop = 1
   jbLoop = 1
else
   ! if not define, run all blocks.
   ! the read_data_from_block call adds the (ib,jb) block to a netCDF variable 
   ! in order to make a file containing the data for all the blocks.
   ibLoop = nBlocksLon
   jbLoop = nBlocksLat
end if

do jb = 1, jbLoop
   do ib = 1, ibLoop
      nb = (jb-1) * nBlocksLon + ib

      iunit = open_block_file(dirname, nb, 'read', filename)

      call read_data_from_block(iunit, ib, jb, ncid, define)

      call close_file(iunit)
   enddo
enddo

end subroutine get_data


!==================================================================

! open all restart files and write out the requested data item

subroutine put_data(dirname, dirnameout, ncid)

character(len=*), intent(in) :: dirname, dirnameout
integer,          intent(in) :: ncid

integer :: ib, jb, nb, iunit, ounit
character(len=256) :: readfilename, writefilename

character(len=*), parameter :: routine = 'put_data'

! get the dirname, construct the filenames inside open_block_file

if (debug > 0) then
   write(string1,'(A,I0,A,I0,A)') 'Now putting the data for ',nBlocksLon,' blocks lon by ',nBlocksLat,' blocks lat'
   call error_handler(E_MSG,routine,string1,source,revision,revdate)
end if



do jb = 1, nBlocksLat
   do ib = 1, nBlocksLon

      nb = (jb-1) * nBlocksLon + ib

      iunit = open_block_file(dirname,    nb, 'read',  readfilename)
      ounit = open_block_file(dirnameout, nb, 'write', writefilename)

      if (readfilename == writefilename) then
         write(string1,*) 'Cannot use the same input and output restart files: ',trim(readfilename)
         write(string2,*) 'Please specify different input/output directories in the input.nml file'
         call error_handler(E_ERR,routine,string1,source,revision,revdate,text2=string2)
      end if

      call write_data(iunit, ounit, ib, jb,  ncid, readfilename, writefilename)

      call close_file(iunit)
      call close_file(ounit)
   enddo
enddo

end subroutine put_data


!==================================================================

! put the requested data into a netcdf variable

subroutine unpack_data(data3d, ivar, block, ncid, define)

real(r8), intent(in)    :: data3d(1-nGhost:nLonsPerBlock+nGhost, &
                                  1-nGhost:nLatsPerBlock+nGhost, &
                                  1-nGhost:nAltsPerBlock+nGhost)

integer,  intent(in)    :: ivar         ! variable index
integer,  intent(in)    :: block(2)
integer,  intent(in)    :: ncid
logical,  intent(in)    :: define

integer :: ib, jb
integer :: starts(3)
character(len=*), parameter :: routine = 'unpack_data'

if (define) then
  
   if (debug > 10) then 
      write(string1,'(A,I0,2A)') 'Defining ivar = ', ivar,':',trim(gitmvar(ivar)%varname)
      call error_handler(E_MSG,routine,string1,source,revision,revdate)
   end if

   call nc_define_double_variable(ncid, gitmvar(ivar)%varname, (/ LON_DIM_NAME, LAT_DIM_NAME, ALT_DIM_NAME /) )
   call nc_add_attribute_to_variable(ncid, gitmvar(ivar)%varname, 'long_name',      gitmvar(ivar)%long_name)
   call nc_add_attribute_to_variable(ncid, gitmvar(ivar)%varname, 'units',          gitmvar(ivar)%units)
   !call nc_add_attribute_to_variable(ncid, gitmvar(ivar)%varname, 'storder',        gitmvar(ivar)%storder)
   call nc_add_attribute_to_variable(ncid, gitmvar(ivar)%varname, 'gitm_varname',   gitmvar(ivar)%gitm_varname)
   call nc_add_attribute_to_variable(ncid, gitmvar(ivar)%varname, 'gitm_dim',       gitmvar(ivar)%gitm_dim)
   call nc_add_attribute_to_variable(ncid, gitmvar(ivar)%varname, 'gitm_index',     gitmvar(ivar)%gitm_index)

else

   ib = block(1)
   jb = block(2)

   ! to compute the start, consider (ib-1)*nLonsPerBlock+1
   starts(1) = (ib-1)*nLonsPerBlock+1
   starts(2) = (jb-1)*nLatsPerBlock+1
   starts(3) = 1

   call nc_put_variable(ncid, gitmvar(ivar)%varname, &
      data3d(1:nLonsPerBlock,1:nLatsPerBlock,1:nAltsPerBlock), &
      context=routine, nc_start=starts, &
      nc_count=(/nLonsPerBlock,nLatsPerBlock,nAltsPerBlock/))
end if

end subroutine unpack_data


!==================================================================


!> put the f107 estimate (a scalar, hence 0d) into the state vector.
!> Written specifically
!> for f107 since f107 is the same for all blocks. So what it does
!> is take f107 from the first block (block = 0) and disregard
!> f107 values from all other blocks (hopefully they are the same).
!> written by alex

subroutine unpack_data0d(data0d, ivar, ncid, define)

real(r8), intent(in)    :: data0d
integer,  intent(in)    :: ivar         ! index into state structure
integer,  intent(in)    :: ncid
logical,  intent(in)    :: define


character(len=*), parameter :: routine = 'unpack_data0d'

if (define) then
  
   if (debug > 10) then 
      write(string1,'(A,I0,2A)') 'Defining ivar = ', ivar,':',trim(gitmvar(ivar)%varname)
      call error_handler(E_MSG,routine,string1,source,revision,revdate)
   end if

   call nc_define_double_variable(ncid, gitmvar(ivar)%varname, (/ LON_DIM_NAME, LAT_DIM_NAME, ALT_DIM_NAME /) )
   call nc_define_double_scalar(ncid,   gitmvar(ivar)%varname)
   call nc_add_attribute_to_variable(ncid, gitmvar(ivar)%varname, 'long_name',      gitmvar(ivar)%long_name)
   call nc_add_attribute_to_variable(ncid, gitmvar(ivar)%varname, 'units',          gitmvar(ivar)%units)
   !call nc_add_attribute_to_variable(ncid, gitmvar(ivar)%varname, 'storder',        gitmvar(ivar)%storder)
   call nc_add_attribute_to_variable(ncid, gitmvar(ivar)%varname, 'gitm_varname',   gitmvar(ivar)%gitm_varname)
   call nc_add_attribute_to_variable(ncid, gitmvar(ivar)%varname, 'gitm_dim',       gitmvar(ivar)%gitm_dim)
   call nc_add_attribute_to_variable(ncid, gitmvar(ivar)%varname, 'gitm_index',     gitmvar(ivar)%gitm_index)

else

   call nc_put_variable(ncid, gitmvar(ivar)%varname, 1, data0d, &
      context=routine)
end if

end subroutine unpack_data0d


!==================================================================

! put the state vector data into a 3d array

subroutine pack_data(ncid, ivar, block, data3d)

integer,  intent(in)    :: ncid
integer,  intent(in)    :: ivar         ! index into state structure
integer,  intent(in)    :: block(2)
real(r8), intent(inout) :: data3d(1-nghost:nLonsPerBlock+nghost,&
                                  1-nghost:nLatsPerblock+nghost,&
                                  1-nGhost:nAltsPerBlock+nghost)
integer :: ib, jb
integer :: starts(3)
integer :: ends(3)
integer :: local_starts(3)
integer :: local_ends(3)
integer :: counts(3)
integer :: maxvals(3)
integer :: i, j

character(len=*), parameter :: routine = 'pack_data'

ib = block(1)
jb = block(2)

! to compute the start, consider (ib-1)*nLonsPerBlock+1
starts(1) = (ib-1)*nLonsPerBlock + 1 - nghost
  ends(1) =     ib*nLonsPerBlock +     nghost
starts(2) = (jb-1)*nLatsPerBlock + 1 - nghost
  ends(2) =     jb*nLatsPerBlock +     nghost
starts(3)=       0               + 1 - nghost
  ends(3)=nAltsPerBlock              + nghost

maxvals = (/NgridLon,NgridLat,NgridAlt/)

do i=1,3
   if (starts(i) < 1) then
      starts(i)       = 1
      local_starts(i) = 1
   else
      local_starts(i) = 1-nghost
   end if
end do

do i=1,3
   if (ends(i) > maxvals(i)) then
      ends(i)         = maxvals(i)
   end if
end do

counts = ends-starts+1

local_ends = local_starts + counts - 1

if (debug > 10) then
   if (ivar == 1) then
      write(string1,'(12(A,I0),A)') 'Now reading netCDF indices (',starts(1),':',ends(1),') and (',starts(2),':',ends(2),') ' // &
         'in the block (',ib,',',jb,') for local (',local_starts(1),':',local_ends(1),') and (',&
         local_starts(2),':',local_ends(2),') for size (',counts(1),',',counts(2),')'
      call error_handler(E_MSG,routine,string1,source,revision,revdate)
   end if
end if

if (debug > 200) then
   if (ivar == 3) then
      print *,'before reading:'
      do i=1-nghost,nLonsPerBlock+nghost
         do j=1-nghost,nLatsPerBlock+nghost
            write(*,'(A,A,I0,A,I0,A,F8.3)') trim(gitmvar(ivar)%varname), &
               ' at level 3 (',i,',',j,'): ',data3D(i,j,3)
         end do
      end do
   end if
end if

call nc_get_variable(ncid, gitmvar(ivar)%varname, data3d(local_starts(1):local_ends(1),&
      local_starts(2):local_ends(2),local_starts(3):local_ends(3)), &
      context="pack_data", nc_start=starts, nc_count=counts)

if (debug > 200) then
   if (ivar == 3) then
      print *,'after reading:'
      do i=1-nghost,nLonsPerBlock+nghost
         do j=1-nghost,nLatsPerBlock+nghost
            write(*,'(A,A,I0,A,I0,A,F8.3)') trim(gitmvar(ivar)%varname), &
               ' at level 3 (',i,',',j,'): ',data3D(i,j,3)
         end do
      end do
   end if
end if

end subroutine pack_data


!==================================================================

!> put the f107 estimate (scalar) from the statevector into a 0d container
!> the only trick this routine does is give all blocks the same f107 (the
!> f107 value from block 1 state vector goes to block 1,2,3,4 restart files)
!> so no matter what, always grab the f107 from block 1 (manipulate
!> the block variable).
!> written by alex

subroutine pack_data0d(ncid, ivar, data0d)

integer,  intent(in)    :: ncid
integer,  intent(in)    :: ivar         ! index into state structure
real(r8), intent(inout) :: data0d

call nc_get_variable(ncid, gitmvar(ivar)%varname, data0d,&
   context="pack_data0d")

end subroutine pack_data0d


!==================================================================

!> open all restart files and read in the requested data items
!>
!> This is a two-pass method: first run through to define the NC variables
!> (define = .true.), then run again to write the data to the NC file
!> (define = .false.)

subroutine read_data_from_block(iunit, ib, jb, ncid, define)

integer,  intent(in) :: iunit
integer,  intent(in) :: ib, jb
integer,  intent(in) :: ncid
logical,  intent(in) :: define

real(r8), allocatable :: temp1d(:), temp3d(:,:,:), temp4d(:,:,:,:)
real(r8) :: temp0d !Alex: single parameter has "zero dimensions"
integer :: i, j, inum, maxsize, ivals(NSpeciesTotal)
integer :: block(2) = 0

character(len=*), parameter :: routine = 'read_data_from_block'

block(1) = ib
block(2) = jb

! a temp array large enough to hold any of the
! Lon,Lat or Alt array from a block plus ghost cells
allocate(temp1d(1-nGhost:max(nLonsPerBlock,nLatsPerBlock,nAltsPerBlock)+nGhost))

! temp array large enough to hold 1 species, temperature, etc
allocate(temp3d(1-nGhost:nLonsPerBlock+nGhost, &
                1-nGhost:nLatsPerBlock+nGhost, &
                1-nGhost:nAltsPerBlock+nGhost))

! temp array large enough to hold velocity vect, etc
maxsize = max(3, nSpecies)
allocate(temp4d(1-nGhost:nLonsPerBlock+nGhost, &
                1-nGhost:nLatsPerBlock+nGhost, &
                1-nGhost:nAltsPerBlock+nGhost, maxsize))

! get past lon and lat arrays and read in alt array
read(iunit) temp1d(1-nGhost:nLonsPerBlock+nGhost)
read(iunit) temp1d(1-nGhost:nLatsPerBlock+nGhost)
read(iunit) temp1d(1-nGhost:nAltsPerBlock+nGhost)

! FIXME: where do these names come from?
! shouldn't it be the namelist???
call get_index_from_gitm_varname('NDensityS', inum, ivals)

print *,'using nSpeciesTotal',nSpeciesTotal

if (inum > 0) then
   ! if i equals ival, use the data from the state vect
   ! otherwise read/write what's in the input file
   j = 1
   do i = 1, nSpeciesTotal
      if (debug > 80) then
         write(string1,'(A,I0,A,I0,A,I0,A,I0,A)') 'Now reading species ',i,' of ',nSpeciesTotal, &
            ' for block (',ib,',',jb,')' 
         call error_handler(E_MSG,routine,string1,source,revision,revdate)
      end if
      read(iunit)  temp3d
      if (j <= inum) then
         if (i == gitmvar(ivals(j))%gitm_index) then
            call unpack_data(temp3d, ivals(j), block, ncid, define)
            j = j + 1
         endif
      endif
   enddo
else
   if (debug > 80) then
      write(string1,'(A)') 'Not writing the NDensityS variables to file'
      call error_handler(E_MSG,routine,string1,source,revision,revdate)
   end if
   ! nothing at all from this variable in the state vector.
   ! copy all data over from the input file to output file
   do i = 1, nSpeciesTotal
      read(iunit)  temp3d
   enddo
endif

call get_index_from_gitm_varname('IDensityS', inum, ivals)

if (inum > 0) then
   ! one or more items in the state vector need to replace the
   ! data in the output file.  loop over the index list in order.
   j = 1
   do i = 1, nIons
      if (debug > 80) then
         write(string1,'(A,I0,A,I0,A,I0,A,I0,A)') 'Now reading ion ',i,' of ',nIons, &
            ' for block (',ib,',',jb,')' 
         call error_handler(E_MSG,routine,string1,source,revision,revdate)
      end if
      read(iunit)  temp3d
      if (j <= inum) then
         if (i == gitmvar(ivals(j))%gitm_index) then
            ! read from input but write from state vector
            call unpack_data(temp3d, ivals(j), block, ncid, define)
            j = j + 1
         endif
      endif
   enddo
else
   ! nothing at all from this variable in the state vector.
   ! read past this variable
   if (debug > 80) then
      write(string1,'(A)') 'Not writing the IDensityS variables to file'
      call error_handler(E_MSG,routine,string1,source,revision,revdate)
   end if
   do i = 1, nIons
      read(iunit)  temp3d
   enddo
endif

read(iunit)  temp3d
call get_index_from_gitm_varname('Temperature', inum, ivals)

if (inum > 0) then
   call unpack_data(temp3d, ivals(1), block, ncid, define)
endif

read(iunit) temp3d
call get_index_from_gitm_varname('ITemperature', inum, ivals)
if (inum > 0) then
   call unpack_data(temp3d, ivals(1), block, ncid, define)
endif

read(iunit) temp3d
call get_index_from_gitm_varname('eTemperature', inum, ivals)
if (inum > 0) then
   call unpack_data(temp3d, ivals(1), block, ncid, define)
endif

read(iunit) temp4d(:,:,:,1:3)
call get_index_from_gitm_varname('Velocity', inum, ivals)
if (inum > 0) then
   ! copy out any requested bits into state vector
   j = 1
   do i = 1, 3
      if (j <= inum) then
         if (i == gitmvar(ivals(j))%gitm_index) then
            temp3d = temp4d(:,:,:,i)
            call unpack_data(temp3d, ivals(j), block, ncid, define)
            j = j + 1
         endif
      endif
   enddo
endif

read(iunit) temp4d(:,:,:,1:3)
call get_index_from_gitm_varname('IVelocity', inum, ivals)
if (inum > 0) then
   ! copy out any requested bits into state vector
   j = 1
   do i = 1, 3
      if (j <= inum) then
         if (i == gitmvar(ivals(j))%gitm_index) then
            ! read from input but write from state vector
            temp3d = temp4d(:,:,:,i)
            call unpack_data(temp3d, ivals(j), block, ncid, define)
            j = j + 1
         endif
      endif
   enddo
endif

!print *, 'reading in temp4d for vvel'
read(iunit) temp4d(:,:,:,1:nSpecies)
call get_index_from_gitm_varname('VerticalVelocity', inum, ivals)
if (inum > 0) then
   ! copy out any requested bits into state vector
   j = 1
   do i = 1, nSpecies
      if (j <= inum) then
         if (i == gitmvar(ivals(j))%gitm_index) then
            temp3d = temp4d(:,:,:,i)
            call unpack_data(temp3d, ivals(j), block, ncid, define)
            j = j + 1
         endif
      endif
   enddo
endif

!alex begin
read(iunit)  temp0d
!gitm_index = get_index_start(domain_id, 'VerticalVelocity')
call get_index_from_gitm_varname('f107', inum, ivals)
if (inum > 0) then
  call unpack_data0d(temp0d, ivals(1), ncid, define) !see comments in the body of the subroutine
endif

read(iunit)  temp3d
call get_index_from_gitm_varname('Rho', inum, ivals)
if (inum > 0) then
   call unpack_data(temp3d, ivals(1), block, ncid, define)
endif
!alex end

!print *, 'calling dealloc'
deallocate(temp1d, temp3d, temp4d)

end subroutine read_data_from_block


!==================================================================

! open all restart files and write out the requested data item

subroutine write_data(iunit, ounit, ib, jb, ncid, infile, outfile)

integer,          intent(in) :: iunit, ounit
integer,          intent(in) :: ib, jb, ncid
character(len=*), intent(in) :: infile, outfile

real(r8), allocatable :: temp1d(:), temp3d(:,:,:), temp4d(:,:,:,:), data3d(:,:,:)
real(r8) :: data0d, temp0d !Alex !parameter is technically zero-dimensional
integer :: ios
integer :: i, j, inum, maxsize, ivals(NSpeciesTotal)
integer :: block(2)

block(1) = ib
block(2) = jb

! a temp array large enough to hold any of the
! Lon,Lat or Alt array from a block plus ghost cells
allocate(temp1d(1-nGhost:max(nLonsPerBlock,nLatsPerBlock,nAltsPerBlock)+nGhost))

! temp array large enough to hold 1 species, temperature, etc
allocate(temp3d(1-nGhost:nLonsPerBlock+nGhost, 1-nGhost:nLatsPerBlock+nGhost, &
   1-nGhost:nAltsPerBlock+nGhost))
allocate(data3d(1-nGhost:nLonsPerBlock+nGhost, 1-nGhost:nLatsPerBlock+nGhost, &
   1-nGhost:nAltsPerBlock+nGhost))

! temp array large enough to hold velocity vect, etc
maxsize = max(3, nSpecies)
allocate(temp4d(1-nGhost:nLonsPerBlock+nGhost, 1-nGhost:nLatsPerBlock+nGhost, &
   1-nGhost:nAltsPerBlock+nGhost, maxsize))

! copy over lat, lon, alt arrays verbatim
read(iunit,iostat=ios) temp1d(1-nGhost:nLonsPerBlock+nGhost)
if (ios /= 0) then
   write(string1,*)'unable to read lons from ',trim(infile)
   call error_handler(E_ERR,'write_data',string1,source,revision,revdate)
endif
print *,'now writing: lons'
write(ounit,iostat=ios) temp1d(1-nGhost:nLonsPerBlock+nGhost)
if (ios /= 0) then
   write(string1,*)'unable to write lons to ',trim(outfile)
   call error_handler(E_ERR,'write_data',string1,source,revision,revdate)
endif

read(iunit,iostat=ios) temp1d(1-nGhost:nLatsPerBlock+nGhost)
if (ios /= 0) then
   write(string1,*)'unable to read lats from ',trim(infile)
   call error_handler(E_ERR,'write_data',string1,source,revision,revdate)
endif
print *,'now writing: lat'
write(ounit,iostat=ios) temp1d(1-nGhost:nLatsPerBlock+nGhost)
if (ios /= 0) then
   write(string1,*)'unable to write lats to ',trim(outfile)
   call error_handler(E_ERR,'write_data',string1,source,revision,revdate)
endif

read(iunit,iostat=ios) temp1d(1-nGhost:nAltsPerBlock+nGhost)
if (ios /= 0) then
   write(string1,*)'unable to read alts from ',trim(infile)
   call error_handler(E_ERR,'write_data',string1,source,revision,revdate)
endif
print *,'now writing: alt'
write(ounit,iostat=ios) temp1d(1-nGhost:nAltsPerBlock+nGhost)
if (ios /= 0) then
   write(string1,*)'unable to write alts to ',trim(infile)
   call error_handler(E_ERR,'write_data',string1,source,revision,revdate)
endif

call get_index_from_gitm_varname('NDensityS', inum, ivals)
if (inum > 0) then
   ! if i equals ival, use the data from the state vect
   ! otherwise read/write what's in the input file
   j = 1
   do i = 1, nSpeciesTotal
      read(iunit)  temp3d

      if (j <= inum) then
         if (i == gitmvar(ivals(j))%gitm_index) then

            ! FIXME: if the program restart is really resetting the ghost zones
            ! correctly, then we shouldn't need to initialize the array with the
            ! temp3d data (which has pre-assimilation values in it).  but alexey
            ! says this causes problems, which is suspicious and should be looked
            ! at more.  this line might make it run, but the ghost zones were not
            ! updated by the assimilation.
            !alex: the horizontal ghost cells at middle altitudes (just not in the
            !altitude top and bottom ghost cells) should be fine as they get overwritten
            !in GITM. The top and bottom altitude ghost cells are the culprits.
            !Ideally, they should be extrapolated to once DART provides the posterior estimates,
            !but this is not implemented yet. This lack should not affect the
            !assimilation too much if the observations come from middle altitudes
            ! (as is the case with CHAMP and GRACE).
            data3d = temp3d

            call pack_data(ncid, ivals(j), block, data3d)

            ! FIXME: also needs fixing.  if we have made some value negative
            ! where the model doesn't support it, and it can't be 0 either, then
            ! this should be the smallest positive value that the model will accept.
            ! the original data divided by 2 is going to change the distribution of
            ! values and is certainly not right.  leave it here for now to get the
            ! assimilation running, but this needs looking at and changing soon.
            !alex: fixed on 5/20/13. How? Well, the limits of the variables are as
            !follows (taken from a GITM initialization on 12/1/2002 via gitm/matlab/rst2mat.m):
! MINIMA AND MAXIMA
! _
! LonT 0.17453 6.1087
! LatT -1.4835 1.4835
! AltT 100000 630038.9261
! TempT                  163.0163 1223.5239
! ITempT                 163.0154 1967.9977
! eTempT                 184.665 2710.9351
! _
! NDST_1,iO_3P_ 607871671694.2802 624953710511309568
! NDST_2,iO2_        1554285.5124 2977090934472271872
! NDST_3,iN2_      261275675.713  12920995180058857472
! NDST_4,iN_4S_   2725259865.9408 51174404943040.94
! NDST_5,iNO_             91.5983 137340019620842.8
! NDST_6,iN_2D_       490627.9878 656673564758.9565
! NDST_7,iN_2P_       135692.3204 2582963359.5952
! NDST_8,iH_    297189394877.7289 160285753329765.5
! NDST_9,iHe_    39396601335.7323 31530483811658.93
! NDST_10,iCO2_           51.3449 5237123737981628
! NDST_11,iO_1D_          32.2011 26604279344.3065
! _
! IDST_1,iO_4SP_         100 2345587357569.55
! IDST_2,iO2P_             4.0622 121043204145.427
! IDST_3,iN2P_             2.3259e-05 6408254083.7036
! IDST_4,iNP_              1.6073e-05 725487968.9667
! IDST_5,iNOP_            15.9515 182204005544.7968
! IDST_6,iO_2DP_           2.6996e-11 798313237.9133
! IDST_7,iO_2PP_           9.5018e-11 365561613.5574
! IDST_8,iHP_              1 250583438981.8537
! IDST_9,iHeP_             1 13445167727.3174
! IDST_10,ie_      543075134.2391 2346712140512.865
! _
! VT -253.1168 236.8601
! IVT -809.0201 1382.4808
! VVT -82.1731 633.1406
! RhoT 1.6352e-14 7.7801e-07
            !
            !So it makes sense to saturate NDST, IDST and Rho by 1.0e-16 from below,
            ! Temp, ITemp and eTemp by 100.0 from below, and F107 by 60.0 from below

!            where (data3d < 0.0_r8) data3d = temp3d/2 !alex, old - bad because might change distr
            where (data3d < 0.0_r8) data3d = 1.0e-16_r8 !alex, new

            print *,'now writing: ',trim(gitmvar(ivals(j))%varname)
            write(ounit) data3d
            j = j + 1
         else
            write(ounit) temp3d
         endif
      else
         ! this one not in state vector, copy over from input
         write(ounit) temp3d
      endif
   enddo
else
   ! nothing at all from this variable in the state vector.
   ! copy all data over from the input file to output file
   do i = 1, nSpeciesTotal
      read(iunit)  temp3d
      write(ounit) temp3d
   enddo
endif

call get_index_from_gitm_varname('IDensityS', inum, ivals)
if (inum > 0) then
   ! one or more items in the state vector need to replace the
   ! data in the output file.  loop over the index list in order.
   j = 1
   do i = 1, nIons
      read(iunit)  temp3d
      if (j <= inum) then
         if (i == gitmvar(ivals(j))%gitm_index) then
            ! read from input but write from state vector
            data3d = temp3d
            call pack_data(ncid, ivals(j), block, data3d)
            where (data3d < 0.0_r8) data3d = 1.0e-16_r8 !alex
            print *,'now writing: ',trim(gitmvar(ivals(j))%varname)
            write(ounit) data3d
            j = j + 1
         else
            write(ounit) temp3d
         endif
      else
         ! this one not in state vector, copy over from input
         write(ounit) temp3d
      endif
   enddo
else
   ! nothing at all from this variable in the state vector.
   ! copy all data over from the input file to output file
   do i = 1, nIons
      read(iunit)  temp3d
      write(ounit) temp3d
   enddo
endif

read(iunit)  temp3d
data3d = temp3d
call get_index_from_gitm_varname('Temperature', inum, ivals)
if (inum > 0) then
   call pack_data(ncid, ivals(1), block, data3d)
   where (data3d < 0.0_r8) data3d = 100.0_r8 !alex
   print *,'now writing: Temperature'
   write(ounit) data3d
else
   write(ounit) temp3d
endif


read(iunit) temp3d
data3d = temp3d
call get_index_from_gitm_varname('ITemperature', inum, ivals)
if (inum > 0) then
   call pack_data(ncid, ivals(1), block, data3d)
   where (data3d < 0.0_r8) data3d = 100.0_r8 !alex
   print *,'now writing: ITemperature'
   write(ounit) data3d
else
   write(ounit) temp3d
endif

read(iunit) temp3d
data3d = temp3d
call get_index_from_gitm_varname('eTemperature', inum, ivals)
if (inum > 0) then
   call pack_data(ncid, ivals(1), block, data3d)
   print *,'now writing: eTemperature'
   where (data3d < 0.0_r8) data3d = 100.0_r8 !alex
   write(ounit) data3d
else
   write(ounit) temp3d
endif

!print *, 'reading in temp4d for vel'
read(iunit) temp4d(:,:,:,1:3)
call get_index_from_gitm_varname('Velocity', inum, ivals)
if (inum > 0) then
   ! one or more items in the state vector need to replace the
   ! data in the output file.  loop over the index list in order.
   j = 1
   do i = 1, 3
      if (j <= inum) then
         if (i == gitmvar(ivals(j))%gitm_index) then
            print *,'now writing:',trim(gitmvar(ivals(j))%varname)
            ! read from input but write from state vector
            data3d = temp4d(:,:,:,i)
            call pack_data(ncid, ivals(j), block, data3d)
            temp4d(:,:,:,i) = data3d
            j = j + 1
         endif
      endif
   enddo
endif
write(ounit) temp4d(:,:,:,1:3)

!print *, 'reading in temp4d for ivel'
read(iunit) temp4d(:,:,:,1:3)
call get_index_from_gitm_varname('IVelocity', inum, ivals)
if (inum > 0) then
   ! one or more items in the state vector need to replace the
   ! data in the output file.  loop over the index list in order.
   j = 1
   do i = 1, 3
      if (j <= inum) then
         if (i == gitmvar(ivals(j))%gitm_index) then
            print *,'now writing:',trim(gitmvar(ivals(j))%varname)
            ! read from input but write from state vector
            data3d = temp4d(:,:,:,i)
            call pack_data(ncid, ivals(j), block, data3d)
            temp4d(:,:,:,i) = data3d
            j = j + 1
         endif
      endif
   enddo
endif
write(ounit) temp4d(:,:,:,1:3)

!print *, 'reading in temp4d for vvel'
read(iunit) temp4d(:,:,:,1:nSpecies)
call get_index_from_gitm_varname('VerticalVelocity', inum, ivals)
if (inum > 0) then
   ! one or more items in the state vector need to replace the
   ! data in the output file.  loop over the index list in order.
   j = 1
   do i = 1, nSpecies
      if (j <= inum) then
         if (i == gitmvar(ivals(j))%gitm_index) then
            print *,'now writing:',trim(gitmvar(ivals(j))%varname)
            ! read from input but write from state vector
            data3d = temp4d(:,:,:,i)
            call pack_data(ncid, ivals(j), block, data3d)
            temp4d(:,:,:,i) = data3d
            j = j + 1
         endif
      endif
   enddo
endif
write(ounit) temp4d(:,:,:,1:nSpecies)


!alex begin: added f107 and Rho to the restart files:
read(iunit) temp0d
data0d = temp0d
call get_index_from_gitm_varname('f107', inum, ivals)
if (inum > 0) then
   call pack_data0d(ncid, ivals(1), data0d)
   if (data0d < 0.0_r8) data0d = 60.0_r8 !alex
   write(ounit) data0d
else
   write(ounit) temp0d
endif

read(iunit)  temp3d
data3d = temp3d
call get_index_from_gitm_varname('Rho', inum, ivals)
if (inum > 0) then
   call pack_data(ncid, ivals(1), block, data3d)
   where (data3d < 0.0_r8) data3d = 1.0e-16_r8 !alex
   write(ounit) data3d
else
   write(ounit) temp3d
endif
!alex end

deallocate(temp1d, temp3d, temp4d, data3d)

end subroutine write_data


!==================================================================

!> return 0 (ok) if we know how to interpolate this quantity.
!> if it is a field in the state, return the variable id from
!> the state structure.  if not in the state, varid will return -1

subroutine ok_to_interpolate(obs_qty, varid, my_status)

integer, intent(in)  :: obs_qty
integer, intent(out) :: varid
integer, intent(out) :: my_status

! See if the state contains the obs quantity
varid = get_varid_from_kind(domain_id, obs_qty)

! in the state vector
if (varid > 0) then
   my_status = 0
   return
endif

! add any quantities that can be interpolated to this list if they
! are not in the state vector.
select case (obs_qty)
   case (QTY_GEOMETRIC_HEIGHT,  &
         QTY_VERTLEVEL)
      my_status = 0
   case default
      my_status = UNKNOWN_OBS_QTY_ERROR_CODE
end select


end subroutine ok_to_interpolate


!------------------------------------------------------------------
! Determine where any data from a given gitm_varname lies in the
! DART state vector.

subroutine get_index_from_gitm_varname(gitm_varname, inum, ivals)

character(len=*), intent(in) :: gitm_varname
integer, intent(out) :: inum, ivals(:)

integer :: gindex(nfields)
integer :: i, limit

inum = 0
limit = size(ivals)

! GITM handles variables in a way that might seem strange at first.
! It uses the same name but multiple indices. For example, the U, V, 
! and W components of wind are index = 1, 2, 3 for the variable velocity.
! This is why the code below looks the way it does. 
FieldLoop : do i=1,nfields
   if (gitmvar(i)%gitm_varname /= gitm_varname) cycle FieldLoop
   inum = inum + 1
   if (inum > limit) then
      write(string1,*) 'found too many matches, ivals needs to be larger than ', limit
      call error_handler(E_ERR,'get_index_from_gitm_varname',string1,source,revision,revdate)
   endif
   ! i is index into gitmvar array - the order of the fields in the sv
   ! gitm_index is index into the specific variable in the gitm restarts
   ivals(inum) = i
   gindex(inum) = gitmvar(i)%gitm_index
enddo FieldLoop

!if (inum > 0) then
!   print *, 'before sort, inum: ', inum
!   print *, 'before sort, gindex: ', gindex(1:inum)
!   print *, 'before sort, ivals: ', ivals(1:inum)
!endif

! return the vals sorted by gitm_index order if more than 1
if (inum > 1) call sortindexlist(gindex, ivals, inum)

!if (inum > 0) then
!   print *, 'after  sort, inum: ', inum
!   print *, 'after  sort, gindex: ', gindex(1:inum)
!   print *, 'after  sort, ivals: ', ivals(1:inum)
!endif

end subroutine get_index_from_gitm_varname


!------------------------------------------------------------------
! the static_init_model ensures that the gitm namelists are read.

function set_model_time_step()
type(time_type) :: set_model_time_step

set_model_time_step = set_time(assimilation_period_seconds, &
                               assimilation_period_days) ! (seconds, days)

end function set_model_time_step



!------------------------------------------------------------------
subroutine verify_state_variables( variable_array, ngood, table )

character(len=*), dimension(:),   intent(in)  :: variable_array
integer,                          intent(out) :: ngood
character(len=*), dimension(:,:), intent(out) :: table

integer :: nrows, i
character(len=NF90_MAX_NAME) :: varname
character(len=NF90_MAX_NAME) :: dartstr

character(len=*), parameter :: routine = 'verify_state_variables'

nrows = size(table,1)

ngood = 0
MyLoop : do i = 1, nrows

   varname   = variable_array(num_state_table_columns*i-4)
   dartstr   = variable_array(num_state_table_columns*i-3)
   !minvalstr = variable_array(num_state_table_columns*i-2)
   !maxvalstr = variable_array(num_state_table_columns*i-1)
   !updatestr = variable_array(num_state_table_columns*i  )

   table(i,1) = trim(varname)
   table(i,2) = trim(dartstr)

   if ( table(i,1) == ' ' .and. table(i,2) == ' ' ) exit MyLoop ! Found end of list.

   if ( table(i,1) == ' ' .or. table(i,2) == ' ' ) then
      print *,'i is:',i,'nrows:',nrows
      string1 = 'model_nml:gitm_state_variables not fully specified'
      call error_handler(E_ERR,routine,string1,source,revision,revdate)
   endif

   ! Because of the way the blocks to netCDF is coded, we are normally sure the 
   ! variable exists in GITM restart variable list

   ! Make sure DART kind is valid
   if( get_index_for_quantity(dartstr) < 0 ) then
      write(string1,'(3A)') 'there is no obs_kind "', trim(dartstr), '" in obs_kind_mod.f90'
      call error_handler(E_ERR,routine,string1,source,revision,revdate)
   end if

   ! Record the contents of the DART state vector

   if ( debug > 0 ) then
      write(string1,*)'variable ',i,' is ',trim(table(i,1)), ' ', trim(table(i,2))
      call error_handler(E_MSG,routine,string1,source,revision,revdate)
   endif

   ngood = ngood + 1
enddo MyLoop

if (ngood == nrows) then
   string1 = 'WARNING: There is a possibility you need to increase ''max_state_variables'''
   write(string2,'(''WARNING: you have specified at least '',i4,'' perhaps more.'')')ngood
   call error_handler(E_MSG,routine,string1,source,revision,revdate,text2=string2)
endif

end subroutine verify_state_variables


!------------------------------------------------------------------
subroutine verify_block_variables( variable_array, ngood)

character(len=*), dimension(:),   intent(in)  :: variable_array
integer,                          intent(out) :: ngood

integer :: nrows, i
character(len=NF90_MAX_NAME) :: varname

character(len=*), parameter :: routine = 'verify_state_variables'

nrows = size(variable_array,1)

ngood = 0
MyLoop : do i = 1, nrows

   varname   = variable_array(i)

   if ( varname  == ' ') exit MyLoop ! Found end of list.

   ngood = ngood + 1
enddo MyLoop

if (ngood == nrows) then
   string1 = 'WARNING: There is a possibility you need to increase ''max_state_variables'''
   write(string2,'(''WARNING: you have specified at least '',i4,'' perhaps more.'')')ngood
   call error_handler(E_MSG,routine,string1,source,revision,revdate,text2=string2)
endif

end subroutine verify_block_variables


!------------------------------------------------------------------
function read_in_real(iunit,varname,filename)

integer,          intent(in) :: iunit
character(len=*), intent(in) :: varname,filename
real(r8)                     :: read_in_real

character(len=100) :: cLine
integer :: i, ios

! Read a line and remove anything after a space or TAB
read(iunit,'(a)',iostat=ios) cLine
if (ios /= 0) then
   write(string1,*) 'cannot find '//trim(varname)//' in '//trim(filename)
   call error_handler(E_ERR,'get_grid_dims',string1,source,revision,revdate)
endif

i=index(cLine,' ');     if( i > 0 ) cLine(i:len(cLine))=' '
i=index(cLine,char(9)); if( i > 0 ) cLine(i:len(cLine))=' '

! Now that we have a line with nothing else ... parse it
read(cLine,*,iostat=ios)read_in_real

if(ios /= 0) then
   write(string1,*)'unable to read '//trim(varname)//' in '//trim(filename)
   call error_handler(E_ERR,'read_in_real',string1,source,revision,revdate)
endif

end function read_in_real


!------------------------------------------------------------------
function read_in_int(iunit,varname,filename)

integer,          intent(in) :: iunit
character(len=*), intent(in) :: varname,filename
integer                      :: read_in_int

character(len=100) :: cLine
integer :: i, ios

! Read a line and remove anything after a space or TAB
read(iunit,'(a)',iostat=ios) cLine
if (ios /= 0) then
   write(string1,*) 'cannot find '//trim(varname)//' in '//trim(filename)
   call error_handler(E_ERR,'get_grid_dims',string1,source,revision,revdate)
endif

i=index(cLine,' ');     if( i > 0 ) cLine(i:len(cLine))=' '
i=index(cLine,char(9)); if( i > 0 ) cLine(i:len(cLine))=' '

read(cLine,*,iostat=ios)read_in_int

if(ios /= 0) then
   write(string1,*)'unable to read '//trim(varname)//' in '//trim(filename)
   call error_handler(E_ERR,'read_in_int',string1,source,revision,revdate,&
             text2=cLine)
endif

end function read_in_int


!------------------------------------------------------------------
!> sort list x into order based on values in list.
!> should only be called on short ( < hundreds) of values or will be slow
!> @todo FIXME this should be using the sort module routine instead.

subroutine sortindexlist(list, x, inum)

integer, intent(inout) :: list(:)
integer, intent(inout) :: x(:)
integer, intent(in)    :: inum

integer :: tmp
integer :: j, k

!  DO A N^2 SORT - only use for short lists
do j = 1, inum - 1
   do k = j + 1, inum
      ! if list() is in wrong order, exchange both list items and
      ! items in x array.
      if(list(j) .gt. list(k)) then
         tmp = list(k)
         list(k) = list(j)
         list(j) = tmp
         tmp = x(k)
         x(k) = x(j)
         x(j) = tmp
      end if
   end do
end do
end subroutine sortindexlist


!===================================================================
end module model_mod
!===================================================================

! <next few lines under version control, do not edit>
! $URL$
! $Id$
! $Revision$
! $Date$<|MERGE_RESOLUTION|>--- conflicted
+++ resolved
@@ -702,7 +702,6 @@
 
 !==================================================================
 
-<<<<<<< HEAD
 !> Given a DART location (referred to as "base") and a set of candidate
 !> locations & kinds (obs, obs_kind), returns the subset close to the
 !> "base", their indices, and their distances to the "base" ...
@@ -711,12 +710,8 @@
 !> vertical coordinates to a common coordinate. This coordinate type is defined
 !> in the namelist with the variable "vert_localization_coord".
 
-subroutine get_close_obs(gc, base_obs_loc, base_obs_kind, &
-                         obs_loc, obs_kind, obs_type, &
-=======
 subroutine get_close_obs(gc, base_obs_loc, base_obs_type, &
                          locs, loc_qtys, loc_types, &
->>>>>>> 2763b4f2
                          num_close, close_ind, dist, ens_handle)
 
 type(get_close_type),              intent(in)    :: gc
@@ -848,10 +843,6 @@
 
 !==================================================================
 
-subroutine get_close_state(gc, base_obs_loc, base_obs_type, &
-                           locs, loc_qtys, loc_indx, &
-                           num_close, close_ind, dist, ens_handle)
-!------------------------------------------------------------------
 ! Given a DART location (referred to as "base") and a set of candidate
 ! locations & kinds (obs, obs_kind), returns the subset close to the
 ! "base", their indices, and their distances to the "base" ...
@@ -859,6 +850,10 @@
 ! For vertical distance computations, general philosophy is to convert all
 ! vertical coordinates to a common coordinate. This coordinate type is defined
 ! in the namelist with the variable "vert_localization_coord".
+
+subroutine get_close_state(gc, base_obs_loc, base_obs_type, &
+                           locs, loc_qtys, loc_indx, &
+                           num_close, close_ind, dist, ens_handle)
 
 type(get_close_type), intent(in)    :: gc
 type(location_type),  intent(inout) :: base_obs_loc
