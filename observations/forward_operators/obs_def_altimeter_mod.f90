! DART software - Copyright UCAR. This open source software is provided
! by UCAR, "as is", without charge, subject to all terms of use at
! http://www.image.ucar.edu/DAReS/DART/DART_download
<<<<<<< HEAD
!
=======
>>>>>>> c44a43b5

! BEGIN DART PREPROCESS TYPE DEFINITIONS
! RADIOSONDE_SURFACE_ALTIMETER, QTY_SURFACE_PRESSURE
! DROPSONDE_SURFACE_ALTIMETER,  QTY_SURFACE_PRESSURE
! MARINE_SFC_ALTIMETER,         QTY_SURFACE_PRESSURE
! LAND_SFC_ALTIMETER,           QTY_SURFACE_PRESSURE
! METAR_ALTIMETER,              QTY_SURFACE_PRESSURE
<<<<<<< HEAD
! END DART PREPROCESS TYPE DEFINITIONS
=======
! MESONET_SURFACE_ALTIMETER,    QTY_SURFACE_PRESSURE
! END DART PREPROCESS KIND LIST
>>>>>>> c44a43b5

! BEGIN DART PREPROCESS USE OF SPECIAL OBS_DEF MODULE
!   use obs_def_altimeter_mod, only : get_expected_altimeter, compute_altimeter
! END DART PREPROCESS USE OF SPECIAL OBS_DEF MODULE

! BEGIN DART PREPROCESS GET_EXPECTED_OBS_FROM_DEF
!         case(RADIOSONDE_SURFACE_ALTIMETER, DROPSONDE_SURFACE_ALTIMETER, MARINE_SFC_ALTIMETER, &
!              LAND_SFC_ALTIMETER, METAR_ALTIMETER, MESONET_SURFACE_ALTIMETER)
!            call get_expected_altimeter(state_handle, ens_size, location, expected_obs, istatus)
! END DART PREPROCESS GET_EXPECTED_OBS_FROM_DEF

! BEGIN DART PREPROCESS READ_OBS_DEF
!         case(RADIOSONDE_SURFACE_ALTIMETER, DROPSONDE_SURFACE_ALTIMETER, MARINE_SFC_ALTIMETER, &
!              LAND_SFC_ALTIMETER, METAR_ALTIMETER, MESONET_SURFACE_ALTIMETER)
!            continue
! END DART PREPROCESS READ_OBS_DEF

! BEGIN DART PREPROCESS WRITE_OBS_DEF
!         case(RADIOSONDE_SURFACE_ALTIMETER, DROPSONDE_SURFACE_ALTIMETER, MARINE_SFC_ALTIMETER, &
!              LAND_SFC_ALTIMETER, METAR_ALTIMETER, MESONET_SURFACE_ALTIMETER)
!            continue
! END DART PREPROCESS WRITE_OBS_DEF

! BEGIN DART PREPROCESS INTERACTIVE_OBS_DEF
!         case(RADIOSONDE_SURFACE_ALTIMETER, DROPSONDE_SURFACE_ALTIMETER, MARINE_SFC_ALTIMETER, &
!              LAND_SFC_ALTIMETER, METAR_ALTIMETER, MESONET_SURFACE_ALTIMETER)
!            continue
! END DART PREPROCESS INTERACTIVE_OBS_DEF

! BEGIN DART PREPROCESS MODULE CODE
module obs_def_altimeter_mod

use             types_mod, only : r8, missing_r8
use         utilities_mod, only : register_module
use          location_mod, only : location_type
use       assim_model_mod, only : interpolate
use          obs_kind_mod, only : QTY_SURFACE_PRESSURE, QTY_SURFACE_ELEVATION
use  ensemble_manager_mod, only : ensemble_type
use obs_def_utilities_mod, only : track_status

implicit none
private

public :: get_expected_altimeter, compute_altimeter

! version controlled file description for error handling, do not edit
character(len=*), parameter :: source   = 'obs_def_altimeter_mod.f90'
character(len=*), parameter :: revision = ''
character(len=*), parameter :: revdate  = ''

logical, save :: module_initialized = .false.

contains

!----------------------------------------------------------------------

subroutine initialize_module

call register_module(source, revision, revdate)
module_initialized = .true.

end subroutine initialize_module

!----------------------------------------------------------------------

subroutine get_expected_altimeter(state_handle, ens_size, location, altimeter_setting, istatus)

type(ensemble_type), intent(in)     :: state_handle
integer,             intent(in)     :: ens_size
type(location_type), intent(in)     :: location
real(r8),            intent(out)    :: altimeter_setting(ens_size)     ! altimeter (hPa)
integer,             intent(out)    :: istatus(ens_size)

real(r8) :: psfc(ens_size)                ! surface pressure value   (Pa)
real(r8) :: hsfc(ens_size)                ! surface elevation level  (m above SL)
integer :: psfc_istatus(ens_size)
integer :: hsfc_istatus(ens_size)
logical :: return_now
integer :: imem

real(r8), parameter :: MIN_REALISTIC_ALTIMETER = 880.0_r8      ! (hPa)
real(r8), parameter :: MAX_REALISTIC_ALTIMETER = 1100.0_r8     ! (hPa)

if ( .not. module_initialized ) call initialize_module

istatus = 0 ! Need to initialize this to zero for track_status.
altimeter_setting = missing_r8

! interpolate the surface pressure to the desired location. 
! The implicit units of pressure here are Pascals.
call interpolate(state_handle, ens_size, location, QTY_SURFACE_PRESSURE, psfc, psfc_istatus)
call track_status(ens_size, psfc_istatus, altimeter_setting, istatus, return_now)
if (return_now) return

!  interpolate the surface elevation to the desired location
call interpolate(state_handle, ens_size, location, QTY_SURFACE_ELEVATION, hsfc, hsfc_istatus)
call track_status(ens_size, hsfc_istatus, altimeter_setting, istatus, return_now)
if (return_now) return

!  Compute the altimeter setting given surface pressure (hPa) and height (m), altimeter is hPa
do imem = 1, ens_size
   if(istatus(imem) == 0) altimeter_setting(imem) = compute_altimeter(psfc(imem) * 0.01_r8, hsfc(imem))
enddo

where (altimeter_setting <  MIN_REALISTIC_ALTIMETER .or. &
       altimeter_setting >= MAX_REALISTIC_ALTIMETER)
   altimeter_setting = MISSING_R8
   istatus = 1
endwhere

end subroutine get_expected_altimeter

!----------------------------------------------------------------------

function compute_altimeter(psfc, hsfc)

real(r8), parameter :: k1 = 0.190284_r8
real(r8), parameter :: k2 = 8.4228807E-5_r8

real(r8), intent(in) :: psfc  !  (hPa)
real(r8), intent(in) :: hsfc  !  (m above MSL)

real(r8) :: compute_altimeter !  (hPa)

compute_altimeter = ((psfc - 0.3_r8) ** k1 + k2 * hsfc) ** (1.0_r8 / k1)

return
end function compute_altimeter

!----------------------------------------------------------------------------

end module obs_def_altimeter_mod

! END DART PREPROCESS MODULE CODE
<|MERGE_RESOLUTION|>--- conflicted
+++ resolved
@@ -1,10 +1,6 @@
 ! DART software - Copyright UCAR. This open source software is provided
 ! by UCAR, "as is", without charge, subject to all terms of use at
 ! http://www.image.ucar.edu/DAReS/DART/DART_download
-<<<<<<< HEAD
-!
-=======
->>>>>>> c44a43b5
 
 ! BEGIN DART PREPROCESS TYPE DEFINITIONS
 ! RADIOSONDE_SURFACE_ALTIMETER, QTY_SURFACE_PRESSURE
@@ -12,12 +8,8 @@
 ! MARINE_SFC_ALTIMETER,         QTY_SURFACE_PRESSURE
 ! LAND_SFC_ALTIMETER,           QTY_SURFACE_PRESSURE
 ! METAR_ALTIMETER,              QTY_SURFACE_PRESSURE
-<<<<<<< HEAD
+! MESONET_SURFACE_ALTIMETER,    QTY_SURFACE_PRESSURE
 ! END DART PREPROCESS TYPE DEFINITIONS
-=======
-! MESONET_SURFACE_ALTIMETER,    QTY_SURFACE_PRESSURE
-! END DART PREPROCESS KIND LIST
->>>>>>> c44a43b5
 
 ! BEGIN DART PREPROCESS USE OF SPECIAL OBS_DEF MODULE
 !   use obs_def_altimeter_mod, only : get_expected_altimeter, compute_altimeter
