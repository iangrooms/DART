<!DOCTYPE HTML PUBLIC "-//W3C//DTD HTML 4.01//EN"
          "http://www.w3.org/TR/html4/strict.dtd">
<HTML>
<HEAD>
<TITLE>module assim_tools_mod</TITLE>
<<<<<<< HEAD
<link rel="stylesheet" type="text/css" href="../../../documentation/html/doc.css" />
<link href="../../../documentation/images/dart.ico" rel="shortcut icon" />
=======
<link rel="stylesheet" type="text/css" href="../../../docs/html/doc.css" />
<link href="../../../docs/images/dart.ico" rel="shortcut icon" />
>>>>>>> 5850b2e7
</HEAD>
<BODY>
<A NAME="TOP"></A>

<H1>MODULE assim_tools_mod</H1>

<table border=0 summary="" cellpadding=5>
<tr>
    <td valign=middle>
<<<<<<< HEAD
    <img src="../../../documentation/images/Dartboard7.png" alt="DART project logo" height=70 />
    </td>
    <td>
       <P>Jump to <a href="../../../documentation/index.html">DART Documentation Main Index</a><br />
          <small><small>version information for this file: <br />
          <!-- version tag follows, do not edit -->
          $Id$</small></small>
       </P></td>
=======
    <img src="../../../docs/images/Dartboard7.png" alt="DART project logo" height=70 />
    </td>
    <td>Jump to <a href="../../../docs/index.html">DART Documentation Main Index</a></td>
>>>>>>> 5850b2e7
</tr>
</table>

<A HREF="#Namelist">NAMELIST</A> /
<A HREF="#Interface">INTERFACES</A> /
<A HREF="#FilesUsed">FILES</A> /
<A HREF="#References">REFERENCES</A> /
<A HREF="#Errors">ERRORS</A> /
<A HREF="#FuturePlans">PLANS</A> /
<A HREF="#PrivateComponents">PRIVATE COMPONENTS</A> /
<A HREF="#Legalese">TERMS OF USE</A>

<H2>Overview</H2>

<P>
This module provides subroutines that implement the parallel versions
of the sequential scalar filter algorithms. These include the standard
sequential filter as described in
<a href="#References"> Anderson 2001, 2003 </a> along with systematic
correction algorithms for both mean and spread. In addition, algorithms
to do a variety of flavors of filters including the EAKF, ENKF, particle
filter, and kernel filters are included. The parallel implementation
that allows each observation to update all state variables that are close
to it at the same time is described in
<a href="#References">Anderson and Collins, 2007</a>.
</P>

<A NAME="FilterTypes"></A>
<H4>Filter Types</H4>
<P>
Available observation space filter types include:
</P>
<ul>
<li> 1 = EAKF (Ensemble Adjustment Kalman Filter, see
<a href="#References"> Anderson 2001</a>)
<li> 2 = ENKF (Ensemble Kalman Filter)
<li> 3 = Kernel filter
<li> 4 = Observation Space Particle filter
<li> 5 = Random draw from posterior  (contact dart@ucar.edu before using)
<li> 6 = Deterministic draw from posterior with fixed kurtosis (ditto)
<li> 7 = Boxcar kernel filter
<li> 8 = Rank Histogram filter (see
<a href="#References"> Anderson 2010</a>)
<li> 9 = Particle filter (see
<a href="#References"> Poterjoy 2016</a>)
</ul>
<P>
We recommend using type=1, the EAKF.
Note that although the algorithm
is expressed in a slightly different form,
the EAKF is identical to the
EnSRF (Ensemble Square Root Filter)
described by Whitaker and Hamill in 2002.
Highly non-gaussian distributions may get
better results from type=8, Rank Histogram filter.
</P>


<A NAME="Localization"></A>
<H4>Localization</H4>
<P>
<em>Localization</em> controls how far the impact of an observation extends.
The namelist items related to localization are spread over several
different individual namelists, so we have made a single collected
description of them here along with some guidance on setting the values.
</P> <P>
This discussion centers on the mechanics of how you control
localization in DART with the namelist items, and a little bit about
pragmatic approaches to picking the values.  There is no discussion
about the theory behind localization - contact Jeff Anderson for more
details.
Additionally, the discussion here applies specifically to models using
the 3d-sphere location module.  The same process takes place in 1d
models but the details of the location module namelist is different.
</P> <P>
The following namelist items related to 3d-sphere localization
are all found in the <em class=file>input.nml</em> file:
</P>
<dl>
<dt>
<em>&amp;assim_tools_nml :: cutoff</em><br />
valid values: 0.0 to infinity
<dd>
This is the value, in radians, of the half-width of the localization
radius (this follows the terminology of an early paper on localization).
For each observation, a state vector item increment is computed based
on the covariance values.  Then a multiplier, based on the 'select_localization'
setting (see below) decreases the increment as the distance
between the obs and the state vector item increases.  In all cases
if the distance exceeds 2*cutoff, the increment is 0.
<br /> <br />
<dt>
<em>&amp;cov_cutoff_nml :: select_localization</em><br />
valid values: 1=Gaspari-Cohn; 2=Boxcar; 3=Ramped Boxcar
<dd>
Controls the shape of the multiplier function applied to the
computed increment as the distance increases between the obs
and the state vector item.
Most users use type 1 localization.
<table border=0 summary="" cellpadding=0>
<tr><td><ul>
        <li>Type 1 (Gaspari-Cohn) has a value of 1 at 0 distance, 0 at 2*cutoff, and
            decreases in an approximation of a gaussian in between.
            <br /> <br />
        <li>Type 2 (Boxcar) is 1 from 0 to 2*cutoff, and then 0 beyond.
        <br /> <br />
        <li>Type 3 (Ramped Boxcar) is 1 to cutoff and then ramps linearly down to 0 at 2*cutoff.
        </ul>
    </td>
<<<<<<< HEAD
    <td><a href="../../../documentation/images/cutoff_fig.png">
<img src="../../../documentation/images/cutoff_fig.png" alt="Shapes of Cutoff curves" height=240 border=0 /></a>
=======
    <td><a href="../../../docs/images/cutoff_fig.png">
<img src="../../../docs/images/cutoff_fig.png" alt="Shapes of Cutoff curves" height=240 border=0 /></a>
>>>>>>> 5850b2e7
     <br />Click image for larger version.
</tr>
</table>
<dt>
<em>&amp;location_nml :: horiz_dist_only</em><br />
valid values:  .true., .false.
<dd>
If set to .true., then the vertical location of all items, observations
and state vector both, are ignored when computing distances
between pairs of locations.  This has the effect that all items within
a vertical-cylindrical area are considered the same distance away.
<br /> <br />
If set to .false., then the full 3d separation is computed.  Since
the localization is computed in radians, the 2d distance is easy
to compute but a scaling factor must be given for the vertical
since vertical coordinates can be in meters, pressure, or model levels.
See below for the 'vert_normalization_xxx' namelist items.
<br /> <br />
<dt>
<em>&amp;location_nml :: vert_normalization_{pressure,height,level,scale_height}</em><br />
valid values: real numbers, in pascals, meters, index, and value respectively
<dd>
If 'horiz_dist_only' is set to .true., these are ignored.  If set to .false.,
these are required.  They are the amount of that quantity that is
equivalent to 1 radian in the horizontal.  If the model is an
earth-based one, then one radian is roughly 6366 kilometers, so if
vert_normalization_height is set to 6366000 meters, then the localization
cutoff will be a perfect sphere.  If you want to localize over a larger
distance in the vertical than horizontal, use a larger value.  If you want
to localize more sharply in the vertical, use a smaller number.
The type of localization used is set by which type of vertical coordinate
the observations and state vector items have.
<br /> <br />
If you have observations with different vertical coordinates (e.g. pressure
and height), or if your observations have a different vertical coordinate
than your state vector items, or if you want to localize in a different
type of unit than your normal vertical coordinate (e.g. your model uses
pressure in the vertical but you wish to localize in meters), then you
will need to modify or add a <em class=code>get_close()</em> routine
in your <em class=file>model_mod.f90</em> file.  See the discussion in
the <a href="../../location/threed_sphere/location_mod.html">location module</a>
documentation for how to transform vertical coordinates before localization.
<br /> <br />
<dt>
<em>&amp;assim_tools_nml :: adaptive_localization_threshold</em><br />
valid values: integer counts, or -1 to disable
<dd>
Used to dynamically shrink the localization cutoff in areas of dense
observations.  If set to something larger than 0, first the number of
other observations within 2*cutoff is computed.  If it is larger than this
given threshold, the cutoff is decreased proportionally so if the
observations were evenly distributed in space, the number of
observations within 2*revised_cutoff
would now be the threshold value.  The cutoff value is computed
for each observation as it is assimilated, so can be different for
each one.
<br /> <br />
<dt>
<em>&amp;assim_tools_nml :: adaptive_cutoff_floor</em><br />
valid values: 0.0 to infinity, or -1 to disable
<dd>
If using adaptive localization (adaptive_localization_threshold
set to a value greater than 0), then this value can be used to
set a minimum cutoff distance below which the adaptive code will
not shrink.  Set to -1 to disable.  Ignored if not using
adaptive localization.
<br /> <br />
<dt>
<em>&amp;assim_tools_nml :: output_localization_diagnostics</em><br />
valid values: .true., .false.
<dd>
If .true. and if adaptive localization is on, a single text line is printed
to a file giving the original cutoff and number of observations, and the
revised cutoff and new number of counts within this smaller cutoff for any
observation which has nearby observations which exceed the adaptive threshold count.
<br /> <br />
<dt>
<em>&amp;assim_tools_nml :: localization_diagnostics_file </em><br />
valid values: text string
<dd>
Name of the file where the adaptive localization diagnostic
information is written.
<br /> <br />
<dt>
<em>&amp;assim_tools_nml :: special_localization_obs_types </em><br />
valid values: list of 1 or more text strings
<dd>
The cutoff localization setting is less critical in DART than
it might be in other situations since during the assimilation DART
computes the covariances between observations and nearby state
vector locations and that is the major factor in controlling the
impact an observation has.  For conventional observations
fine-tuning the cutoff based on observation type is not recommended
(it is possible to do more harm than good with it).
But in certain special cases
there may be valid reasons to want to change the localization cutoff
distances drastically for certain kinds of observations.  This and
the following namelist items allow this.
<br /> <br />
Optional list of observation types (e.g. "RADAR_REFLECTIVITY",
"AIRS_TEMPERATURE") which will use a different cutoff distance.
Any observation types not listed here will use the standard cutoff
distance (set by the 'cutoff' namelist value).  This is only
implemented for the threed_sphere location module (the one
used by most geophysical models.)
<br /> <br />
<dt>
<em>&amp;assim_tools_nml :: special_localization_cutoffs </em><br />
valid values: list of 1 or more real values, 0.0 to infinity
<dd>
A list of real values, the same length as the list of observation
types, to be used as the cutoff value for each of the given
observation types.  This is only
implemented for the threed_sphere location module (the one
used by most geophysical models.)
</dd>
</dl>
<P>
There are a large set of options for localization.  Individual cases
may differ but in general the following guidelines might help.
Most users use the Gaspari-Cohn covariance cutoff type.
The value of the cutoff itself is the
item most often changed in a sensitivity run to pick a good general
value, and then left as-is for subsequent runs.
Most localize in the vertical, but tend to use large values so as to
not disturb vertical structures.
Users do not generally use adaptive localization, unless their
observations are very dense in some areas and sparse in others.
</P>
<P>
The advice for setting good values for the cutoff value is to err
on the larger side - to estimate for all types of observations under all
conditions what the farthest feasible impact or correlated structure size
would be.  The downsides of guessing too large are 1) run time is slower,
and 2) there can be spurious correlations between state vector items and
observations
which aren't physically related and noise can creep into the assimilation
results this way.   The downside of guessing too small is that state vector
items that should get an impact from an observation won't.  This might
disrupt organized features in a field and the model may take more time
to recover/reconstruct the feature.
</P>

<!--==================================================================-->
<!--=================== DESCRIPTION OF A NAMELIST  ===================-->
<!--==================================================================-->

<A NAME="Namelist"></A>
<div class="top">[<a href="#">top</a>]</div><hr />
<H2>NAMELIST</H2>
<P>
This namelist is read from the file <em class=file>input.nml</em>.
Namelists start with an ampersand
'&amp;' and terminate with a slash '/'.
Character strings that contain a '/' must be
enclosed in quotes to prevent them from
prematurely terminating the namelist.
</P>
<div class=namelist>
<pre>
&amp;assim_tools_nml
   filter_kind                       = 1
   cutoff                            = 0.2
   distribute_mean                   = .false.
   sort_obs_inc                      = .false.
   spread_restoration                = .false.
   sampling_error_correction         = .false.
   adaptive_localization_threshold   = -1
   adaptive_cutoff_floor             = 0.0
   output_localization_diagnostics   = .false.
   localization_diagnostics_file     = "localization_diagnostics"
   print_every_nth_obs               = 0
   rectangular_quadrature            = .true.
   gaussian_likelihood_tails         = .false.
   close_obs_caching                 = .true.
   allow_missing_in_clm              = .false.
   adjust_obs_impact                 = .false.
   obs_impact_filename               = ""
   allow_any_impact_values           = .false.
   convert_all_obs_verticals_first   = .true.
   convert_all_state_verticals_first = .false.
   special_localization_obs_types    = 'null'
   special_localization_cutoffs      = -888888.0
  /

</pre>
</div>

<div>

<TABLE border=0 cellpadding=10 width=100% 
       summary='assim_tools namelist description'>
<THEAD align=left>
<TR><TH> Item </TH>
    <TH> Type </TH>
    <TH> Description </TH> </TR>
</THEAD>

<TBODY valign=top>
<TR>
 <TD> filter_kind </TD>
 <TD> integer </TD>
 <TD> Selects the variant of filter to be used.
<UL>
<li> 1 = EAKF (Ensemble Adjustment Kalman Filter, see
<a href="#References"> Anderson 2001</a>)
<li> 2 = ENKF (Ensemble Kalman Filter)
<li> 3 = Kernel filter
<li> 4 = Observation Space Particle filter
<li> 5 = Random draw from posterior  (contact dart@ucar.edu before using)
<li> 6 = Deterministic draw from posterior with fixed kurtosis (ditto)
<li> 7 = Boxcar kernel filter
<li> 8 = Rank Histogram filter (see
<a href="#References"> Anderson 2010</a>)
<li> 9 = Particle filter (see
<a href="#References"> Poterjoy 2016</a>)
<br /> <br />

The EAKF is the most commonly used filter. 
Note that although the algorithm is expressed in a slightly different 
form, the EAKF is identical to the EnSRF (Ensemble Square Root Filter)
described by Whitaker and Hamill in 2002.
<br /> <br />

The Rank Histgram filter can be more successful for highly nongaussian
distributions. 
<br /> <br />

Jon Poterjoy's Particle filter is included with this code release.
To use it rename assimilation_code/modules/assimilation/assim_tools_mod.pf.f90 to
assim_tools_mod.f90 and rebuild filter.  There are additional namelist items in
this version specific to the particle filter.  Read the code for more details.
 </TD> </TR>

<TR>
 <TD> cutoff </TD>
 <TD> real(r8) </TD>
 <TD> Cutoff controls a distance dependent weight that modulates
the impact of an observation on a state variable. The units depend
both on the location module being used and on the covariance cutoff
module options selected.  As defined in the original paper, this is
the half-width; the localization goes to 0 at 2 times this value.
 </TD> </TR>

<TR>
 <TD> distribute_mean </TD>
 <TD> logical </TD>
 <TD> If your model uses coordinates that have no options for
different vertical coordinates then this setting has no effect
on speed and should be .true. to use less memory.  If your model
has code to convert between different coordinate systems, for
example Pressure, Height, Model Levels, etc, then setting this
.false. will generally run much faster at assimilation time
but will require more memory per MPI task.  If you run out of
memory, setting this to .true. may allow you to run but take
longer.
 </TD> </TR>

<TR>
 <TD> sort_obs_inc </TD>
 <TD> logical </TD>
 <TD> If true, the final increments from obs_increment are sorted
so that the mean increment value is as small as possible. This minimizes
regression errors when non-deterministic filters or error correction algorithms
are applied. HOWEVER, when using deterministic filters (filter_kind == 1 or 8)
with no inflation or a combination of a determinstic filter and deterministic
inflation (filter_nml:inf_deterministic = .TRUE.) sorting the increments is
both unnecessary and expensive. A warning is printed to stdout and the log and
the sorting is skipped.
 </TD> </TR>

<TR>
 <TD> spread_restoration </TD>
 <TD> logical </TD>
 <TD> True turns on algorithm to restore amount of spread that would be
expected to be lost if underlying obs/state variable correlation were really 0.
 </TD> </TR>

<TR>
 <TD> sampling_error_correction </TD>
 <TD> logical </TD>
 <TD>
If true, apply sampling error corrections to the correlation values
based on the ensemble size.
See <a href="#References"> Anderson 2012</a>.
This option uses special input files generated by the gen_sampling_err_table
tool in the assimilation_code/programs directory.
The values are generated for a specific ensemble size
and most common ensemble sizes have precomputed entries in the table.
There is no dependence on which model is being used, only on the number of
ensemble members.  The input file must exist in the directory where the filter
program is executing. 
 </TD> </TR>

<TR>
 <TD> adaptive_localization_threshold </TD>
 <TD> integer </TD>
 <TD> Used to reduce the impact of observations in densely observed
regions. If the number of observations close to a given observation is greater
than the threshold number, the cutoff radius for localization is adjusted to
try to make the number of observations close to the given observation be
the threshold number. This should be dependent on the location module and
is tuned for a three_dimensional spherical implementation for numerical
weather prediction models at present.
 </TD> </TR>

<TR>
 <TD> adaptive_cutoff_floor </TD>
 <TD> real </TD>
 <TD> If adaptive localization is enabled and if this value is
greater than 0, then the adaptive cutoff distance will be set to a value no
smaller than the distance specified here.  This guarentees a minimum cutoff
value even in regions of very dense observations.
 </TD> </TR>

<TR>
 <TD> output_localization_diagnostics </TD>
 <TD> logical </TD>
 <TD> Setting this to true. will output an additional text
file that contains the obs key, the obs time, the obs location, the
cutoff distance and the number of other obs which are within that radius.
If adaptive localization is enabled, the output also contains the updated
cutoff distance and the number of other obs within that new radius.  Without
adaptive localization there will be a text line for each observation,
so this file could get very large.  With adaptive localization enabled,
there will only be one line per observation where the radius is changed,
so the size of the file will depend on the number of changed cutoffs.
 </TD> </TR>


<TR>
 <TD> localization_diagnostics_file </TD>
 <TD> character(len=129) </TD>
 <TD> Filename for the localization diagnostics information.
This file will be opened in append mode, so new information will be written
at the end of any existing data.
 </TD> </TR>


<TR>
 <TD> print_every_nth_obs </TD>
 <TD> integer </TD>
 <TD> If set to a value <em class=code>N</em> greater than 0,
the observation assimilation loop prints out a progress message
every <em class=code>N</em>th observations.  This can be useful to
estimate the expected run time for a large observation file,
or to verify progress is being made in cases with suspected problems.
 </TD> </TR>


<TR>
 <TD> rectangular_quadrature </TD>
 <TD> logical </TD>
 <TD> Only relevant for filter type 8 and recommended to leave .true.
 </TD> </TR>


<TR>
 <TD> gaussian_likelihood_tails </TD>
 <TD> logical </TD>
 <TD> Only relevant for filter type 8 and recommended to leave .false.
 </TD> </TR>


<TR>
 <TD> close_obs_caching </TD>
 <TD> logical </TD>
 <TD> Should remain .TRUE. unless you are using
specialized_localization_cutoffs.  In that case to get accurate
results, set it to .FALSE..  This also needs to be .FALSE. if
you have a get_close_obs() routine in your model_mod file
that uses the types/kinds of the obs to adjust the distances.
 </TD> </TR>


<TR>
 <TD> allow_missing_in_clm </TD>
 <TD> logical </TD>
 <TD> If true, missing values (MISSING_R8 as defined in the types_mod.f90
file) are allowed in the state vector.  Model interpolation routines
must be written to recognize this value and fail the interpolation. 
During assimilation any state vector items where one or more of the 
ensemble members are missing will be skipped and their values will 
be unchanged by the assimilation.  The system currently has limited
support for this option; the CLM model has been tested and is known
to work.  Other users with models which would benefit from setting missing
values in the state vector are encouraged to contact
<a href="mailto:dart@ucar.edu">dart at ucar.edu</a>.
 </TD> </TR>


<TR>
 <TD> adjust_obs_impact </TD>
 <TD> logical </TD>
 <TD> If true, reads a table of observation quantities and types
which should be artifically adjusted regardless of the actual
correlation computed during assimilation.  Setting the impact
value to 0 prevents items from being adjusted by that class of observations.
The input file can be constructed by the 'obs_impact_tool' program,
included in this release. See the documentation for more details.
 </TD> </TR>


<TR>
 <TD> obs_impact_filename </TD>
 <TD> character(len=256) </TD>
 <TD> If adjust_obs_impact is true, the name of the file with
the observation types and quantities and state quantities that
should have have an additional factor applied to the correlations
during assimilation.
 </TD> </TR>


<TR>
 <TD> allow_any_impact_values </TD>
 <TD> logical </TD>
 <TD> If .false., then the impact values can only be zero or one (0.0 or 1.0)
- any other value will throw an error. .false. is the recommended setting.
 </TD> </TR>


<TR>
 <TD> convert_all_obs_verticals_first </TD>
 <TD> logical </TD>
 <TD> Should generally always be left .True..  For models without
vertical conversion choices the setting of this item has no impact.
 </TD> </TR>


<TR>
 <TD> convert_all_state_verticals_first </TD>
 <TD> logical </TD>
 <TD> If the model has multiple choices for the vertical coordinate
system during localization (e.g. pressure, height, etc) then this
should be .true. if previous versions of get_state_meta_data() did
a vertical conversion or if most of the state is going to be impacted
by at least one observation.  If only part of the state is going to
be updated or if get_state_meta_data() never used to do vertical 
conversions, leave it .false..  The results should be the same
but the run time may be impacted by doing unneeded conversions
up front.  For models without vertical conversion choices the
setting of this item has no impact.
 </TD> </TR>


<TR>
 <TD> special_localization_obs_types </TD>
 <TD> character(len=32), dimension(:) </TD>
 <TD> Optional list of observation types (e.g. "RADAR_REFLECTIVITY",
"RADIOSONDE_TEMPERATURE") which will use a different cutoff
value other than the default specified by the 'cutoff' namelist.
This is only implemented for the 'threed_sphere' locations module.
 </TD> </TR>


<TR>
 <TD> special_localization_cutoffs </TD>
 <TD> real(r8), dimension(:) </TD>
 <TD> Optional list of real values which must be the same
length and in the same order as the observation types list
given for the 'special_localization_obs_types' item.
These values will set a different cutoff distance for localization
based on the type of the observation currently being assimilated.
Any observation type not in the list will use the default cutoff value.
This is only implemented for the 'threed_sphere' locations module.
 </TD> </TR>

</TBODY>
</TABLE>

</div>
<br />

<!--==================================================================-->

<A NAME="Interface"></A>
<div class="top">[<a href="#">top</a>]</div><hr />
<H2>OTHER MODULES USED</H2>
<PRE>
types_mod
utilities_mod
sort_mod
random_seq_mod
obs_sequence_mod
obs_def_mod
cov_cutoff_mod
reg_factor_mod
location_mod (model dependent choice)
ensemble_manager_mod
mpi_utilities_mod
adaptive_inflate_mod
time_manager_mod
assim_model_mod
</PRE>

<!--==================================================================-->
<!-- Declare all public entities ...                                  -->
<!-- duplicate public routines template as many times as necessary    -->
<!-- make sure you replace all yyyroutine?? strings                   -->
<!--==================================================================-->
<!--Note to authors. The first row of the table is different.         -->
<!--==================================================================-->

<div class="top">[<a href="#">top</a>]</div><hr />
<H2>PUBLIC INTERFACES</H2>

<TABLE summary='public interface list'>
<TR><TD><em class=call>use assim_tools_mod, only : </em></TD>
                   <TD><A HREF="#filter_assim">filter_assim</A></TD></TR>
</TABLE>

<P>
   A note about documentation style.
   Optional arguments are enclosed in brackets
   <em class=optionalcode>[like this]</em>.
</P>

<!--===================== DESCRIPTION OF A ROUTINE =====================-->

<A NAME="filter_assim"></A>
<br />
<div class=routine>
<em class=call> call filter_assim(ens_handle, obs_ens_handle, obs_seq, keys,
ens_size, num_groups, obs_val_index, inflate, ens_mean_copy, ens_sd_copy,
ens_inf_copy, ens_inf_sd_copy, obs_key_copy, obs_global_qc_copy,
obs_prior_mean_start, obs_prior_mean_end, obs_prior_var_start, obs_prior_var_end,
inflate_only) </em>
<pre>
type(ensemble_type), intent(inout)         :: <em class=code>ens_handle</em>
type(ensemble_type), intent(inout)         :: <em class=code>obs_ens_handle</em>
type(obs_sequence_type), intent(in)        :: <em class=code>obs_seq</em>
integer, intent(in)                        :: <em class=code>keys(:)</em>
integer, intent(in)                        :: <em class=code>ens_size</em>
integer, intent(in)                        :: <em class=code>num_groups</em>
integer, intent(in)                        :: <em class=code>obs_val_index</em>
type(adaptive_inflate_type), intent(inout) :: <em class=code>inflate</em>
integer, intent(in)                        :: <em class=code>ens_mean_copy</em>
integer, intent(in)                        :: <em class=code>ens_sd_copy</em>
integer, intent(in)                        :: <em class=code>ens_inf_copy</em>
integer, intent(in)                        :: <em class=code>ens_inf_sd_copy</em>
integer, intent(in)                        :: <em class=code>obs_key_copy</em>
integer, intent(in)                        :: <em class=code>obs_global_qc_copy</em>
integer, intent(in)                        :: <em class=code>obs_prior_mean_start</em>
integer, intent(in)                        :: <em class=code>obs_prior_mean_end</em>
integer, intent(in)                        :: <em class=code>obs_prior_var_start</em>
integer, intent(in)                        :: <em class=code>obs_prior_var_end</em>
logical, intent(in)                        :: <em class=code>inflate_only</em>
</pre>
</div>

<div class=indent1>
<!-- Description -->

<P>
Does assimilation and inflation for a set of observations that is identified
by having integer indices listed in keys. Only the inflation is updated if
inflation_only is true, otherwise the state is also updated.
</P>

<TABLE width=100% border=0 summary="" cellpadding=3>
<TR><TD valign=top><em class=code>ens_handle</em></TD>
    <TD>Contains state variable ensemble data and description.</TD></TR>
<TR><TD valign=top><em class=code>obs_ens_handle</em></TD>
    <TD>Contains observation prior variable ensemble and description.</TD></TR>
<TR><TD valign=top><em class=code>obs_seq</em></TD>
    <TD>Contains the observation sequence including observed values and
         error variances.</TD></TR>
<TR><TD valign=top><em class=code>keys</em></TD>
    <TD>A list of integer indices of observations in obs_seq that are
         to be used at this time.</TD></TR>
<TR><TD valign=top><em class=code>ens_size</em></TD>
    <TD>Number of ensemble members in state and observation prior ensembles.</TD></TR>
<TR><TD valign=top><em class=code>num_groups</em></TD>
    <TD>Number of groups being used in assimilation.</TD></TR>
<TR><TD valign=top><em class=code>obs_val_index</em></TD>
    <TD>Integer index of copy in obs_seq that contains the observed
          value from instrument.</TD></TR>
<TR><TD valign=top><em class=code>inflate</em></TD>
    <TD>Contains inflation values and all information about inflation
        to be used.</TD></TR>
<TR><TD valign=top><em class=code>ens_mean_copy</em></TD>
    <TD>Index of copy containing ensemble mean in ens_handle.</TD></TR>
<TR><TD valign=top><em class=code>ens_sd_copy</em></TD>
    <TD>Index of copy containing ensemble standard deviation in ens_handle.</TD></TR>
<TR><TD valign=top><em class=code>ens_inf_copy</em></TD>
    <TD>Index of copy containing state space inflation in ens_handle.</TD></TR>
<TR><TD valign=top><em class=code>ens_inf_sd_copy</em></TD>
    <TD>Index of copy containing state space inflation standard deviation
        in ens_handle.</TD></TR>
<TR><TD valign=top><em class=code>obs_key_copy</em></TD>
    <TD>Index of copy containing unique key for observation in obs_ens_handle.</TD></TR>
<TR><TD valign=top><em class=code>obs_global_qc_copy</em></TD>
    <TD>Index of copy containing global quality control value in
        obs_ens_handle.</TD></TR>
<TR><TD valign=top><em class=code>obs_prior_mean_start&nbsp;&nbsp;&nbsp;</em></TD>
    <TD>Index of copy containing first group's prior mean in obs_ens_handle.</TD></TR>
<TR><TD valign=top><em class=code>obs_prior_mean_end</em></TD>
    <TD>Index of copy containing last group's prior mean in obs_ens_handle.</TD></TR>
<TR><TD valign=top><em class=code>obs_prior_var_start</em></TD>
    <TD>Index of copy containing first group's ensemble variance in
        obs_ens_handle.</TD></TR>
<TR><TD valign=top><em class=code>obs_prior_var_end</em></TD>
    <TD>Index of copy containing last group's ensemble variance in
         obs_ens_handle.</TD></TR>
<TR><TD valign=top><em class=code>inflate_only</em></TD>
    <TD>True if only inflation is to be updated, and not state.</TD></TR>
</TABLE>

</div>
<br />

<!--==================================================================-->
<!-- Describe the Files Used by this module.                          -->
<!--==================================================================-->

<A NAME="FilesUsed"></A>
<div class="top">[<a href="#">top</a>]</div><hr />
<H2>FILES</H2>
<TABLE border=0 summary='files used by this module'>
<TR><TH>filename</TH>
    <TH>purpose</TH></TR>
<TR><TD>input.nml</TD>
    <TD>to read <em class=code>assim_tools_nml</em></TD></TR>
</TABLE>

<!--==================================================================-->
<!-- Cite references, if need be.                                     -->
<!--==================================================================-->

<A NAME="References"></A>
<div class="top">[<a href="#">top</a>]</div><hr />
<H2>REFERENCES</H2>
<UL>
<li>Anderson, J. L., 2001:
An Ensemble Adjustment Kalman Filter for Data Assimilation.
<span style="font-style: italic;">Mon. Wea. Rev.</span>,
<span style="font-weight: bold;">129</span>, 2884-2903.<br />
<a href="http://dx.doi.org/10.1175/1520-0493%282001%29129%3C2884%3AAEAKFF%3E2.0.CO%3B2"
target="_blank" >
doi: 10.1175/1520-0493(2001)129&lt;2884:AEAKFF&gt;2.0.CO;2</a>
<br /> <br />
</li>
<li>Anderson, J. L., 2003:
A Local Least Squares Framework for Ensemble Filtering.
<span style="font-style: italic;">Mon. Wea. Rev.</span>,
<span style="font-weight: bold;">131</span>, 634-642.<br />
<a href="http://dx.doi.org/10.1175/1520-0493%282003%29131%3C0634%3AALLSFF%3E2.0.CO%3B2"
target="_blank" >
doi: 10.1175/1520-0493(2003)131&lt;0634:ALLSFF&gt;2.0.CO;2</a>
<br /> <br />
</li>
<li>Anderson, J., Collins, N., 2007:
Scalable Implementations of Ensemble Filter Algorithms for Data Assimilation.
<span style="font-style: italic;">Journal of Atmospheric and Oceanic Technology</span>,
<span style="font-weight: bold;">24</span>, 1452-1463.<br />
<a href="http://dx.doi.org/10.1175/JTECH2049.1"
target="_blank" >doi: 10.1175/JTECH2049.1</a>
<br /> <br />
</li>
<li>Anderson, J. L., 2010:
A Non-Gaussian Ensemble Filter Update for Data Assimilation.
<span style="font-style: italic;">Mon. Wea. Rev.</span>,
<span style="font-weight: bold;">139</span>, 4186-4198.<br />
<a href="http://dx.doi.org/10.1175/2010MWR3253.1"
target="_blank" >
doi: 10.1175/2010MWR3253.1</a>
<br /> <br />
</li>
<li>Anderson, J. L., 2012:,
Localization and Sampling Error Correction
in Ensemble Kalman Filter Data Assimilation.
<span style="font-style: italic;">Mon. Wea. Rev.</span>,
<span style="font-weight: bold;">140</span>, 2359-2371.<br />
<a href="http://dx.doi.org/10.1175/MWR-D-11-00013.1"
target="_blank" >
doi: 10.1175/MWR-D-11-00013.1</a>
<br /> <br />
<li>Poterjoy, J., 2016:,
A localized particle filter for high-dimensional nonlinear systems. 
<span style="font-style: italic;">Mon. Wea. Rev.</span>
<span style="font-weight: bold;">144</span> 59-76.<br />
<a href="http://dx.doi.org/10.1175/MWR-D-15-0163.1"
target="_blank" >
doi:10.1175/MWR-D-15-0163.1</a>
<br /> <br />
</li>
</UL>
<br />

<!--==================================================================-->
<!-- Describe all the error conditions and codes.                     -->
<!--==================================================================-->

<A NAME="Errors"></A>
<div class="top">[<a href="#">top</a>]</div><hr />
<H2>ERROR CODES and CONDITIONS</H2>
<div class=errors>
<TABLE border=1 cellspacing=1 cellpadding=10 width=100% 
       summary='error codes and conditions'>
<TR><TH>Routine</TH><TH>Message</TH><TH>Comment</TH></TR>

<TR><!-- routine --><TD VALIGN=top>assim_tools_init</TD>
    <!-- message --><TD VALIGN=top>cant combine spread_restoration and filter_kind ###</TD>
    <!-- comment --><TD VALIGN=top> Spread restoration only compatible with filter_kind 1 </TD>
</TR>

<TR><!-- routine --><TD VALIGN=top>obs_increment</TD>
    <!-- message --><TD VALIGN=top>Illegal value of filter_kind in assim_tools namelist [1-8 OK]</TD>
    <!-- comment --><TD VALIGN=top>Only 1-4,8 currently supported.</TD>
</TR>

<TR><!-- routine --><TD VALIGN=top>obs_increment_eakf <BR>
                                   obs_increment_ran_kf <BR>
                                   obs_increment_det_kf </TD>
    <!-- message --><TD VALIGN=top>Both obs_var and prior_var are zero. This is inconsistent</TD>
    <!-- comment --><TD VALIGN=top>Product of two delta functions doesn't work.</TD>
</TR>

<TR><!-- routine --><TD VALIGN=top>get_correction_from_file</TD>
    <!-- message --><TD VALIGN=top>Use less than 10000 ensemble</TD>
    <!-- comment --><TD VALIGN=top> File only works up to 9999 members.</TD>
</TR>

<TR><!-- routine --><TD VALIGN=top>get_correction_from_file</TD>
    <!-- message --><TD VALIGN=top>Correction file ______ does not exist.</TD>
    <!-- comment --><TD VALIGN=top> Couldn't find the correction file in the working directory.</TD>
</TR>
</TABLE>
</div>

<H2>KNOWN BUGS</H2>
<P>
The current version of the systematic error correction algorithm does
not work in a logical fashion with the parallel region assimilation
feature.
</P>

<!--==================================================================-->
<!-- Describe Future Plans.                                           -->
<!--==================================================================-->

<A NAME="FuturePlans"></A>
<div class="top">[<a href="#">top</a>]</div><hr />
<H2>FUTURE PLANS</H2>
<P>
none at this time
</P>

<!--==================================================================-->
<!-- PrivateComponents                                                -->
<!--==================================================================-->

<A NAME="PrivateComponents"></A>
<div class="top">[<a href="#">top</a>]</div><hr />
<H2>PRIVATE COMPONENTS</H2>
<P>
N/A
</P>

<!--==================================================================-->
<!-- Legalese & Metadata                                              -->
<!--==================================================================-->

<A NAME="Legalese"></A>
<div class="top">[<a href="#">top</a>]</div><hr />
<H2>Terms of Use</H2>

<P>
DART software - Copyright UCAR. This open source software is provided
by UCAR, "as is", without charge, subject to all terms of use at
<a href="http://www.image.ucar.edu/DAReS/DART/DART_download">
http://www.image.ucar.edu/DAReS/DART/DART_download</a>
</P>

<!--==================================================================-->

</BODY>
</HTML><|MERGE_RESOLUTION|>--- conflicted
+++ resolved
@@ -3,13 +3,8 @@
 <HTML>
 <HEAD>
 <TITLE>module assim_tools_mod</TITLE>
-<<<<<<< HEAD
-<link rel="stylesheet" type="text/css" href="../../../documentation/html/doc.css" />
-<link href="../../../documentation/images/dart.ico" rel="shortcut icon" />
-=======
 <link rel="stylesheet" type="text/css" href="../../../docs/html/doc.css" />
 <link href="../../../docs/images/dart.ico" rel="shortcut icon" />
->>>>>>> 5850b2e7
 </HEAD>
 <BODY>
 <A NAME="TOP"></A>
@@ -19,20 +14,9 @@
 <table border=0 summary="" cellpadding=5>
 <tr>
     <td valign=middle>
-<<<<<<< HEAD
-    <img src="../../../documentation/images/Dartboard7.png" alt="DART project logo" height=70 />
-    </td>
-    <td>
-       <P>Jump to <a href="../../../documentation/index.html">DART Documentation Main Index</a><br />
-          <small><small>version information for this file: <br />
-          <!-- version tag follows, do not edit -->
-          $Id$</small></small>
-       </P></td>
-=======
     <img src="../../../docs/images/Dartboard7.png" alt="DART project logo" height=70 />
     </td>
     <td>Jump to <a href="../../../docs/index.html">DART Documentation Main Index</a></td>
->>>>>>> 5850b2e7
 </tr>
 </table>
 
@@ -142,13 +126,8 @@
         <li>Type 3 (Ramped Boxcar) is 1 to cutoff and then ramps linearly down to 0 at 2*cutoff.
         </ul>
     </td>
-<<<<<<< HEAD
-    <td><a href="../../../documentation/images/cutoff_fig.png">
-<img src="../../../documentation/images/cutoff_fig.png" alt="Shapes of Cutoff curves" height=240 border=0 /></a>
-=======
     <td><a href="../../../docs/images/cutoff_fig.png">
 <img src="../../../docs/images/cutoff_fig.png" alt="Shapes of Cutoff curves" height=240 border=0 /></a>
->>>>>>> 5850b2e7
      <br />Click image for larger version.
 </tr>
 </table>
