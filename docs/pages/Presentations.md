--- conflicted
+++ resolved
@@ -5,8 +5,6 @@
 ## 2020
 ----
 
-<<<<<<< HEAD
-=======
 ![](http://www.image.ucar.edu/images/pin4.gif) **Brett Raczka** Aug 2020 :
     Presented at the
     [2020 ESA Annual Meeting](https://eco.confex.com/eco/2020/meetingapp.cgi/Home/0)
@@ -15,7 +13,6 @@
     [\[abstract\]](https://eco.confex.com/eco/2020/meetingapp.cgi/Paper/87176)
     [\[poster - pdf\]](http://www.image.ucar.edu/pub/DART/2020/Raczka_ESAposter_2020.pdf)
 
->>>>>>> aae77932
 ![](http://www.image.ucar.edu/images/pin4.gif) **Kevin Raeder** Jun 2020 :
     Presented at the 
     [Earth System Prediction Working Group](http://www.cesm.ucar.edu/events/workshops/2020/#presentations-espwg) session of the
