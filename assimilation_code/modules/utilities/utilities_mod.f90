! DART software - Copyright UCAR. This open source software is provided
! by UCAR, "as is", without charge, subject to all terms of use at
! http://www.image.ucar.edu/DAReS/DART/DART_download
!
! $Id$

module utilities_mod

!> general purpose lower level utility routines.  
!>
!> probably large enough now this file should be split with the 
!> logging and error handing here, maybe the file routines in 
!> another util module?
<<<<<<< HEAD

use types_mod, only : r4, r8, digits12, i4, i8, PI, MISSING_R8, MISSING_I

=======

use types_mod, only : r4, r8, digits12, i2, i4, i8, PI, MISSING_R8, MISSING_I

>>>>>>> dc9c0107
implicit none
private

! module local data

integer, parameter :: E_DBG = -2, E_MSG = -1, E_ALLMSG = 0, E_WARN = 1, E_ERR = 2
integer, parameter :: NML_NONE = 0, NML_FILE = 1, NML_TERMINAL = 2, NML_BOTH = 3

real(r8), parameter :: TWOPI = PI * 2.0_r8

logical :: do_output_flag     = .false.
integer :: nml_flag           = NML_FILE
logical :: single_task        = .true.
integer :: task_number        = 0
logical :: module_initialized = .false.
integer :: logfileunit        = -1
integer :: nmlfileunit        = -1


public :: get_unit, &
          open_file, &
          close_file, &
          file_exist, &
          error_handler, &
          to_upper, &
          squeeze_out_blanks, &
          nc_check, &    ! remove this; moved to netcdf_utils
          next_file, &   ! deprecate this
          logfileunit, &
          nmlfileunit, &
          find_textfile_dims, &
          file_to_text, &
          timestamp, &
          set_tasknum, &
          set_output, &
          do_output, &
          set_nml_output, &
          E_DBG, &
          E_MSG, &
          E_ALLMSG, &
          E_WARN, &
          E_ERR, &
          is_longitude_between, &
          get_next_filename, &
          ascii_file_format, &
          set_filename_list, &
          set_multiple_filename_lists, &
          scalar, &
          string_to_real, &
          string_to_integer, &
          string_to_logical, &
          find_enclosing_indices, &
          find_first_occurrence, &
          array_dump, &
          dump_unit_attributes, &
          ! lowest level routines
          initialize_utilities, &
          finalize_utilities, &
          register_module, &
          find_namelist_in_file, &
          check_namelist_read, &
          do_nml_file, &
          do_nml_term, &
          log_it

! this routine is either in the null_mpi_utilities_mod.f90, or in
! the mpi_utilities_mod.f90 file, but it is not a module subroutine.
! the mpi files use this module, and you cannot have circular module
! references.  the point of this call is that in the mpi multi-task
! case, you want to call MPI_Abort() to kill the other tasks associated
! with this job when you exit.  in the non-mpi case, it just calls exit.
interface
 subroutine exit_all(exitval)
  integer, intent(in) :: exitval
 end subroutine exit_all
end interface

! make a converter from a 1 element 1D array to a scalar.
! (will this have problems compiling if "integer" is coerced to I8 by
! compiler flags?  making to_scalar_int and to_scalar_int8 the same?
! if so, make to_scalar_int explicitly I4, i guess.)
interface scalar
   module procedure to_scalar_real
   module procedure to_scalar_int4
   module procedure to_scalar_int8
end interface

interface array_dump
   module procedure array_1d_dump
   module procedure array_2d_dump
   module procedure array_3d_dump
   module procedure array_4d_dump
end interface

<<<<<<< HEAD
=======
! the default is to use input.nml for namelists and to open
! log files and output info to stdout and the log.
! on init if the caller sets this to true, don't do any of
! those things.
logical :: standalone = .false.

>>>>>>> dc9c0107
! version controlled file description for error handling, do not edit
character(len=256), parameter :: source   = "$URL$"
character(len=32 ), parameter :: revision = "$Revision$"
character(len=128), parameter :: revdate  = "$Date$"

character(len=512) :: msgstring1, msgstring2, msgstring3

!----------------------------------------------------------------
! Namelist input with default values

! E_ERR All warnings/errors are assumed fatal.
integer            :: TERMLEVEL      = E_ERR   

! default log and namelist output filenames
character(len=256) :: logfilename    = 'dart_log.out'
character(len=256) :: nmlfilename    = 'dart_log.nml'

! output each module subversion details
logical            :: module_details = .true.  

! print messages labeled DBG
logical            :: print_debug    = .false. 

! where to write namelist values.
! valid strings:  'none', 'file', 'terminal', 'both'
character(len=32)  :: write_nml      = 'file'  

namelist /utilities_nml/ TERMLEVEL, logfilename, module_details, &
                         nmlfilename, print_debug, write_nml

contains

!-----------------------------------------------------------------------
!-----------------------------------------------------------------------
! base (lowest level) routines
!-----------------------------------------------------------------------
!-----------------------------------------------------------------------
<<<<<<< HEAD


!-----------------------------------------------------------------------
!>

subroutine initialize_utilities(progname, alternatename, output_flag)
character(len=*), intent(in), optional :: progname
character(len=*), intent(in), optional :: alternatename
logical, intent(in), optional          :: output_flag
integer :: iunit, io

character(len=256) :: lname

if ( module_initialized ) return

module_initialized = .true.


! now default to false, and only turn on if i'm task 0
! or the caller tells me to turn it on.
if (present(output_flag)) then
   do_output_flag = output_flag
else
   if (single_task .or. task_number == 0) do_output_flag = .true.
endif

! Since the logfile is not open yet, the error terminations
! must be handled differently than all other cases.
! The routines that normally write to the logfile cannot
! be used just yet. If we cannot open a logfile, we
! always abort execution at this step.

!>@todo see if we like leaving this off
!if ( present(progname) ) then
!   if (do_output_flag) write(*,*)'Starting program ',trim(progname)
!endif

! Read the namelist entry first before opening logfile, because
! you can rename the logfile via a utilities namelist item.

call find_namelist_in_file("input.nml", "utilities_nml", iunit)
read(iunit, nml = utilities_nml, iostat = io)
call check_namelist_read(iunit, io, "utilities_nml")

! Check to make sure termlevel is set to a reasonable value
call check_term_level(TERMLEVEL)

! Open the log file with the name from the namelist 
! does not return here on failure.
logfileunit = get_unit()

! name of the log file
lname = logfilename
if (present(alternatename)) lname = alternatename

open(logfileunit, file=lname, form='formatted', &
                  action='write', position='append', iostat = io )
if ( io /= 0 ) call fatal_opening_log('initialize_utilities', lname)

! Log the starting wall-clock time 
if (do_output_flag) then
   if ( present(progname) ) then
      call log_time (logfileunit, label='Starting ', &
                     string1='Program '//trim(progname))
   else
      call log_time (logfileunit, label='Starting ')
   endif 
endif

! Echo the module information using normal mechanism
call register_module(source, revision, revdate)

! Set the defaults for logging the namelist values
call set_nml_output(write_nml)

! If nmlfilename != logfilename, open it.  otherwise set nmlfileunit
! to be same as logunit.
if (do_nml_file()) then
   if (nmlfilename /= lname) then
 
      nmlfileunit = get_unit()
      open(nmlfileunit, file=nmlfilename, form='formatted', &
           position='append', iostat = io )
      if ( io /= 0 ) then
         call error_handler(E_ERR,'initialize_utilities', &
             'Cannot open namelist log file "'//trim(nmlfilename)//'"', &
              source, revision, revdate)
      endif
 
   else
     nmlfileunit = logfileunit
   endif
endif

! Echo the namelist values for this module using normal mechanism
! including a separator line for this run.
if (do_output_flag) then
   if (do_nml_file() .and. (nmlfileunit /= logfileunit)) then
      if ( present(progname) ) then
         write(nmlfileunit, *) '!Starting Program '//trim(progname)
      else
         write(nmlfileunit, *) '!Starting Program '
      endif 
   endif
   if (do_nml_file()) write(nmlfileunit, nml=utilities_nml)
   if (do_nml_term()) write(     *     , nml=utilities_nml)
endif

! Record the values used for variable kinds
if (do_output_flag .and. print_debug) call dump_varkinds()
  
end subroutine initialize_utilities

!-----------------------------------------------------------------------
!>

subroutine finalize_utilities(progname)
character(len=*), intent(in), optional :: progname

! if called multiple times, just return
if (.not. module_initialized) return

if (do_output_flag) then
   if ( present(progname) ) then
      call log_time (logfileunit, label='Finished ', &
                     string1='Program '//trim(progname))
   else
      call log_time (logfileunit, label='Finished ')
   endif 

   if (do_nml_file() .and. (nmlfileunit /= logfileunit)) then
      if ( present(progname) ) then
         write(nmlfileunit, *) '!Finished Program '//trim(progname)
      else
         write(nmlfileunit, *) '!Finished Program '
      endif 
   endif 
endif

call close_file(logfileunit)
if ((nmlfileunit /= logfileunit) .and. (nmlfileunit /= -1)) then
   call close_file(nmlfileunit)
endif

module_initialized = .false.

end subroutine finalize_utilities

!-----------------------------------------------------------------------
!> log the subversion information about the different source modules
!> being used in this run.

subroutine register_module(src, rev, rdate)
character(len=*), intent(in) :: src, rev, rdate

if ( .not. do_output_flag) return
if ( .not. module_details) return

! you cannot have this routine call init because it calls
! back into register module.  this is an error if this
! routine is called before initialize_utilities().
! AND you cannot use the error handler because it hasn't
! been initialized yet.

if ( .not. module_initialized ) call fatal_not_initialized('register_module')

call log_it('')
call log_it('Registering module :')
call log_it(src)
call log_it(rev)
call log_it(rdate)
call log_it('Registration complete.')
call log_it('')

end subroutine register_module

!-----------------------------------------------------------------------
!> unfortunately you can't pass a namelist as an argument, so all modules
!> with namelists have to call write() themselves.  so this routine and
!> the next are logicals to say whether (and to where) they should write.
!>
!> return whether nml should be written to the nml file

function do_nml_file ()

logical :: do_nml_file

if ( .not. module_initialized ) call initialize_utilities

if ( .not. do_output()) then
   do_nml_file = .false.
else
   do_nml_file = (nml_flag == NML_FILE .or. nml_flag == NML_BOTH)
endif

end function do_nml_file

!-----------------------------------------------------------------------
!> return whether nml should be written to terminal
!> for more details see above.

function do_nml_term ()

logical :: do_nml_term

if ( .not. module_initialized ) call initialize_utilities

if ( .not. do_output()) then
   do_nml_term = .false.
else
   do_nml_term = (nml_flag == NML_TERMINAL .or. nml_flag == NML_BOTH)
endif

end function do_nml_term


!-----------------------------------------------------------------------
!> Opens namelist_file_name if it exists on unit iunit, error if it
!> doesn't exist.
!> Searches file for a line containing ONLY the string  &nml_name, 
!> for instance &filter_nml. If found, backs up one record and
!> returns true. Otherwise, error message and terminates
!>

subroutine find_namelist_in_file(namelist_file_name, nml_name, iunit)

character(len=*),  intent(in)  :: namelist_file_name
character(len=*),  intent(in)  :: nml_name
integer,           intent(out) :: iunit

character(len=256) :: next_nml_string, test_string, string1
integer            :: io

if (.not. module_initialized) call fatal_not_initialized('find_namelist_in_file')

! Check for namelist file existence; no file is an error
if(.not. file_exist(trim(namelist_file_name))) then

   write(msgstring1, *) 'Namelist input file: ', namelist_file_name, ' must exist.'
   call error_handler(E_ERR, 'find_namelist_in_file', msgstring1, &
                      source, revision, revdate)

endif

iunit = open_file(namelist_file_name, action = 'read')

! Read each line until end of file is found
! Look for the start of a namelist with &nml_name
! Convert test string to all uppercase ... since that is
! what happens if Fortran writes a namelist.

string1 = adjustl(nml_name)
call to_upper(string1)             ! works in-place
test_string = '&' // trim(string1)

do
   read(iunit, '(A)', iostat = io) next_nml_string
   if(io /= 0) then
      ! Reached end of file and didn't find this namelist
      write(msgstring1, *) 'Namelist entry &', trim(nml_name), &
                           ' must exist in file ', trim(namelist_file_name)
      call error_handler(E_ERR, 'find_namelist_in_file', msgstring1, &
                         source, revision, revdate)
   else
      ! see if this line starts the namelist we are asking for
      string1 = adjustl(next_nml_string)
      call to_upper(string1)

      if(string1 == test_string) then
         backspace(iunit)
         return
      endif
   endif
end do

! not reached

end subroutine find_namelist_in_file


!-----------------------------------------------------------------------

!> Confirms that a namelist read was successful. If it failed
!> produces an error message and stops execution.

subroutine check_namelist_read(iunit, iostat_in, nml_name)

integer,          intent(in) :: iunit, iostat_in
character(len=*), intent(in) :: nml_name

character(len=256) :: nml_string
integer            :: io

if (.not. module_initialized) call fatal_not_initialized('check_namelist_read')

! If the namelist read was successful, close the namelist file and we're done.
if(iostat_in == 0) then
   call close_file(iunit)
   return
endif

! If it wasn't successful, print the line on which it failed  
backspace(iunit)
read(iunit, '(A)', iostat = io) nml_string

! A failure in this read means that the namelist started but never terminated
! Result was falling off the end, so backspace followed by read fails
if(io /= 0) then
   write(msgstring1, *) 'Namelist ', trim(nml_name), ' started but never terminated'
else
   ! Didn't fall off end so bad entry in the middle of namelist
   write(msgstring1, *) 'INVALID NAMELIST ENTRY: ', trim(nml_string), ' in namelist ', trim(nml_name)
endif

call error_handler(E_ERR, 'check_namelist_read', msgstring1, &
                   source, revision, revdate)

end subroutine check_namelist_read

!-----------------------------------------------------------------------
!> if trying to write an unformatted string, like "write(*,*)"
!> to both standard output and the logfile, call this routine instead.
!> it prevents you from having to maintain two copies of the same
!> output message.

subroutine log_it(message)
character(len=*), intent(in) :: message

                      write(     *     , *) trim(message)
if (logfileunit >= 0) write(logfileunit, *) trim(message)

end subroutine log_it


!-----------------------------------------------------------------------
!> call this routine if you cannot open the log file.

subroutine fatal_opening_log(from_routine, lname)

character(len=*), intent(in) :: from_routine
character(len=*), intent(in) :: lname

write(*,*)'FATAL ERROR in '//trim(from_routine)
write(*,*)'   unable to open the logfile for writing.'
write(*,*)'   the logfile name is "',trim(lname),'"'
write(*,*)'  ',trim(source)
write(*,*)'  ',trim(revision)
write(*,*)'  ',trim(revdate)
write(*,*)'   stopping.'
call exit_all(66)

end subroutine fatal_opening_log

!-----------------------------------------------------------------------
!> call this routine if you end up in a function or subroutine here
!> that CANNOT be called before the initialize_utilities() or
!> initialize_mpi_utilities() routine is called.

subroutine fatal_not_initialized(from_routine)

character(len=*), intent(in) :: from_routine

write(*,*)'FATAL ERROR in '//trim(from_routine)
write(*,*)'   initialize_utilities() or initialize_mpi_utilities()'
write(*,*)'   must be called before calling '//trim(from_routine)//'().'
write(*,*)'  ',trim(source)
write(*,*)'  ',trim(revision)
write(*,*)'  ',trim(revdate)
write(*,*)'   stopping.'
call exit_all(77)

end subroutine fatal_not_initialized

!-----------------------------------------------------------------------
!> call this routine if you find an error before the logfile
!> has been opened.

subroutine fatal_error_w_no_log(from_routine, msg1, msg2, msg3)

character(len=*), intent(in) :: from_routine
character(len=*), intent(in), optional :: msg1
character(len=*), intent(in), optional :: msg2
character(len=*), intent(in), optional :: msg3

write(*,*)'FATAL ERROR in '//trim(from_routine)
if (present(msg1)) write(*,*) trim(msg1)
if (present(msg2)) write(*,*) trim(msg2)
if (present(msg2)) write(*,*) trim(msg3)
write(*,*)'  ',trim(source)
write(*,*)'  ',trim(revision)
write(*,*)'  ',trim(revdate)
write(*,*)'   stopping.'
call exit_all(88)

end subroutine fatal_error_w_no_log

!-----------------------------------------------------------------------

subroutine check_term_level(level)

integer, intent(in) :: level

if (.not. module_initialized) call fatal_not_initialized('check_term_level')

select case (level)
  case (E_MSG, E_ALLMSG, E_WARN, E_ERR, E_DBG)
    ! ok, do nothing
  case default
    write(msgstring1, *) 'bad integer value for "termlevel", must be one of'
    write(msgstring2, *) '-1 (E_MSG), 0 (E_ALLMSG), 1 (E_WARN), 2 (E_ERR), -2 (E_DBG)'
    call error_handler(E_ERR,'check_term_level', msgstring1, &
                       source, revision, revdate, text2=msgstring2)

  end select

end subroutine check_term_level


!-----------------------------------------------------------------------
!-----------------------------------------------------------------------
! file and error handling
!-----------------------------------------------------------------------
!-----------------------------------------------------------------------


!-----------------------------------------------------------------------
!>

function file_exist (file_name)

character(len=*), intent(in) :: file_name
logical :: file_exist

if ( .not. module_initialized ) call initialize_utilities

inquire (file=file_name, exist=file_exist)

end function file_exist


!-----------------------------------------------------------------------
!>

! get available file unit number
function get_unit() 
integer :: get_unit

integer :: i, iunit
logical :: open

if ( .not. module_initialized ) call fatal_not_initialized('get_unit')

iunit = -1
do i = 10, 80
   inquire (i, opened=open)
   if (.not. open) then
      get_unit = i
      return
   endif
enddo

! if you get here it is an error
write(msgstring1, *) 'Unable to find an available unit number between 10 and 80'
call error_handler(E_ERR,'get_unit', msgstring1, source, revision, revdate)

end function get_unit
=======


!-----------------------------------------------------------------------
!>

subroutine initialize_utilities(progname, alternatename, output_flag, standalone_program)
character(len=*), intent(in), optional :: progname
character(len=*), intent(in), optional :: alternatename
logical,          intent(in), optional :: output_flag
logical,          intent(in), optional :: standalone_program
integer :: iunit, io

character(len=256) :: lname

if ( module_initialized ) return

module_initialized = .true.

! check this first
if (present(standalone_program)) standalone = standalone_program

! now default to false, and only turn on if i'm task 0
! or the caller tells me to turn it on.
if (present(output_flag)) then
   do_output_flag = output_flag
else
   if (single_task .or. task_number == 0) do_output_flag = .true.
endif

if (standalone) then
   logfileunit = 0
   return
endif

! Since the logfile is not open yet, the error terminations
! must be handled differently than all other cases.
! The routines that normally write to the logfile cannot
! be used just yet. If we cannot open a logfile, we
! always abort execution at this step.

!>@todo see if we like leaving this off
!if ( present(progname) ) then
!   if (do_output_flag) write(*,*)'Starting program ',trim(progname)
!endif

! Read the namelist entry first before opening logfile, because
! you can rename the logfile via a utilities namelist item.

call find_namelist_in_file("input.nml", "utilities_nml", iunit)
read(iunit, nml = utilities_nml, iostat = io)
call check_namelist_read(iunit, io, "utilities_nml")

! Check to make sure termlevel is set to a reasonable value
call check_term_level(TERMLEVEL)

! Open the log file with the name from the namelist 
! does not return here on failure.
logfileunit = get_unit()

! name of the log file
lname = logfilename
if (present(alternatename)) lname = alternatename

open(logfileunit, file=lname, form='formatted', &
                  action='write', position='append', iostat = io )
if ( io /= 0 ) call fatal_opening_log('initialize_utilities', lname)

! Log the starting wall-clock time 
if (do_output_flag) then
   if ( present(progname) ) then
      call log_time (logfileunit, label='Starting ', &
                     string1='Program '//trim(progname))
   else
      call log_time (logfileunit, label='Starting ')
   endif 
endif

! Echo the module information using normal mechanism
call register_module(source, revision, revdate)

! Set the defaults for logging the namelist values
call set_nml_output(write_nml)

! If nmlfilename != logfilename, open it.  otherwise set nmlfileunit
! to be same as logunit.
if (do_nml_file()) then
   if (nmlfilename /= lname) then
 
      nmlfileunit = get_unit()
      open(nmlfileunit, file=nmlfilename, form='formatted', &
           position='append', iostat = io )
      if ( io /= 0 ) then
         call error_handler(E_ERR,'initialize_utilities', &
             'Cannot open namelist log file "'//trim(nmlfilename)//'"', &
              source, revision, revdate)
      endif
 
   else
     nmlfileunit = logfileunit
   endif
endif

! Echo the namelist values for this module using normal mechanism
! including a separator line for this run.
if (do_output_flag) then
   if (do_nml_file() .and. (nmlfileunit /= logfileunit)) then
      if ( present(progname) ) then
         write(nmlfileunit, *) '!Starting Program '//trim(progname)
      else
         write(nmlfileunit, *) '!Starting Program '
      endif 
   endif
   if (do_nml_file()) write(nmlfileunit, nml=utilities_nml)
   if (do_nml_term()) write(     *     , nml=utilities_nml)
endif

! Record the values used for variable kinds
if (do_output_flag .and. print_debug) call dump_varkinds()
  
end subroutine initialize_utilities

!-----------------------------------------------------------------------
!>

subroutine finalize_utilities(progname)
character(len=*), intent(in), optional :: progname

! if called multiple times, just return
if (.not. module_initialized) return

if (standalone) then
   module_initialized = .false.
   return
endif   

if (do_output_flag) then
   if ( present(progname) ) then
      call log_time (logfileunit, label='Finished ', &
                     string1='Program '//trim(progname))
   else
      call log_time (logfileunit, label='Finished ')
   endif 

   if (do_nml_file() .and. (nmlfileunit /= logfileunit)) then
      if ( present(progname) ) then
         write(nmlfileunit, *) '!Finished Program '//trim(progname)
      else
         write(nmlfileunit, *) '!Finished Program '
      endif 
   endif 
endif

call close_file(logfileunit)
if ((nmlfileunit /= logfileunit) .and. (nmlfileunit /= -1)) then
   call close_file(nmlfileunit)
endif

module_initialized = .false.

end subroutine finalize_utilities

!-----------------------------------------------------------------------
!> log the subversion information about the different source modules
!> being used in this run.

subroutine register_module(src, rev, rdate)
character(len=*), intent(in) :: src, rev, rdate

if ( .not. do_output_flag) return
if ( .not. module_details) return

if (standalone) return

! you cannot have this routine call init because it calls
! back into register module.  this is an error if this
! routine is called before initialize_utilities().
! AND you cannot use the error handler because it hasn't
! been initialized yet.

if ( .not. module_initialized ) call fatal_not_initialized('register_module')

call log_it('')
call log_it('Registering module :')
call log_it(src)
call log_it(rev)
call log_it(rdate)
call log_it('Registration complete.')
call log_it('')

end subroutine register_module

!-----------------------------------------------------------------------
!> unfortunately you can't pass a namelist as an argument, so all modules
!> with namelists have to call write() themselves.  so this routine and
!> the next are logicals to say whether (and to where) they should write.
!>
!> return whether nml should be written to the nml file

function do_nml_file ()

logical :: do_nml_file

if ( .not. module_initialized ) call initialize_utilities

if ( .not. do_output() .or. standalone) then
   do_nml_file = .false.
else
   do_nml_file = (nml_flag == NML_FILE .or. nml_flag == NML_BOTH)
endif

end function do_nml_file

!-----------------------------------------------------------------------
!> return whether nml should be written to terminal
!> for more details see above.

function do_nml_term ()

logical :: do_nml_term

if ( .not. module_initialized ) call initialize_utilities

if ( .not. do_output() .or. standalone) then
   do_nml_term = .false.
else
   do_nml_term = (nml_flag == NML_TERMINAL .or. nml_flag == NML_BOTH)
endif

end function do_nml_term


!-----------------------------------------------------------------------
!> Opens namelist_file_name if it exists on unit iunit, error if it
!> doesn't exist.
!> Searches file for a line containing ONLY the string  &nml_name, 
!> for instance &filter_nml. If found, backs up one record and
!> returns true. Otherwise, error message and terminates
!>

subroutine find_namelist_in_file(namelist_file_name, nml_name, iunit)

character(len=*),  intent(in)  :: namelist_file_name
character(len=*),  intent(in)  :: nml_name
integer,           intent(out) :: iunit

character(len=256) :: next_nml_string, test_string, string1
integer            :: io

if (.not. module_initialized) call fatal_not_initialized('find_namelist_in_file')

if (standalone) then
  iunit = -1
  return
endif

! Check for namelist file existence; no file is an error
if(.not. file_exist(trim(namelist_file_name))) then

   write(msgstring1, *) 'Namelist input file: ', namelist_file_name, ' must exist.'
   call error_handler(E_ERR, 'find_namelist_in_file', msgstring1, &
                      source, revision, revdate)

endif

iunit = open_file(namelist_file_name, action = 'read')

! Read each line until end of file is found
! Look for the start of a namelist with &nml_name
! Convert test string to all uppercase ... since that is
! what happens if Fortran writes a namelist.

string1 = adjustl(nml_name)
call to_upper(string1)             ! works in-place
test_string = '&' // trim(string1)

do
   read(iunit, '(A)', iostat = io) next_nml_string
   if(io /= 0) then
      ! Reached end of file and didn't find this namelist
      write(msgstring1, *) 'Namelist entry &', trim(nml_name), &
                           ' must exist in file ', trim(namelist_file_name)
      call error_handler(E_ERR, 'find_namelist_in_file', msgstring1, &
                         source, revision, revdate)
   else
      ! see if this line starts the namelist we are asking for
      string1 = adjustl(next_nml_string)
      call to_upper(string1)

      if(string1 == test_string) then
         backspace(iunit)
         return
      endif
   endif
end do

! not reached

end subroutine find_namelist_in_file


!-----------------------------------------------------------------------

!> Confirms that a namelist read was successful. If it failed
!> produces an error message and stops execution.

subroutine check_namelist_read(iunit, iostat_in, nml_name)

integer,          intent(in) :: iunit, iostat_in
character(len=*), intent(in) :: nml_name

character(len=256) :: nml_string
integer            :: io

if (standalone) return

if (.not. module_initialized) call fatal_not_initialized('check_namelist_read')

! If the namelist read was successful, close the namelist file and we're done.
if(iostat_in == 0) then
   call close_file(iunit)
   return
endif

! If it wasn't successful, print the line on which it failed  
backspace(iunit)
read(iunit, '(A)', iostat = io) nml_string

! A failure in this read means that the namelist started but never terminated
! Result was falling off the end, so backspace followed by read fails
if(io /= 0) then
   write(msgstring1, *) 'Namelist ', trim(nml_name), ' started but never terminated'
else
   ! Didn't fall off end so bad entry in the middle of namelist
   write(msgstring1, *) 'INVALID NAMELIST ENTRY: ', trim(nml_string), ' in namelist ', trim(nml_name)
endif

call error_handler(E_ERR, 'check_namelist_read', msgstring1, &
                   source, revision, revdate)

end subroutine check_namelist_read

!-----------------------------------------------------------------------
!> if trying to write an unformatted string, like "write(*,*)"
!> to both standard output and the logfile, call this routine instead.
!> it prevents you from having to maintain two copies of the same
!> output message.

subroutine log_it(message)
character(len=*), intent(in) :: message

                      write(     *     , *) trim(message)
if (logfileunit >  0) write(logfileunit, *) trim(message)

end subroutine log_it


!-----------------------------------------------------------------------
!> call this routine if you cannot open the log file.

subroutine fatal_opening_log(from_routine, lname)

character(len=*), intent(in) :: from_routine
character(len=*), intent(in) :: lname

write(*,*)'FATAL ERROR in '//trim(from_routine)
write(*,*)'   unable to open the logfile for writing.'
write(*,*)'   the logfile name is "',trim(lname),'"'
write(*,*)'  ',trim(source)
write(*,*)'  ',trim(revision)
write(*,*)'  ',trim(revdate)
write(*,*)'   stopping.'
call exit_all(66)

end subroutine fatal_opening_log

!-----------------------------------------------------------------------
!> call this routine if you end up in a function or subroutine here
!> that CANNOT be called before the initialize_utilities() or
!> initialize_mpi_utilities() routine is called.

subroutine fatal_not_initialized(from_routine)

character(len=*), intent(in) :: from_routine

write(*,*)'FATAL ERROR in '//trim(from_routine)
write(*,*)'   initialize_utilities() or initialize_mpi_utilities()'
write(*,*)'   must be called before calling '//trim(from_routine)//'().'
write(*,*)'  ',trim(source)
write(*,*)'  ',trim(revision)
write(*,*)'  ',trim(revdate)
write(*,*)'   stopping.'
call exit_all(77)

end subroutine fatal_not_initialized

!-----------------------------------------------------------------------
!> call this routine if you find an error before the logfile
!> has been opened.
>>>>>>> dc9c0107

subroutine fatal_error_w_no_log(from_routine, msg1, msg2, msg3)

<<<<<<< HEAD
!-----------------------------------------------------------------------
!> write to log and/or standard output, messages, warnings, debug, errors
!>
=======
character(len=*), intent(in) :: from_routine
character(len=*), intent(in), optional :: msg1
character(len=*), intent(in), optional :: msg2
character(len=*), intent(in), optional :: msg3
>>>>>>> dc9c0107

write(*,*)'FATAL ERROR in '//trim(from_routine)
if (present(msg1)) write(*,*) trim(msg1)
if (present(msg2)) write(*,*) trim(msg2)
if (present(msg2)) write(*,*) trim(msg3)
write(*,*)'  ',trim(source)
write(*,*)'  ',trim(revision)
write(*,*)'  ',trim(revdate)
write(*,*)'   stopping.'
call exit_all(88)

<<<<<<< HEAD
subroutine error_handler(level, routine, text, src, rev, rdate, aut, text2, text3 )
=======
end subroutine fatal_error_w_no_log
>>>>>>> dc9c0107

!-----------------------------------------------------------------------

<<<<<<< HEAD
character(len=16) :: taskstr, msgtype
character(len=256) :: wherefrom, wherecont

! the init code uses the error_handler so no trying to call init from here.
if ( .not. module_initialized ) call fatal_not_initialized('error_handler')

! handle the case where we have an error without an open log file.

if (logfileunit < 0) call fatal_error_w_no_log(routine, text, text2, text3)

! early returns:

! messages only print if the 'do_output_flag' is on, which by default
! is only task 0.  debug messages only print if enabled.

if (level == E_MSG .and. .not. do_output_flag) return
if (level == E_DBG .and. .not. print_debug)    return

! if we get here, we're printing something.  set up some strings
! to make the code below simpler.

if ( single_task ) then
   taskstr = ''
else
   if (task_number == 0) then
      write(taskstr, '(a)' ) "PE 0: "
   else
      write(taskstr, '(a,i5,a)' ) "PE ", task_number, ": "
   endif
endif

! these are going to get used a lot below.  make them
! single strings so the code is easier to parse.  but can't
! add trailing blanks here because trim will strip them below.

wherefrom = trim(taskstr)//' '//trim(routine)
wherecont = trim(taskstr)//' '//trim(routine)//' ...'

if (level == E_ERR)  msgtype = 'ERROR FROM:'
if (level == E_WARN) msgtype = 'WARNING FROM:'
if (level == E_DBG)  msgtype = 'DEBUG FROM:'
=======
subroutine check_term_level(level)

integer, intent(in) :: level
>>>>>>> dc9c0107

if (.not. module_initialized) call fatal_not_initialized('check_term_level')

<<<<<<< HEAD
select case(level)
   case (E_MSG)
                          call log_it(trim(wherefrom)//' '//trim(text))
      if (present(text2)) call log_it(trim(wherecont)//' '//trim(text2))
      if (present(text3)) call log_it(trim(wherecont)//' '//trim(text3))
=======
select case (level)
  case (E_MSG, E_ALLMSG, E_WARN, E_ERR, E_DBG)
    ! ok, do nothing
  case default
    write(msgstring1, *) 'bad integer value for "termlevel", must be one of'
    write(msgstring2, *) '-1 (E_MSG), 0 (E_ALLMSG), 1 (E_WARN), 2 (E_ERR), -2 (E_DBG)'
    call error_handler(E_ERR,'check_term_level', msgstring1, &
                       source, revision, revdate, text2=msgstring2)

  end select
>>>>>>> dc9c0107

end subroutine check_term_level

<<<<<<< HEAD
      if ( single_task ) then
                             call log_it(trim(wherefrom)//' '//trim(text))
         if (present(text2)) call log_it(trim(wherecont)//' '//trim(text2))
         if (present(text3)) call log_it(trim(wherecont)//' '//trim(text3))
      else
        ! this has a problem that multiple tasks are writing to the same logfile.
        ! it's overwriting existing content.  short fix is to NOT write ALLMSGs
        ! to the log file, only stdout.
                            write(*,*) trim(trim(wherefrom)//' '//trim(text))
        if (present(text2)) write(*,*) trim(trim(wherecont)//' '//trim(text2))
        if (present(text3)) write(*,*) trim(trim(wherecont)//' '//trim(text3))
      endif

   case (E_DBG, E_WARN, E_ERR)

      call log_it(msgtype)
      call log_it(wherefrom)
      call log_it(' routine: '//trim(routine))
      call log_it(' message: '//trim(text))
      if (present(text2)) call log_it(' message: ... '//trim(text2))
      if (present(text3)) call log_it(' message: ... '//trim(text3))
      call log_it('')
      call log_it(' source file: '//trim(src))
      call log_it(' file revision: '//trim(rev))
      call log_it(' revision date: '//trim(rdate))
      if(present(aut)) call log_it(' last editor: '//trim(aut))
=======

!-----------------------------------------------------------------------
!-----------------------------------------------------------------------
! file and error handling
!-----------------------------------------------------------------------
!-----------------------------------------------------------------------

>>>>>>> dc9c0107

!-----------------------------------------------------------------------
!>

function file_exist (file_name)

character(len=*), intent(in) :: file_name
logical :: file_exist

if ( .not. module_initialized ) call initialize_utilities

inquire (file=file_name, exist=file_exist)

<<<<<<< HEAD
!-----------------------------------------------------------------------
!> open a file.  assigns a unit number to be used for subsequent read/writes.
!> can open an existing file, append to an existing file, overwrite an
!> existing file, or create a new file.  additional options for setting the
!> record length on formatted files, and doing binary byte-swapping conversions.
=======
end function file_exist
>>>>>>> dc9c0107

function open_file (fname, form, action, access, convert, delim, reclen, return_rc) result (iunit)

<<<<<<< HEAD
character(len=*), intent(in)            :: fname
character(len=*), intent(in),  optional :: form, action, access, convert, delim
integer,          intent(in),  optional :: reclen
integer,          intent(out), optional :: return_rc
integer  :: iunit

integer           :: rc, rlen
logical           :: open, use_recl
character(len=32) :: format, pos, act, stat, acc, conversion, del

if ( .not. module_initialized ) call initialize_utilities

! if file already open, set iunit and return
inquire (file=trim(fname), opened=open, number=iunit, iostat=rc)
if (open) then
   if (present(return_rc)) return_rc = rc
   return
endif

! not already open, so open it.
      
! set defaults, and then modify depending on what user requests
! via the arguments.  this combination of settings either creates
! a new file or overwrites an existing file from the beginning.

format     = 'formatted'
act        = 'readwrite'
pos        = 'rewind'
stat       = 'unknown'
acc        = 'sequential'
rlen       = 1
del        = 'apostrophe'
conversion = 'native'

if (present(form)) format = form
call to_upper(format)  

! change defaults based on intended action.
if (present(action)) then
    select case(action)

       case ('read', 'READ')
          ! open existing file.  fail if not found.  read from start.
          act  = 'read'
          stat = 'old'

       case ('write', 'WRITE')
          ! create new file/replace existing file.  write at start.
          act  = 'write'
          stat = 'replace'

       case ('append', 'APPEND')
          ! create new/open existing file.  write at end if existing.
          act  = 'readwrite'
          pos  = 'append'

       case default
          ! if the user specifies an action, make sure it is a valid one.
          write(msgstring1,*) 'opening file "'//trim(fname)//'"'
          write(msgstring2,*) 'unrecognized action, "'//trim(action)//'"; valid values: "read", "write", "append"'
          call error_handler(E_ERR, 'open_file', msgstring1, source, revision, revdate, text2=msgstring2)
    end select
endif

! from the ibm help pages:
!   valid values for access: SEQUENTIAL, DIRECT or STREAM. 
!   If ACCESS= is DIRECT, RECL= must be specified. 
!   If ACCESS= is STREAM, RECL= must not be specified.
!   SEQUENTIAL is the default, for which RECL= is optional
! i can't see how to specify all the options in any kind of reasonable way.
! but i need to be able to specify 'stream'... so here's a stab at it.

if (present(access)) then
   acc = access
   call to_upper(acc)
endif

! recl can't apply to stream files, is required for direct,
! and is optional for sequential.  ugh.
if (present(reclen)) then
   rlen = reclen
   use_recl = .true.
else if (acc == 'DIRECT') then
   use_recl = .true.
else
   use_recl = .false.
endif

! endian-conversion only applies to binary files
! valid values seem to be:  'native', 'big-endian', 'little-endian', and possibly 'cray'
! depending on the compiler.
if (present(convert)) then 
   if (format == 'FORMATTED') then
      write(msgstring1,*) 'opening file "'//trim(fname)//'"'
      write(msgstring2,*) 'cannot specify binary conversion on a formatted file'
      call error_handler(E_ERR, 'open_file ', msgstring1, source, revision, revdate, text2=msgstring2)
   endif
   conversion = convert
endif

! string delimiters only apply to ascii files
if (present(delim)) then
   if (format /= 'FORMATTED') then
      write(msgstring1,*) 'opening file "'//trim(fname)//'"'
      write(msgstring2,*) 'cannot specify a delimiter on an unformatted file'
      call error_handler(E_ERR, 'open_file ', msgstring1, source, revision, revdate, text2=msgstring2)
   endif
   del = delim
endif

! ok, now actually open the file

iunit = get_unit()

if (format == 'FORMATTED') then
   ! formatted file: only pass in recl if required
   if (use_recl) then
      open (iunit, file=trim(fname), form=format, access=acc, recl=rlen, &
            delim=del, position=pos, action=act, status=stat, iostat=rc)
   else
      open (iunit, file=trim(fname), form=format, access=acc,            &
            delim=del, position=pos, action=act, status=stat, iostat=rc)
   endif
else  
   ! unformatted file - again, only pass in recl if required 
   if (use_recl) then
      open (iunit, file=trim(fname), form=format, access=acc, recl=rlen, &
            convert=conversion, position=pos, action=act, status=stat, iostat=rc)
   else
      open (iunit, file=trim(fname), form=format, access=acc,            &
            convert=conversion, position=pos, action=act, status=stat, iostat=rc)
   endif
endif
if (rc /= 0 .and. print_debug) call dump_unit_attributes(iunit) 

if (present(return_rc)) then
   return_rc = rc
   return
endif

if (rc /= 0) then
   write(msgstring1, *)'Cannot open file "'//trim(fname)//'" for '//trim(act)
   write(msgstring2,*)'File may not exist or permissions may prevent the requested operation'
   write(msgstring3,*)'Error code was ', rc
   call error_handler(E_ERR, 'open_file: ', msgstring1, source, revision, revdate, &
                      text2=msgstring2, text3=msgstring3)
endif

end function open_file

!-----------------------------------------------------------------------

!> Closes the given unit_number if that unit is open.
!> Not an error to call on an already closed unit.
!> Will print a message if the status of the unit cannot be determined.

subroutine close_file(iunit)

integer, intent(in) :: iunit

integer :: ios
logical :: open

if ( .not. module_initialized ) call initialize_utilities

inquire (unit=iunit, opened=open, iostat=ios)
if ( ios /= 0 ) then
   write(msgstring1,*)'Unable to determine status of file unit ', iunit
   call error_handler(E_MSG, 'close_file: ', msgstring1, source, revision, revdate)
endif

if (open) close(iunit)

end subroutine close_file

!-----------------------------------------------------------------------
!> Function that returns .true. if this unit number refers to an open file.

function is_file_open(iunit)

integer, intent(in) :: iunit
logical :: is_file_open

integer :: ios
logical :: open

if ( .not. module_initialized ) call initialize_utilities

inquire (unit=iunit, opened=open, iostat=ios)
if ( ios /= 0 ) then
   write(msgstring1,*)'Unable to determine status of file unit ', iunit
   call error_handler(E_MSG, 'is_file_open: ', msgstring1, source, revision, revdate)
endif

is_file_open = open

end function is_file_open

!-----------------------------------------------------------------------
!> Common routine for decoding read/write file format string.
!> Returns .true. for formatted/ascii file, .false. is unformatted/binary
!> Defaults (if fform not specified) to formatted/ascii.

function ascii_file_format(fform)

character(len=*), intent(in), optional :: fform
logical                                :: ascii_file_format


if ( .not. module_initialized ) call initialize_utilities

! Default to formatted/ascii.
if ( .not. present(fform)) then
   ascii_file_format = .true.
   return
endif

SELECT CASE (fform)
   CASE("unf", "UNF", "unformatted", "UNFORMATTED")
      ascii_file_format = .false.
   CASE DEFAULT
      ascii_file_format = .true.
END SELECT

end function ascii_file_format

!-----------------------------------------------------------------------
!-----------------------------------------------------------------------
! time and text/text file handling
!-----------------------------------------------------------------------
!-----------------------------------------------------------------------
=======
!-----------------------------------------------------------------------
!>

! get available file unit number
function get_unit() 
integer :: get_unit

integer :: i, iunit
logical :: open

if ( .not. module_initialized ) call fatal_not_initialized('get_unit')

iunit = -1
do i = 10, 80
   inquire (i, opened=open)
   if (.not. open) then
      get_unit = i
      return
   endif
enddo

! if you get here it is an error
write(msgstring1, *) 'Unable to find an available unit number between 10 and 80'
call error_handler(E_ERR,'get_unit', msgstring1, source, revision, revdate)

end function get_unit


!-----------------------------------------------------------------------
!> write to log and/or standard output, messages, warnings, debug, errors
!>


subroutine error_handler(level, routine, text, src, rev, rdate, aut, text2, text3 )

integer, intent(in) :: level
character(len=*), intent(in) :: routine, text
character(len=*), intent(in), optional :: src, rev, rdate, aut, text2, text3

character(len=16) :: taskstr, msgtype
character(len=256) :: wherefrom, wherecont

! the init code uses the error_handler so no trying to call init from here.
if ( .not. module_initialized ) call fatal_not_initialized('error_handler')

! handle the case where we have an error without an open log file.

if (logfileunit < 0) call fatal_error_w_no_log(routine, text, text2, text3)

! early returns:

! messages only print if the 'do_output_flag' is on, which by default
! is only task 0.  debug messages only print if enabled.

if (level == E_MSG .and. .not. do_output_flag) return
if (level == E_DBG .and. .not. print_debug)    return

! if we get here, we're printing something.  set up some strings
! to make the code below simpler.

if ( single_task ) then
   taskstr = ''
else
   if (task_number == 0) then
      write(taskstr, '(a)' ) "PE 0: "
   else
      write(taskstr, '(a,i5,a)' ) "PE ", task_number, ": "
   endif
endif

! these are going to get used a lot below.  make them
! single strings so the code is easier to parse.  but can't
! add trailing blanks here because trim will strip them below.

wherefrom = trim(taskstr)//' '//trim(routine)
wherecont = trim(taskstr)//' '//trim(routine)//' ...'

if (level == E_ERR)  msgtype = 'ERROR FROM:'
if (level == E_WARN) msgtype = 'WARNING FROM:'
if (level == E_DBG)  msgtype = 'DEBUG FROM:'

! current choice is to log all errors and warnings regardless
! of setting of output flag.  messages only print from those
! tasks which are allowed to print.

select case(level)
   case (E_MSG)
                          call log_it(trim(wherefrom)//' '//trim(text))
      if (present(text2)) call log_it(trim(wherecont)//' '//trim(text2))
      if (present(text3)) call log_it(trim(wherecont)//' '//trim(text3))

   case (E_ALLMSG)

      if ( single_task ) then
                             call log_it(trim(wherefrom)//' '//trim(text))
         if (present(text2)) call log_it(trim(wherecont)//' '//trim(text2))
         if (present(text3)) call log_it(trim(wherecont)//' '//trim(text3))
      else
        ! this has a problem that multiple tasks are writing to the same logfile.
        ! it's overwriting existing content.  short fix is to NOT write ALLMSGs
        ! to the log file, only stdout.
                            write(*,*) trim(trim(wherefrom)//' '//trim(text))
        if (present(text2)) write(*,*) trim(trim(wherecont)//' '//trim(text2))
        if (present(text3)) write(*,*) trim(trim(wherecont)//' '//trim(text3))
      endif

   case (E_DBG, E_WARN, E_ERR)

      call log_it(msgtype)
      call log_it(wherefrom)
      call log_it(' routine: '//trim(routine))
      call log_it(' message: '//trim(text))
      if (present(text2)) call log_it(' message: ... '//trim(text2))
      if (present(text3)) call log_it(' message: ... '//trim(text3))
      ! with the move from subversion to git, these strings no longer autogenerate
      ! and should be removed from the calls.  in the meantime, to ease the transition
      ! don't print values like $URL$, etc.
      !call log_it('')
      !if (present(src))   call log_it('   source file: '//trim(src))
      !if (present(rev))   call log_it(' file revision: '//trim(rev))
      !if (present(rdate)) call log_it(' revision date: '//trim(rdate))
      !if (present(aut))   call log_it('   last editor: '//trim(aut))

end select

! TERMLEVEL gets set in the namelist
if( level >= TERMLEVEL ) call exit_all( 99 ) 

end subroutine error_handler


!-----------------------------------------------------------------------
!> open a file.  assigns a unit number to be used for subsequent read/writes.
!> can open an existing file, append to an existing file, overwrite an
!> existing file, or create a new file.  additional options for setting the
!> record length on formatted files, and doing binary byte-swapping conversions.

function open_file (fname, form, action, access, convert, delim, reclen, return_rc) result (iunit)

character(len=*), intent(in)            :: fname
character(len=*), intent(in),  optional :: form, action, access, convert, delim
integer,          intent(in),  optional :: reclen
integer,          intent(out), optional :: return_rc
integer  :: iunit

integer           :: rc, rlen
logical           :: open, use_recl
character(len=32) :: format, pos, act, stat, acc, conversion, del

if ( .not. module_initialized ) call initialize_utilities

! if file already open, set iunit and return
inquire (file=trim(fname), opened=open, number=iunit, iostat=rc)
if (open) then
   if (present(return_rc)) return_rc = rc
   return
endif

! not already open, so open it.
      
! set defaults, and then modify depending on what user requests
! via the arguments.  this combination of settings either creates
! a new file or overwrites an existing file from the beginning.

format     = 'formatted'
act        = 'readwrite'
pos        = 'rewind'
stat       = 'unknown'
acc        = 'sequential'
rlen       = 1
del        = 'apostrophe'
conversion = 'native'

if (present(form)) format = form
call to_upper(format)  

! change defaults based on intended action.
if (present(action)) then
    select case(action)

       case ('read', 'READ')
          ! open existing file.  fail if not found.  read from start.
          act  = 'read'
          stat = 'old'

       case ('write', 'WRITE')
          ! create new file/replace existing file.  write at start.
          act  = 'write'
          stat = 'replace'

       case ('append', 'APPEND')
          ! create new/open existing file.  write at end if existing.
          act  = 'readwrite'
          pos  = 'append'

       case default
          ! if the user specifies an action, make sure it is a valid one.
          write(msgstring1,*) 'opening file "'//trim(fname)//'"'
          write(msgstring2,*) 'unrecognized action, "'//trim(action)//'"; valid values: "read", "write", "append"'
          call error_handler(E_ERR, 'open_file', msgstring1, source, revision, revdate, text2=msgstring2)
    end select
endif

! from the ibm help pages:
!   valid values for access: SEQUENTIAL, DIRECT or STREAM. 
!   If ACCESS= is DIRECT, RECL= must be specified. 
!   If ACCESS= is STREAM, RECL= must not be specified.
!   SEQUENTIAL is the default, for which RECL= is optional
! i can't see how to specify all the options in any kind of reasonable way.
! but i need to be able to specify 'stream'... so here's a stab at it.

if (present(access)) then
   acc = access
   call to_upper(acc)
endif
>>>>>>> dc9c0107

! recl can't apply to stream files, is required for direct,
! and is optional for sequential.  ugh.
if (present(reclen)) then
   rlen = reclen
   use_recl = .true.
else if (acc == 'DIRECT') then
   use_recl = .true.
else
   use_recl = .false.
endif

<<<<<<< HEAD
!-----------------------------------------------------------------------
!>@todo FIXME:  nsc opinion:
!> 1. this routine should NOT support 'end' anymore.  the calling code
!>    should call finalize_utilities() directly.  
!> 2. 'brief' format should be the default (easier to grep for and to
!>     sed for postprocessing)
!> 3. write_time() should be able to take a string to write into

subroutine timestamp(string1,string2,string3,pos)

   character(len=*), optional, intent(in) :: string1
   character(len=*), optional, intent(in) :: string2
   character(len=*), optional, intent(in) :: string3
   character(len=*),           intent(in) :: pos

   if ( .not. module_initialized ) call initialize_utilities
   if ( .not. do_output_flag) return

!>@todo remove this option after a few months of having it deprecated.
   if (pos == 'end') then
      call log_it('calling timestamp with the "end" option is deprecated')
      call log_it('call finalize_utilities() directly instead.')
      call finalize_utilities()

   else if (pos == 'brief') then
      call log_time (logfileunit, brief=.true., & 
                     string1=string1, string2=string2, string3=string3)
       
   else
      call log_time (logfileunit, & 
                     string1=string1, string2=string2, string3=string3)
   endif

end subroutine timestamp

!-----------------------------------------------------------------------
!> write time to standard output and also a unit number if specified.
!>
!>   in: unit number to write to, in addition to unit 6
!>   in: label (default is  "Time is" if not specified)
!>   in: string1,2,3 (no defaults)
!>
!>
!>  default output is a block of 3-4 lines, with dashed line separators
!>  and up to 3 descriptive text strings.
!>  if brief specified as true, only string1 printed if given,
!>  and time printed on same line in YYYY/MM/DD HH:MM:SS format
!>  with the tag 'TIME:' before it.  should be easier to postprocess.

subroutine log_time(unit, label, string1, string2, string3, tz, brief)

integer,          optional, intent(in) :: unit
character(len=*), optional, intent(in) :: label
character(len=*), optional, intent(in) :: string1
character(len=*), optional, intent(in) :: string2
character(len=*), optional, intent(in) :: string3
logical,          optional, intent(in) :: tz
logical,          optional, intent(in) :: brief

integer :: stdout = 6

if (present(unit)) &
   call write_time(unit, label, string1, string2, string3, tz, brief)

call write_time(stdout, label, string1, string2, string3, tz, brief)

end subroutine log_time

!-----------------------------------------------------------------------
!> write time to the given unit.  should have option to write to a string.
!> and brief should be the default.  (my opinion. nsc)
!>
!>   in: unit number (default is 6 if not specified)
!>   in: label (default is  "Time is" if not specified)
!>   in: string1,2,3 (no defaults)
!>
!>  default output is a block of 3-4 lines, with dashed line separators
!>  and up to 3 descriptive text strings.
!>  if brief specified as true, only string1 printed if given,
!>  and time printed on same line in YYYY/MM/DD HH:MM:SS format
!>  with the tag 'TIME:' before it.  should be easier to postprocess.

subroutine write_time(unit, label, string1, string2, string3, tz, brief)

integer,          optional, intent(in) :: unit
character(len=*), optional, intent(in) :: label
character(len=*), optional, intent(in) :: string1
character(len=*), optional, intent(in) :: string2
character(len=*), optional, intent(in) :: string3
logical,          optional, intent(in) :: tz
logical,          optional, intent(in) :: brief


integer :: lunit
character(len= 8) :: cdate
character(len=10) :: ctime
character(len= 5) :: zone
integer, dimension(8) :: values
logical :: oneline

=======
! endian-conversion only applies to binary files
! valid values seem to be:  'native', 'big-endian', 'little-endian', and possibly 'cray'
! depending on the compiler.
if (present(convert)) then 
   if (format == 'FORMATTED') then
      write(msgstring1,*) 'opening file "'//trim(fname)//'"'
      write(msgstring2,*) 'cannot specify binary conversion on a formatted file'
      call error_handler(E_ERR, 'open_file ', msgstring1, source, revision, revdate, text2=msgstring2)
   endif
   conversion = convert
endif

! string delimiters only apply to ascii files
if (present(delim)) then
   if (format /= 'FORMATTED') then
      write(msgstring1,*) 'opening file "'//trim(fname)//'"'
      write(msgstring2,*) 'cannot specify a delimiter on an unformatted file'
      call error_handler(E_ERR, 'open_file ', msgstring1, source, revision, revdate, text2=msgstring2)
   endif
   del = delim
endif

! ok, now actually open the file

iunit = get_unit()

if (format == 'FORMATTED') then
   ! formatted file: only pass in recl if required
   if (use_recl) then
      open (iunit, file=trim(fname), form=format, access=acc, recl=rlen, &
            delim=del, position=pos, action=act, status=stat, iostat=rc)
   else
      open (iunit, file=trim(fname), form=format, access=acc,            &
            delim=del, position=pos, action=act, status=stat, iostat=rc)
   endif
else  
   ! unformatted file - again, only pass in recl if required 
   if (use_recl) then
      open (iunit, file=trim(fname), form=format, access=acc, recl=rlen, &
            convert=conversion, position=pos, action=act, status=stat, iostat=rc)
   else
      open (iunit, file=trim(fname), form=format, access=acc,            &
            convert=conversion, position=pos, action=act, status=stat, iostat=rc)
   endif
endif
if (rc /= 0 .and. print_debug) call dump_unit_attributes(iunit) 

if (present(return_rc)) then
   return_rc = rc
   return
endif

if (rc /= 0) then
   write(msgstring1, *)'Cannot open file "'//trim(fname)//'" for '//trim(act)
   write(msgstring2,*)'File may not exist or permissions may prevent the requested operation'
   write(msgstring3,*)'Error code was ', rc
   call error_handler(E_ERR, 'open_file: ', msgstring1, source, revision, revdate, &
                      text2=msgstring2, text3=msgstring3)
endif

end function open_file

!-----------------------------------------------------------------------

!> Closes the given unit_number if that unit is open.
!> Not an error to call on an already closed unit.
!> Will print a message if the status of the unit cannot be determined.

subroutine close_file(iunit)

integer, intent(in) :: iunit

integer :: ios
logical :: open

if ( .not. module_initialized ) call initialize_utilities

inquire (unit=iunit, opened=open, iostat=ios)
if ( ios /= 0 ) then
   write(msgstring1,*)'Unable to determine status of file unit ', iunit
   call error_handler(E_MSG, 'close_file: ', msgstring1, source, revision, revdate)
endif

if (open) close(iunit)

end subroutine close_file

!-----------------------------------------------------------------------
!> Function that returns .true. if this unit number refers to an open file.

function is_file_open(iunit)

integer, intent(in) :: iunit
logical :: is_file_open

integer :: ios
logical :: open

if ( .not. module_initialized ) call initialize_utilities

inquire (unit=iunit, opened=open, iostat=ios)
if ( ios /= 0 ) then
   write(msgstring1,*)'Unable to determine status of file unit ', iunit
   call error_handler(E_MSG, 'is_file_open: ', msgstring1, source, revision, revdate)
endif

is_file_open = open

end function is_file_open

!-----------------------------------------------------------------------
!> Common routine for decoding read/write file format string.
!> Returns .true. for formatted/ascii file, .false. is unformatted/binary
!> Defaults (if fform not specified) to formatted/ascii.

function ascii_file_format(fform)

character(len=*), intent(in), optional :: fform
logical                                :: ascii_file_format
>>>>>>> dc9c0107

call DATE_AND_TIME(cdate, ctime, zone, values)

<<<<<<< HEAD
! give up if no good values were returned
if (.not. any(values /= -HUGE(0)) ) return 

lunit = 6   ! normal fortran output unit
if (present(unit)) lunit = unit

oneline = .false.
if (present(brief)) oneline = brief

!>@todo write into a string to avoid replicating complex lines
!> add on the label if it's there separately.

if (oneline) then
   write(msgstring1,'(A,1X,I4,5(A1,I2.2))') 'TIME:', &
                     values(1), '/', values(2), '/', values(3), &
                     ' ', values(5), ':', values(6), ':', values(7)
   if (present(string1)) then
      write(lunit,'(A)') trim(string1)//' '//trim(msgstring1)
   else
      write(lunit,'(A)') trim(msgstring1)
=======
if ( .not. module_initialized ) call initialize_utilities

! Default to formatted/ascii.
if ( .not. present(fform)) then
   ascii_file_format = .true.
   return
endif

SELECT CASE (fform)
   CASE("unf", "UNF", "unformatted", "UNFORMATTED")
      ascii_file_format = .false.
   CASE DEFAULT
      ascii_file_format = .true.
END SELECT

end function ascii_file_format

!-----------------------------------------------------------------------
!-----------------------------------------------------------------------
! time and text/text file handling
!-----------------------------------------------------------------------
!-----------------------------------------------------------------------


!-----------------------------------------------------------------------
!>@todo FIXME:  nsc opinion:
!> 1. this routine should NOT support 'end' anymore.  the calling code
!>    should call finalize_utilities() directly.  
!> 2. 'brief' format should be the default (easier to grep for and to
!>     sed for postprocessing)
!> 3. write_time() should be able to take a string to write into

subroutine timestamp(string1,string2,string3,pos)

   character(len=*), optional, intent(in) :: string1
   character(len=*), optional, intent(in) :: string2
   character(len=*), optional, intent(in) :: string3
   character(len=*),           intent(in) :: pos

   if ( .not. module_initialized ) call initialize_utilities
   if ( .not. do_output_flag) return

!>@todo remove this option after a few months of having it deprecated.
   if (pos == 'end') then
      call log_it('calling timestamp with the "end" option is deprecated')
      call log_it('call finalize_utilities() directly instead.')
      call finalize_utilities()

   else if (pos == 'brief') then
      call log_time (logfileunit, brief=.true., & 
                     string1=string1, string2=string2, string3=string3)
       
   else
      call log_time (logfileunit, & 
                     string1=string1, string2=string2, string3=string3)
>>>>>>> dc9c0107
   endif
else
   write(lunit,*)
   write(lunit,*)'--------------------------------------'
   if ( present(label) ) then
      write(lunit,*) label // '... at YYYY MM DD HH MM SS = '
   else
      write(lunit,*) 'Time is  ... at YYYY MM DD HH MM SS = '
   endif 
   write(lunit,'(17x,i4,5(1x,i2))') values(1), values(2), &
             values(3),  values(5), values(6), values(7)

<<<<<<< HEAD
   if(present(string1)) write(lunit,*)trim(string1)
   if(present(string2)) write(lunit,*)trim(string2)
   if(present(string3)) write(lunit,*)trim(string3)

   if (present(tz)) then
      if ( values(4) /= -HUGE(0) .and. tz) &
         write(lunit,*)'time zone offset is ',values(4),' minutes.'
   endif

   write(lunit,*)'--------------------------------------'
   write(lunit,*)
endif

end subroutine write_time

!-----------------------------------------------------------------------
!> set whether output is written to a log file or simply ignored 
!>
!>   in:  doflag  = whether to output log information or not


subroutine set_output (doflag)

logical, intent(in) :: doflag

!! THIS ONE IS DIFFERENT.  Set the flag FIRST before doing the
!! standard initialization, so if you are turning off writing
!! for some tasks you do not get output you are trying to avoid.

do_output_flag = doflag

if ( .not. module_initialized ) call initialize_utilities

end subroutine set_output

!-----------------------------------------------------------------------
!> return whether output should be written from this task 

function do_output ()

logical :: do_output
=======
end subroutine timestamp

!-----------------------------------------------------------------------
!> write time to standard output and also a unit number if specified.
!>
!>   in: unit number to write to, in addition to unit 6
!>   in: label (default is  "Time is" if not specified)
!>   in: string1,2,3 (no defaults)
!>
!>
!>  default output is a block of 3-4 lines, with dashed line separators
!>  and up to 3 descriptive text strings.
!>  if brief specified as true, only string1 printed if given,
!>  and time printed on same line in YYYY/MM/DD HH:MM:SS format
!>  with the tag 'TIME:' before it.  should be easier to postprocess.

subroutine log_time(unit, label, string1, string2, string3, tz, brief)

integer,          optional, intent(in) :: unit
character(len=*), optional, intent(in) :: label
character(len=*), optional, intent(in) :: string1
character(len=*), optional, intent(in) :: string2
character(len=*), optional, intent(in) :: string3
logical,          optional, intent(in) :: tz
logical,          optional, intent(in) :: brief

integer :: stdout = 6

if (present(unit)) &
   call write_time(unit, label, string1, string2, string3, tz, brief)

call write_time(stdout, label, string1, string2, string3, tz, brief)

end subroutine log_time

!-----------------------------------------------------------------------
!> write time to the given unit.  should have option to write to a string.
!> and brief should be the default.  (my opinion. nsc)
!>
!>   in: unit number (default is 6 if not specified)
!>   in: label (default is  "Time is" if not specified)
!>   in: string1,2,3 (no defaults)
!>
!>  default output is a block of 3-4 lines, with dashed line separators
!>  and up to 3 descriptive text strings.
!>  if brief specified as true, only string1 printed if given,
!>  and time printed on same line in YYYY/MM/DD HH:MM:SS format
!>  with the tag 'TIME:' before it.  should be easier to postprocess.

subroutine write_time(unit, label, string1, string2, string3, tz, brief)

integer,          optional, intent(in) :: unit
character(len=*), optional, intent(in) :: label
character(len=*), optional, intent(in) :: string1
character(len=*), optional, intent(in) :: string2
character(len=*), optional, intent(in) :: string3
logical,          optional, intent(in) :: tz
logical,          optional, intent(in) :: brief


integer :: lunit
character(len= 8) :: cdate
character(len=10) :: ctime
character(len= 5) :: zone
integer, dimension(8) :: values
logical :: oneline


call DATE_AND_TIME(cdate, ctime, zone, values)

! give up if no good values were returned
if (.not. any(values /= -HUGE(0)) ) return 
>>>>>>> dc9c0107

lunit = 6   ! normal fortran output unit
if (present(unit)) lunit = unit

<<<<<<< HEAD
do_output = do_output_flag

end function do_output

!-----------------------------------------------------------------------
!> set whether nml output is written to stdout file or only nml file
!>
!>    in:  doflag  = whether to output nml information to stdout 

subroutine set_nml_output (nmlstring)

character(len=*), intent(in) :: nmlstring

! initialize_utilities calls this routine, so you cannot call
! the init routine from here.

if ( .not. module_initialized ) call fatal_not_initialized('set_nml_output')

select case (nmlstring)
   case ('NONE', 'none')
      nml_flag = NML_NONE
      call error_handler(E_MSG, 'set_nml_output', &
                         'No echo of NML values')

   case ('FILE', 'file')
      nml_flag = NML_FILE
      call error_handler(E_MSG, 'set_nml_output', &
                         'Echo NML values to log file only')
  
   case ('TERMINAL', 'terminal')
      nml_flag = NML_TERMINAL
      call error_handler(E_MSG, 'set_nml_output', &
                         'Echo NML values to terminal output only')

   case ('BOTH', 'both')
      nml_flag = NML_BOTH
      call error_handler(E_MSG, 'set_nml_output', &
                         'Echo NML values to both log file and terminal')

   case default
      call error_handler(E_ERR, 'set_nml_output', &
                        'unrecognized input string: '//trim(nmlstring), &
                        source, revision, revdate)
 
end select

end subroutine set_nml_output

!-----------------------------------------------------------------------
!> for multiple-task jobs, set the task number for error msgs 
!>
!>    in:  tasknum  = task number, 0 to N-1

subroutine set_tasknum (tasknum)

integer, intent(in) :: tasknum

if ( .not. module_initialized ) call initialize_utilities

single_task = .false. 
task_number = tasknum

end subroutine set_tasknum

!-----------------------------------------------------------------------
=======
oneline = .false.
if (present(brief)) oneline = brief

!>@todo write into a string to avoid replicating complex lines
!> add on the label if it's there separately.

if (oneline) then
   write(msgstring1,'(A,1X,I4,5(A1,I2.2))') 'TIME:', &
                     values(1), '/', values(2), '/', values(3), &
                     ' ', values(5), ':', values(6), ':', values(7)
   if (present(string1)) then
      write(lunit,'(A)') trim(string1)//' '//trim(msgstring1)
   else
      write(lunit,'(A)') trim(msgstring1)
   endif
else
   write(lunit,*)
   write(lunit,*)'--------------------------------------'
   if ( present(label) ) then
      write(lunit,*) label // '... at YYYY MM DD HH MM SS = '
   else
      write(lunit,*) 'Time is  ... at YYYY MM DD HH MM SS = '
   endif 
   write(lunit,'(17x,i4,5(1x,i2))') values(1), values(2), &
             values(3),  values(5), values(6), values(7)

   if(present(string1)) write(lunit,*)trim(string1)
   if(present(string2)) write(lunit,*)trim(string2)
   if(present(string3)) write(lunit,*)trim(string3)

   if (present(tz)) then
      if ( values(4) /= -HUGE(0) .and. tz) &
         write(lunit,*)'time zone offset is ',values(4),' minutes.'
   endif

   write(lunit,*)'--------------------------------------'
   write(lunit,*)
endif

end subroutine write_time

!-----------------------------------------------------------------------
!> set whether output is written to a log file or simply ignored 
!>
!>   in:  doflag  = whether to output log information or not


subroutine set_output (doflag)

logical, intent(in) :: doflag

!! THIS ONE IS DIFFERENT.  Set the flag FIRST before doing the
!! standard initialization, so if you are turning off writing
!! for some tasks you do not get output you are trying to avoid.

do_output_flag = doflag

if ( .not. module_initialized ) call initialize_utilities

end subroutine set_output

!-----------------------------------------------------------------------
!> return whether output should be written from this task 

function do_output ()

logical :: do_output

if ( .not. module_initialized ) call initialize_utilities

do_output = do_output_flag

end function do_output

!-----------------------------------------------------------------------
!> set whether nml output is written to stdout file or only nml file
!>
!>    in:  doflag  = whether to output nml information to stdout 

subroutine set_nml_output (nmlstring)

character(len=*), intent(in) :: nmlstring

! initialize_utilities calls this routine, so you cannot call
! the init routine from here.

if ( .not. module_initialized ) call fatal_not_initialized('set_nml_output')

select case (nmlstring)
   case ('NONE', 'none')
      nml_flag = NML_NONE
      call error_handler(E_MSG, 'set_nml_output', &
                         'No echo of NML values')

   case ('FILE', 'file')
      nml_flag = NML_FILE
      call error_handler(E_MSG, 'set_nml_output', &
                         'Echo NML values to log file only')
  
   case ('TERMINAL', 'terminal')
      nml_flag = NML_TERMINAL
      call error_handler(E_MSG, 'set_nml_output', &
                         'Echo NML values to terminal output only')

   case ('BOTH', 'both')
      nml_flag = NML_BOTH
      call error_handler(E_MSG, 'set_nml_output', &
                         'Echo NML values to both log file and terminal')

   case default
      call error_handler(E_ERR, 'set_nml_output', &
                        'unrecognized input string: '//trim(nmlstring), &
                        source, revision, revdate)
 
end select

end subroutine set_nml_output

!-----------------------------------------------------------------------
!> for multiple-task jobs, set the task number for error msgs 
!>
!>    in:  tasknum  = task number, 0 to N-1

subroutine set_tasknum (tasknum)

integer, intent(in) :: tasknum

if ( .not. module_initialized ) call initialize_utilities

single_task = .false. 
task_number = tasknum

end subroutine set_tasknum

!-----------------------------------------------------------------------
>>>>>>> dc9c0107

!>@todo FIXME: remove this once all other code is calling
!>this from the netcdf_utilities_mod instead.

subroutine nc_check(istatus, subr_name, context)

use netcdf

integer, intent (in)                   :: istatus
character(len=*), intent(in)           :: subr_name
character(len=*), intent(in), optional :: context
  
! if no error, nothing to do here.  we are done.
if(istatus == nf90_noerr) return


! something wrong.  construct an error string and call the handler.

! context is optional, but is very useful if specified.
! if context + error code > 512, the assignment will truncate.
if (present(context) ) then
   msgstring1 = trim(context) // ': ' // trim(nf90_strerror(istatus))
else
   msgstring1 = nf90_strerror(istatus)
endif

! this does not return 
call error_handler(E_ERR, 'nc_check', msgstring1, source, revision, revdate, &
                      text2=subr_name)
  
end subroutine nc_check


!-----------------------------------------------------------------------
!> convert a string to upper case *in place*

subroutine to_upper( string )

character(len=*), intent(inout) :: string

integer :: ismalla, ibiga, i

ismalla = ichar('a')
ibiga   = ichar('A')

do i = 1,len(string)
   if ((string(i:i) >= 'a') .and. (string(i:i) <= 'z')) then
        string(i:i)  = char( ichar(string(i:i)) + ibiga - ismalla)
   endif
enddo

end subroutine to_upper


!-----------------------------------------------------------------------
!> copy instring to outstring, omitting all internal blanks
!> outstring must be at least as long as instring

subroutine squeeze_out_blanks(instring, outstring)
character(len=*), intent(in)  :: instring
character(len=*), intent(out) :: outstring

integer :: i, o

outstring = ''

o = 1
do i = 1,len_trim(instring)
   if (instring(i:i) == ' ') cycle
   outstring(o:o) = instring(i:i)
   o = o + 1
enddo

end subroutine squeeze_out_blanks

!-----------------------------------------------------------------------
!> Determines the number of lines and maximum line length
!> of an ascii file.

subroutine find_textfile_dims( fname, nlines, linelen )

character(len=*),  intent(in)  :: fname
integer,           intent(out) :: nlines
integer, optional, intent(out) :: linelen

integer :: i, maxlen, mylen, ios, funit

character(len=1024) :: oneline
character(len=512)  :: error_msg

! if there is no file, return -1 for both counts
if (.not. file_exist(fname)) then
  nlines = -1
  if (present(linelen)) linelen = -1
  return
endif

! the file exists, go count things up.
nlines  = 0
maxlen  = 0
funit   = open_file(fname, form="FORMATTED", action="READ")

READLOOP : do i = 1,100000

   read(funit, '(A)', iostat=ios) oneline
   if (ios < 0) exit READLOOP  ! end of file
   if (ios > 0) then
      write(error_msg,'(A,'' read around line '',i8)')trim(fname),nlines
      call error_handler(E_ERR,'find_textfile_dims', error_msg, &
                         source, revision, revdate)
   endif

   nlines = nlines + 1
   mylen  = len_trim(oneline)

   if (mylen > maxlen) maxlen = mylen

enddo READLOOP

call close_file(funit)

if (present(linelen)) linelen = maxlen

end subroutine find_textfile_dims


!-----------------------------------------------------------------------
!> Reads a text file into a character variable.
!> Initially needed to read a namelist file into a variable that could 
!> then be inserted into a netCDF file. Due to a quirk in the way Fortran
!> and netCDF play together, I have not figured out how to dynamically
!> create the minimal character length ... so any line longer than
!> the declared length of the textblock variable is truncated.

subroutine file_to_text( fname, textblock )

character(len=*),               intent(in)  :: fname
character(len=*), dimension(:), intent(out) :: textblock

integer :: i, ios, funit
integer :: mynlines, mylinelen, strlen

character(len=512)  :: string

call find_textfile_dims(fname, mynlines, mylinelen)

strlen = len(textblock)

if ( ( mynlines /= size(textblock) ) .or. &
     (mylinelen >      strlen    ) ) then
   write(string,'(A, '' file shape is '',i6,'' by '',i4, &
                    &'' truncating to '',i6,'' by '',i4)') &
   trim(fname),mynlines,mylinelen,size(textblock),strlen
   call error_handler(E_MSG,'file_to_text', trim(string))
endif

funit   = open_file(fname, form="FORMATTED", action="READ")

strlen  = min(mylinelen, strlen)

do i = 1,mynlines

   read(funit, '(A)', iostat=ios) string

   write(textblock(i),'(A)') string(1:strlen)

   if ( ios /= 0 ) then
      write(string,'(A,'' read around line '',i8)')trim(fname),i
      call error_handler(E_ERR,'file_to_text', trim(string), &
                         source, revision, revdate)
   endif

enddo 

call close_file(funit)

end subroutine file_to_text

!-----------------------------------------------------------------------
!> Arguments are the name of a file which contains a list of filenames.
!> This routine opens the listfile, and returns the lineindex-th one.
!> We agreed to support filenames/pathnames up to 256.

function get_next_filename( listname, lineindex )

character(len=*),  intent(in) :: listname
integer,           intent(in) :: lineindex
character(len=256)            :: get_next_filename

integer :: i, ios, funit
character(len=512) :: string

funit = open_file(listname, form="FORMATTED", action="READ")

do i=1, lineindex

   read(funit, '(A)', iostat=ios) string

   ! reached end of file, return '' as indicator.
   if ( ios /= 0 ) then
      get_next_filename = ''
      call close_file(funit)
      return
   endif

enddo

call close_file(funit)


! check for length problems after stripping off any leading blanks.
! @todo FIXME define 256 as a constant - MAXFILENAMELEN or something
if (len_trim(adjustl(string)) > 256) then
   call error_handler(E_ERR, 'get_next_filename', &
                      'maximum filename length of 256 exceeded', &
                      source, revision, revdate)   
endif


get_next_filename = adjustl(string)

end function get_next_filename


!-----------------------------------------------------------------------
!> this function is intended to be used when there are 2 ways to specify 
!> an unknown number of input files, most likely in a namelist.
!>
!> e.g. to specify 3 input files named 'file1', 'file2', 'file3' you can
!> either give:
!>   input_files = 'file1', 'file2', 'file3' 
!>     OR
!>   input_file_list = 'flist'  
!>
!>   and the contents of text file 'flist' are (e.g. 'cat flist' gives)
!>          file1
!>          file2
!>          file3
!>   each filename is on a separate line with no quotes
!>
!> you pass both those variables into this function and when it returns
!> the 'name_array' will have all the filenames as an array of strings.
!> it will have opened the text files, if given, and read in the contents.
!> it returns the number of filenames it found.
!>
!> contrast this with the following function where you tell it how many
!> names and/or indirect files you expect, and how many filenames you
!> expect to have at the end.

function set_filename_list(name_array, listname, caller_name)

! return the count of names specified by either the name_array()
! or the inside the listname but not both.  caller_name is used
! for error messages.  verify that if a listname is used that
! it does not contain more than the allowed number of input names
! (specified by the length of the name_array).  the listname,
! if specified, must be the name of an ascii input file with
! a list of names, one per line.

character(len=*), intent(inout) :: name_array(:)
character(len=*), intent(in)    :: listname
character(len=*), intent(in)    :: caller_name
integer                         :: set_filename_list

integer :: fileindex, max_num_input_files
logical :: from_file
character(len=64) :: fsource

! here's the logic:
! if the user specifies neither name_array nor listname, error
! if the user specifies both, error.
! if the user gives a filelist, we make sure the length is not more
!   than maxfiles and read it into the explicit list and continue.
! when this routine returns, the function return val is the count
! and the names are in name_array()

if (name_array(1) == '' .and. listname == '') then
   call error_handler(E_ERR, caller_name, &
          'must specify either filenames in the namelist, or a filename containing a list of names', &
          source,revision,revdate)
endif
   
! make sure the namelist specifies one or the other but not both
if (name_array(1) /= '' .and. listname /= '') then
   call error_handler(E_ERR, caller_name, &
       'cannot specify both filenames in the namelist and a filename containing a list of names', &
       source,revision,revdate)
endif

! if they have specified a file which contains a list, read it into
! the name_array array and set the count.
if (listname /= '') then
   fsource = 'filenames contained in a list file'
   from_file = .true.
else
   fsource = 'filenames in the namelist'
   from_file = .false.
endif

! the max number of names allowed in a list file is the 
! size of the name_array passed in by the user.
max_num_input_files = size(name_array)

! loop over the inputs.  if the names were already specified in the
! name_array, just look for the '' to indicate the end of the list.
! if the names were specified in the listname file, read them in and
! fill in the name_array and then look for ''.
do fileindex = 1, max_num_input_files
   if (from_file) &
      name_array(fileindex) = get_next_filename(listname, fileindex)

   if (name_array(fileindex) == '') then
      if (fileindex == 1) then
         write(msgstring2,*)'reading file # ',fileindex
         write(msgstring3,*)'reading file name "'//trim(name_array(fileindex))//'"'
         call error_handler(E_ERR, caller_name, 'found no '//trim(fsource), &
                            source,revision,revdate,text2=msgstring2,text3=msgstring3)
      endif

      ! at the end of the list. return how many filenames were found, 
      ! whether the source was the name_array or the listname.
      set_filename_list = fileindex - 1
      return
   endif
enddo

! if you get here, you read in all max_num_input_files without
! seeing an empty string.  if the input names were already in the
! array, you're done - set the count and return.   but if you're
! reading names from a file it is possible to specify more names
! than fit in the list.  test for that and give an error if you
! aren't at the end of the list.

if (from_file) then
   if (get_next_filename(listname, max_num_input_files+1) /= '') then
      write(msgstring1, *) 'cannot specify more than ',max_num_input_files,' filenames in the list file'
      call error_handler(E_ERR, caller_name, msgstring1, source,revision,revdate)
   endif
endif

set_filename_list = max_num_input_files

end function set_filename_list

!-----------------------------------------------------------------------
!> this function is intended to be used when there are 2 ways to specify 
!> a KNOWN number of input files, most likely in a namelist.
!>
!> e.g. to specify 6 input files named 'file1a', 'file2a', 'file3a', 
!>                                     'file1b', 'file2b', 'file3b', 
!> either give:
!>   input_files = 'file1a', 'file2a', 'file3a', 'file1b', 'file2b', 'file3b', 
!>     OR
!>   input_file_list = 'flistA', 'flistB'
!>
!>   and the contents of text file 'flistA' are (e.g. 'cat flistA' gives)
!>          file1a
!>          file2a
!>          file3a
!>   and the contents of text file 'flistB' are (e.g. 'cat flistB' gives)
!>          file1b
!>          file2b
!>          file3b
!>
!>   each filename is on a separate line with no quotes, and the result
!>   is all of the contents of list1 followed by list2, or the files in
!>   order as they're given explicitly in the first string array.
!>
!> you pass both those variables into this function and when it returns
!> the 'name_array' will have all the filenames as an array of strings.
!> it will have opened the text files, if given, and read in the contents.
!> it dies with a fatal error if it can't construct a list of the right length.
!> (the 'right length' is nlists * nentries)
!>
!> contrast this with the previous function where you don't know (or care)
!> how many filenames are specified, and there's only a single listlist option.

subroutine set_multiple_filename_lists(name_array, listname, nlists, nentries, &
                                       caller_name, origin, origin_list)

! when this routine returns, name_array() contains (nlists * nentries) of names,
! either because they started out there or because we've opened up 'nlists'
! listname files and read in 'nentries' from each.  it's a fatal error not to
! have enough files. caller_name is used for error messages.

character(len=*), intent(inout) :: name_array(:)
character(len=*), intent(in)    :: listname(:)
integer,          intent(in)    :: nlists
integer,          intent(in)    :: nentries
character(len=*), intent(in)    :: caller_name
character(len=*), intent(in)    :: origin
character(len=*), intent(in)    :: origin_list

integer :: fileindex, max_num_input_files
logical :: from_file
character(len=64) :: fsource
integer :: nl, ne, num_lists

! here's the logic:
! if the user specifies neither name_array nor listname, error
! if the user specifies both, error.
! if the user gives a listname, make sure there are nlists of them
!   and each contains at least nentries
! when this routine returns the names are in name_array()

if (name_array(1) == '' .and. listname(1) == '') then
   call error_handler(E_ERR, caller_name, &
          'missing filenames',source,revision,revdate, &
          text2='must specify either "'//trim(origin)//'" in the namelist,', &
          text3='or a "'//trim(origin_list)//'" file containing a list of names')
endif
   
! make sure the namelist specifies one or the other but not both
if (name_array(1) /= '' .and. listname(1) /= '') then
   call error_handler(E_ERR, caller_name, &
          'can not specify both an array of files and a list of files', &
          source,revision,revdate, &
          text2='must specify either "'//trim(origin)//'" in the namelist,', &
          text3='or a "'//trim(origin_list)//'" file containing a list of names')
endif

! if they have specified a file which contains a list, read it into
! the name_array array and set the count.
if (listname(1) /= '') then
   fsource = ' contained in a list file'
   from_file = .true.
else
   fsource = ' in the namelist'
   from_file = .false.
endif

! this version of the code knows how many files should be in the listname
if (from_file) then
   num_lists = size(listname)
   if (num_lists < nlists) then
      write(msgstring1, *) 'expecting ', nlists, ' filenames in "'//trim(origin_list)//'", got ', num_lists
      call error_handler(E_ERR, caller_name, msgstring1, source,revision,revdate)
   endif
endif
   
! the max number of names allowed in a list file is the 
! size of the name_array passed in by the user.
max_num_input_files = size(name_array)
if (max_num_input_files < nlists * nentries) then
   write(msgstring1, *) 'list length = ', max_num_input_files, '  needs room for ', nlists * nentries
   call error_handler(E_ERR, caller_name, 'internal error: name_array not long enough to hold lists', &
                      source,revision,revdate, text2=msgstring1)
endif

! loop over the inputs.  if the names were already specified in the
! name_array leave them there.  if they were in the listname file,
! read them into the name_array.

do nl = 1, nlists
   do ne = 1, nentries
      fileindex = (nl-1) * nentries + ne

      if (from_file) &
         name_array(fileindex) = get_next_filename(listname(nl), ne)
   
      if (name_array(fileindex) == '') then
         write(msgstring1, *) 'Missing filename'

         if (from_file) then
            write(msgstring2,*)'reading entry # ', nl, ' from "'//trim(origin_list)//'"'
            write(msgstring3,*)'expecting ', nentries, ' files, have ', ne-1
         else
            write(msgstring2,*)'required entry # ', fileindex, ' from "'//trim(origin)//'"'
            write(msgstring3,*)'expecting ', nlists*nentries, ' filenames, have ', fileindex-1
         endif

         call error_handler(E_ERR, caller_name, trim(msgstring1)//trim(fsource), &
                            source,revision,revdate,text2=msgstring2,text3=msgstring3)
   
      endif
   enddo
enddo

end subroutine set_multiple_filename_lists

!-----------------------------------------------------------------------

function next_file(fname,ifile)

! FIXME: THIS FUNCTION IS DEPRECATED AND SHOULD BE REMOVED.
! FIXME: THIS FUNCTION IS DEPRECATED AND SHOULD BE REMOVED.
! FIXME: THIS FUNCTION IS DEPRECATED AND SHOULD BE REMOVED.
! (only used by obs_seq_to_netcdf currently.)

!----------------------------------------------------------------------
! The file name can take one of three forms:
! /absolute/path/to/nirvana/obs_001/obs_seq.final   (absolute path)
! obs_0001/obs_seq.final    (relative path)
! obs_seq.final      (no path ... local)
!
! If there is a '/' in the file name, we grab the portion before the
! slash and look for an underscore. Anything following the underscore
! is presumed to be the portion to increment.
!
! If there is no slash AND ifile is > 1 ... we have already read
! the 'one and only' obs_seq.final file and we return 'done'.
!----------------------------------------------------------------------

character(len=*), intent(in) :: fname
integer,          intent(in) :: ifile

character(len=len(fname)) :: next_file
character(len=len(fname)) :: dir_name

integer,            SAVE :: filenum = 0
integer,            SAVE :: dir_prec = 0
character(len=256), SAVE :: dir_base
character(len=256), SAVE :: filename
character(len=129), SAVE :: dir_ext

integer :: slashindex, splitindex, i, strlen, ios

character(len=512) :: string1, string2, string3

if (len(fname) > len(dir_base) ) then
   write(string1,*)'input filename not guaranteed to fit in local variables'
   write(string2,'('' input filename (len='',i3,'') tempvars are (len='',i3,'')'')') &
   len(fname),len(dir_base)
   write(string3,*)'increase len of dir_base, filename, dir_ext and recompile'
   call error_handler(E_MSG, 'next_file', string1, source, revision, revdate, &
              text2=string2, text3=string3)
endif

if (ifile == 1) then ! First time through ... find things.

   ! Start looking (right-to-left) for the 'slash'.
   ! Anything to the right of it must be a filename.
   ! Anything to the left must be the part that gets incremented.

   filename   = adjustl(fname)
   next_file  = trim(filename)
   strlen     = len_trim(filename)
   slashindex = 0

   SlashLoop : do i = strlen,1,-1
   if ( next_file(i:i) == '/' ) then
      slashindex = i
      exit SlashLoop
   endif
   enddo SlashLoop

   if (slashindex > 0) then ! we have a directory structure

      dir_name   = trim(fname(1:slashindex-1))
      filename   = trim(fname(slashindex+1:129))
      strlen     = len_trim(dir_name)
      splitindex = 0

      SplitLoop : do i = strlen,1,-1
      if ( dir_name(i:i) == '_' ) then
         splitindex = i
         exit SplitLoop
      elseif (dir_name(i:i) == '/') then
         ! there is no underscore in the directory node
         ! immediately preceeding the filename
         exit SplitLoop
      endif
      enddo SplitLoop

      if (splitindex <= 0) then
         filenum  = -1 ! indicates no next file
      else
         dir_base   = dir_name(1:splitindex-1)
         dir_ext    = dir_name(splitindex+1:slashindex-1)
         dir_prec   = slashindex - splitindex - 1
    
         read(dir_ext,*,iostat=ios) filenum
         if(ios /= 0) then
            ! Directory has an '_' separating two alphabetic parts
            ! Nothing to increment.
            filenum = -1
         endif
      endif

   else ! we have one single file - on the first trip through

      filenum  = -1 ! indicates no next file

   endif 

else

   if (filenum < 0) then
      next_file = 'doneDONEdoneDONE'
   else

      filenum = filenum + 1
      if (dir_prec == 1) then
      write(next_file,'(a,''_'',i1.1,''/'',a)') trim(dir_base),filenum,trim(filename)
      elseif (dir_prec == 2) then
      write(next_file,'(a,''_'',i2.2,''/'',a)') trim(dir_base),filenum,trim(filename)
      elseif (dir_prec == 3) then
      write(next_file,'(a,''_'',i3.3,''/'',a)') trim(dir_base),filenum,trim(filename)
      elseif (dir_prec == 4) then
      write(next_file,'(a,''_'',i4.4,''/'',a)') trim(dir_base),filenum,trim(filename)
      else
      write(next_file,'(a,''_'',i5.5,''/'',a)') trim(dir_base),filenum,trim(filename)
      endif

      write(string1,*)'WARNING: This feature is deprecated and will be removed in the next release.'
      write(string2,*)'to use multiple input files, use the "list" construct.'
      call error_handler(E_MSG,'next_file',string1,source,revision,revdate,text2=string2)

   endif

endif

end function next_file

!-----------------------------------------------------------------------
!-----------------------------------------------------------------------
! generic routines needed by more than one part of the code
!-----------------------------------------------------------------------
!-----------------------------------------------------------------------


!-----------------------------------------------------------------------
!>  uniform way to treat longitude ranges, in degrees, on a globe.
!>  returns true if lon is between min and max, starting at min
!>  and going EAST until reaching max.  wraps across 0 longitude.
!>  if min == max, all points are inside.  includes edges.
!>  if optional arg doradians is true, do computation in radians 
!>  between 0 and 2*PI instead of 360.   if given, return the
!>  'lon' value possibly + 360 (or 2PI) which can be used for averaging
!>  or computing on a consistent set of longitude values.  after the
!>  computation is done if the answer is > 360 (or 2PI), subtract that
!>  value to get back into the 0 to 360 (or 2PI) range.

function is_longitude_between (lon, minlon, maxlon, doradians, newlon)

real(r8), intent(in)            :: lon, minlon, maxlon
logical,  intent(in),  optional :: doradians
real(r8), intent(out), optional :: newlon
logical :: is_longitude_between

real(r8) :: minl, maxl, lon2, circumf

circumf = 360.0_r8
if (present(doradians)) then
  if (doradians) circumf = TWOPI
endif

! ensure the valid region boundaries are between 0 and one circumference
! (must use modulo() and not mod() so negative vals are handled ok)
minl = modulo(minlon, circumf)
maxl = modulo(maxlon, circumf)

! boundary points are included in the valid region so if min=max 
! the 'region' is the entire globe and you can return early.
if (minl == maxl) then
   is_longitude_between = .true. 
   if (present(newlon)) newlon = lon
   return
endif

! ensure the test point is between 0 and one circumference
lon2  = modulo(lon, circumf)

! here's where the magic happens:
! minl will be bigger than maxl if the region of interest crosses the prime 
! meridian (longitude = 0).  in this case add one circumference to the 
! eastern boundary so maxl is guarenteed to be larger than minl (and valid 
! values are now between 0 and 2 circumferences).  
!
! if the test point longitude is west of the minl boundary add one circumference
! to it as well before testing against the bounds.  values that were east of 
! longitude 0 but west of maxl will now be shifted so they are again correctly 
! within the new range; values that were west of the prime meridian but east 
! of minl will stay in range; values west of minl and east of maxl will be 
! correctly shifted out of range.
<<<<<<< HEAD

if (minl > maxl) then
   maxl = maxl + circumf
   if (lon2 < minl) lon2 = lon2 + circumf
endif

is_longitude_between = ((lon2 >= minl) .and. (lon2 <= maxl))

! if requested, return the value that was tested against the bounds, which 
! will always be between 0 and 2 circumferences and monotonically increasing
! from minl to maxl.  if the region of interest doesn't cross longitude 0
! this value will be the same as the input value.  if the region does
! cross longitude 0 this value will be between 0 and 2 circumferences.
! it's appropriate for averaging values together or comparing them against
! other values returned from this routine with a simple greater than or less
! than without further computation for longitude 0.  to convert the values
! back into the range from 0 to one circumference, compare it to the
! circumference and if larger, subtract one circumference from the value.

if (present(newlon)) newlon = lon2

end function is_longitude_between 

=======

if (minl > maxl) then
   maxl = maxl + circumf
   if (lon2 < minl) lon2 = lon2 + circumf
endif

is_longitude_between = ((lon2 >= minl) .and. (lon2 <= maxl))

! if requested, return the value that was tested against the bounds, which 
! will always be between 0 and 2 circumferences and monotonically increasing
! from minl to maxl.  if the region of interest doesn't cross longitude 0
! this value will be the same as the input value.  if the region does
! cross longitude 0 this value will be between 0 and 2 circumferences.
! it's appropriate for averaging values together or comparing them against
! other values returned from this routine with a simple greater than or less
! than without further computation for longitude 0.  to convert the values
! back into the range from 0 to one circumference, compare it to the
! circumference and if larger, subtract one circumference from the value.

if (present(newlon)) newlon = lon2

end function is_longitude_between 

>>>>>>> dc9c0107

!-----------------------------------------------------------------------
!>

pure function to_scalar_real(x)
 real(r8), intent(in) :: x(1)
 real(r8) :: to_scalar_real
 
to_scalar_real = x(1)

end function to_scalar_real

!-----------------------------------------------------------------------
!>

pure function to_scalar_int4(x)
 integer(i4), intent(in) :: x(1)
 integer(i4) :: to_scalar_int4
 
to_scalar_int4 = x(1)

end function to_scalar_int4

!-----------------------------------------------------------------------
!>

pure function to_scalar_int8(x)
 integer(i8), intent(in) :: x(1)
 integer(i8) :: to_scalar_int8
 
to_scalar_int8 = x(1)

end function to_scalar_int8

!-----------------------------------------------------------------------
!>

function string_to_real(inputstring)

character(len=*), intent(in) :: inputstring
real(r8)                     :: string_to_real

integer :: io

! if the string converts - great, if not, it's MISSING_R8
read(inputstring,*,iostat=io)string_to_real
if (io /= 0) string_to_real = MISSING_R8

end function string_to_real

!-----------------------------------------------------------------------
!>

function string_to_integer(inputstring)

character(len=*), intent(in) :: inputstring
integer                      :: string_to_integer

integer :: io

! if the string converts - great, if not, it's MISSING_I
read(inputstring,*,iostat=io)string_to_integer
if (io /= 0) string_to_integer = MISSING_I

end function string_to_integer


!-----------------------------------------------------------------------
!>  if matching true or false, uppercase the string so any
!>  combination of upper and lower case matches.  match with
!>  and without the enclosing periods (e.g. .true. and true
!>  both match, as would .TrUe.).  also allow plain T and F.
!>  if 'string to match' is provided, no upper casing is done
!>  and the string must match exactly.

function string_to_logical(inputstring, string_to_match)

character(len=*), intent(in)           :: inputstring
character(len=*), intent(in), optional :: string_to_match
logical                                :: string_to_logical

! to_upper() works in place, so if looking for true/false
! make a copy first so the input string can stay intent(in).

character(len=len_trim(inputstring)) :: ucase_instring

! see if the input matches the string given by the caller
if (present(string_to_match)) then
   string_to_logical = (inputstring == string_to_match)
   return
endif

! see if the input matches true or false
ucase_instring = trim(inputstring)
call to_upper(ucase_instring)

select case (ucase_instring)
   case ("TRUE", ".TRUE.", "T")
      string_to_logical = .true.
   case ("FALSE", ".FALSE.", "F")
      string_to_logical = .false.
   case default 
      ! we can't give any context here for where it was
      ! being called, but if it isn't true or false, error out.
      msgstring1 = '.TRUE., TRUE, T or .FALSE., FALSE, F are valid values'         
      call error_handler(E_ERR,'string_to_logical', &
                 'Cannot parse true or false value from string: "'//trim(inputstring)//'"', &
                  source, revision, revdate, text2=msgstring1)
end select

end function string_to_logical

!-----------------------------------------------------------------------
!> dump the contents of a 1d array with a max of N items per line.
!> optional arguments allow the caller to restrict the output to 
!> no more than X items, to write to an open file unit, and to
!> write a text label before the numerical dump.
!>

<<<<<<< HEAD
!-----------------------------------------------------------------------


=======
>>>>>>> dc9c0107
subroutine array_1d_dump(array, nper_line, max_items, funit, label)
real(r8),         intent(in)           :: array(:)
integer,          intent(in), optional :: nper_line
integer,          intent(in), optional :: max_items
integer,          intent(in), optional :: funit
character(len=*), intent(in), optional :: label

integer :: i, per_line, ounit, asize_i
logical :: has_label

! set defaults and override if arguments are present

per_line = 4
if (present(nper_line)) per_line = nper_line

asize_i = size(array)
if (present(max_items)) asize_i = min(asize_i, max_items)

ounit = 0
if (present(funit)) ounit = funit

has_label = .false.
if (present(label)) has_label = .true.

! output section

if (has_label) write(ounit, *) trim(label)

do i=1, asize_i, per_line
   write(ounit, *) i, ' : ', array(i:min(asize_i,i+per_line-1))
enddo

end subroutine array_1d_dump

!-----------------------------------------------------------------------
!> dump the contents of a 2d array with a max of N items per line.
!> optional arguments allow the caller to restrict the output to 
!> no more than X items, to write to an open file unit, and to
!> write a text label before the numerical dump.
!>

subroutine array_2d_dump(array, nper_line, max_i_items, max_j_items, funit, label)
real(r8),         intent(in)           :: array(:,:)
integer,          intent(in), optional :: nper_line
integer,          intent(in), optional :: max_i_items
integer,          intent(in), optional :: max_j_items
integer,          intent(in), optional :: funit
character(len=*), intent(in), optional :: label

integer :: i, j, per_line, ounit, asize_i, asize_j
logical :: has_label

! set defaults and override if arguments are present

per_line = 4
if (present(nper_line)) per_line = nper_line

asize_i = size(array, 1)
asize_j = size(array, 2)
if (present(max_i_items)) asize_i = min(asize_i, max_i_items)
if (present(max_j_items)) asize_j = min(asize_j, max_j_items)

ounit = 0
if (present(funit)) ounit = funit

has_label = .false.
if (present(label)) has_label = .true.

! output section

if (has_label) write(ounit, *) trim(label)

do j=1, asize_j
   do i=1, asize_i, per_line
      write(ounit, *) i, j, ' : ', array(i:min(asize_i,i+per_line-1), j)
   enddo
enddo

end subroutine array_2d_dump

!-----------------------------------------------------------------------
!> dump the contents of a 3d array with a max of N items per line.
!> optional arguments allow the caller to restrict the output to 
!> no more than X items, to write to an open file unit, and to
!> write a text label before the numerical dump.
!>

subroutine array_3d_dump(array, nper_line, max_i_items, max_j_items, max_k_items, funit, label)
real(r8),         intent(in)           :: array(:,:,:)
integer,          intent(in), optional :: nper_line
integer,          intent(in), optional :: max_i_items
integer,          intent(in), optional :: max_j_items
integer,          intent(in), optional :: max_k_items
integer,          intent(in), optional :: funit
character(len=*), intent(in), optional :: label

integer :: i, j, k, per_line, ounit, asize_i, asize_j, asize_k
logical :: has_label

! set defaults and override if arguments are present

per_line = 4
if (present(nper_line)) per_line = nper_line

asize_i = size(array, 1)
asize_j = size(array, 2)
asize_k = size(array, 3)
if (present(max_i_items)) asize_i = min(asize_i, max_i_items)
if (present(max_j_items)) asize_j = min(asize_j, max_j_items)
if (present(max_k_items)) asize_k = min(asize_k, max_k_items)

ounit = 0
if (present(funit)) ounit = funit

has_label = .false.
if (present(label)) has_label = .true.

! output section

if (has_label) write(ounit, *) trim(label)

do k=1, asize_k
   do j=1, asize_j
      do i=1, asize_i, per_line
         write(ounit, *) i, j, k, ' : ', array(i:min(asize_i,i+per_line-1), j, k)
      enddo
   enddo
enddo

end subroutine array_3d_dump

!-----------------------------------------------------------------------
!> dump the contents of a 4d array with a max of N items per line.
!> optional arguments allow the caller to restrict the output to 
!> no more than X items, to write to an open file unit, and to
!> write a text label before the numerical dump.
!>

subroutine array_4d_dump(array, nper_line, max_i_items, max_j_items, max_k_items, max_l_items, funit, label)
real(r8),         intent(in)           :: array(:,:,:,:)
integer,          intent(in), optional :: nper_line
integer,          intent(in), optional :: max_i_items
integer,          intent(in), optional :: max_j_items
integer,          intent(in), optional :: max_k_items
integer,          intent(in), optional :: max_l_items
integer,          intent(in), optional :: funit
character(len=*), intent(in), optional :: label

integer :: i, j, k, l, per_line, ounit, asize_i, asize_j, asize_k, asize_l
logical :: has_label

! set defaults and override if arguments are present

per_line = 4
if (present(nper_line)) per_line = nper_line

asize_i = size(array, 1)
asize_j = size(array, 2)
asize_k = size(array, 3)
asize_l = size(array, 4)
if (present(max_i_items)) asize_i = min(asize_i, max_i_items)
if (present(max_j_items)) asize_j = min(asize_j, max_j_items)
if (present(max_k_items)) asize_k = min(asize_k, max_k_items)
if (present(max_l_items)) asize_l = min(asize_l, max_l_items)

ounit = 0
if (present(funit)) ounit = funit

has_label = .false.
if (present(label)) has_label = .true.

! output section

if (has_label) write(ounit, *) trim(label)

do l=1, asize_l
   do k=1, asize_k
      do j=1, asize_j
         do i=1, asize_i, per_line
            write(ounit, *) i, j, k, l, ' : ', array(i:min(asize_i,i+per_line-1), j, k, l)
         enddo
      enddo
   enddo
enddo

end subroutine array_4d_dump

!-----------------------------------------------------------------------
!> given an array of sorted values and a value to find, return the
!> two indices that enclose that value, and the fraction between.
!>
!> fraction_across = 0.0 is the 100% the smaller index value, 
!>                   1.0 is the 100% the larger index value.
!>
!> if the array values are inverted (e.g. index 1 is the largest value),
!> set inverted = .true.  the interpretation in the calling code for
!> smaller index, larger index and fraction_across remain the same as the default case.
!>
!> if the fraction_across the enclosing level should be computed using a
!> log scale, set log_scale = .true.
!>
!> if indirect_indices specified, use as indirect indices into data_array,
!> with these indices giving the sorted order.  the order of the values
!> cannot be inverted!  use either indirect addressing or inverted but
!> not both.
!> 
!> my_status values:
!>   0 = good return
!>  -1 = value_to_find is below smallest value
!>   1 = value_to_find is above largest value
!>
!>  95 = cannot combine inverted and indirect indices
!>  96 = cannot use log scale with negative data values
!>  97 = array only has a single value
!>  98 = interval has 0 width or values are inverted
!>  99 = unknown error
!>
!> bad output values use MISSING_I and MISSING_R8
!>
!> usage example:
!>   you have an array of model level heights called my_heights() and you
!>   have an array of data values at those model levels called data_on_heights.
!>   you want to interpolate the data at a height of 'this_height'.
!>
!>   call find_enclosing_indices(size(my_heights), my_heights, this_height, low_i, high_i, fract, istat)
!>   if (istat /= 0) return
!>   value = data_on_heights(low_i)  * (1.0 - fract) + &
!>           data_on_heights(high_i) * fract
!>          
!> FIXME:
!> added to the utilities module, but this module should be split into
!> smaller modules because right now it's a dumping ground for every
!> random routine that is useful to more than one module.  (my fault
!> as much as anyones - nsc)

subroutine find_enclosing_indices(nitems, data_array, value_to_find,     &
                                  smaller_index, larger_index, fraction_across, my_status, &
                                  inverted, log_scale, indirect_indices)

integer,  intent(in)  :: nitems
real(r8), intent(in)  :: data_array(nitems)
real(r8), intent(in)  :: value_to_find
integer,  intent(out) :: smaller_index
integer,  intent(out) :: larger_index
real(r8), intent(out) :: fraction_across
integer,  intent(out) :: my_status
logical,  intent(in), optional :: inverted
logical,  intent(in), optional :: log_scale
integer,  intent(in), optional :: indirect_indices(nitems)

integer :: i, j, k
integer :: lowest_i, highest_i
real(r8) :: smaller_data, larger_data, this_data
logical :: one_is_smallest, linear_interp, direct    ! the normal defaults are true

! set defaults and initialize intent(out) items
! so we can return immediately on error.

one_is_smallest = .true.
if (present(inverted)) one_is_smallest = .not. inverted

linear_interp = .true.
if (present(log_scale)) linear_interp = .not. log_scale

direct = .true.
if (present(indirect_indices)) direct = .false.

smaller_index = MISSING_I
larger_index  = MISSING_I
fraction_across = MISSING_R8
my_status = -99


! exclude malformed call cases
if (nitems <= 1) then
   my_status = 97
   return
endif
if (.not. direct .and. .not. one_is_smallest) then
   my_status = 95
   return
endif

! set these indices so we can simplify the tests below
if (.not. direct) then
   lowest_i  = indirect_indices(1)
   highest_i = indirect_indices(nitems)
else if (one_is_smallest) then
   lowest_i  = 1
   highest_i = nitems
else
   lowest_i  = nitems
   highest_i = 1
endif
   
! get limits so we can easily discard out of range values
smaller_data  = data_array(lowest_i)
larger_data   = data_array(highest_i)

if (value_to_find < smaller_data) then
   my_status = -1
   return
endif

if (value_to_find > larger_data) then
   my_status = 1
   return
endif

! bisection search:
! because input must be in sorted order take the middle
! index each time and shift the lower or upper index
! to match it, depending on which half the value falls in.

i = 1
j = nitems

do
   k=(i+j)/2

   if (direct) then
      this_data = data_array(k)
   else
      this_data = data_array(indirect_indices(k))
   endif

   if ((value_to_find < this_data .and.       one_is_smallest) .or. &
       (value_to_find > this_data .and. .not. one_is_smallest)) then
      j=k
   else
      i=k
   endif
   
   if (i+1 >= j) exit
enddo

! return index values.  if indirect, return indices
! directly into the data array so caller doesn't have
! do redo the indirection.
if (.not. direct) then
   smaller_index = indirect_indices(i)
   larger_index  = indirect_indices(i+1)
else if (one_is_smallest) then
   smaller_index = i
   larger_index  = i+1
else
   smaller_index = i+1
   larger_index  = i       
endif

! use the indices to look up the corresponding data values
! to compute the fraction across.
smaller_data = data_array(smaller_index)
larger_data  = data_array(larger_index)

! avoid cases that would divide by 0 below.
!> if smaller > larger then the input data isn't monotonic.
!>   return valid index values but bad status and fraction.
!> if smaller == larger, return fraction of 0

if (smaller_data > larger_data) then
   my_status = 98
   return
endif
if (smaller_data == larger_data) then
   fraction_across = 0.0_r8
   my_status = 0
   return
endif

! no log computations if any data values are negative
if (.not. linear_interp .and. smaller_data <= 0.0) then
   my_status = 96
   return
endif

! compute fraction here.  0.0 = smaller value, 1.0 = larger value
if (linear_interp) then
   fraction_across = (value_to_find - smaller_data) / &
                     (larger_data   - smaller_data)
else
   fraction_across = (log(value_to_find) - log(smaller_data)) / &
                     (log(larger_data)   - log(smaller_data))

endif

! good return
my_status = 0

end subroutine find_enclosing_indices

!-----------------------------------------------------------------------
!> given an array of sorted values and a value to find, return the
!>  first index value that is less than or equal to the target.
!>
!> if the array values are inverted (e.g. index 1 is the largest value),
!> set inverted = .true. 
!>
!> if indirect_indices specified, use as indirect indices into data_array,
!> with these indices giving the sorted order.  return index will be the
!> direct index into the data_array.  to also return the index into the
!> indirect array, specify the_indirect_index in the arg list.
!>  
!> note that you cannot specify both inverted and indirect.
!>
!> my_status values:
!>   0 = good return
!>  -1 = value_to_find is below the smallest value
!>   1 = value_to_find is above largest value
!>
!>  94 = invalid indirect index values
!>  95 = cannot specify the_indirect_index and not indirect_indices(:)
!>  96 = cannot specify both indirect and inverted
!>  97 = empty input data array
!>  98 = interval values are inverted
!>  99 = unknown error
!>
!> bad output values use MISSING_I and MISSING_R8
!>
!> usage example:
!>   you have a long array of unsorted numbers and you want to find the index of
!>   a given value.
!>
!>   ! do this only once
!>   call index_sort(unsorted_array, index_array, sizeof(unsorted_array))
!>
!>   call find_first_occurrence(sizeof(unsorted_array), unsorted_array, value_to_find, &
!>                              this_index, istat, indirect_indices = index_array)
!>   if (istat /= 0) return
!>   if (value_to_find == unsorted_array(this_index)) then
!>      print *, 'found ', value_to_find, ' in array at index ', this_index
!>   else
!>      print *, 'did not find exact match in array'
!>      print *, 'largest value still less than ', value_to_find, ' in array at index ', this_index
!>      print *, 'is value ', unsorted_array(this_index)
!>   endif
!>          

!>@todo FIXME - do we need an integer version of this?  (i think yes)
!>    possibly also a character version for arrays of strings.
!>    C++ overloading would be nice sometimes.

subroutine find_first_occurrence(nitems, data_array, value_to_find, &
                                the_index, my_status, &
                                inverted, indirect_indices, the_indirect_index)

integer,  intent(in)  :: nitems
real(r8), intent(in)  :: data_array(nitems)
real(r8), intent(in)  :: value_to_find
integer,  intent(out) :: the_index
integer,  intent(out) :: my_status
logical,  intent(in),  optional :: inverted
integer,  intent(in),  optional :: indirect_indices(nitems)
integer,  intent(out), optional :: the_indirect_index

integer :: i, j, k
integer :: lowest_i, highest_i
logical :: one_is_smallest, direct    ! the normal defaults are true
real(r8) :: smallest_data, largest_data, this_data

! set defaults and initialize intent(out) items
! so we can return immediately on error.

one_is_smallest = .true.
if (present(inverted)) one_is_smallest = .not. inverted

direct = .true.
if (present(indirect_indices)) direct = .false.

the_index = MISSING_I
if (present(the_indirect_index)) the_indirect_index = MISSING_I
my_status = -99


! exclude malformed call cases
if (nitems < 1) then
   my_status = 97
   return
endif

if (.not. direct .and. .not. one_is_smallest) then
   my_status = 96
   return
endif

if (present(the_indirect_index) .and. .not. present(indirect_indices)) then
   my_status = 95
   return
endif

!> if the input is a single value, test it and
!> return if the value to find is too small or too large.
!> also check for bad indirect index values.
if (nitems == 1) then
   if (.not. direct) then
      if (indirect_indices(1) /= 1) then
         my_status = 94
         return
      endif
   endif

   this_data = data_array(1)
   if (value_to_find < this_data) then
      my_status = -1
      return
   endif
   if (value_to_find > this_data) then
      my_status = 1
      return
   endif

   the_index = 1
   if (present(the_indirect_index)) the_indirect_index = 1
   my_status = 0
   return
endif

! set these indices so we can simplify the tests below
if (.not. direct) then
   lowest_i  = indirect_indices(1)
   highest_i = indirect_indices(nitems)
else if (one_is_smallest) then
   lowest_i  = 1
   highest_i = nitems
else
   lowest_i  = nitems
   highest_i = 1
endif
   
! get limits so we can easily discard out of range values
smallest_data  = data_array(lowest_i)
largest_data   = data_array(highest_i)

! discard small and large values here
if (value_to_find < smallest_data) then
   my_status = -1
   return
endif
if (value_to_find > largest_data) then
   my_status = 1
   return
endif

! if equal to the largest value, return here.
if (value_to_find == largest_data) then
   the_index = highest_i
   if (present(the_indirect_index)) the_indirect_index = nitems
   my_status = 0
   return
endif
 
! bisection search:
! because input must be in sorted order take the middle
! index each time and shift the lower or upper index
! to match it, depending on which half the value falls in.

i = 1
j = nitems

do
   k=(i+j)/2

   if (direct) then
      this_data = data_array(k)
   else
      this_data = data_array(indirect_indices(k))
   endif

   if ((value_to_find <  this_data .and.       one_is_smallest) .or. &
       (value_to_find >= this_data .and. .not. one_is_smallest)) then
      j=k
   else
      i=k
   endif

   if (i+1 >= j) exit
enddo

! always return the index directly into the incoming data array.  
! if requested and there are indirect indices also return the indirect 
! array index number.  the former makes it easy to access the data directly.  
! the latter makes it possible to move forward and back in numeric order.
if (.not. direct) then
   the_index = indirect_indices(i)
   if (present(the_indirect_index)) the_indirect_index = i
else if (one_is_smallest) then
   the_index = i
else
   the_index = j
endif

! good return
my_status = 0

end subroutine find_first_occurrence


!-----------------------------------------------------------------------
!-----------------------------------------------------------------------
! debug code section
!-----------------------------------------------------------------------
!-----------------------------------------------------------------------

<<<<<<< HEAD

=======
>>>>>>> dc9c0107
!-----------------------------------------------------------------------
!> print out the kind numbers for various Fortran90 variable kinds
!> (as in F90 type/kind/rank, not DART state or observation kinds)

subroutine dump_varkinds()

<<<<<<< HEAD
integer :: bob

call log_it('') ! a little whitespace is nice

write(msgstring1,*)'..  digits12 is ',digits12
write(msgstring2,*)'r8       is ',r8
write(msgstring3,*)'r4       is ',r4
call error_handler(E_DBG, 'initialize_utilities', msgstring1, &
                   source, revision, revdate, text2=msgstring2, text3=msgstring3)

write(msgstring1,*)'..  integer  is ',kind(bob) ! any integer variable will do
write(msgstring2,*)'i8       is ',i8
write(msgstring3,*)'i4       is ',i4
call error_handler(E_DBG, 'initialize_utilities', msgstring1, &
                   source, revision, revdate, text2=msgstring2, text3=msgstring3)
=======
! declare these without an indicated KIND so we can print out 
! what default variable sizes are.  this can be changed by the
! user at compile time so these are out of our control.  this is
! why in our code we always specify (r8) for reals.  we usually
! let integers default because they are rarely used for data values.
! (loop counters, array sizes, etc)

integer :: idummy
real    :: rdummy

call log_it('') ! whitespace 

write(msgstring1,*) 'compiler KIND for  real     is ',kind(rdummy)
call log_it(msgstring1)

write(msgstring1,*) 'compiler KIND for  r4       is ',r4
call log_it(msgstring1)

write(msgstring1,*) 'compiler KIND for  r8       is ',r8
call log_it(msgstring1)

write(msgstring1,*) 'compiler KIND for  digits12 is ',digits12
call log_it(msgstring1)

call log_it('') ! whitespace 

write(msgstring1,*) 'compiler KIND for  integer  is ',kind(idummy) 
call log_it(msgstring1)

write(msgstring1,*) 'compiler KIND for  i2       is ',i2
call log_it(msgstring1)

write(msgstring1,*) 'compiler KIND for  i4       is ',i4
call log_it(msgstring1)

write(msgstring1,*) 'compiler KIND for  i8       is ',i8
call log_it(msgstring1)

call log_it('') ! whitespace 
>>>>>>> dc9c0107

end subroutine dump_varkinds
 
!-----------------------------------------------------------------------
!>  Useful for dumping all the attributes for a file 'unit'
<<<<<<< HEAD
!>  A debugging routine, really. TJH Oct 2004
=======
!>  A debugging routine. TJH Oct 2004
>>>>>>> dc9c0107

subroutine dump_unit_attributes(iunit) 

integer, intent(in) :: iunit

logical :: exists, open, named_file
integer :: ios, reclen, nextrecnum
character(len=256) :: file_name
character(len=32)  :: ynu     ! YES, NO, UNDEFINED ... among others

if ( .not. module_initialized ) call initialize_utilities

call output_unit_attribs(ios, 'for unit', '', ivalue=iunit)

inquire(iunit, opened = open, iostat=ios)
call output_unit_attribs(ios, 'opened', '', lvalue=open)

inquire(iunit, named = named_file, iostat=ios)
call output_unit_attribs(ios, 'named file', '', lvalue=named_file)

if (named_file) then
   inquire(iunit, name = file_name, iostat=ios)
   call output_unit_attribs(ios, 'file name is', file_name)
endif

inquire(iunit, exist = exists, iostat=ios)
call output_unit_attribs(ios, 'file exists', '', lvalue=exists)

inquire(iunit, recl = reclen, iostat=ios)
call output_unit_attribs(ios, 'record length', '', ivalue=reclen)

inquire(iunit, nextrec = nextrecnum, iostat=ios)
call output_unit_attribs(ios, 'next record', '', ivalue=nextrecnum)

inquire(iunit, access = ynu, iostat=ios)
call output_unit_attribs(ios, 'access type', ynu)

inquire(iunit, sequential = ynu, iostat=ios)
call output_unit_attribs(ios, 'sequential', ynu)

inquire(iunit, direct = ynu, iostat=ios)
call output_unit_attribs(ios, 'direct', ynu)

inquire(iunit, form = ynu, iostat=ios)
call output_unit_attribs(ios, 'file format', ynu)

inquire(iunit, action = ynu, iostat=ios)
call output_unit_attribs(ios, 'action', ynu)

inquire(iunit, read = ynu, iostat=ios)
call output_unit_attribs(ios, 'read', ynu)

inquire(iunit, write = ynu, iostat=ios)
call output_unit_attribs(ios, 'write', ynu)

inquire(iunit, readwrite = ynu, iostat=ios)
call output_unit_attribs(ios, 'readwrite', ynu)

inquire(iunit, blank = ynu, iostat=ios)
call output_unit_attribs(ios, 'blank', ynu)

inquire(iunit, position = ynu, iostat=ios)
call output_unit_attribs(ios, 'position', ynu)

inquire(iunit, delim = ynu, iostat=ios)
call output_unit_attribs(ios, 'delim', ynu)

inquire(iunit, pad = ynu, iostat=ios)
call output_unit_attribs(ios, 'pad', ynu)

end subroutine dump_unit_attributes

!-----------------------------------------------------------------------
!> fairly specialized routine to output the results 
!> of a file inquire call from dump_unit_attributes


subroutine output_unit_attribs(ios, label, cvalue, ivalue, lvalue)
integer,           intent(in) :: ios
character(len=*),  intent(in) :: label
character(len=*),  intent(in) :: cvalue
integer, optional, intent(in) :: ivalue
logical, optional, intent(in) :: lvalue

character(len=128) :: string1

! if the inquire failed, just return
if (ios /= 0) return

! format the output string based on the type of input

if (present(lvalue)) then    ! logical

   if (lvalue) then
      write(string1, *) trim(label) // " is true"
   else
      write(string1, *) trim(label) // " is false"
   endif

else if (present(ivalue)) then   ! integer

   write(string1, *) trim(label) // " is ", ivalue

else   ! character

   write(string1, *) trim(label) // " = " // trim(cvalue)

endif

call error_handler(E_MSG, 'dump_unit_attributes', string1, &
                   source, revision, revdate)

end subroutine output_unit_attribs

!-----------------------------------------------------------------------
!-----------------------------------------------------------------------

!=======================================================================
! End of utilities_mod
!=======================================================================

end module utilities_mod

! <next few lines under version control, do not edit>
! $URL$
! $Id$
! $Revision$
! $Date$<|MERGE_RESOLUTION|>--- conflicted
+++ resolved
@@ -11,15 +11,9 @@
 !> probably large enough now this file should be split with the 
 !> logging and error handing here, maybe the file routines in 
 !> another util module?
-<<<<<<< HEAD
-
-use types_mod, only : r4, r8, digits12, i4, i8, PI, MISSING_R8, MISSING_I
-
-=======
 
 use types_mod, only : r4, r8, digits12, i2, i4, i8, PI, MISSING_R8, MISSING_I
 
->>>>>>> dc9c0107
 implicit none
 private
 
@@ -114,15 +108,12 @@
    module procedure array_4d_dump
 end interface
 
-<<<<<<< HEAD
-=======
 ! the default is to use input.nml for namelists and to open
 ! log files and output info to stdout and the log.
 ! on init if the caller sets this to true, don't do any of
 ! those things.
 logical :: standalone = .false.
 
->>>>>>> dc9c0107
 ! version controlled file description for error handling, do not edit
 character(len=256), parameter :: source   = "$URL$"
 character(len=32 ), parameter :: revision = "$Revision$"
@@ -160,16 +151,16 @@
 ! base (lowest level) routines
 !-----------------------------------------------------------------------
 !-----------------------------------------------------------------------
-<<<<<<< HEAD
-
-
-!-----------------------------------------------------------------------
-!>
-
-subroutine initialize_utilities(progname, alternatename, output_flag)
+
+
+!-----------------------------------------------------------------------
+!>
+
+subroutine initialize_utilities(progname, alternatename, output_flag, standalone_program)
 character(len=*), intent(in), optional :: progname
 character(len=*), intent(in), optional :: alternatename
-logical, intent(in), optional          :: output_flag
+logical,          intent(in), optional :: output_flag
+logical,          intent(in), optional :: standalone_program
 integer :: iunit, io
 
 character(len=256) :: lname
@@ -178,6 +169,8 @@
 
 module_initialized = .true.
 
+! check this first
+if (present(standalone_program)) standalone = standalone_program
 
 ! now default to false, and only turn on if i'm task 0
 ! or the caller tells me to turn it on.
@@ -185,6 +178,11 @@
    do_output_flag = output_flag
 else
    if (single_task .or. task_number == 0) do_output_flag = .true.
+endif
+
+if (standalone) then
+   logfileunit = 0
+   return
 endif
 
 ! Since the logfile is not open yet, the error terminations
@@ -283,6 +281,11 @@
 ! if called multiple times, just return
 if (.not. module_initialized) return
 
+if (standalone) then
+   module_initialized = .false.
+   return
+endif   
+
 if (do_output_flag) then
    if ( present(progname) ) then
       call log_time (logfileunit, label='Finished ', &
@@ -319,6 +322,8 @@
 if ( .not. do_output_flag) return
 if ( .not. module_details) return
 
+if (standalone) return
+
 ! you cannot have this routine call init because it calls
 ! back into register module.  this is an error if this
 ! routine is called before initialize_utilities().
@@ -350,7 +355,7 @@
 
 if ( .not. module_initialized ) call initialize_utilities
 
-if ( .not. do_output()) then
+if ( .not. do_output() .or. standalone) then
    do_nml_file = .false.
 else
    do_nml_file = (nml_flag == NML_FILE .or. nml_flag == NML_BOTH)
@@ -368,7 +373,7 @@
 
 if ( .not. module_initialized ) call initialize_utilities
 
-if ( .not. do_output()) then
+if ( .not. do_output() .or. standalone) then
    do_nml_term = .false.
 else
    do_nml_term = (nml_flag == NML_TERMINAL .or. nml_flag == NML_BOTH)
@@ -395,6 +400,11 @@
 integer            :: io
 
 if (.not. module_initialized) call fatal_not_initialized('find_namelist_in_file')
+
+if (standalone) then
+  iunit = -1
+  return
+endif
 
 ! Check for namelist file existence; no file is an error
 if(.not. file_exist(trim(namelist_file_name))) then
@@ -454,6 +464,8 @@
 character(len=256) :: nml_string
 integer            :: io
 
+if (standalone) return
+
 if (.not. module_initialized) call fatal_not_initialized('check_namelist_read')
 
 ! If the namelist read was successful, close the namelist file and we're done.
@@ -490,7 +502,7 @@
 character(len=*), intent(in) :: message
 
                       write(     *     , *) trim(message)
-if (logfileunit >= 0) write(logfileunit, *) trim(message)
+if (logfileunit >  0) write(logfileunit, *) trim(message)
 
 end subroutine log_it
 
@@ -627,439 +639,19 @@
 call error_handler(E_ERR,'get_unit', msgstring1, source, revision, revdate)
 
 end function get_unit
-=======
-
-
-!-----------------------------------------------------------------------
-!>
-
-subroutine initialize_utilities(progname, alternatename, output_flag, standalone_program)
-character(len=*), intent(in), optional :: progname
-character(len=*), intent(in), optional :: alternatename
-logical,          intent(in), optional :: output_flag
-logical,          intent(in), optional :: standalone_program
-integer :: iunit, io
-
-character(len=256) :: lname
-
-if ( module_initialized ) return
-
-module_initialized = .true.
-
-! check this first
-if (present(standalone_program)) standalone = standalone_program
-
-! now default to false, and only turn on if i'm task 0
-! or the caller tells me to turn it on.
-if (present(output_flag)) then
-   do_output_flag = output_flag
-else
-   if (single_task .or. task_number == 0) do_output_flag = .true.
-endif
-
-if (standalone) then
-   logfileunit = 0
-   return
-endif
-
-! Since the logfile is not open yet, the error terminations
-! must be handled differently than all other cases.
-! The routines that normally write to the logfile cannot
-! be used just yet. If we cannot open a logfile, we
-! always abort execution at this step.
-
-!>@todo see if we like leaving this off
-!if ( present(progname) ) then
-!   if (do_output_flag) write(*,*)'Starting program ',trim(progname)
-!endif
-
-! Read the namelist entry first before opening logfile, because
-! you can rename the logfile via a utilities namelist item.
-
-call find_namelist_in_file("input.nml", "utilities_nml", iunit)
-read(iunit, nml = utilities_nml, iostat = io)
-call check_namelist_read(iunit, io, "utilities_nml")
-
-! Check to make sure termlevel is set to a reasonable value
-call check_term_level(TERMLEVEL)
-
-! Open the log file with the name from the namelist 
-! does not return here on failure.
-logfileunit = get_unit()
-
-! name of the log file
-lname = logfilename
-if (present(alternatename)) lname = alternatename
-
-open(logfileunit, file=lname, form='formatted', &
-                  action='write', position='append', iostat = io )
-if ( io /= 0 ) call fatal_opening_log('initialize_utilities', lname)
-
-! Log the starting wall-clock time 
-if (do_output_flag) then
-   if ( present(progname) ) then
-      call log_time (logfileunit, label='Starting ', &
-                     string1='Program '//trim(progname))
-   else
-      call log_time (logfileunit, label='Starting ')
-   endif 
-endif
-
-! Echo the module information using normal mechanism
-call register_module(source, revision, revdate)
-
-! Set the defaults for logging the namelist values
-call set_nml_output(write_nml)
-
-! If nmlfilename != logfilename, open it.  otherwise set nmlfileunit
-! to be same as logunit.
-if (do_nml_file()) then
-   if (nmlfilename /= lname) then
- 
-      nmlfileunit = get_unit()
-      open(nmlfileunit, file=nmlfilename, form='formatted', &
-           position='append', iostat = io )
-      if ( io /= 0 ) then
-         call error_handler(E_ERR,'initialize_utilities', &
-             'Cannot open namelist log file "'//trim(nmlfilename)//'"', &
-              source, revision, revdate)
-      endif
- 
-   else
-     nmlfileunit = logfileunit
-   endif
-endif
-
-! Echo the namelist values for this module using normal mechanism
-! including a separator line for this run.
-if (do_output_flag) then
-   if (do_nml_file() .and. (nmlfileunit /= logfileunit)) then
-      if ( present(progname) ) then
-         write(nmlfileunit, *) '!Starting Program '//trim(progname)
-      else
-         write(nmlfileunit, *) '!Starting Program '
-      endif 
-   endif
-   if (do_nml_file()) write(nmlfileunit, nml=utilities_nml)
-   if (do_nml_term()) write(     *     , nml=utilities_nml)
-endif
-
-! Record the values used for variable kinds
-if (do_output_flag .and. print_debug) call dump_varkinds()
-  
-end subroutine initialize_utilities
-
-!-----------------------------------------------------------------------
-!>
-
-subroutine finalize_utilities(progname)
-character(len=*), intent(in), optional :: progname
-
-! if called multiple times, just return
-if (.not. module_initialized) return
-
-if (standalone) then
-   module_initialized = .false.
-   return
-endif   
-
-if (do_output_flag) then
-   if ( present(progname) ) then
-      call log_time (logfileunit, label='Finished ', &
-                     string1='Program '//trim(progname))
-   else
-      call log_time (logfileunit, label='Finished ')
-   endif 
-
-   if (do_nml_file() .and. (nmlfileunit /= logfileunit)) then
-      if ( present(progname) ) then
-         write(nmlfileunit, *) '!Finished Program '//trim(progname)
-      else
-         write(nmlfileunit, *) '!Finished Program '
-      endif 
-   endif 
-endif
-
-call close_file(logfileunit)
-if ((nmlfileunit /= logfileunit) .and. (nmlfileunit /= -1)) then
-   call close_file(nmlfileunit)
-endif
-
-module_initialized = .false.
-
-end subroutine finalize_utilities
-
-!-----------------------------------------------------------------------
-!> log the subversion information about the different source modules
-!> being used in this run.
-
-subroutine register_module(src, rev, rdate)
-character(len=*), intent(in) :: src, rev, rdate
-
-if ( .not. do_output_flag) return
-if ( .not. module_details) return
-
-if (standalone) return
-
-! you cannot have this routine call init because it calls
-! back into register module.  this is an error if this
-! routine is called before initialize_utilities().
-! AND you cannot use the error handler because it hasn't
-! been initialized yet.
-
-if ( .not. module_initialized ) call fatal_not_initialized('register_module')
-
-call log_it('')
-call log_it('Registering module :')
-call log_it(src)
-call log_it(rev)
-call log_it(rdate)
-call log_it('Registration complete.')
-call log_it('')
-
-end subroutine register_module
-
-!-----------------------------------------------------------------------
-!> unfortunately you can't pass a namelist as an argument, so all modules
-!> with namelists have to call write() themselves.  so this routine and
-!> the next are logicals to say whether (and to where) they should write.
-!>
-!> return whether nml should be written to the nml file
-
-function do_nml_file ()
-
-logical :: do_nml_file
-
-if ( .not. module_initialized ) call initialize_utilities
-
-if ( .not. do_output() .or. standalone) then
-   do_nml_file = .false.
-else
-   do_nml_file = (nml_flag == NML_FILE .or. nml_flag == NML_BOTH)
-endif
-
-end function do_nml_file
-
-!-----------------------------------------------------------------------
-!> return whether nml should be written to terminal
-!> for more details see above.
-
-function do_nml_term ()
-
-logical :: do_nml_term
-
-if ( .not. module_initialized ) call initialize_utilities
-
-if ( .not. do_output() .or. standalone) then
-   do_nml_term = .false.
-else
-   do_nml_term = (nml_flag == NML_TERMINAL .or. nml_flag == NML_BOTH)
-endif
-
-end function do_nml_term
-
-
-!-----------------------------------------------------------------------
-!> Opens namelist_file_name if it exists on unit iunit, error if it
-!> doesn't exist.
-!> Searches file for a line containing ONLY the string  &nml_name, 
-!> for instance &filter_nml. If found, backs up one record and
-!> returns true. Otherwise, error message and terminates
-!>
-
-subroutine find_namelist_in_file(namelist_file_name, nml_name, iunit)
-
-character(len=*),  intent(in)  :: namelist_file_name
-character(len=*),  intent(in)  :: nml_name
-integer,           intent(out) :: iunit
-
-character(len=256) :: next_nml_string, test_string, string1
-integer            :: io
-
-if (.not. module_initialized) call fatal_not_initialized('find_namelist_in_file')
-
-if (standalone) then
-  iunit = -1
-  return
-endif
-
-! Check for namelist file existence; no file is an error
-if(.not. file_exist(trim(namelist_file_name))) then
-
-   write(msgstring1, *) 'Namelist input file: ', namelist_file_name, ' must exist.'
-   call error_handler(E_ERR, 'find_namelist_in_file', msgstring1, &
-                      source, revision, revdate)
-
-endif
-
-iunit = open_file(namelist_file_name, action = 'read')
-
-! Read each line until end of file is found
-! Look for the start of a namelist with &nml_name
-! Convert test string to all uppercase ... since that is
-! what happens if Fortran writes a namelist.
-
-string1 = adjustl(nml_name)
-call to_upper(string1)             ! works in-place
-test_string = '&' // trim(string1)
-
-do
-   read(iunit, '(A)', iostat = io) next_nml_string
-   if(io /= 0) then
-      ! Reached end of file and didn't find this namelist
-      write(msgstring1, *) 'Namelist entry &', trim(nml_name), &
-                           ' must exist in file ', trim(namelist_file_name)
-      call error_handler(E_ERR, 'find_namelist_in_file', msgstring1, &
-                         source, revision, revdate)
-   else
-      ! see if this line starts the namelist we are asking for
-      string1 = adjustl(next_nml_string)
-      call to_upper(string1)
-
-      if(string1 == test_string) then
-         backspace(iunit)
-         return
-      endif
-   endif
-end do
-
-! not reached
-
-end subroutine find_namelist_in_file
-
-
-!-----------------------------------------------------------------------
-
-!> Confirms that a namelist read was successful. If it failed
-!> produces an error message and stops execution.
-
-subroutine check_namelist_read(iunit, iostat_in, nml_name)
-
-integer,          intent(in) :: iunit, iostat_in
-character(len=*), intent(in) :: nml_name
-
-character(len=256) :: nml_string
-integer            :: io
-
-if (standalone) return
-
-if (.not. module_initialized) call fatal_not_initialized('check_namelist_read')
-
-! If the namelist read was successful, close the namelist file and we're done.
-if(iostat_in == 0) then
-   call close_file(iunit)
-   return
-endif
-
-! If it wasn't successful, print the line on which it failed  
-backspace(iunit)
-read(iunit, '(A)', iostat = io) nml_string
-
-! A failure in this read means that the namelist started but never terminated
-! Result was falling off the end, so backspace followed by read fails
-if(io /= 0) then
-   write(msgstring1, *) 'Namelist ', trim(nml_name), ' started but never terminated'
-else
-   ! Didn't fall off end so bad entry in the middle of namelist
-   write(msgstring1, *) 'INVALID NAMELIST ENTRY: ', trim(nml_string), ' in namelist ', trim(nml_name)
-endif
-
-call error_handler(E_ERR, 'check_namelist_read', msgstring1, &
-                   source, revision, revdate)
-
-end subroutine check_namelist_read
-
-!-----------------------------------------------------------------------
-!> if trying to write an unformatted string, like "write(*,*)"
-!> to both standard output and the logfile, call this routine instead.
-!> it prevents you from having to maintain two copies of the same
-!> output message.
-
-subroutine log_it(message)
-character(len=*), intent(in) :: message
-
-                      write(     *     , *) trim(message)
-if (logfileunit >  0) write(logfileunit, *) trim(message)
-
-end subroutine log_it
-
-
-!-----------------------------------------------------------------------
-!> call this routine if you cannot open the log file.
-
-subroutine fatal_opening_log(from_routine, lname)
-
-character(len=*), intent(in) :: from_routine
-character(len=*), intent(in) :: lname
-
-write(*,*)'FATAL ERROR in '//trim(from_routine)
-write(*,*)'   unable to open the logfile for writing.'
-write(*,*)'   the logfile name is "',trim(lname),'"'
-write(*,*)'  ',trim(source)
-write(*,*)'  ',trim(revision)
-write(*,*)'  ',trim(revdate)
-write(*,*)'   stopping.'
-call exit_all(66)
-
-end subroutine fatal_opening_log
-
-!-----------------------------------------------------------------------
-!> call this routine if you end up in a function or subroutine here
-!> that CANNOT be called before the initialize_utilities() or
-!> initialize_mpi_utilities() routine is called.
-
-subroutine fatal_not_initialized(from_routine)
-
-character(len=*), intent(in) :: from_routine
-
-write(*,*)'FATAL ERROR in '//trim(from_routine)
-write(*,*)'   initialize_utilities() or initialize_mpi_utilities()'
-write(*,*)'   must be called before calling '//trim(from_routine)//'().'
-write(*,*)'  ',trim(source)
-write(*,*)'  ',trim(revision)
-write(*,*)'  ',trim(revdate)
-write(*,*)'   stopping.'
-call exit_all(77)
-
-end subroutine fatal_not_initialized
-
-!-----------------------------------------------------------------------
-!> call this routine if you find an error before the logfile
-!> has been opened.
->>>>>>> dc9c0107
-
-subroutine fatal_error_w_no_log(from_routine, msg1, msg2, msg3)
-
-<<<<<<< HEAD
+
+
 !-----------------------------------------------------------------------
 !> write to log and/or standard output, messages, warnings, debug, errors
 !>
-=======
-character(len=*), intent(in) :: from_routine
-character(len=*), intent(in), optional :: msg1
-character(len=*), intent(in), optional :: msg2
-character(len=*), intent(in), optional :: msg3
->>>>>>> dc9c0107
-
-write(*,*)'FATAL ERROR in '//trim(from_routine)
-if (present(msg1)) write(*,*) trim(msg1)
-if (present(msg2)) write(*,*) trim(msg2)
-if (present(msg2)) write(*,*) trim(msg3)
-write(*,*)'  ',trim(source)
-write(*,*)'  ',trim(revision)
-write(*,*)'  ',trim(revdate)
-write(*,*)'   stopping.'
-call exit_all(88)
-
-<<<<<<< HEAD
+
+
 subroutine error_handler(level, routine, text, src, rev, rdate, aut, text2, text3 )
-=======
-end subroutine fatal_error_w_no_log
->>>>>>> dc9c0107
-
-!-----------------------------------------------------------------------
-
-<<<<<<< HEAD
+
+integer, intent(in) :: level
+character(len=*), intent(in) :: routine, text
+character(len=*), intent(in), optional :: src, rev, rdate, aut, text2, text3
+
 character(len=16) :: taskstr, msgtype
 character(len=256) :: wherefrom, wherecont
 
@@ -1101,36 +693,19 @@
 if (level == E_ERR)  msgtype = 'ERROR FROM:'
 if (level == E_WARN) msgtype = 'WARNING FROM:'
 if (level == E_DBG)  msgtype = 'DEBUG FROM:'
-=======
-subroutine check_term_level(level)
-
-integer, intent(in) :: level
->>>>>>> dc9c0107
-
-if (.not. module_initialized) call fatal_not_initialized('check_term_level')
-
-<<<<<<< HEAD
+
+! current choice is to log all errors and warnings regardless
+! of setting of output flag.  messages only print from those
+! tasks which are allowed to print.
+
 select case(level)
    case (E_MSG)
                           call log_it(trim(wherefrom)//' '//trim(text))
       if (present(text2)) call log_it(trim(wherecont)//' '//trim(text2))
       if (present(text3)) call log_it(trim(wherecont)//' '//trim(text3))
-=======
-select case (level)
-  case (E_MSG, E_ALLMSG, E_WARN, E_ERR, E_DBG)
-    ! ok, do nothing
-  case default
-    write(msgstring1, *) 'bad integer value for "termlevel", must be one of'
-    write(msgstring2, *) '-1 (E_MSG), 0 (E_ALLMSG), 1 (E_WARN), 2 (E_ERR), -2 (E_DBG)'
-    call error_handler(E_ERR,'check_term_level', msgstring1, &
-                       source, revision, revdate, text2=msgstring2)
-
-  end select
->>>>>>> dc9c0107
-
-end subroutine check_term_level
-
-<<<<<<< HEAD
+
+   case (E_ALLMSG)
+
       if ( single_task ) then
                              call log_it(trim(wherefrom)//' '//trim(text))
          if (present(text2)) call log_it(trim(wherecont)//' '//trim(text2))
@@ -1152,46 +727,31 @@
       call log_it(' message: '//trim(text))
       if (present(text2)) call log_it(' message: ... '//trim(text2))
       if (present(text3)) call log_it(' message: ... '//trim(text3))
-      call log_it('')
-      call log_it(' source file: '//trim(src))
-      call log_it(' file revision: '//trim(rev))
-      call log_it(' revision date: '//trim(rdate))
-      if(present(aut)) call log_it(' last editor: '//trim(aut))
-=======
-
-!-----------------------------------------------------------------------
-!-----------------------------------------------------------------------
-! file and error handling
-!-----------------------------------------------------------------------
-!-----------------------------------------------------------------------
-
->>>>>>> dc9c0107
-
-!-----------------------------------------------------------------------
-!>
-
-function file_exist (file_name)
-
-character(len=*), intent(in) :: file_name
-logical :: file_exist
-
-if ( .not. module_initialized ) call initialize_utilities
-
-inquire (file=file_name, exist=file_exist)
-
-<<<<<<< HEAD
+      ! with the move from subversion to git, these strings no longer autogenerate
+      ! and should be removed from the calls.  in the meantime, to ease the transition
+      ! don't print values like $URL$, etc.
+      !call log_it('')
+      !if (present(src))   call log_it('   source file: '//trim(src))
+      !if (present(rev))   call log_it(' file revision: '//trim(rev))
+      !if (present(rdate)) call log_it(' revision date: '//trim(rdate))
+      !if (present(aut))   call log_it('   last editor: '//trim(aut))
+
+end select
+
+! TERMLEVEL gets set in the namelist
+if( level >= TERMLEVEL ) call exit_all( 99 ) 
+
+end subroutine error_handler
+
+
 !-----------------------------------------------------------------------
 !> open a file.  assigns a unit number to be used for subsequent read/writes.
 !> can open an existing file, append to an existing file, overwrite an
 !> existing file, or create a new file.  additional options for setting the
 !> record length on formatted files, and doing binary byte-swapping conversions.
-=======
-end function file_exist
->>>>>>> dc9c0107
 
 function open_file (fname, form, action, access, convert, delim, reclen, return_rc) result (iunit)
 
-<<<<<<< HEAD
 character(len=*), intent(in)            :: fname
 character(len=*), intent(in),  optional :: form, action, access, convert, delim
 integer,          intent(in),  optional :: reclen
@@ -1423,236 +983,8 @@
 ! time and text/text file handling
 !-----------------------------------------------------------------------
 !-----------------------------------------------------------------------
-=======
-!-----------------------------------------------------------------------
-!>
-
-! get available file unit number
-function get_unit() 
-integer :: get_unit
-
-integer :: i, iunit
-logical :: open
-
-if ( .not. module_initialized ) call fatal_not_initialized('get_unit')
-
-iunit = -1
-do i = 10, 80
-   inquire (i, opened=open)
-   if (.not. open) then
-      get_unit = i
-      return
-   endif
-enddo
-
-! if you get here it is an error
-write(msgstring1, *) 'Unable to find an available unit number between 10 and 80'
-call error_handler(E_ERR,'get_unit', msgstring1, source, revision, revdate)
-
-end function get_unit
-
-
-!-----------------------------------------------------------------------
-!> write to log and/or standard output, messages, warnings, debug, errors
-!>
-
-
-subroutine error_handler(level, routine, text, src, rev, rdate, aut, text2, text3 )
-
-integer, intent(in) :: level
-character(len=*), intent(in) :: routine, text
-character(len=*), intent(in), optional :: src, rev, rdate, aut, text2, text3
-
-character(len=16) :: taskstr, msgtype
-character(len=256) :: wherefrom, wherecont
-
-! the init code uses the error_handler so no trying to call init from here.
-if ( .not. module_initialized ) call fatal_not_initialized('error_handler')
-
-! handle the case where we have an error without an open log file.
-
-if (logfileunit < 0) call fatal_error_w_no_log(routine, text, text2, text3)
-
-! early returns:
-
-! messages only print if the 'do_output_flag' is on, which by default
-! is only task 0.  debug messages only print if enabled.
-
-if (level == E_MSG .and. .not. do_output_flag) return
-if (level == E_DBG .and. .not. print_debug)    return
-
-! if we get here, we're printing something.  set up some strings
-! to make the code below simpler.
-
-if ( single_task ) then
-   taskstr = ''
-else
-   if (task_number == 0) then
-      write(taskstr, '(a)' ) "PE 0: "
-   else
-      write(taskstr, '(a,i5,a)' ) "PE ", task_number, ": "
-   endif
-endif
-
-! these are going to get used a lot below.  make them
-! single strings so the code is easier to parse.  but can't
-! add trailing blanks here because trim will strip them below.
-
-wherefrom = trim(taskstr)//' '//trim(routine)
-wherecont = trim(taskstr)//' '//trim(routine)//' ...'
-
-if (level == E_ERR)  msgtype = 'ERROR FROM:'
-if (level == E_WARN) msgtype = 'WARNING FROM:'
-if (level == E_DBG)  msgtype = 'DEBUG FROM:'
-
-! current choice is to log all errors and warnings regardless
-! of setting of output flag.  messages only print from those
-! tasks which are allowed to print.
-
-select case(level)
-   case (E_MSG)
-                          call log_it(trim(wherefrom)//' '//trim(text))
-      if (present(text2)) call log_it(trim(wherecont)//' '//trim(text2))
-      if (present(text3)) call log_it(trim(wherecont)//' '//trim(text3))
-
-   case (E_ALLMSG)
-
-      if ( single_task ) then
-                             call log_it(trim(wherefrom)//' '//trim(text))
-         if (present(text2)) call log_it(trim(wherecont)//' '//trim(text2))
-         if (present(text3)) call log_it(trim(wherecont)//' '//trim(text3))
-      else
-        ! this has a problem that multiple tasks are writing to the same logfile.
-        ! it's overwriting existing content.  short fix is to NOT write ALLMSGs
-        ! to the log file, only stdout.
-                            write(*,*) trim(trim(wherefrom)//' '//trim(text))
-        if (present(text2)) write(*,*) trim(trim(wherecont)//' '//trim(text2))
-        if (present(text3)) write(*,*) trim(trim(wherecont)//' '//trim(text3))
-      endif
-
-   case (E_DBG, E_WARN, E_ERR)
-
-      call log_it(msgtype)
-      call log_it(wherefrom)
-      call log_it(' routine: '//trim(routine))
-      call log_it(' message: '//trim(text))
-      if (present(text2)) call log_it(' message: ... '//trim(text2))
-      if (present(text3)) call log_it(' message: ... '//trim(text3))
-      ! with the move from subversion to git, these strings no longer autogenerate
-      ! and should be removed from the calls.  in the meantime, to ease the transition
-      ! don't print values like $URL$, etc.
-      !call log_it('')
-      !if (present(src))   call log_it('   source file: '//trim(src))
-      !if (present(rev))   call log_it(' file revision: '//trim(rev))
-      !if (present(rdate)) call log_it(' revision date: '//trim(rdate))
-      !if (present(aut))   call log_it('   last editor: '//trim(aut))
-
-end select
-
-! TERMLEVEL gets set in the namelist
-if( level >= TERMLEVEL ) call exit_all( 99 ) 
-
-end subroutine error_handler
-
-
-!-----------------------------------------------------------------------
-!> open a file.  assigns a unit number to be used for subsequent read/writes.
-!> can open an existing file, append to an existing file, overwrite an
-!> existing file, or create a new file.  additional options for setting the
-!> record length on formatted files, and doing binary byte-swapping conversions.
-
-function open_file (fname, form, action, access, convert, delim, reclen, return_rc) result (iunit)
-
-character(len=*), intent(in)            :: fname
-character(len=*), intent(in),  optional :: form, action, access, convert, delim
-integer,          intent(in),  optional :: reclen
-integer,          intent(out), optional :: return_rc
-integer  :: iunit
-
-integer           :: rc, rlen
-logical           :: open, use_recl
-character(len=32) :: format, pos, act, stat, acc, conversion, del
-
-if ( .not. module_initialized ) call initialize_utilities
-
-! if file already open, set iunit and return
-inquire (file=trim(fname), opened=open, number=iunit, iostat=rc)
-if (open) then
-   if (present(return_rc)) return_rc = rc
-   return
-endif
-
-! not already open, so open it.
-      
-! set defaults, and then modify depending on what user requests
-! via the arguments.  this combination of settings either creates
-! a new file or overwrites an existing file from the beginning.
-
-format     = 'formatted'
-act        = 'readwrite'
-pos        = 'rewind'
-stat       = 'unknown'
-acc        = 'sequential'
-rlen       = 1
-del        = 'apostrophe'
-conversion = 'native'
-
-if (present(form)) format = form
-call to_upper(format)  
-
-! change defaults based on intended action.
-if (present(action)) then
-    select case(action)
-
-       case ('read', 'READ')
-          ! open existing file.  fail if not found.  read from start.
-          act  = 'read'
-          stat = 'old'
-
-       case ('write', 'WRITE')
-          ! create new file/replace existing file.  write at start.
-          act  = 'write'
-          stat = 'replace'
-
-       case ('append', 'APPEND')
-          ! create new/open existing file.  write at end if existing.
-          act  = 'readwrite'
-          pos  = 'append'
-
-       case default
-          ! if the user specifies an action, make sure it is a valid one.
-          write(msgstring1,*) 'opening file "'//trim(fname)//'"'
-          write(msgstring2,*) 'unrecognized action, "'//trim(action)//'"; valid values: "read", "write", "append"'
-          call error_handler(E_ERR, 'open_file', msgstring1, source, revision, revdate, text2=msgstring2)
-    end select
-endif
-
-! from the ibm help pages:
-!   valid values for access: SEQUENTIAL, DIRECT or STREAM. 
-!   If ACCESS= is DIRECT, RECL= must be specified. 
-!   If ACCESS= is STREAM, RECL= must not be specified.
-!   SEQUENTIAL is the default, for which RECL= is optional
-! i can't see how to specify all the options in any kind of reasonable way.
-! but i need to be able to specify 'stream'... so here's a stab at it.
-
-if (present(access)) then
-   acc = access
-   call to_upper(acc)
-endif
->>>>>>> dc9c0107
-
-! recl can't apply to stream files, is required for direct,
-! and is optional for sequential.  ugh.
-if (present(reclen)) then
-   rlen = reclen
-   use_recl = .true.
-else if (acc == 'DIRECT') then
-   use_recl = .true.
-else
-   use_recl = .false.
-endif
-
-<<<<<<< HEAD
+
+
 !-----------------------------------------------------------------------
 !>@todo FIXME:  nsc opinion:
 !> 1. this routine should NOT support 'end' anymore.  the calling code
@@ -1753,407 +1085,15 @@
 integer, dimension(8) :: values
 logical :: oneline
 
-=======
-! endian-conversion only applies to binary files
-! valid values seem to be:  'native', 'big-endian', 'little-endian', and possibly 'cray'
-! depending on the compiler.
-if (present(convert)) then 
-   if (format == 'FORMATTED') then
-      write(msgstring1,*) 'opening file "'//trim(fname)//'"'
-      write(msgstring2,*) 'cannot specify binary conversion on a formatted file'
-      call error_handler(E_ERR, 'open_file ', msgstring1, source, revision, revdate, text2=msgstring2)
-   endif
-   conversion = convert
-endif
-
-! string delimiters only apply to ascii files
-if (present(delim)) then
-   if (format /= 'FORMATTED') then
-      write(msgstring1,*) 'opening file "'//trim(fname)//'"'
-      write(msgstring2,*) 'cannot specify a delimiter on an unformatted file'
-      call error_handler(E_ERR, 'open_file ', msgstring1, source, revision, revdate, text2=msgstring2)
-   endif
-   del = delim
-endif
-
-! ok, now actually open the file
-
-iunit = get_unit()
-
-if (format == 'FORMATTED') then
-   ! formatted file: only pass in recl if required
-   if (use_recl) then
-      open (iunit, file=trim(fname), form=format, access=acc, recl=rlen, &
-            delim=del, position=pos, action=act, status=stat, iostat=rc)
-   else
-      open (iunit, file=trim(fname), form=format, access=acc,            &
-            delim=del, position=pos, action=act, status=stat, iostat=rc)
-   endif
-else  
-   ! unformatted file - again, only pass in recl if required 
-   if (use_recl) then
-      open (iunit, file=trim(fname), form=format, access=acc, recl=rlen, &
-            convert=conversion, position=pos, action=act, status=stat, iostat=rc)
-   else
-      open (iunit, file=trim(fname), form=format, access=acc,            &
-            convert=conversion, position=pos, action=act, status=stat, iostat=rc)
-   endif
-endif
-if (rc /= 0 .and. print_debug) call dump_unit_attributes(iunit) 
-
-if (present(return_rc)) then
-   return_rc = rc
-   return
-endif
-
-if (rc /= 0) then
-   write(msgstring1, *)'Cannot open file "'//trim(fname)//'" for '//trim(act)
-   write(msgstring2,*)'File may not exist or permissions may prevent the requested operation'
-   write(msgstring3,*)'Error code was ', rc
-   call error_handler(E_ERR, 'open_file: ', msgstring1, source, revision, revdate, &
-                      text2=msgstring2, text3=msgstring3)
-endif
-
-end function open_file
-
-!-----------------------------------------------------------------------
-
-!> Closes the given unit_number if that unit is open.
-!> Not an error to call on an already closed unit.
-!> Will print a message if the status of the unit cannot be determined.
-
-subroutine close_file(iunit)
-
-integer, intent(in) :: iunit
-
-integer :: ios
-logical :: open
-
-if ( .not. module_initialized ) call initialize_utilities
-
-inquire (unit=iunit, opened=open, iostat=ios)
-if ( ios /= 0 ) then
-   write(msgstring1,*)'Unable to determine status of file unit ', iunit
-   call error_handler(E_MSG, 'close_file: ', msgstring1, source, revision, revdate)
-endif
-
-if (open) close(iunit)
-
-end subroutine close_file
-
-!-----------------------------------------------------------------------
-!> Function that returns .true. if this unit number refers to an open file.
-
-function is_file_open(iunit)
-
-integer, intent(in) :: iunit
-logical :: is_file_open
-
-integer :: ios
-logical :: open
-
-if ( .not. module_initialized ) call initialize_utilities
-
-inquire (unit=iunit, opened=open, iostat=ios)
-if ( ios /= 0 ) then
-   write(msgstring1,*)'Unable to determine status of file unit ', iunit
-   call error_handler(E_MSG, 'is_file_open: ', msgstring1, source, revision, revdate)
-endif
-
-is_file_open = open
-
-end function is_file_open
-
-!-----------------------------------------------------------------------
-!> Common routine for decoding read/write file format string.
-!> Returns .true. for formatted/ascii file, .false. is unformatted/binary
-!> Defaults (if fform not specified) to formatted/ascii.
-
-function ascii_file_format(fform)
-
-character(len=*), intent(in), optional :: fform
-logical                                :: ascii_file_format
->>>>>>> dc9c0107
 
 call DATE_AND_TIME(cdate, ctime, zone, values)
 
-<<<<<<< HEAD
 ! give up if no good values were returned
 if (.not. any(values /= -HUGE(0)) ) return 
 
 lunit = 6   ! normal fortran output unit
 if (present(unit)) lunit = unit
 
-oneline = .false.
-if (present(brief)) oneline = brief
-
-!>@todo write into a string to avoid replicating complex lines
-!> add on the label if it's there separately.
-
-if (oneline) then
-   write(msgstring1,'(A,1X,I4,5(A1,I2.2))') 'TIME:', &
-                     values(1), '/', values(2), '/', values(3), &
-                     ' ', values(5), ':', values(6), ':', values(7)
-   if (present(string1)) then
-      write(lunit,'(A)') trim(string1)//' '//trim(msgstring1)
-   else
-      write(lunit,'(A)') trim(msgstring1)
-=======
-if ( .not. module_initialized ) call initialize_utilities
-
-! Default to formatted/ascii.
-if ( .not. present(fform)) then
-   ascii_file_format = .true.
-   return
-endif
-
-SELECT CASE (fform)
-   CASE("unf", "UNF", "unformatted", "UNFORMATTED")
-      ascii_file_format = .false.
-   CASE DEFAULT
-      ascii_file_format = .true.
-END SELECT
-
-end function ascii_file_format
-
-!-----------------------------------------------------------------------
-!-----------------------------------------------------------------------
-! time and text/text file handling
-!-----------------------------------------------------------------------
-!-----------------------------------------------------------------------
-
-
-!-----------------------------------------------------------------------
-!>@todo FIXME:  nsc opinion:
-!> 1. this routine should NOT support 'end' anymore.  the calling code
-!>    should call finalize_utilities() directly.  
-!> 2. 'brief' format should be the default (easier to grep for and to
-!>     sed for postprocessing)
-!> 3. write_time() should be able to take a string to write into
-
-subroutine timestamp(string1,string2,string3,pos)
-
-   character(len=*), optional, intent(in) :: string1
-   character(len=*), optional, intent(in) :: string2
-   character(len=*), optional, intent(in) :: string3
-   character(len=*),           intent(in) :: pos
-
-   if ( .not. module_initialized ) call initialize_utilities
-   if ( .not. do_output_flag) return
-
-!>@todo remove this option after a few months of having it deprecated.
-   if (pos == 'end') then
-      call log_it('calling timestamp with the "end" option is deprecated')
-      call log_it('call finalize_utilities() directly instead.')
-      call finalize_utilities()
-
-   else if (pos == 'brief') then
-      call log_time (logfileunit, brief=.true., & 
-                     string1=string1, string2=string2, string3=string3)
-       
-   else
-      call log_time (logfileunit, & 
-                     string1=string1, string2=string2, string3=string3)
->>>>>>> dc9c0107
-   endif
-else
-   write(lunit,*)
-   write(lunit,*)'--------------------------------------'
-   if ( present(label) ) then
-      write(lunit,*) label // '... at YYYY MM DD HH MM SS = '
-   else
-      write(lunit,*) 'Time is  ... at YYYY MM DD HH MM SS = '
-   endif 
-   write(lunit,'(17x,i4,5(1x,i2))') values(1), values(2), &
-             values(3),  values(5), values(6), values(7)
-
-<<<<<<< HEAD
-   if(present(string1)) write(lunit,*)trim(string1)
-   if(present(string2)) write(lunit,*)trim(string2)
-   if(present(string3)) write(lunit,*)trim(string3)
-
-   if (present(tz)) then
-      if ( values(4) /= -HUGE(0) .and. tz) &
-         write(lunit,*)'time zone offset is ',values(4),' minutes.'
-   endif
-
-   write(lunit,*)'--------------------------------------'
-   write(lunit,*)
-endif
-
-end subroutine write_time
-
-!-----------------------------------------------------------------------
-!> set whether output is written to a log file or simply ignored 
-!>
-!>   in:  doflag  = whether to output log information or not
-
-
-subroutine set_output (doflag)
-
-logical, intent(in) :: doflag
-
-!! THIS ONE IS DIFFERENT.  Set the flag FIRST before doing the
-!! standard initialization, so if you are turning off writing
-!! for some tasks you do not get output you are trying to avoid.
-
-do_output_flag = doflag
-
-if ( .not. module_initialized ) call initialize_utilities
-
-end subroutine set_output
-
-!-----------------------------------------------------------------------
-!> return whether output should be written from this task 
-
-function do_output ()
-
-logical :: do_output
-=======
-end subroutine timestamp
-
-!-----------------------------------------------------------------------
-!> write time to standard output and also a unit number if specified.
-!>
-!>   in: unit number to write to, in addition to unit 6
-!>   in: label (default is  "Time is" if not specified)
-!>   in: string1,2,3 (no defaults)
-!>
-!>
-!>  default output is a block of 3-4 lines, with dashed line separators
-!>  and up to 3 descriptive text strings.
-!>  if brief specified as true, only string1 printed if given,
-!>  and time printed on same line in YYYY/MM/DD HH:MM:SS format
-!>  with the tag 'TIME:' before it.  should be easier to postprocess.
-
-subroutine log_time(unit, label, string1, string2, string3, tz, brief)
-
-integer,          optional, intent(in) :: unit
-character(len=*), optional, intent(in) :: label
-character(len=*), optional, intent(in) :: string1
-character(len=*), optional, intent(in) :: string2
-character(len=*), optional, intent(in) :: string3
-logical,          optional, intent(in) :: tz
-logical,          optional, intent(in) :: brief
-
-integer :: stdout = 6
-
-if (present(unit)) &
-   call write_time(unit, label, string1, string2, string3, tz, brief)
-
-call write_time(stdout, label, string1, string2, string3, tz, brief)
-
-end subroutine log_time
-
-!-----------------------------------------------------------------------
-!> write time to the given unit.  should have option to write to a string.
-!> and brief should be the default.  (my opinion. nsc)
-!>
-!>   in: unit number (default is 6 if not specified)
-!>   in: label (default is  "Time is" if not specified)
-!>   in: string1,2,3 (no defaults)
-!>
-!>  default output is a block of 3-4 lines, with dashed line separators
-!>  and up to 3 descriptive text strings.
-!>  if brief specified as true, only string1 printed if given,
-!>  and time printed on same line in YYYY/MM/DD HH:MM:SS format
-!>  with the tag 'TIME:' before it.  should be easier to postprocess.
-
-subroutine write_time(unit, label, string1, string2, string3, tz, brief)
-
-integer,          optional, intent(in) :: unit
-character(len=*), optional, intent(in) :: label
-character(len=*), optional, intent(in) :: string1
-character(len=*), optional, intent(in) :: string2
-character(len=*), optional, intent(in) :: string3
-logical,          optional, intent(in) :: tz
-logical,          optional, intent(in) :: brief
-
-
-integer :: lunit
-character(len= 8) :: cdate
-character(len=10) :: ctime
-character(len= 5) :: zone
-integer, dimension(8) :: values
-logical :: oneline
-
-
-call DATE_AND_TIME(cdate, ctime, zone, values)
-
-! give up if no good values were returned
-if (.not. any(values /= -HUGE(0)) ) return 
->>>>>>> dc9c0107
-
-lunit = 6   ! normal fortran output unit
-if (present(unit)) lunit = unit
-
-<<<<<<< HEAD
-do_output = do_output_flag
-
-end function do_output
-
-!-----------------------------------------------------------------------
-!> set whether nml output is written to stdout file or only nml file
-!>
-!>    in:  doflag  = whether to output nml information to stdout 
-
-subroutine set_nml_output (nmlstring)
-
-character(len=*), intent(in) :: nmlstring
-
-! initialize_utilities calls this routine, so you cannot call
-! the init routine from here.
-
-if ( .not. module_initialized ) call fatal_not_initialized('set_nml_output')
-
-select case (nmlstring)
-   case ('NONE', 'none')
-      nml_flag = NML_NONE
-      call error_handler(E_MSG, 'set_nml_output', &
-                         'No echo of NML values')
-
-   case ('FILE', 'file')
-      nml_flag = NML_FILE
-      call error_handler(E_MSG, 'set_nml_output', &
-                         'Echo NML values to log file only')
-  
-   case ('TERMINAL', 'terminal')
-      nml_flag = NML_TERMINAL
-      call error_handler(E_MSG, 'set_nml_output', &
-                         'Echo NML values to terminal output only')
-
-   case ('BOTH', 'both')
-      nml_flag = NML_BOTH
-      call error_handler(E_MSG, 'set_nml_output', &
-                         'Echo NML values to both log file and terminal')
-
-   case default
-      call error_handler(E_ERR, 'set_nml_output', &
-                        'unrecognized input string: '//trim(nmlstring), &
-                        source, revision, revdate)
- 
-end select
-
-end subroutine set_nml_output
-
-!-----------------------------------------------------------------------
-!> for multiple-task jobs, set the task number for error msgs 
-!>
-!>    in:  tasknum  = task number, 0 to N-1
-
-subroutine set_tasknum (tasknum)
-
-integer, intent(in) :: tasknum
-
-if ( .not. module_initialized ) call initialize_utilities
-
-single_task = .false. 
-task_number = tasknum
-
-end subroutine set_tasknum
-
-!-----------------------------------------------------------------------
-=======
 oneline = .false.
 if (present(brief)) oneline = brief
 
@@ -2289,7 +1229,6 @@
 end subroutine set_tasknum
 
 !-----------------------------------------------------------------------
->>>>>>> dc9c0107
 
 !>@todo FIXME: remove this once all other code is calling
 !>this from the netcdf_utilities_mod instead.
@@ -2965,7 +1904,6 @@
 ! within the new range; values that were west of the prime meridian but east 
 ! of minl will stay in range; values west of minl and east of maxl will be 
 ! correctly shifted out of range.
-<<<<<<< HEAD
 
 if (minl > maxl) then
    maxl = maxl + circumf
@@ -2989,31 +1927,6 @@
 
 end function is_longitude_between 
 
-=======
-
-if (minl > maxl) then
-   maxl = maxl + circumf
-   if (lon2 < minl) lon2 = lon2 + circumf
-endif
-
-is_longitude_between = ((lon2 >= minl) .and. (lon2 <= maxl))
-
-! if requested, return the value that was tested against the bounds, which 
-! will always be between 0 and 2 circumferences and monotonically increasing
-! from minl to maxl.  if the region of interest doesn't cross longitude 0
-! this value will be the same as the input value.  if the region does
-! cross longitude 0 this value will be between 0 and 2 circumferences.
-! it's appropriate for averaging values together or comparing them against
-! other values returned from this routine with a simple greater than or less
-! than without further computation for longitude 0.  to convert the values
-! back into the range from 0 to one circumference, compare it to the
-! circumference and if larger, subtract one circumference from the value.
-
-if (present(newlon)) newlon = lon2
-
-end function is_longitude_between 
-
->>>>>>> dc9c0107
 
 !-----------------------------------------------------------------------
 !>
@@ -3133,12 +2046,6 @@
 !> write a text label before the numerical dump.
 !>
 
-<<<<<<< HEAD
-!-----------------------------------------------------------------------
-
-
-=======
->>>>>>> dc9c0107
 subroutine array_1d_dump(array, nper_line, max_items, funit, label)
 real(r8),         intent(in)           :: array(:)
 integer,          intent(in), optional :: nper_line
@@ -3742,33 +2649,12 @@
 !-----------------------------------------------------------------------
 !-----------------------------------------------------------------------
 
-<<<<<<< HEAD
-
-=======
->>>>>>> dc9c0107
 !-----------------------------------------------------------------------
 !> print out the kind numbers for various Fortran90 variable kinds
 !> (as in F90 type/kind/rank, not DART state or observation kinds)
 
 subroutine dump_varkinds()
 
-<<<<<<< HEAD
-integer :: bob
-
-call log_it('') ! a little whitespace is nice
-
-write(msgstring1,*)'..  digits12 is ',digits12
-write(msgstring2,*)'r8       is ',r8
-write(msgstring3,*)'r4       is ',r4
-call error_handler(E_DBG, 'initialize_utilities', msgstring1, &
-                   source, revision, revdate, text2=msgstring2, text3=msgstring3)
-
-write(msgstring1,*)'..  integer  is ',kind(bob) ! any integer variable will do
-write(msgstring2,*)'i8       is ',i8
-write(msgstring3,*)'i4       is ',i4
-call error_handler(E_DBG, 'initialize_utilities', msgstring1, &
-                   source, revision, revdate, text2=msgstring2, text3=msgstring3)
-=======
 ! declare these without an indicated KIND so we can print out 
 ! what default variable sizes are.  this can be changed by the
 ! user at compile time so these are out of our control.  this is
@@ -3808,17 +2694,12 @@
 call log_it(msgstring1)
 
 call log_it('') ! whitespace 
->>>>>>> dc9c0107
 
 end subroutine dump_varkinds
  
 !-----------------------------------------------------------------------
 !>  Useful for dumping all the attributes for a file 'unit'
-<<<<<<< HEAD
-!>  A debugging routine, really. TJH Oct 2004
-=======
 !>  A debugging routine. TJH Oct 2004
->>>>>>> dc9c0107
 
 subroutine dump_unit_attributes(iunit) 
 
