! DART software - Copyright UCAR. This open source software is provided
! by UCAR, "as is", without charge, subject to all terms of use at
! http://www.image.ucar.edu/DAReS/DART/DART_download
!
! $Id$
!----------------------------------------------------------------
!>
!> This is the interface between the ROMS ocean model and DART.
!> The required public interfaces arguments CANNOT be changed.
!>
!> Written in collaboration between Hernan Arango, Andy Moore, Chris Edwards
!> and the DART team. Uses/requires precomputed forward operator
!> values output directly from ROMS (i.e. the output of s4dvar.in:MODname).
!> The obs values are computed at the exact time of the obs as the model
!> is advancing (FGAT - First Guess at Appropriate Time). As a result,
!> there is currently NO model_interpolate() routine, since all
!> the observations already have expected values. What is required is
!> the ability to convert -on-demand- a DART observation sequence file
!> from the ROMS observation format. This is done with the convert_roms_obs
!> program in observations/ROMS.
!>
!> If required for other obs, the model_interpolate code will
!> need to be written and tested.
!>
!> The ROMS model uses a mask array to indicate dry land, so inside
!> DART and this model mod we can ignore dry land completely.  there
!> is no need to read the mask or account for it in get_state_meta_data
!> or get_close.
!>
!----------------------------------------------------------------

module model_mod

! Modules that are absolutely required for use are listed
use        types_mod, only : r4, r8, digits12, SECPERDAY, DEG2RAD, rad2deg, PI, &
                             MISSING_I, MISSING_R4, MISSING_R8, i4, i8, &
                             vtablenamelength

use time_manager_mod, only : time_type, set_time, set_date, get_date, get_time, &
                             print_time, print_date,                            &
                             set_calendar_type, get_calendar_type,              &
                             operator(*),  operator(+), operator(-),            &
                             operator(>),  operator(<), operator(/),            &
                             operator(/=), operator(<=)

use     location_mod, only : location_type, set_location, get_location,         &
                             write_location, set_location_missing,              &
                             get_close_obs, get_close_state,                    &
                             convert_vertical_obs, convert_vertical_state,      &
                             VERTISHEIGHT, VERTISSURFACE

use    utilities_mod, only : register_module, error_handler, do_nml_term,       &
                             E_ERR, E_WARN, E_MSG, logfileunit, nmlfileunit,    &
                             get_unit, do_output, to_upper, do_nml_file,        &
                             find_namelist_in_file, check_namelist_read,        &
                             open_file, file_exist, find_textfile_dims,         &
                             file_to_text, do_output, close_file,               &
                             string_to_real, string_to_logical

use     obs_kind_mod, only : QTY_TEMPERATURE,           &
                             QTY_SALINITY,              &
                             QTY_U_CURRENT_COMPONENT,   &
                             QTY_V_CURRENT_COMPONENT,   &
                             QTY_SEA_SURFACE_HEIGHT,    &
                             QTY_SEA_SURFACE_PRESSURE,  &
                             QTY_POTENTIAL_TEMPERATURE, &
                             get_index_for_quantity,    &
                             get_name_for_quantity

use     mpi_utilities_mod, only : my_task_id

use        random_seq_mod, only : random_seq_type, init_random_seq, random_gaussian

use  ensemble_manager_mod, only : ensemble_type

use distributed_state_mod, only : get_state

use   state_structure_mod, only : add_domain, get_model_variable_indices, &
                                  get_domain_size, get_varid_from_kind, &
                                  state_structure_info, get_kind_index

use netcdf_utilities_mod, only : nc_add_global_attribute, nc_synchronize_file, nc_check, &
                                 nc_add_global_creation_time, nc_begin_define_mode, &
                                 nc_end_define_mode

use location_io_mod,      only :  nc_write_location_atts, nc_get_location_varids, &
                                  nc_write_location

use default_model_mod,     only : pert_model_copies, nc_write_model_vars, init_conditions, &
                                  init_time, adv_1step

use netcdf_utilities_mod, only : nc_add_global_attribute, nc_synchronize_file, nc_check, &
                                 nc_add_global_creation_time, nc_begin_define_mode, &
                                 nc_end_define_mode

use location_io_mod,      only :  nc_write_location_atts, nc_get_location_varids, &
                                  nc_write_location

use default_model_mod,     only : pert_model_copies, nc_write_model_vars, init_conditions, &
                                  init_time, adv_1step

use typesizes
use netcdf

implicit none
private

! these routines must be public and you cannot change
! the arguments - they will be called *from* the DART code.

! routines in this list have code in this module
public :: get_model_size,                &
          get_state_meta_data,           &
          model_interpolate,             &
          shortest_time_between_assimilations, &
          static_init_model,             &
          end_model,                     &
          nc_write_model_atts,           &
          write_model_time,              &
          read_model_time

! code for these routines are in other modules
public :: nc_write_model_vars,           &
          pert_model_copies,             &
          adv_1step,                     &
          init_time,                     &
          init_conditions,               &
          convert_vertical_obs,          &
          convert_vertical_state,        &
          get_close_obs,                 &
          get_close_state

! not required interfaces but useful for utility programs
public :: get_time_information,          &
          get_location_from_ijk

! version controlled file description for error handling, do not edit
character(len=256), parameter :: source   = &
   "$URL$"
character(len=32 ), parameter :: revision = "$Revision$"
character(len=128), parameter :: revdate  = "$Date$"

character(len=512) :: string1, string2, string3
logical, save :: module_initialized = .false.

! things which can/should be in the model_nml
!>@todo FIXME ... replace remaining references to VERTISHEIGHT with vert_localization_coord
logical  :: output_state_vector          = .false.
integer  :: assimilation_period_days     = 1
integer  :: assimilation_period_seconds  = 0
integer  :: vert_localization_coord      = VERTISHEIGHT
integer  :: debug = 0   ! turn up for more and more debug messages
character(len=256) :: roms_filename = 'roms_input.nc'

! DART contents are specified in the input.nml:&model_nml namelist.
!>@todo  NF90_MAX_NAME is 256 ... this makes the namelist output unreadable
integer, parameter :: MAX_STATE_VARIABLES = 8
integer, parameter :: num_state_table_columns = 5
character(len=vtablenamelength) :: variables(MAX_STATE_VARIABLES * num_state_table_columns ) = ' '
character(len=vtablenamelength) :: var_names(MAX_STATE_VARIABLES) = ' '
logical  ::                   update_list(MAX_STATE_VARIABLES) = .FALSE.
integer  ::                     kind_list(MAX_STATE_VARIABLES) = MISSING_I
real(r8) ::                    clamp_vals(MAX_STATE_VARIABLES,2) = MISSING_R8

namelist /model_nml/  &
   assimilation_period_days,    &
   assimilation_period_seconds, &
   roms_filename,               &
   vert_localization_coord,     &
   debug,                       &
   variables

integer :: nfields   ! This is the number of variables in the DART state vector.

integer :: domain_id ! global variable for state_structure_mod routines

!> Everything needed to describe a variable. Basically all the metadata from
!> a netCDF file is stored here as well as all the information about where
!> the variable is stored in the DART state vector.
!>

! Grid parameters - the values will be read from a
! standard ROMS namelist and filled in here.

! nx, ny and nz are the size of the rho grids.
integer :: Nx = -1, Ny = -1, Nz = -1

integer :: Nxi_rho
integer :: Nxi_u
integer :: Nxi_v
integer :: Neta_rho
integer :: Neta_u
integer :: Neta_v
integer :: Ns_rho
integer :: Ns_w

!>@todo FIXME ... nancy suggested creating pointers for each of these so
!    we could simply use the myvarid as the index in the pointer ...

real(r8), allocatable, target :: ULAT(:,:), ULON(:,:), UDEP(:,:,:), &
                                 TLAT(:,:), TLON(:,:), TDEP(:,:,:), &
                                 VLAT(:,:), VLON(:,:), VDEP(:,:,:), &
                                 WDEP(:,:,:)

!>@todo FIXME : JPH may not need the WDEP array

type(time_type) :: model_timestep

integer :: model_size    ! the state vector length

!> Reshapes a part of the DART vector back to the original variable shape.
!>@todo FIXME Replaces the DART MISSING value with the original _FillValue value.

contains


!-----------------------------------------------------------------------
! All the REQUIRED interfaces come first - by convention.
!-----------------------------------------------------------------------


!-----------------------------------------------------------------------
!>
!> Returns the size of the DART state vector (i.e. model) as an integer.
!> Required for all applications.
!>

function get_model_size()

integer(i8) :: get_model_size

if ( .not. module_initialized ) call static_init_model

get_model_size = model_size

end function get_model_size



!-----------------------------------------------------------------------
!> Given an integer index into the state vector structure, returns the
!> associated location. A second intent(out) optional argument kind
!> can be returned if the model has more than one type of field (for
!> instance temperature and zonal wind component). This interface is
!> required for all filter applications as it is required for computing
!> the distance between observations and state variables.
!>
!> @param index_in the index into the DART state vector
!> @param location the location at that index
!> @param var_type the DART KIND at that index
!>

subroutine get_state_meta_data(index_in, location, var_type)

integer(i8),         intent(in)  :: index_in
type(location_type), intent(out) :: location
integer, optional,   intent(out) :: var_type

! Local variables

integer  :: iloc, vloc, jloc
integer  :: myvarid, myqty

if ( .not. module_initialized ) call static_init_model

call get_model_variable_indices(index_in, iloc, jloc, vloc, var_id=myvarid)

myqty = get_kind_index(domain_id, myvarid)

if (myqty == QTY_U_CURRENT_COMPONENT) then
   location = set_location(ULON(iloc,jloc), ULAT(iloc,jloc), UDEP(iloc,jloc,vloc), VERTISHEIGHT)

elseif (myqty == QTY_V_CURRENT_COMPONENT) then
   location = set_location(VLON(iloc,jloc), VLAT(iloc,jloc), VDEP(iloc,jloc,vloc), VERTISHEIGHT)

elseif (myqty == QTY_SEA_SURFACE_HEIGHT) then
   location = set_location(TLON(iloc,jloc), TLAT(iloc,jloc), 0.0_r8, VERTISSURFACE)

else  ! Everything else is assumed to be on the rho points
   location = set_location(TLON(iloc,jloc), TLAT(iloc,jloc), TDEP(iloc,jloc,vloc), VERTISHEIGHT)

endif

! return state quantity for this index if requested
if (present(var_type)) var_type = myqty

end subroutine get_state_meta_data


!-----------------------------------------------------------------------
!>
!> Model interpolate will interpolate any DART state variable
!> (i.e. S, T, U, V, Eta) to the given location given a state vector.
!> The type of the variable being interpolated is obs_type since
!> normally this is used to find the expected value of an observation
!> at some location. The interpolated value is returned in interp_vals
!> and istatus is 0 for success. NOTE: This is a workhorse routine and is
!> the basis for all the forward observation operator code.
!>
!> @param state_handle DART ensemble handle
!> @param ens_size DART ensemble size
!> @param location the location of interest
!> @param obs_type the DART KIND of interest
!> @param interp_val the estimated value of the DART state at the location
!>          of interest (the interpolated value).
!> @param istatus interpolation status ... 0 == success, /=0 is a failure
!>

subroutine model_interpolate(state_handle, ens_size, location, obs_type, expected_obs, istatus)

type(ensemble_type), intent(in)  :: state_handle
integer,             intent(in)  :: ens_size
type(location_type), intent(in)  :: location
integer,             intent(in)  :: obs_type
real(r8),            intent(out) :: expected_obs(:)
integer,             intent(out) :: istatus(:)

if ( .not. module_initialized ) call static_init_model

! Successful istatus is 0
expected_obs = MISSING_R8
istatus = 99

write(string1,*)'model_interpolate should not be called.'
write(string2,*)'we are getting forward observations directly from ROMS'
call error_handler(E_MSG,'model_interpolate:',string1,source,revision,revdate, text2=string2)

end subroutine model_interpolate


!-----------------------------------------------------------------------
!>
!> Returns the the time step of the model; the smallest increment in
!> time that the model is capable of advancing the ROMS state.
!>

function shortest_time_between_assimilations()

type(time_type) :: shortest_time_between_assimilations

if ( .not. module_initialized ) call static_init_model

shortest_time_between_assimilations = model_timestep

end function shortest_time_between_assimilations


!-----------------------------------------------------------------------
!>
!> Called to do one time initialization of the model.
!> In this case, it reads in the grid information, the namelist
!> containing the variables of interest, where to get them, their size,
!> their associated DART KIND, etc.
!>
!> In addition to harvesting the model metadata (grid,
!> desired model advance step, etc.), it also fills a structure
!> containing information about what variables are where in the DART
!> framework.

subroutine static_init_model()

integer :: iunit, io
integer :: ss, dd
integer :: ncid

character(len=32) :: calendar

type(time_type) :: model_time

if ( module_initialized ) return

! The Plan:
!
! * read in the grid sizes from grid file
! * allocate space, and read in actual grid values
! * figure out model timestep
! * Compute the model size.
! * set the index numbers where the field types change

! Print module information to log file and stdout.
call register_module(source, revision, revdate)

module_initialized = .true.

! Read the DART namelist for this model
call find_namelist_in_file('input.nml', 'model_nml', iunit)
read(iunit, nml = model_nml, iostat = io)
call check_namelist_read(iunit, io, 'model_nml')

! Record the namelist values used for the run
if (do_nml_file()) write(nmlfileunit, nml=model_nml)
if (do_nml_term()) write(     *     , nml=model_nml)

model_timestep = set_model_time_step()

call get_time(model_timestep,ss,dd)

write(string1,*)'assimilation period is ',dd,' days ',ss,' seconds'
call error_handler(E_MSG,'static_init_model:',string1,source,revision,revdate)

call nc_check( nf90_open(trim(roms_filename), NF90_NOWRITE, ncid), &
                  'static_init_model', 'open '//trim(roms_filename))

call get_time_information(roms_filename, ncid, 'ocean_time', 'ocean_time', &
                          calendar=calendar, last_time=model_time)

call set_calendar_type( trim(calendar) )

! Get the ROMS grid -- sizes and variables.
call get_grid_dimensions()
call get_grid()

! parse_variable_input() fills var_names, kind_list, clamp_vals, update_list
call parse_variable_input(variables, nfields)

domain_id = add_domain(roms_filename, nfields, &
                    var_names, kind_list, clamp_vals, update_list )

if (debug > 2) call state_structure_info(domain_id)

call nc_check( nf90_close(ncid), &
                  'static_init_model', 'close '//trim(roms_filename))

model_size = get_domain_size(domain_id)

call write_roms_time_information(model_time)

end subroutine static_init_model


!-----------------------------------------------------------------------
!>
!> Does any shutdown and clean-up needed for model.
!>

subroutine end_model()

! good style ... perhaps you could deallocate stuff (from static_init_model?).
! deallocate(state_loc)

if (allocated(ULAT)) deallocate(ULAT)
if (allocated(ULON)) deallocate(ULON)
if (allocated(UDEP)) deallocate(UDEP)

if (allocated(VLAT)) deallocate(VLAT)
if (allocated(VLON)) deallocate(VLON)
if (allocated(VDEP)) deallocate(VDEP)

if (allocated(TLAT)) deallocate(TLAT)
if (allocated(TLON)) deallocate(TLON)
if (allocated(TDEP)) deallocate(TDEP)

if (allocated(WDEP)) deallocate(WDEP)

end subroutine end_model


!-----------------------------------------------------------------------
!>
!> Writes the model-specific attributes to a DART 'diagnostic' netCDF file.
!> This includes coordinate variables and some metadata, but NOT the
!> actual DART state.
!>
!> @param ncid the netCDF handle of the DART diagnostic file opened by
!>                 assim_model_mod:init_diag_output
!> @param model_writes_state have the state structure write out all of the
!>                 state variables
<<<<<<< HEAD

subroutine nc_write_model_atts(ncid, domain_id)

=======

subroutine nc_write_model_atts(ncid, domain_id)

>>>>>>> 5850b2e7
integer, intent(in) :: ncid      ! netCDF file identifier
integer, intent(in) :: domain_id

integer :: nDimensions, nVariables, nAttributes, unlimitedDimID

! for the dimensions and coordinate variables
integer :: nxirhoDimID, nxiuDimID, nxivDimID
integer :: netarhoDimID, netauDimID, netavDimID
integer :: nsrhoDimID, nswDimID
integer :: VarID

! local variables

character(len=256) :: filename

if ( .not. module_initialized ) call static_init_model

! we only have a netcdf handle here so we do not know the filename
! or the fortran unit number.  but construct a string with at least
! the netcdf handle, so in case of error we can trace back to see
! which netcdf file is involved.

write(filename,*) 'ncid', ncid

! Write Global Attributes

call nc_begin_define_mode(ncid)

call nc_add_global_creation_time(ncid)

call nc_add_global_attribute(ncid, "model_source", source)
call nc_add_global_attribute(ncid, "model_revision", revision)
call nc_add_global_attribute(ncid, "model_revdate", revdate)

call nc_add_global_attribute(ncid, "model", "ROMS")

! We need to output the grid information
! Define the new dimensions IDs

call nc_check(nf90_def_dim(ncid, name='xi_rho',  len = Nxi_rho, &
     dimid = nxirhoDimID),'nc_write_model_atts', 'xi_rho def_dim '//trim(filename))

call nc_check(nf90_def_dim(ncid, name='eta_rho', len = Neta_rho,&
     dimid = netarhoDimID),'nc_write_model_atts', 'eta_rho def_dim '//trim(filename))

call nc_check(nf90_def_dim(ncid, name='s_rho',   len = Ns_rho,&
     dimid = nsrhoDimID),'nc_write_model_atts', 's_rho def_dim '//trim(filename))

call nc_check(nf90_def_dim(ncid, name='s_w',   len = Ns_w,&
     dimid = nswDimID),'nc_write_model_atts', 's_w def_dim '//trim(filename))

call nc_check(nf90_def_dim(ncid, name='xi_u',    len = Nxi_u,&
     dimid = nxiuDimID),'nc_write_model_atts', 'xi_u def_dim '//trim(filename))

call nc_check(nf90_def_dim(ncid, name='xi_v',    len = Nxi_v,&
     dimid = nxivDimID),'nc_write_model_atts', 'xi_v def_dim '//trim(filename))

call nc_check(nf90_def_dim(ncid, name='eta_u',   len = Neta_u,&
     dimid = netauDimID),'nc_write_model_atts', 'eta_u def_dim '//trim(filename))

call nc_check(nf90_def_dim(ncid, name='eta_v',   len = Neta_v,&
     dimid = netavDimID),'nc_write_model_atts', 'eta_v def_dim '//trim(filename))

! Create the Coordinate Variables and give them Attributes
! The values will be added in a later block of code.

call nc_check(nf90_def_var(ncid,name='lon_rho', xtype=nf90_double, &
              dimids=(/ nxirhoDimID, netarhoDimID /), varid=VarID),&
              'nc_write_model_atts', 'lon_rho def_var '//trim(filename))
call nc_check(nf90_put_att(ncid,  VarID, 'long_name', 'rho longitudes'), &
              'nc_write_model_atts', 'lon_rho long_name '//trim(filename))
call nc_check(nf90_put_att(ncid,  VarID, 'units', 'degrees_east'), &
              'nc_write_model_atts', 'lon_rho units '//trim(filename))

call nc_check(nf90_def_var(ncid,name='lat_rho', xtype=nf90_double, &
              dimids=(/ nxirhoDimID, netarhoDimID /), varid=VarID),&
              'nc_write_model_atts', 'lat_rho def_var '//trim(filename))
call nc_check(nf90_put_att(ncid,  VarID, 'long_name', 'rho latitudes'), &
              'nc_write_model_atts', 'lat_rho long_name '//trim(filename))
call nc_check(nf90_put_att(ncid,  VarID, 'units', 'degrees_north'), &
              'nc_write_model_atts', 'lat_rho units '//trim(filename))

call nc_check(nf90_def_var(ncid,name='lon_u', xtype=nf90_double, &
              dimids=(/ nxiuDimID, netauDimID /), varid=VarID),&
              'nc_write_model_atts', 'lon_u def_var '//trim(filename))
call nc_check(nf90_put_att(ncid,  VarID, 'long_name', 'u longitudes'), &
              'nc_write_model_atts', 'lon_u long_name '//trim(filename))
call nc_check(nf90_put_att(ncid,  VarID, 'units', 'degrees_east'), &
              'nc_write_model_atts', 'lon_u units '//trim(filename))

call nc_check(nf90_def_var(ncid,name='lat_u', xtype=nf90_double, &
              dimids=(/ nxiuDimID, netauDimID /), varid=VarID),&
              'nc_write_model_atts', 'lat_u def_var '//trim(filename))
call nc_check(nf90_put_att(ncid,  VarID, 'long_name', 'u latitudes'), &
              'nc_write_model_atts', 'lat_u long_name '//trim(filename))
call nc_check(nf90_put_att(ncid,  VarID, 'units', 'degrees_north'), &
              'nc_write_model_atts', 'lat_u units '//trim(filename))

call nc_check(nf90_def_var(ncid,name='lon_v', xtype=nf90_double, &
              dimids=(/ nxivDimID, netavDimID /), varid=VarID),&
              'nc_write_model_atts', 'lon_v def_var '//trim(filename))
call nc_check(nf90_put_att(ncid,  VarID, 'long_name', 'v longitudes'), &
              'nc_write_model_atts', 'lon_v long_name '//trim(filename))
call nc_check(nf90_put_att(ncid,  VarID, 'units', 'degrees_east'), &
              'nc_write_model_atts', 'lon_v units '//trim(filename))

call nc_check(nf90_def_var(ncid,name='lat_v', xtype=nf90_double, &
              dimids=(/ nxivDimID, netavDimID /), varid=VarID),&
              'nc_write_model_atts', 'lat_v def_var '//trim(filename))
call nc_check(nf90_put_att(ncid,  VarID, 'long_name', 'v latitudes'), &
              'nc_write_model_atts', 'lat_v long_name '//trim(filename))
call nc_check(nf90_put_att(ncid,  VarID, 'units', 'degrees_north'), &
              'nc_write_model_atts', 'lat_v units '//trim(filename))

call nc_check(nf90_def_var(ncid,name='z_rho', xtype=nf90_double, &
              dimids=(/ nxirhoDimID, netarhoDimID, nsrhoDimID /), varid=VarID),&
              'nc_write_model_atts', 'z_rho def_var '//trim(filename))
call nc_check(nf90_put_att(ncid,  VarID, 'long_name', 'z at rho'), &
              'nc_write_model_atts', 'z_rho long_name '//trim(filename))
call nc_check(nf90_put_att(ncid,  VarID, 'units', 'm'), &
              'nc_write_model_atts', 'z_rho units '//trim(filename))

call nc_check(nf90_def_var(ncid,name='z_u', xtype=nf90_double, &
              dimids=(/ nxiuDimID, netauDimID, nsrhoDimID /), varid=VarID),&
              'nc_write_model_atts', 'z_u def_var '//trim(filename))
call nc_check(nf90_put_att(ncid,  VarID, 'long_name', 'z at rho'), &
              'nc_write_model_atts', 'z_u long_name '//trim(filename))
call nc_check(nf90_put_att(ncid,  VarID, 'units', 'm'), &
              'nc_write_model_atts', 'z_u units '//trim(filename))

call nc_check(nf90_def_var(ncid,name='z_v', xtype=nf90_double, &
              dimids=(/ nxivDimID, netavDimID, nsrhoDimID /), varid=VarID),&
              'nc_write_model_atts', 'z_v def_var '//trim(filename))
call nc_check(nf90_put_att(ncid,  VarID, 'long_name', 'z at rho'), &
              'nc_write_model_atts', 'z_v long_name '//trim(filename))
call nc_check(nf90_put_att(ncid,  VarID, 'units', 'm'), &
              'nc_write_model_atts', 'z_v units '//trim(filename))

call nc_check(nf90_def_var(ncid,name='z_w', xtype=nf90_double, &
              dimids=(/ nxirhoDimID, netarhoDimID, nswDimID /), varid=VarID),&
              'nc_write_model_atts', 'z_w def_var '//trim(filename))
call nc_check(nf90_put_att(ncid,  VarID, 'long_name', 'z at rho'), &
              'nc_write_model_atts', 'z_w long_name '//trim(filename))
call nc_check(nf90_put_att(ncid,  VarID, 'units', 'm'), &
              'nc_write_model_atts', 'z_w units '//trim(filename))

! Finished with dimension/variable definitions, must end 'define' mode to fill.

call nc_end_define_mode(ncid)

! Fill the coordinate variable values

! the RHO grid

call nc_check(NF90_inq_varid(ncid, 'lon_rho', VarID), &
              'nc_write_model_atts', 'lon_rho inq_varid '//trim(filename))
call nc_check(nf90_put_var(ncid, VarID, TLON ), &
             'nc_write_model_atts', 'lon_rho put_var '//trim(filename))

call nc_check(NF90_inq_varid(ncid, 'lat_rho', VarID), &
              'nc_write_model_atts', 'lat_rho inq_varid '//trim(filename))
call nc_check(nf90_put_var(ncid, VarID, TLAT ), &
             'nc_write_model_atts', 'lat_rho put_var '//trim(filename))

call nc_check(NF90_inq_varid(ncid, 'z_rho', VarID), &
              'nc_write_model_atts', 'z_rho inq_varid '//trim(filename))
call nc_check(nf90_put_var(ncid, VarID, TDEP ), &
             'nc_write_model_atts', 'z_rho put_var '//trim(filename))

! the U grid

call nc_check(NF90_inq_varid(ncid, 'lon_u', VarID), &
              'nc_write_model_atts', 'lon_u inq_varid '//trim(filename))
call nc_check(nf90_put_var(ncid, VarID, ULON ), &
             'nc_write_model_atts', 'lon_u put_var '//trim(filename))

call nc_check(NF90_inq_varid(ncid, 'lat_u', VarID), &
              'nc_write_model_atts', 'lat_u inq_varid '//trim(filename))
call nc_check(nf90_put_var(ncid, VarID, ULAT ), &
             'nc_write_model_atts', 'lat_u put_var '//trim(filename))

call nc_check(NF90_inq_varid(ncid, 'z_u', VarID), &
              'nc_write_model_atts', 'z_u inq_varid '//trim(filename))
call nc_check(nf90_put_var(ncid, VarID, UDEP ), &
             'nc_write_model_atts', 'z_u put_var '//trim(filename))

! the V grid

call nc_check(NF90_inq_varid(ncid, 'lon_v', VarID), &
              'nc_write_model_atts', 'lon_v inq_varid '//trim(filename))
call nc_check(nf90_put_var(ncid, VarID, VLON ), &
             'nc_write_model_atts', 'lon_v put_var '//trim(filename))

call nc_check(NF90_inq_varid(ncid, 'lat_v', VarID), &
              'nc_write_model_atts', 'lat_v inq_varid '//trim(filename))
call nc_check(nf90_put_var(ncid, VarID, VLAT ), &
             'nc_write_model_atts', 'lat_v put_var '//trim(filename))

call nc_check(NF90_inq_varid(ncid, 'z_v', VarID), &
              'nc_write_model_atts', 'z_v inq_varid '//trim(filename))
call nc_check(nf90_put_var(ncid, VarID, VDEP ), &
             'nc_write_model_atts', 'z_v put_var '//trim(filename))

! the W grid

call nc_check(NF90_inq_varid(ncid, 'z_w', VarID), &
              'nc_write_model_atts', 'z_w inq_varid '//trim(filename))
call nc_check(nf90_put_var(ncid, VarID, WDEP ), &
             'nc_write_model_atts', 'z_w put_var '//trim(filename))

! Flush the buffer and leave netCDF file open
call nc_synchronize_file(ncid)


end subroutine nc_write_model_atts

!-----------------------------------------------------------------------
!> writes the time of the current state and (optionally) the time
!> to be conveyed to ROMS to dictate the length of the forecast.
!> This file is then used by scripts to modify the ROMS run.
!> The format in the time information is totally at your discretion.
!>
!> @param ncfile_out name of the file
!> @param model_time the current time of the model state
!> @param adv_to_time the time in the future of the next assimilation.
!>

subroutine write_model_time(ncid, model_time, adv_to_time)
integer,         intent(in)           :: ncid
type(time_type), intent(in)           :: model_time
type(time_type), intent(in), optional :: adv_to_time

integer :: io, varid, seconds, days
type(time_type) :: origin_time, deltatime
real(digits12)  :: run_duration

if ( .not. module_initialized ) call static_init_model

if (present(adv_to_time)) then
   string3 = time_to_string(adv_to_time)
   write(string1,*)'ROMS/DART not configured to advance ROMS.'
   write(string2,*)'called with optional advance_to_time of'
   call error_handler(E_ERR, 'write_model_time', string1, &
              source, revision, revdate, text2=string2,text3=string3)
endif

! If the ocean_time variable exists, we are updating a ROMS file,
! if not ... must be updating a DART diagnostic file.

io = nf90_inq_varid(ncid,'ocean_time',varid)
if (io == NF90_NOERR) then
   call get_time_information('unknown', ncid, 'ocean_time', 'ocean_time', &
                myvarid=varid, origin_time=origin_time)
   deltatime = model_time - origin_time
   call get_time(deltatime, seconds, days)
   run_duration = real(days,digits12)*86400.0_digits12 + real(seconds,digits12)
   call nc_check(nf90_put_var(ncid, varid, run_duration), 'write_model_time', 'put_var')
   return
endif

io = nf90_inq_varid(ncid,'time',varid)
if (io == NF90_NOERR) then
   call get_time_information('unknown', ncid, 'time', 'time', &
                myvarid=varid, origin_time=origin_time)
   deltatime = model_time - origin_time
   call get_time(deltatime, seconds, days)
   run_duration = real(days,digits12)*86400.0_digits12 + real(seconds,digits12)
   call nc_check(nf90_put_var(ncid, varid, run_duration), 'write_model_time', 'put_var')
   return
endif

end subroutine write_model_time

!--------------------------------------------------------------------
!>
!> read the time from the input file
!>
!> @param filename name of file that contains the time
!>

function read_model_time(filename)

character(len=*), intent(in) :: filename
type(time_type)              :: read_model_time

integer :: ncid

if ( .not. module_initialized ) call static_init_model

if ( .not. file_exist(filename) ) then
   write(string1,*) 'cannot open file ', trim(filename),' for reading.'
   call error_handler(E_ERR,'read_model_time',string1,source,revision,revdate)
endif

call nc_check( nf90_open(trim(filename), NF90_NOWRITE, ncid), &
                  'read_model_time', 'open '//trim(filename))

call get_time_information(filename, ncid, 'ocean_time', 'ocean_time', last_time=read_model_time)

call nc_check( nf90_close(ncid), 'read_model_time', 'close '//trim(filename))

end function read_model_time



!-----------------------------------------------------------------------
! The remaining (private) interfaces come last.
! None of the private interfaces need to call static_init_model()
!-----------------------------------------------------------------------


!-----------------------------------------------------------------------
!>
!> Set the desired minimum model advance time. This is generally NOT the
!> dynamical timestep of the model, but rather the shortest forecast length
!> you are willing to make. This impacts how frequently the observations
!> may be assimilated.
!>

function set_model_time_step()

type(time_type) :: set_model_time_step

! assimilation_period_seconds, assimilation_period_days are from the namelist

!>@todo FIXME make sure set_model_time_step is an integer multiple of
!> the dynamical timestep or whatever strategy ROMS employs.
! TJH NHIST*DT ... from the inputfile ... can remove assim_* from DART input namelist

!>@todo FIXME : JPH we should really be getting this from the history file??
set_model_time_step = set_time(assimilation_period_seconds, assimilation_period_days)

end function set_model_time_step


!-----------------------------------------------------------------------
!>
!> Read the grid dimensions from the ROMS grid netcdf file.
!> By reading the dimensions first, we can use them in variable
!> declarations later - which is faster than using allocatable arrays.
!>

subroutine get_grid_dimensions()

integer :: ncid

! Read the (static) grid dimensions from the ROMS grid file.

call nc_check(nf90_open(trim(roms_filename), nf90_nowrite, ncid), &
              'get_grid_dimensions', 'open '//trim(roms_filename))

Nxi_rho   = get_dimension_length(ncid, 'xi_rho',   roms_filename)
Nxi_u     = get_dimension_length(ncid, 'xi_u',     roms_filename)
Nxi_v     = get_dimension_length(ncid, 'xi_v',     roms_filename)
Neta_rho  = get_dimension_length(ncid, 'eta_rho',  roms_filename)
Neta_u    = get_dimension_length(ncid, 'eta_u',    roms_filename)
Neta_v    = get_dimension_length(ncid, 'eta_v',    roms_filename)

call nc_check(nf90_close(ncid), &
              'get_grid_dimensions','close '//trim(roms_filename))

! Read the vertical dimensions from the dedicated file.

call nc_check(nf90_open(trim(roms_filename), nf90_nowrite, ncid), &
               'get_grid_dimensions', 'open '//trim(roms_filename))

Ns_rho    = get_dimension_length(ncid, 's_rho',    roms_filename)
Ns_w      = get_dimension_length(ncid, 's_w'  ,    roms_filename)

call nc_check(nf90_close(ncid), &
              'get_grid_dimensions','close '//trim(roms_filename))

Nx =  Nxi_rho  ! Setting the nominal value of the 'global' variables
Ny = Neta_rho  ! Setting the nominal value of the 'global' variables
Nz =   Ns_rho  ! Setting the nominal value of the 'global' variables

end subroutine get_grid_dimensions


!-----------------------------------------------------------------------
!>
!> Read the actual grid values from the ROMS netcdf file.
!>
!>@todo FIXME:  the original implementation opened 3 different files
!> to get the grid info - the namelist was:
!>    roms_ini_filename            = '../data/wc13_ini.nc'
!>    grid_definition_filename     = '../data/wc13_grd.nc'
!>    depths_definition_filename   = '../data/wc13_depths.nc'
!>
!> these have been consolidated by hernan for the santa cruz version
!> into a single file.  check with the other rutgers folks to see if
!> they still need to open 3 different files.  if so, we might need
!> to restore the 3 namelist items and we can use the same file for
!> all 3 types of grid info in the first case, and 3 different files
!> for the second case.
!>

subroutine get_grid()

integer  :: ncid, VarID

real(r8), parameter :: all_land = 0.001_r8

if (.not. allocated(ULAT)) allocate(ULAT(Nxi_u, Neta_u))
if (.not. allocated(ULON)) allocate(ULON(Nxi_u, Neta_u))
if (.not. allocated(UDEP)) allocate(UDEP(Nxi_u, Neta_u, Nz))

if (.not. allocated(VLAT)) allocate(VLAT(Nxi_v, Neta_v))
if (.not. allocated(VLON)) allocate(VLON(Nxi_v, Neta_v))
if (.not. allocated(VDEP)) allocate(VDEP(Nxi_v, Neta_v, Nz))

if (.not. allocated(TLAT)) allocate(TLAT(Nxi_rho, Neta_rho))
if (.not. allocated(TLON)) allocate(TLON(Nxi_rho, Neta_rho))
if (.not. allocated(TDEP)) allocate(TDEP(Nxi_rho, Neta_rho, Nz))
if (.not. allocated(WDEP)) allocate(WDEP(Nxi_rho, Neta_rho, Ns_w))

! Read the vertical information from the (separate) roms_filename

call nc_check(nf90_open(trim(roms_filename), nf90_nowrite, ncid), &
      'get_grid', 'open '//trim(roms_filename))

call nc_check(nf90_inq_varid(ncid, 'z_u', VarID), &
      'get_grid', 'inq_varid z_u '//trim(roms_filename))
call nc_check(nf90_get_var( ncid, VarID, UDEP), &
      'get_grid', 'get_var z_u '//trim(roms_filename))

call nc_check(nf90_inq_varid(ncid, 'z_w', VarID), &
      'get_grid', 'inq_varid z_w '//trim(roms_filename))
call nc_check(nf90_get_var( ncid, VarID, WDEP), &
      'get_grid', 'get_var z_w '//trim(roms_filename))

call nc_check(nf90_inq_varid(ncid, 'z_v', VarID), &
      'get_grid', 'inq_varid z_v '//trim(roms_filename))
call nc_check(nf90_get_var( ncid, VarID, VDEP), &
      'get_grid', 'get_var z_v '//trim(roms_filename))

call nc_check(nf90_inq_varid(ncid, 'z_rho', VarID), &
      'get_grid', 'inq_varid z_rho '//trim(roms_filename))
call nc_check(nf90_get_var( ncid, VarID, TDEP), &
      'get_grid', 'get_var z_rho '//trim(roms_filename))

call nc_check(nf90_close(ncid), &
             'get_var','close '//trim(roms_filename))

! Read the rest of the grid information from the traditional grid file

call nc_check(nf90_open(trim(roms_filename), nf90_nowrite, ncid), &
      'get_grid', 'open '//trim(roms_filename))

call nc_check(nf90_inq_varid(ncid, 'lon_rho', VarID), &
   'get_grid', 'inq_varid lon_rho '//trim(roms_filename))
call nc_check(nf90_get_var( ncid, VarID, TLON), &
      'get_grid', 'get_var lon_rho '//trim(roms_filename))

where (TLON < 0.0_r8) TLON = TLON + 360.0_r8

call nc_check(nf90_inq_varid(ncid, 'lat_rho', VarID), &
      'get_grid', 'inq_varid lat_rho '//trim(roms_filename))
call nc_check(nf90_get_var( ncid, VarID, TLAT), &
      'get_grid', 'get_var lat_rho '//trim(roms_filename))

call nc_check(nf90_inq_varid(ncid, 'lon_u', VarID), &
      'get_grid', 'inq_varid lon_u '//trim(roms_filename))
call nc_check(nf90_get_var( ncid, VarID, ULON), &
      'get_grid', 'get_var lon_u '//trim(roms_filename))

where (ULON < 0.0_r8) ULON = ULON + 360.0_r8

call nc_check(nf90_inq_varid(ncid, 'lat_u', VarID), &
      'get_grid', 'inq_varid lat_u '//trim(roms_filename))
call nc_check(nf90_get_var( ncid, VarID, ULAT), &
      'get_grid', 'get_var lat_u '//trim(roms_filename))

call nc_check(nf90_inq_varid(ncid, 'lon_v', VarID), &
      'get_grid', 'inq_varid lon_v '//trim(roms_filename))
call nc_check(nf90_get_var( ncid, VarID, VLON), &
      'get_grid', 'get_var lon_v '//trim(roms_filename))

where (VLON < 0.0_r8) VLON = VLON + 360.0_r8

call nc_check(nf90_inq_varid(ncid, 'lat_v', VarID), &
      'get_grid', 'inq_varid lat_v '//trim(roms_filename))
call nc_check(nf90_get_var( ncid, VarID, VLAT), &
      'get_grid', 'get_var lat_v '//trim(roms_filename))

! Be aware that all the depths are negative values.
! The surface of the ocean is 0.0, the deepest is a big negative value.

if (do_output() .and. debug > 0) then
    write(string1,*)'    min/max ULON ',minval(ULON), maxval(ULON)
    write(string2,*)    'min/max ULAT ',minval(ULAT), maxval(ULAT)
    write(string3,*)    'min/max UDEP ',minval(UDEP), maxval(UDEP)
    call error_handler(E_MSG,'get_grid',string1, text2=string2, text3=string3)

    write(string1,*)'    min/max VLON ',minval(VLON), maxval(VLON)
    write(string2,*)    'min/max VLAT ',minval(VLAT), maxval(VLAT)
    write(string3,*)    'min/max VDEP ',minval(VDEP), maxval(VDEP)
    call error_handler(E_MSG,'get_grid',string1, text2=string2, text3=string3)

    write(string1,*)'    min/max TLON ',minval(TLON), maxval(TLON)
    write(string2,*)    'min/max TLAT ',minval(TLAT), maxval(TLAT)
    write(string3,*)    'min/max TDEP ',minval(TDEP), maxval(TDEP)
    call error_handler(E_MSG,'get_grid',string1, text2=string2, text3=string3)
endif

end subroutine get_grid


!-----------------------------------------------------------------------
!>
!> Fill the array of requested variables, dart kinds, possible min/max
!> values and whether or not to update the field in the output file.
!>
!>@param state_variables the list of variables and kinds from model_mod_nml
!>@param ngood the number of variable/KIND pairs specified

subroutine parse_variable_input( state_variables, ngood )

character(len=*), intent(in)  :: state_variables(:)
integer,          intent(out) :: ngood

integer :: i
character(len=NF90_MAX_NAME) :: varname       ! column 1
character(len=NF90_MAX_NAME) :: dartstr       ! column 2
character(len=NF90_MAX_NAME) :: minvalstring  ! column 3
character(len=NF90_MAX_NAME) :: maxvalstring  ! column 4
character(len=NF90_MAX_NAME) :: state_or_aux  ! column 5   change to updateable

ngood = 0
MyLoop : do i = 1, MAX_STATE_VARIABLES

   varname      = trim(state_variables(num_state_table_columns*i-4))
   dartstr      = trim(state_variables(num_state_table_columns*i-3))
   minvalstring = trim(state_variables(num_state_table_columns*i-2))
   maxvalstring = trim(state_variables(num_state_table_columns*i-1))
   state_or_aux = trim(state_variables(num_state_table_columns*i  ))

   if ( varname == ' ' .and. dartstr == ' ' ) exit MyLoop ! Found end of list.

   if ( varname == ' ' .or. dartstr == ' ' ) then
      string1 = 'model_nml:model "variables" not fully specified'
      call error_handler(E_ERR,'parse_variable_input:',string1,source,revision,revdate)
   endif

   ! Make sure DART kind is valid

   if( get_index_for_quantity(dartstr) < 0 ) then
      write(string1,'(''there is no quantity <'',a,''> in obs_kind_mod.f90'')') trim(dartstr)
      call error_handler(E_ERR,'parse_variable_input:',string1,source,revision,revdate)
   endif

   call to_upper(minvalstring)
   call to_upper(maxvalstring)
   call to_upper(state_or_aux)

   var_names(   i) = varname
   kind_list(   i) = get_index_for_quantity(dartstr)
   clamp_vals(i,1) = string_to_real(minvalstring)
   clamp_vals(i,2) = string_to_real(maxvalstring)
   update_list( i) = string_to_logical(state_or_aux, 'UPDATE')

   ngood = ngood + 1

enddo MyLoop

if (ngood == MAX_STATE_VARIABLES) then
   string1 = 'WARNING: There is a possibility you need to increase ''MAX_STATE_VARIABLES'''
   write(string2,'(''WARNING: you have specified at least '',i4,'' perhaps more.'')')ngood
   call error_handler(E_MSG,'parse_variable_input:',string1,source,revision,revdate,text2=string2)
endif

end subroutine parse_variable_input


!-----------------------------------------------------------------------
!
!> Find the named variable (often 'ocean_time') in a ROMS netCDF file.
!> If it is not found, it is a fatal error.
!>
!> @param filename the name of the ROMS netCDF file
!>                 (used to generate useful error messages).
!> @param ncid the netCDF handle to the ROMS netCDF file.
!> @param variable name which contains the time
!> @param calendar the character string indicating the calendar in use
!> @param last_time_index the value of the last time dimension
!> @param last_time the time/date of the last time
!> @param origin_time the base time other times are relative to
!> @param all_times an array of all times in the variable
!>
!>@todo FIXME Make sure the calculation is correct.
!>  A 64bit real can support whole numbers that overflow a 32 bit integer.

subroutine get_time_information(filename, ncid, var_name, dim_name, myvarid, &
                    calendar, last_time_index, last_time, origin_time, all_times)

character(len=*),            intent(in)  :: filename
integer,                     intent(in)  :: ncid
character(len=*),            intent(in)  :: var_name
character(len=*),            intent(in)  :: dim_name
integer,           optional, intent(out) :: myvarid
character(len=32), optional, intent(out) :: calendar
integer,           optional, intent(out) :: last_time_index
type(time_type),   optional, intent(out) :: last_time
type(time_type),   optional, intent(out) :: origin_time
type(time_type),   optional, intent(out) :: all_times(:)

integer :: ios, DimID, VarID, dimlen, i
character(len=64) :: unitstring
character(len=32) :: calendarstring

integer :: year, month, day, hour, minute, second, rc
real(digits12), allocatable :: these_times(:)
type(time_type) :: time_offset, base_time

logical :: offset_in_seconds  ! if .false., assuming offset in days

integer :: original_calendar_type

!>@todo FIXME get the variable length from the varid and remove the need for the dimension name

call nc_check(nf90_inq_dimid(ncid,dim_name,dimid=DimID), &
       'get_time_information','cannot find "'//trim(dim_name)//'" dimension in '//trim(filename))

call nc_check(nf90_inquire_dimension(ncid, DimID, len=dimlen), &
       'get_time_information', 'inquire_dimension '//trim(dim_name)//' from '//trim(filename))
if (present(last_time_index)) last_time_index = dimlen

call nc_check(nf90_inq_varid(ncid, var_name, VarID), &
       'get_time_information', 'inq_varid '//trim(var_name)//' from '//trim(filename))
if (present(myvarid)) myvarid = VarID

! assume gregorian calendar unless there's a calendar attribute saying elsewise
rc = nf90_get_att(ncid, VarID, 'calendar', calendarstring)
if (rc /= nf90_noerr) calendarstring = 'gregorian'

if (index(calendarstring,'gregorian') == 0) then
   write(string1,*)'expecting '//trim(var_name)//' calendar of "gregorian"'
   write(string2,*)'got '//trim(calendarstring)
   write(string3,*)'from file "'//trim(filename)//'"'
   call error_handler(E_MSG,'get_time_information:', string1, &
             source, revision, revdate, text2=string2, text3=string3)
else
   ! coerce all forms of gregorian to the one DART supports
   ! 'gregorian_proleptic' needs to be changed, for example.
   calendarstring = 'gregorian'
endif

if (present(calendar)) calendar = trim(calendarstring)

if (present(last_time) .or. present(origin_time) .or. present(all_times)) then

   ! May need to put the calendar back to some original value
   original_calendar_type = get_calendar_type()

   ! We need to set the calendar to interpret the time values
   ! do we need to preserve the original calendar setting if there is one?

   call set_calendar_type( trim(calendarstring) )

   ! Make sure the calendar is expected form
   ! var_name:units    = "seconds since 1999-01-01 00:00:00" ;
   !                      1234567890123
   !   OR
   ! var_name:units    = "days since 1999-01-01 00:00:00" ;
   !                      1234567890

   call nc_check(nf90_get_att(ncid, VarID, 'units', unitstring), &
          'get_time_information', 'get_att '//trim(var_name)//' units '//trim(filename))

   ! decode the start time of the time variable - expecting time to be coded
   ! as an offset to some base

   if (unitstring(1:13) == 'seconds since') then
      read(unitstring,'(14x,i4,5(1x,i2))',iostat=ios)year,month,day,hour,minute,second
      if (ios /= 0) then
         write(string1,*)'Unable to read time variable units. Error status was ',ios
         write(string2,*)'expected "seconds since YYYY-MM-DD HH:MM:SS"'
         write(string3,*)'was      "'//trim(unitstring)//'"'
         call error_handler(E_ERR, 'get_time_information:', string1, &
                source, revision, revdate, text2=string2, text3=string3)
      endif
      offset_in_seconds = .true.

   else if (unitstring(1:10) == 'days since') then
      read(unitstring,'(11x,i4,5(1x,i2))',iostat=ios)year,month,day,hour,minute,second
      if (ios /= 0) then
         write(string1,*)'Unable to read time variable units. Error status was ',ios
         write(string2,*)'expected "days since YYYY-MM-DD HH:MM:SS"'
         write(string3,*)'was      "'//trim(unitstring)//'"'
         call error_handler(E_ERR, 'get_time_information:', string1, &
                source, revision, revdate, text2=string2, text3=string3)
      endif
      offset_in_seconds = .false.

   else
      write(string1,*)'expecting time attribute units of "seconds since ..." -OR-'
      write(string2,*)'                              "days since ..."'
      write(string3,*)'got "'//trim(unitstring)//'"'
      call error_handler(E_ERR,'get_time_information:', string1, &
                source, revision, revdate, text2=string2, text3=string3)
   endif

   base_time = set_date(year, month, day, hour, minute, second)

   if (present(origin_time)) origin_time = base_time

   if (present(last_time) .or. present(all_times)) then

      ! big_integer may overflow a 32bit integer, so declare it 64bit
      ! and parse it into an integer number of days and seconds, both
      ! of which can be 32bit. Our set_time, set_date routines need 32bit integers.

      allocate(these_times(dimlen))

      call nc_check(nf90_get_var( ncid, VarID, these_times), &
             'get_time_information', 'get_var '//trim(var_name)//' from '//trim(filename))

      if (present(last_time)) then
         time_offset = convert_to_time_offset(these_times(dimlen), offset_in_seconds)
         last_time = base_time + time_offset
      endif

      if (present(all_times)) then
         do i=1, dimlen
            time_offset = convert_to_time_offset(these_times(i), offset_in_seconds)
            all_times(i) = base_time + time_offset
         enddo
      endif

      if (do_output() .and. debug > 0 .and. present(last_time)) then
         call print_time(last_time, str='last roms time is ',iunit=logfileunit)
         call print_time(last_time, str='last roms time is ')
         call print_date(last_time, str='last roms date is ',iunit=logfileunit)
         call print_date(last_time, str='last roms date is ')
      endif

      deallocate(these_times)

   endif

   call set_calendar_type(original_calendar_type)

endif

end subroutine get_time_information

!-----------------------------------------------------------------------

!> convert a fractional day to a dart time type

function convert_to_time_offset(offset, offset_in_seconds)

real(digits12), intent(in) :: offset
logical,        intent(in) :: offset_in_seconds
type(time_type) :: convert_to_time_offset

integer(i8) :: big_integer
integer :: some_seconds, some_days

if (offset_in_seconds) then
   big_integer  = int(offset,i8)
   some_days    = big_integer / (24*60*60)
   big_integer  = big_integer - (some_days * (24*60*60))
   some_seconds = int(big_integer,i4)
else
   ! offset in fractional days
   some_days    = int(offset)
   some_seconds = (offset - some_days) * (24*60*60)
endif

convert_to_time_offset = set_time(some_seconds, some_days)

end function convert_to_time_offset

!-----------------------------------------------------------------------
!>
!> convert DART time type into a character string with the
!> format of YYYYMMDDhh ... or DDhh
!>
!> @param time_to_string the character string containing the time
!> @param t the time
!> @param interval logical flag describing if the time is to be
!>                 interpreted as a calendar date or a time increment.
!>                 If the flag is merely present, the time is to be
!>                 interpreted as an increment and the format is simply
!>                 DDhh. If the flag is not present, the time is a full
!>                 calendar (Gregorian) date and will be renedered with
!>                 the YYYYMMDDhh format.
!>

function time_to_string(t, interval)

character(len=19)              :: time_to_string
type(time_type),   intent(in) :: t
logical, optional, intent(in) :: interval

! local variables

integer :: iyear, imonth, iday, ihour, imin, isec
integer :: ndays, nsecs
logical :: dointerval

if (present(interval)) then
   dointerval = interval
else
   dointerval = .false.
endif

! for interval output, output the number of days, then hours, mins, secs
! for date output, use the calendar routine to get the year/month/day hour:min:sec
if (dointerval) then
   call get_time(t, nsecs, ndays)
   if (ndays > 99) then
      write(string1, *) 'interval number of days is ', ndays
      call error_handler(E_ERR,'time_to_string:', 'interval days cannot be > 99', &
                         source, revision, revdate, text2=string1)
   endif
   ihour = nsecs / 3600
   nsecs = nsecs - (ihour * 3600)
   imin  = nsecs / 60
   nsecs = nsecs - (imin * 60)
   isec  = nsecs
!   write(time_to_string, '(I2.2,3(A1,I2.2))') &
!                        ndays, '_', ihour, ':', imin, ':', isec
   write(time_to_string, '(I2.2,I2.2)') &
                        ndays, ihour
else
   call get_date(t, iyear, imonth, iday, ihour, imin, isec)
   write(time_to_string, '(I4.4,5(A1,I2.2))') &
          iyear, '-', imonth, '-', iday, ' ', ihour, ':', imin, ':', isec
endif

end function time_to_string


!-----------------------------------------------------------------------
!>
!> gets the length of a netCDF dimension given the dimension name.
!> This bundles the nf90_inq_dimid and nf90_inquire_dimension routines
!> into a slightly easier-to-use function.
!>
!> @param dimlen the length of the netCDF dimension in question
!> @param ncid the netCDF file handle
!> @param dimension_name the character string of the dimension name
!> @param filename the name of the netCDF file (for error message purposes)
!>

function get_dimension_length(ncid, dimension_name, filename) result(dimlen)

integer                      :: dimlen
integer,          intent(in) :: ncid
character(len=*), intent(in) :: dimension_name
character(len=*), intent(in) :: filename

integer :: DimID

write(string1,*)'inq_dimid '//trim(dimension_name)//' '//trim(filename)
write(string2,*)'inquire_dimension '//trim(dimension_name)//' '//trim(filename)

call nc_check(nf90_inq_dimid(ncid, trim(dimension_name), DimID), &
              'get_dimension_length',string1)
call nc_check(nf90_inquire_dimension(ncid, DimID, len=dimlen), &
              'get_dimension_length', string2)

end function get_dimension_length

!-----------------------------------------------------------------------
!>
!> writes the time of the current state and (optionally) the time
!> to be conveyed to ROMS to dictate the length of the forecast.
!> This file is then used by scripts to modify the ROMS run.
!> The format in the time information is totally at your discretion.
!>
!> @param model_time the current time of the model state
!>

subroutine write_roms_time_information( model_time )
type(time_type), intent(in) :: model_time

integer :: iunit, day, second, ios, ncid
real(digits12) :: dstart
type(time_type) :: base_time, forecast_time

base_time = model_time

call nc_check( nf90_open(trim(roms_filename), NF90_NOWRITE, ncid), &
                  'write_roms_time_information', 'open '//trim(roms_filename))

call get_time_information(roms_filename, ncid, 'ocean_time', 'ocean_time', origin_time=base_time)

call nc_check( nf90_close(ncid), &
                 'write_roms_time_information', 'close '//trim(roms_filename))

forecast_time = model_time - base_time

call get_time(forecast_time,second,day)

dstart = real(day,digits12) + second/86400.0_digits12

iunit = open_file('new_dstart.txt', action='write')

write(iunit,'(A,1x,f25.5)', iostat=ios) 'DSTART ', dstart
if (ios /= 0) then
   write(string1,*)'Unable to write new DSTART. Error status was ',ios
   write(string2,*)'dstart = ', dstart
   call error_handler(E_ERR, 'write_roms_time_information:', string1, &
          source, revision, revdate, text2=string2)
endif

! The next records are totally optional - not checking write status
write(iunit,'(A,1x,f25.5)') 'ROMS_offset ', dstart*86400.0_digits12
call print_date(model_time, str='ROMS_date ',iunit=iunit)
call print_time(model_time, str='DART_time ',iunit=iunit)

string1 = time_to_string(model_time)
write(iunit,'(A,1x,A)') 'YYYYMMDD',trim(string1)

call close_file(iunit)

end subroutine write_roms_time_information


!-----------------------------------------------------------------------
!>
!> Returns the lat,lon,depth given a fractional i,j,k and a specified kind
!>
!> @param filoc fractional x index
!> @param fjloc fractional y index
!> @param fkloc fractional vert index
!> @param dart_kind
!> @param locatiation location at fractional i,j,k
!>
!>  Each grid cell is oriented in a counter clockwise direction
!>  for interpolating locations.  First we interpolate in latitude
!>  and longitude, then interpolate in height.  The hgt of each grid
!>  cell can very on each interpolation, so we have to be careful how
!>  we interpolate in the horizontal.  Using the 4 different heights
!>  and lat_frac, lon_frac, hgt_frac we can do a simple trilinear
!>  interpolation to find the location given fractional indicies.
!>
!>              (i ,j+1) ----- (i+1,j+1)   hgt(1) hgt(2) hgt(3) hgt(4)
!>               hgt(4)         hgt(3)       |      |      |      |
!>                 |               |         |      *      |      |
!>  lon_frac _____ |       X       |         |      |      |      *
!>                 |               |         |             *      |
!>                 |               |         *             |
!>              (i ,j)   ----- (i+1,j)       |
!>               hgt(1)   |     hgt(2)             * - hgt_frac location
!>                        |
!>                     lat_frac
!>
!>    ISTATUS : 10 - bad incoming dart_kind
!>    ISTATUS : 11 - fkloc out of range
!>    ISTATUS : 12 - filoc or fjloc out of range for u grid
!>    ISTATUS : 13 - filoc or fjloc out of range for v grid
!>    ISTATUS : 14 - filoc or fjloc out of range for rho grid
!>    ISTATUS : 99 - initalized istatus, this should not happen

function get_location_from_ijk(filoc, fjloc, fkloc, dart_kind, location) result(istatus)
real(r8),            intent(in)  :: filoc
real(r8),            intent(in)  :: fjloc
real(r8),            intent(in)  :: fkloc
integer,             intent(in)  :: dart_kind
type(location_type), intent(out) :: location
integer :: istatus ! 0 good, else bad

integer  :: var_id, iloc, jloc, vloc
integer  :: vert_type, my_kind
real(r8) :: lon_fract, lat_fract, hgt_fract
real(r8) :: lon_val, lat_val, hgt_val, tmp_hgt(2), hgt(4)
real(r8), pointer :: mylon(:,:), mylat(:,:), mydep(:,:,:)
logical, save :: first_time = .true.


write(string1,*)'Routine not finished.'
call error_handler(E_ERR, 'get_location_from_ijk:', string1, &
                      source, revision, revdate)

! start out assuming bad istatus
istatus  = 99

var_id = get_varid_from_kind(domain_id, dart_kind)
if (var_id < 0) then
  istatus = 10 ! can not find variable id for dart_kind
  return
endif

! check that we have a valid vertical location.
! allow obs above the top rho point but below the
! surface to be considered at the top rho point.
! the commented out code is the test for excluding
! obs above the top rho point in addition to obs
! below the bottom rho point.
!if (fkloc < 0.5 .or. fkloc > Ns_rho - 0.5) then
if (fkloc < 0.5 .or. fkloc > Ns_rho) then
  istatus = 11
  location = set_location_missing()
  return
endif

iloc = FLOOR(filoc)
jloc = FLOOR(fjloc)
vloc = FLOOR(fkloc)

lon_fract = filoc - iloc
lat_fract = fjloc - jloc
hgt_fract = fkloc - vloc

my_kind = get_kind_index(domain_id,var_id)
if (my_kind==QTY_U_CURRENT_COMPONENT) then
   write(string1,*)'Not interpolating ', get_name_for_quantity(my_kind), ' at the moment.'
   write(string2,*)'Need to check that we are using the right grid for location interpolation'
   call error_handler(E_ERR, 'get_location_from_ijk:', string1, &
                      source, revision, revdate, text2=string2)
   if (filoc < 1 .or. filoc > Nxi_u-1 .or. &
       fjloc < 1 .or. fjloc > Neta_u-1 ) then
     istatus = 12
     location = set_location_missing()
     return
   endif
   mylon => ULON
   mylat => ULAT
   mydep => UDEP
elseif (my_kind==QTY_V_CURRENT_COMPONENT) then
   write(string1,*)'Not interpolating ', get_name_for_quantity(my_kind), ' at the moment.'
   write(string2,*)'Need to check that we are using the right grid for location interpolation'
   call error_handler(E_ERR, 'get_location_from_ijk:', string1, &
                      source, revision, revdate, text2=string2)
   if (filoc < 1 .or. filoc > Nxi_v-1 .or. &
       fjloc < 1 .or. fjloc > Neta_v-1 ) then
     istatus = 13
     location = set_location_missing()
     return
   endif
   mylon => VLON
   mylat => VLAT
   mydep => VDEP
else  ! Everything else is assumed to be on the rho points
   if (filoc < 1 .or. filoc > Nxi_rho-1 .or. &
       fjloc < 1 .or. fjloc > Neta_rho-1 ) then

     write(*,*)
     write(*,*)'filoc, Nxi_rho-1       = ',filoc, Nxi_rho-1
     write(*,*)'fjloc, Neta_rho-1      = ',fjloc, Neta_rho-1
     write(*,*)'fkloc, vloc, hgt_fract = ',fkloc,vloc,hgt_fract

     write(logfileunit,*)
     write(logfileunit,*)'filoc, Nxi_rho-1     = ',filoc, Nxi_rho-1
     write(logfileunit,*)'fjloc, Neta_rho-1    = ',fjloc, Neta_rho-1
     write(logfileunit,*)'fkloc,vloc,hgt_fract = ',fkloc,vloc,hgt_fract

     istatus = 14
     location = set_location_missing()
     return
   endif
   mylon => TLON
   mylat => TLAT
   mydep => TDEP
endif

lon_val = (1.0-lon_fract)*(mylon(iloc,jloc)) + (lon_fract)*(mylon(iloc+1,jloc))
lat_val = (1.0-lat_fract)*(mylat(iloc,jloc)) + (lat_fract)*(mylat(iloc  ,jloc+1))

if( get_kind_index(domain_id,var_id) == QTY_SEA_SURFACE_HEIGHT ) then
   hgt_val    = 0.0_r8
   vert_type  = VERTISSURFACE
else
   if (fkloc > Ns_rho - 0.5) then
      ! leave something in the log to remind us we're doing this and
      ! make sure it's ok with everyone.
      if (first_time) then
         call error_handler(E_MSG, 'ROMS model_mod', &
           'NOTE: Locations above the top Rho point are moved to that point')
         first_time = .false.
      endif
      ! special case for obs at or closer to surface than top rho point
      ! make them 100% at the top point
      vloc = vloc - 1
      hgt_fract = 1.0_r8
   endif

   ! fractional heights in the vertical for each corner of the horizontal box
   hgt(1) = (1.0-hgt_fract)*(mydep(iloc  ,jloc,  vloc)) + hgt_fract*(mydep(iloc  ,jloc  ,vloc+1))
   hgt(2) = (1.0-hgt_fract)*(mydep(iloc+1,jloc  ,vloc)) + hgt_fract*(mydep(iloc+1,jloc  ,vloc+1))
   hgt(3) = (1.0-hgt_fract)*(mydep(iloc+1,jloc+1,vloc)) + hgt_fract*(mydep(iloc+1,jloc+1,vloc+1))
   hgt(4) = (1.0-hgt_fract)*(mydep(iloc  ,jloc+1,vloc)) + hgt_fract*(mydep(iloc  ,jloc+1,vloc+1))

   tmp_hgt(1) = (1.0-lon_fract)*hgt(1) + lon_fract*hgt(2)
   tmp_hgt(2) = (1.0-lon_fract)*hgt(4) + lon_fract*hgt(3)

   hgt_val   = (1.0-lat_fract)*tmp_hgt(1)+lat_fract*tmp_hgt(2)
   vert_type = VERTISHEIGHT
endif

istatus  = 0
location = set_location(lon_val, lat_val, hgt_val, vert_type)

if (debug > 5) then
   print*,' i,j,k', filoc, fjloc, fkloc

   print*,' lon(i  ,j  ), lat(i  ,j  ) : (', mylon(iloc  ,jloc  ),',',mylat(iloc  ,jloc  ),')'
   print*,' lon(i+1,j  ), lat(i+1,j  ) : (', mylon(iloc+1,jloc  ),',',mylat(iloc+1,jloc  ),')'
   print*,' lon(i+1,j+1), lat(i+1,j+1) : (', mylon(iloc+1,jloc+1),',',mylat(iloc+1,jloc+1),')'
   print*,' lon(i  ,j+1), lat(i  ,j+1) : (', mylon(iloc  ,jloc+1),',',mylon(iloc  ,jloc+1),')'
   print*,' '
   print*,' tmp_hgt(1)  = ', tmp_hgt(1)
   print*,' tmp_hgt(2)  = ', tmp_hgt(2)
   print*, ' '
   print*,' lon_frac    = ', lon_fract
   print*,' lat_frac    = ', lat_fract
   print*,' hgt_frac    = ', hgt_fract
   print*,' '
   print*,' lon_val     = ', lon_val
   print*,' lat_val     = ', lat_val
   print*,' hgt_val     = ', hgt_val
   print*,' '
   print*,' WDEP(i  , j  , k  )', WDEP(iloc,   jloc  , vloc)
   print*,' WDEP(i  , j+1, k  )', WDEP(iloc,   jloc+1, vloc)
   print*,' WDEP(i+1, j+1, k  )', WDEP(iloc+1, jloc+1, vloc)
   print*,' WDEP(i+1, j  , k  )', WDEP(iloc+1, jloc  , vloc)
   print*,' '
   print*,' WDEP(i  , j  , k+1)', WDEP(iloc,   jloc  , vloc+1)
   print*,' WDEP(i  , j+1, k+1)', WDEP(iloc,   jloc+1, vloc+1)
   print*,' WDEP(i+1, j+1, k+1)', WDEP(iloc+1, jloc+1, vloc+1)
   print*,' WDEP(i+1, j  , k+1)', WDEP(iloc+1, jloc  , vloc+1)
endif

end function get_location_from_ijk


!===================================================================
! End of model_mod
!===================================================================

end module model_mod

! <next few lines under version control, do not edit>
! $URL$
! $Id$
! $Revision$
! $Date$<|MERGE_RESOLUTION|>--- conflicted
+++ resolved
@@ -89,16 +89,6 @@
 use default_model_mod,     only : pert_model_copies, nc_write_model_vars, init_conditions, &
                                   init_time, adv_1step
 
-use netcdf_utilities_mod, only : nc_add_global_attribute, nc_synchronize_file, nc_check, &
-                                 nc_add_global_creation_time, nc_begin_define_mode, &
-                                 nc_end_define_mode
-
-use location_io_mod,      only :  nc_write_location_atts, nc_get_location_varids, &
-                                  nc_write_location
-
-use default_model_mod,     only : pert_model_copies, nc_write_model_vars, init_conditions, &
-                                  init_time, adv_1step
-
 use typesizes
 use netcdf
 
@@ -465,15 +455,9 @@
 !>                 assim_model_mod:init_diag_output
 !> @param model_writes_state have the state structure write out all of the
 !>                 state variables
-<<<<<<< HEAD
 
 subroutine nc_write_model_atts(ncid, domain_id)
 
-=======
-
-subroutine nc_write_model_atts(ncid, domain_id)
-
->>>>>>> 5850b2e7
 integer, intent(in) :: ncid      ! netCDF file identifier
 integer, intent(in) :: domain_id
 
