! DART software - Copyright UCAR. This open source software is provided
! by UCAR, "as is", without charge, subject to all terms of use at
! http://www.image.ucar.edu/DAReS/DART/DART_download
!
! $Id$

!> Takes a list of observation type module path names. These modules contain
!> multiple fragments of standard F90 that may be required to implement forward
!> observation operators for DART. The sections are retrieved from the files
!> by this program and inserted into the appropriate blanks in the
!> DEFAULT_obs_def_mod.F90 and DEFAULT_obs_kind_mod.F90 templates. 
!> The final obs_def_mod.f90 and obs_kind_mod.f90 that are created contain
!> the default code plus all the code required from the selected observation
!> type modules. Preprocess also inserts the required identifier and string
!> for the corresponding observation kinds (and only those kinds).

<<<<<<< HEAD
!> Takes a list of observation type module path names and physical quantity
!> module path names and creates two output files that are compiled into
!> the rest of the DART executables.  They define the quantities and observation
!> types that are recognized and processed in any way. 
!>
!> The output module for observation types can contain multiple fragments of 
!> standard F90 that may be required to implement forward observation operators 
!> for DART. The sections are retrieved from the files by this program and 
!> inserted into the appropriate blanks in the DEFAULT_obs_def_mod.F90 and 
!> DEFAULT_obs_qty_mod.F90 templates. 
!>
!> The final obs_def_mod.f90 and obs_qty_mod.f90 that are created contain
!> the default code plus all the code required from the selected observation
!> type modules. Preprocess also inserts the required identifiers and strings
!> for the corresponding observation quantities.
!>
!> @todo FIXME: the module name is set by whatever is in the DEFAULT_xxx file
!> which is still obs_kind_mod instead of _qty_.  also i have changed the default
!> filenames here to be _qty_ but in reality all the pathnames files for the
!> build system expect _kind_ and the names are always specified in our input.nml
!> namelist files, so we aren't depending on the defaults. (maybe we should?)
!> and finally, this code generates module 'use' statements, and those, 
!> to keep things working, are still outputing "use obs_kind_mod" instead 
!> of "use obs_qty_mod".   this should change but i'm not sure when.
!>
!> @todo FIXME: this version is being changed to require at least 2 strings
!> per line - the qty name and units (which could be "none" if there really
!> are none).  
!> it can also have 2 additional optional tokens on the line which are any 
!> physical limits for the min and max values of this quantity.  for example, 
!> temperature in K can't be negative. relative humidity must be [0,1].  
!>
!> don't specify them if there aren't any limits, and use MISSING_R8 (or NA?)
!> for any bounds where there is only either a minimum or maximum 
!> but not the other. (if you specify either, two numbers will be required.)
!>
!> note to me:
!> since this is a text processor, could NA, null, or MISSING_R8 all be used?
!> the token MISSING_R8 should be output but may not ever be interpreted by 
!> this program. is r8 really needed as well?  again, text based processing.  
!> i guess for a numeric value it should be vetted to be valid here?
!>
!> @todo FIXME: should we hardcode QTY_STATE_VARIABLE as 0 here?
!>


use types_mod,      only : r8, MISSING_R8     ! @todo FIXME r8 is needed; is MISSING_R8?
use utilities_mod,  only : register_module, error_handler, E_ERR, E_MSG,   &
                           file_exist, open_file, close_file,              &
                           initialize_utilities, do_nml_file, do_nml_term, &
                           find_namelist_in_file, check_namelist_read,     &
                           finalize_utilities, log_it
use parse_args_mod, only : get_args_from_string
=======
program preprocess

! NEED TO ADD IN ALL THE ERROR STUFF

use utilities_mod, only : register_module, error_handler, E_ERR, E_MSG,   &
                          file_exist, open_file, logfileunit,             &
                          initialize_utilities, finalize_utilities,       &
                          find_namelist_in_file, check_namelist_read

>>>>>>> dc9c0107

implicit none

! version controlled file description for error handling, do not edit
character(len=*), parameter :: source   = &
   "$URL$"
character(len=*), parameter :: revision = "$Revision$"
character(len=*), parameter :: revdate  = "$Date$"

! Pick something ridiculously large and forget about it (lazy)
integer, parameter   :: max_types = 5000, max_qtys = 5000


character(len = 256) :: line, test, test2, t_string
integer              :: iunit, ierr, io, i, j, k
integer              :: l_string, l2_string, total_len
integer              :: linenum1, linenum2, linenum3, linenum4
integer              :: num_types_found, num_qtys_found
logical              :: duplicate, qty_found, temp_user
character(len = 512) :: err_string
character(len = 6)   :: full_line_in  = '(A256)'
character(len = 3)   :: full_line_out = '(A)'

logical :: DEBUG = .false.

! max valid number of tokens per line is 4.  allocate more
! to handle error conditions.
integer, parameter   :: MAX_TOKENS = 20
integer              :: ntokens
character(len=128)   :: token(MAX_TOKENS)

integer, parameter :: MAX_NAME_LEN = 32
character(len=MAX_NAME_LEN) :: temp_type, temp_qty

type qty_info_type
   character(len=MAX_NAME_LEN) :: name          = 'null'
   character(len=128)          :: ud_units_name = 'none'
   real(r8)                    :: minbound      = MISSING_R8
   real(r8)                    :: maxbound      = MISSING_R8
end type qty_info_type

type(qty_info_type) :: qty_info(0:max_qtys)


type obs_info_type
   character(len=MAX_NAME_LEN) :: name         = 'null'
   character(len=MAX_NAME_LEN) :: qty          = 'null'
   logical                     :: has_usercode = .false.

end type obs_info_type

type(obs_info_type) :: obs_info(1:max_types)

! specific marker strings
!                                                             1         2         3         4         5         6
!                                                    123456789012345678901234567890123456789012345678901234567890
character(len=*),parameter :: qty_start_string   = '! BEGIN DART PREPROCESS QUANTITY LIST'
character(len=*),parameter :: qty_end_string     = '! END DART PREPROCESS QUANTITY LIST'
character(len=*),parameter :: qty2_start_string  = '! BEGIN DART PREPROCESS QUANTITY DEFINITIONS'
character(len=*),parameter :: qty2_end_string    = '! END DART PREPROCESS QUANTITY DEFINITIONS'
character(len=*),parameter :: insert_ints_string = '! DART PREPROCESS INTEGER DECLARATIONS INSERTED HERE'
character(len=*),parameter :: insert_init_string = '! DART PREPROCESS DERIVED TYPE INITIALIZATIONS INSERTED HERE'

! output format decorations
character(len = 78) :: separator_line = &
'!---------------------------------------------------------------------------'
character(len = 78) :: blank_line = &
'                                                                            '
!! currently unused, but available if wanted:
!character(len = 12) :: start_line = '!  Start of '
!character(len = 12) :: end_line =   '!  End of   '
!character(len = 78) :: blank_comment_line = &
!'!                                                                           '

integer, parameter :: NUM_SECTIONS = 7
! List of the DART PREPROCESS strings for obs_def type files.
character(len = 29) :: preprocess_string(NUM_SECTIONS) = (/ &
      'MODULE CODE                  ', &
      'USE FOR OBS_QTY_MOD          ', &
      'USE OF SPECIAL OBS_DEF MODULE', &
      'GET_EXPECTED_OBS_FROM_DEF    ', &
      'READ_OBS_DEF                 ', &
      'WRITE_OBS_DEF                ', &
      'INTERACTIVE_OBS_DEF          '/)

!! Must match the list above.  Is there a default code section that we can
!! autogenerate for this section?
!logical :: default_code(NUM_SECTIONS) = &
!   (/ .false., &
!      .false., &
!      .false., &
!      .true.,  &
!      .true.,  &
!      .true.,  &
!      .true.  /)

integer, parameter :: module_item = 1
integer, parameter :: qty_item = 2
integer, parameter :: use_item = 3
integer, parameter :: get_expected_item = 4
integer, parameter :: read_item = 5
integer, parameter :: write_item = 6
integer, parameter :: interactive_item = 7

integer :: num_obs_type_files = 0
integer :: num_quantity_files = 0
integer :: obs_def_in_unit, obs_def_out_unit
integer :: obs_qty_in_unit, obs_qty_out_unit, in_unit

integer, parameter   :: max_obs_type_files = 1000
integer, parameter   :: max_quantity_files = 1000
logical :: file_has_usercode(max_obs_type_files) = .false.

! The namelist reads in a sequence of path_names that are absolute or
! relative to the working directory in which preprocess is being executed
<<<<<<< HEAD
! and these files are used to fill in observation type/qty details in
! DEFAULT_obs_def_mod.f90 and DEFAULT_obs_qty_mod.f90.
character(len = 256) :: input_obs_def_mod_file = &
                        '../../../observations/forward_operators/DEFAULT_obs_def_mod.F90'
character(len = 256) :: output_obs_def_mod_file = &
                        '../../../observations/forward_operators/obs_def_mod.f90'
character(len = 256) :: input_obs_qty_mod_file = &
                        '../../../assimilation_code/modules/observations/DEFAULT_obs_qty_mod.F90'
character(len = 256) :: output_obs_qty_mod_file = &
                        '../../../assimilation_code/modules/observations/obs_qty_mod.f90'
character(len = 256) :: obs_type_files(max_obs_type_files) = 'null'
character(len = 256) :: quantity_files(max_quantity_files) = 'null'
=======
! and these files are used to fill in observation kind details in
! DEFAULT_obs_def_mod.f90 and DEFAULT_obs_kind_mod.f90.
character(len=129) ::     input_obs_def_mod_file = &
                   '../../../observations/forward_operators/DEFAULT_obs_def_mod.F90'
character(len=129) ::    output_obs_def_mod_file = &
                   '../../../observations/forward_operators/obs_def_mod.f90'
character(len=129) ::    input_obs_kind_mod_file = &
                   '../../../assimilation_code/modules/observations/DEFAULT_obs_kind_mod.F90'
character(len=129) ::   output_obs_kind_mod_file = &
                   '../../../assimilation_code/modules/observations/obs_kind_mod.f90'
character(len = 129) :: input_files(max_input_files) = 'null'
character(len = 129) :: model_files(max_model_files) = 'null'
>>>>>>> dc9c0107
logical              :: overwrite_output = .true.

namelist /preprocess_nml/ input_obs_def_mod_file, input_obs_qty_mod_file,   &
                          output_obs_def_mod_file, output_obs_qty_mod_file, &
                          obs_type_files, quantity_files, overwrite_output

!---------------------------------------------------------------------------
! start of program code

!Begin by reading the namelist
call initialize_utilities('preprocess')
call register_module(source, revision, revdate)

! Read the namelist entry
call find_namelist_in_file("input.nml", "preprocess_nml", iunit)
read(iunit, nml = preprocess_nml, iostat = io)
call check_namelist_read(iunit, io, "preprocess_nml")

! Output the namelist file information
call log_it('Path names of default obs_def and obs_qty modules')
call log_it(input_obs_def_mod_file)
call log_it(input_obs_qty_mod_file)

call log_it('Path names of output obs_def and obs_qty modules')
call log_it(output_obs_def_mod_file)
call log_it(output_obs_qty_mod_file)

! The name for the default files is required. Error if these are null.
call cannot_be_null(input_obs_def_mod_file, 'input_obs_def_mod_file')
call cannot_be_null(input_obs_qty_mod_file, 'input_obs_qty_mod_file')

call cannot_be_null(output_obs_def_mod_file, 'output_obs_def_mod_file')
call cannot_be_null(output_obs_qty_mod_file, 'output_obs_qty_mod_file')

call log_it('INPUT obs_def files:')

do i = 1, max_obs_type_files
   if(obs_type_files(i) == 'null') exit
   call log_it(obs_type_files(i))
   num_obs_type_files= i
enddo

call log_it('INPUT quantity files:')

do i = 1, max_quantity_files
   if(quantity_files(i) == 'null') exit
   call log_it(quantity_files(i))
   num_quantity_files = i
enddo

! Open/Create the DEFAULT and OUTPUT files and set the unit numbers

call open_file_for_read(input_obs_def_mod_file, 'input file ', obs_def_in_unit)
call open_file_for_read(input_obs_qty_mod_file, 'input file ', obs_qty_in_unit)

call open_file_for_write(output_obs_def_mod_file, 'output file ', overwrite_output, obs_def_out_unit)
call open_file_for_write(output_obs_qty_mod_file, 'output file ', overwrite_output, obs_qty_out_unit)

!______________________________________________________________________________
! Preprocessing for the obs_qty module
! Read in the quantity table and build index numbers for them. 

! Copy over lines from obs_qty_template file up to the next insertion point
linenum1 = 0
call copy_until(obs_qty_in_unit,   input_obs_qty_mod_file, insert_ints_string, linenum1, &
                obs_qty_out_unit, output_obs_qty_mod_file, .false.)

num_qtys_found = 0

! QTY_STATE_VARIABLE is always defined (and always offset 0).
qty_info(num_qtys_found)%name = 'QTY_STATE_VARIABLE'
num_qtys_found = num_qtys_found + 1

!> for each quantity input file, read in quantities to be used.
!> duplicates are ignored (so you can list overlapping subsets 
!> of quantities).  units and (if specified) bounds must match
!> if duplicate.

SEARCH_QUANTITY_FILES: do j = 1, num_quantity_files

   call open_file_for_read(quantity_files(j), 'quantity_files', in_unit)

   ! Read until the ! BEGIN QUANTITY LIST marker string is found
   linenum2 = 0
   call read_until(in_unit, quantity_files(j), qty2_start_string, linenum2)

   ! Subsequent lines can contain QTY_xxx lines or comments or
   ! the end string.
   DEFINE_QTYS: do
      call get_next_line(in_unit, full_line_in, qty2_end_string, &
                         quantity_files(j), linenum2)

      ! Look for the ! END QTY LIST in the current line
      test = adjustl(line)
      if(test == qty2_end_string) exit DEFINE_QTYS
   
      ! All lines between start/end must be comments or QTY_xxx strings
      !
      ! Formats accepted:  
      !
      ! QTY_string, "units"
      ! QTY_string, "units" ! optional comment
      !
      ! QTY_string, "units", minbound, maxbound
      ! QTY_string, "units", minbound, maxbound  ! both required if either specified
      !       
      ! ! comment
      ! ! if setting only one bound, use MISSING_R8 as the value?  or NA? 
      ! !  it is a string at this point so can be anything we choose.
      ! !
   
      ! ntokens < 0 means error
      ! ntokens == 0 means cycle without error
      ! ntokens > 0 means some work to do

      call parse_line(line, ntokens, token, err_string)
      if (ntokens < 0) &
         call quantity_error(err_string, line, quantity_files(j), linenum2)
   
      if (ntokens == 0) cycle DEFINE_QTYS

      if (ntokens > 4 .or. ntokens == 3) then
         err_string = 'expected QTY_xxx units minbound maxbound. unable to process.'
         call quantity_error(err_string, line, quantity_files(j), linenum2)
      endif

      if (ntokens < 2) then
         err_string = 'expected QTY_xxx units. unable to process.'
         call quantity_error(err_string, line, quantity_files(j), linenum2)
      endif

      if (token(1)(1:4) /= 'QTY_') then
         err_string = 'QTY_xxx not found as first word on line'
         call quantity_error(err_string, line, quantity_files(j), linenum2)
      endif

      if (len_trim(token(1)) > MAX_NAME_LEN) then
         write(err_string, *) 'Quantity names are limited to ', MAX_NAME_LEN, ' characters'
         call quantity_error(err_string, line, quantity_files(j), linenum2)
      endif

      ! this loop adds a new quantity to the string array if it's new.
      duplicate = .false.
      do i=0, num_qtys_found-1
         if (qty_info(i)%name == token(1)) then
            duplicate = .true.
            ! @todo FIXME test dups here for identity in all other fields
            exit
         endif
      enddo
   
      if (.not. duplicate) then
         qty_info(num_qtys_found)%name = trim(token(1))
         qty_info(num_qtys_found)%ud_units_name = trim(token(2))
         if (ntokens > 2) then
            call string_to_real(token(3), qty_info(num_qtys_found)%minbound, err_string)
            if (err_string /= '') then
               err_string = trim(err_string) // ' min bounds'
               call quantity_error(err_string, line, quantity_files(j), linenum2)
            endif
            call string_to_real(token(4), qty_info(num_qtys_found)%maxbound, err_string)
            if (err_string /= '') then
               err_string = trim(err_string) // ' max bounds'
               call quantity_error(err_string, line, quantity_files(j), linenum2)
            endif
         endif
         num_qtys_found = num_qtys_found + 1
      endif
   
   enddo DEFINE_QTYS

   ! Close this quantity file
   call close_file(in_unit)

enddo SEARCH_QUANTITY_FILES

!______________________________________________________________________________
! Preprocessing of obs_def files for info to add to the obs_qty module
! Get all the type/qty strings from all of the obs_def files 
! up front and then insert stuff.  Easier to error check and combine
! duplicate quantities.

! Initial number of types is 0, qtys is based on previous section
! (unlike quantities, types are 1 based)
num_types_found = 0

SEARCH_OBS_DEF_FILES: do j = 1, num_obs_type_files

   call open_file_for_read(obs_type_files(j), 'obs_type_files', in_unit)

   ! Read until the ! BEGIN QUANTITY LIST is found
   linenum2 = 0
   call read_until(in_unit, obs_type_files(j), qty_start_string, linenum2)

   ! Subsequent lines contain the type_identifier (same as type_string), and
   ! qty_string separated by commas, and optional usercode flag
   EXTRACT_TYPES: do
      call get_next_line(in_unit, full_line_in, qty_end_string, &
                         obs_type_files(j), linenum2)

      ! Look for the ! END QUANTITY LIST in the current line
      test = adjustl(line)
      if(test == qty_end_string) exit EXTRACT_TYPES

      ! All lines between start/end must be type/qty lines.
      ! Format:  ! type_string, qty_string [, COMMON_CODE]

      call parse_line(line, ntokens, token, err_string)
      if (ntokens < 0) &
         call typeqty_error(err_string, line, obs_type_files(j), linenum2)
   
      if (ntokens == 0) cycle EXTRACT_TYPES

      if (ntokens < 2 .or. ntokens > 3) then
         err_string = 'expected OBS_TYPE  QTY_xxx  [COMMON_CODE]. unable to process.'
         call typeqty_error(err_string, line, obs_type_files(j), linenum2)
      endif

      if (token(2)(1:4) /= 'QTY_') then
         err_string = 'QTY_xxx not found as second word on line'
         call typeqty_error(err_string, line, obs_type_files(j), linenum2)
      endif

      ! save results in temp vars for now, so we can check for
      ! duplicates (not allowed in types) or duplicates (which are
      ! expected in quantities)
      if (len_trim(token(1)) > len(temp_type)) then
         write(err_string, *) 'Observation type names are limited to ', MAX_NAME_LEN, ' characters'
         call typeqty_error(err_string, line, obs_type_files(j), linenum2)
      endif
      temp_type = trim(token(1))

      if (len_trim(token(2)) > len(temp_qty)) then
         write(err_string, *) 'Quantity names are limited to ', MAX_NAME_LEN, ' characters'
         call typeqty_error(err_string, line, obs_type_files(j), linenum2)
      endif
      temp_qty = trim(token(2))

      if (ntokens == 3) then
         if (token(3) /= 'COMMON_CODE') then
            err_string = 'if third word present on line, it must be COMMON_CODE'
            call typeqty_error(err_string, line, obs_type_files(j), linenum2)
         endif
         temp_user = .false.
      else
         temp_user = .true.
         file_has_usercode(j) = .true.
      endif 

      ! Another type/qty line; increment the type count.  
      ! Check the qtys for unrecognized quantities.

      ! only allow duplicate definitions if the qtys match and there is
      ! no usercode in either the original definition or this one
      do i=1, num_types_found
         if (obs_info(i)%name == temp_type) then
            ! allow dups if 1) same qty 2) no usercode
            if ((obs_info(i)%qty /= temp_qty) .or. &
                (obs_info(i)%has_usercode) .or. temp_user) then
               err_string = &
                  'Duplicate! This observation type has already been processed with different options'
               call typeqty_error(err_string, line, obs_type_files(j), linenum2)
            else ! dup, can safely ignore?
               cycle EXTRACT_TYPES
            endif
         endif
      enddo

      num_types_found = num_types_found + 1
      obs_info(num_types_found)%name = trim(temp_type)
      obs_info(num_types_found)%qty = trim(temp_qty) 
      obs_info(num_types_found)%has_usercode = temp_user

      ! multiple obs types mapping to the same qty is ok.
      qty_found = .false.
      do i=0, num_qtys_found - 1
         if (qty_info(i)%name == temp_qty) then
            qty_found = .true.
            exit
         endif
      enddo
      if (.not. qty_found) then
         ! an error to specify a quantity not already defined
         err_string = 'Unrecognized QTY_xxx quantity'
         call typeqty_error(err_string, line, obs_type_files(j), linenum2)
      endif

   enddo EXTRACT_TYPES

   ! Close this obs_def file
   call close_file(in_unit)
enddo SEARCH_OBS_DEF_FILES


! Write out the integer declaration lines for qtys

call write_separator_line(obs_qty_out_unit)
call write_blank_line(obs_qty_out_unit)
write(obs_qty_out_unit, '(A)') '! Integer definitions for DART QUANTITIES'
call write_blank_line(obs_qty_out_unit)
do i = 0, num_qtys_found-1
   write(obs_qty_out_unit, '(A30,A32,A3,I5)') &
      'integer, parameter, public :: ', trim(qty_info(i)%name), ' = ', i
enddo
call write_blank_line(obs_qty_out_unit)

!--

call write_blank_line(obs_qty_out_unit)
write(line, '(A,I5)') 'integer, parameter, public :: max_defined_quantities = ', &
   num_qtys_found-1
write(obs_qty_out_unit, '(A)') trim(line)
call write_blank_line(obs_qty_out_unit)
call write_separator_line(obs_qty_out_unit)

!--

! Write out the integer declaration lines for types
call write_separator_line(obs_qty_out_unit)
call write_blank_line(obs_qty_out_unit)
write(obs_qty_out_unit, '(A)') '! Integer definitions for DART OBS TYPES'
call write_blank_line(obs_qty_out_unit)
do i = 1, num_types_found 
   write(obs_qty_out_unit, '(A30,A32,A3,I5)') &
      'integer, parameter, public :: ', trim(obs_info(i)%name), ' = ', i
enddo
call write_blank_line(obs_qty_out_unit)

!--

! Write out the max num of obs_types, too
call write_blank_line(obs_qty_out_unit)
write(line, '(A,I5)') 'integer, parameter, public :: max_defined_types_of_obs = ', &
   num_types_found
write(obs_qty_out_unit, '(A)') trim(line)
call write_blank_line(obs_qty_out_unit)
call write_separator_line(obs_qty_out_unit)

! Copy over lines up to the next insertion point
call copy_until(obs_qty_in_unit,   input_obs_qty_mod_file, insert_init_string, linenum1, &
                obs_qty_out_unit, output_obs_qty_mod_file, .false.)

!--

! Write out the definitions of each entry of obs_qty_names
call write_blank_line(obs_qty_out_unit)
write(line, '(A)') 'do i = 0, max_defined_quantities'
write(obs_qty_out_unit, '(A)') trim(line)
write(line, '(A)') '   obs_qty_names(i) = obs_qty_type(i, "UNKNOWN", "none", MISSING_R8, MISSING_R8)'
write(obs_qty_out_unit, '(A)') trim(line)
write(line, '(A)') 'enddo'
write(obs_qty_out_unit, '(A)') trim(line)
call write_blank_line(obs_qty_out_unit)


! Write out the definitions of each entry of obs_qty_names
do i = 0, num_qtys_found-1
   write(line, '(A,I5,5A)') 'obs_qty_names(', &
      i, ') = obs_qty_type(', trim(qty_info(i)%name),  ", '", &
      trim(qty_info(i)%name), "', &"
   write(obs_qty_out_unit, '(A)') trim(line)
   write(line, '(3A,2(F20.12,A))') "     '", &
      trim(qty_info(i)%ud_units_name), &
      "' ,", &
      qty_info(i)%minbound, &
      ", ", &
      qty_info(i)%maxbound, &
      ")"
   write(obs_qty_out_unit, '(A)') trim(line)
enddo
call write_blank_line(obs_qty_out_unit)

! Write out the definitions of each entry of obs_type_info
do i = 1, num_types_found
   write(line, '(A,I5,3A)') 'obs_type_info(', i, ') = obs_type_type(', &
      trim(obs_info(i)%name), ", &"
   write(obs_qty_out_unit, '(A)') trim(line)
   write(line, *) '   ', "'", trim(obs_info(i)%name), "', ", &
      trim(obs_info(i)%qty), ', .false., .false., .false.)'
   write(obs_qty_out_unit, '(A)') trim(line)
enddo
call write_blank_line(obs_qty_out_unit)


! Copy over rest of lines
call copy_until_end(obs_qty_in_unit, obs_qty_out_unit)

call close_file(obs_qty_in_unit)
call close_file(obs_qty_out_unit)

!______________________________________________________________________________

!______________________________________________________________________________
! Now do the obs_def files
! Read DEFAULT file line by line and copy into output file until
! Each insertion point is found. At the insertion points, copy the
! appropriate code from each requested obs_def file into the output obs_def
! file and then proceed.

! There are seven special code sections (ITEMS) in the obs_def file at present.
! Each copies code in from the special type specific obs_qty modules
linenum4 = 0
ITEMS: do i = 1, NUM_SECTIONS

   t_string = '! DART PREPROCESS ' // trim(preprocess_string(i)) // ' INSERTED HERE'
   call copy_until(obs_def_in_unit, input_obs_def_mod_file, t_string, linenum4, &
                   obs_def_out_unit, output_obs_def_mod_file, .false.)

   ! The 'USE FOR OBS_QTY_MOD' section is handled differently; lines are not
   ! copied, they are generated based on the list of types and qtys.
   if(i == qty_item) then
      ! Create use statements for both the QTY_ quantities and the individual
      ! observation type strings.
      call write_separator_line(obs_def_out_unit)
      call write_blank_line(obs_def_out_unit)
      do k = 1, num_types_found
         write(obs_def_out_unit, '(A)') &
            'use obs_kind_mod, only : ' // trim(obs_info(k)%name)     !!!!! FIXME: kind -> qty
      enddo

      call write_blank_line(obs_def_out_unit)
      do k = 0, num_qtys_found-1
         write(obs_def_out_unit, '(A)') &
            'use obs_kind_mod, only : ' // trim(qty_info(k)%name)      !!!!! FIXME: kind -> qty
      enddo
      call write_blank_line(obs_def_out_unit)

      call write_separator_line(obs_def_out_unit)
      call write_blank_line(obs_def_out_unit)
      cycle ITEMS
   endif


   ! Insert the code for this ITEM from each requested obs_def 'modules'
   do j = 1, num_obs_type_files
      if (.not. file_has_usercode(j)) then
         if (i == module_item) then
            call write_separator_line(obs_def_out_unit)
            write(obs_def_out_unit, '(2A)') &
               '!No module code needed for ', trim(obs_type_files(j))
            call write_separator_line(obs_def_out_unit)
         endif
         !if (i == use_item) then
         !   call write_separator_line(obs_def_out_unit)
         !   write(obs_def_out_unit, '(2A)') &
         !      '!No use statements needed for ', trim(obs_type_files(j))
         !   call write_separator_line(obs_def_out_unit)
         !endif
         cycle
      endif

      ! Since there might someday be a lot of these, 
      ! open and close them each time needed
      call open_file_for_read(obs_type_files(j), 'obs_type_files', in_unit)
      linenum3 = 0

      ! Read until the appropriate ITEM # label is found in the input 
      ! for this obs_type
      t_string = '! BEGIN DART PREPROCESS ' // trim(preprocess_string(i)) 
      call read_until(in_unit, obs_type_files(j), t_string, linenum3)
      
      ! decoration or visual separation, depending on your viewpoint
      if (i == module_item) then
         call write_separator_line(obs_def_out_unit)
         write(obs_def_out_unit, '(2A)') '! Start of code inserted from ', &
            trim(obs_type_files(j))
         call write_separator_line(obs_def_out_unit)
         call write_blank_line(obs_def_out_unit)
      endif

      ! Copy all code until the end of item into the output obs_def file
 
      t_string = '! END DART PREPROCESS ' // trim(preprocess_string(i))
      call copy_until(in_unit, obs_type_files(j), t_string, linenum3, &
                      obs_def_out_unit, output_obs_def_mod_file, (i /= module_item))
         

      ! decoration or visual separation, depending on your viewpoint
      if (i == module_item) then
         call write_blank_line(obs_def_out_unit)
         call write_separator_line(obs_def_out_unit)
         write(obs_def_out_unit, '(2A)') '! End of code inserted from ', &
            trim(obs_type_files(j))
         call write_separator_line(obs_def_out_unit)
      endif

      ! Got everything from this file, move along
      call close_file(in_unit)
  enddo
   
  ! Now check to see if this item has any types which are expecting us
  ! to automatically generate the code for them.
  do j = 1, num_types_found
     if (obs_info(j)%has_usercode) cycle

     select case (i)
     case (get_expected_item)
        write(obs_def_out_unit, '(A)')  '      case(' // trim(obs_info(j)%name) // ')'
        write(obs_def_out_unit, '(3A)') '         call interpolate(state_handle, ens_size, location, ', &
           trim(obs_info(j)%qty), ', expected_obs, istatus)'
     case (read_item, write_item, interactive_item)
        write(obs_def_out_unit, '(A)')  '   case(' // trim(obs_info(j)%name) // ')'
        write(obs_def_out_unit, '(A)')  '      continue'
     case default
       ! nothing to do for others 
     end select
  enddo

enddo ITEMS

call copy_until_end(obs_def_in_unit, obs_def_out_unit)

call close_file(obs_def_in_unit)
call close_file(obs_def_out_unit)

call error_handler(E_MSG,'preprocess','Finished successfully.',source,revision,revdate)
call finalize_utilities('preprocess')

!------------------------------------------------------------------------------

contains

!> read from the given unit number until you run out of input
!> (which is a fatal error) or until the requested line contents
!> is found.  update the linenum so reasonable error messages
!> can be provided.
subroutine read_until(iunit, iname, stop_string, linenum)

integer, intent(in) :: iunit
character(len=*), intent(in) :: iname
character(len=*), intent(in) :: stop_string
integer, intent(inout) :: linenum

call do_until(iunit, iname, stop_string, linenum, .false., 0, '', .false.)

end subroutine read_until

!------------------------------------------------------------------------------

subroutine copy_until(iunit, iname, stop_string, linenum, ounit, oname, trimfirst)

integer, intent(in) :: iunit
character(len=*), intent(in) :: iname
character(len=*), intent(in) :: stop_string
integer, intent(inout) :: linenum
integer, intent(in) :: ounit
character(len=*), intent(in) :: oname
logical, intent(in) :: trimfirst

call do_until(iunit, iname, stop_string, linenum, .true., ounit, oname, trimfirst)

end subroutine copy_until

!------------------------------------------------------------------------------

subroutine do_until(iunit, iname, stop_string, linenum, docopy, ounit, oname, trimfirst)

integer, intent(in) :: iunit
character(len=*), intent(in) :: iname
character(len=*), intent(in) :: stop_string
integer, intent(inout) :: linenum
logical, intent(in) :: docopy
integer, intent(in) :: ounit
character(len=*), intent(in) :: oname
logical, intent(in) :: trimfirst

integer :: ierr
character(len=256) :: line   ! this should match the format length
character(len=512) :: err_string2

! Read until the given string is found
FIND_NEXT: do

   read(iunit, full_line_in, IOSTAT = ierr) line

   ! If end of file, input file is incomplete or weird stuff happened
   if(ierr /= 0) then
      write(err_string,  *) 'Did not find required line containing ', trim(stop_string)
      write(err_string2, *) 'reading file ', trim(iname)
      call error_handler(E_ERR, 'preprocess', err_string, &
            source, revision, revdate, text2=err_string2)
   endif
   linenum = linenum + 1

   ! Look for the required string in the current line
   if(index(line, trim(stop_string)) > 0) exit FIND_NEXT

   ! if doing a copy, write it verbatim to the output file
   if (docopy) then
       if (trimfirst) then
          write(ounit, full_line_out, IOSTAT = ierr) trim(line(2:))
       else
          write(ounit, full_line_out, IOSTAT = ierr) trim(line)
       endif
       if(ierr /= 0) then
          write(err_string,  *) 'Write error, returned code = ', ierr
          write(err_string2, *) 'writing file ', trim(oname)
          call error_handler(E_ERR, 'preprocess', err_string, &
                source, revision, revdate, text2=err_string2)
       endif
   endif


enddo FIND_NEXT

end subroutine do_until

!------------------------------------------------------------------------------

subroutine copy_until_end(iunit, ounit)

integer, intent(in) :: iunit
integer, intent(in) :: ounit

integer :: ierr

DO_NEXT: do

   read(iunit, full_line_in, IOSTAT = ierr) line
   if (ierr /= 0) exit DO_NEXT

   write(ounit, full_line_out) trim(line)

enddo DO_NEXT

end subroutine copy_until_end

!------------------------------------------------------------------------------

subroutine typeqty_error(errtext, line, file, linenum)
 character(len=*), intent(in) :: errtext, line, file
 integer, intent(in) :: linenum

call error_handler(E_MSG, 'preprocess error:', &
   'obs_def file has bad Obs Type/Qty line')
call error_handler(E_MSG, 'preprocess error:', errtext)
call error_handler(E_MSG, 'expected input:', &
   '! UniqueObsType, Quantity   or  ! UniqueObsType, Quantity, COMMON_CODE')
write(err_string, '(2A,I5)') trim(file), ", line number", linenum
call error_handler(E_MSG, 'bad file:', err_string)
call error_handler(E_MSG, 'bad line contents:', line)
write(err_string, *) 'See msg lines above for error details'
call error_handler(E_ERR, 'preprocess', err_string, source, revision, revdate)

end subroutine typeqty_error

!------------------------------------------------------------------------------

subroutine quantity_error(errtext, line, file, linenum)
 character(len=*), intent(in) :: errtext, line, file
 integer, intent(in) :: linenum

call error_handler(E_MSG, 'preprocess error:', &
   'obs_qty file has bad Quantity line')
call error_handler(E_MSG, 'preprocess error:', errtext)
call error_handler(E_MSG, 'expected input:', &
   '! QTY_xxx "units"   or  ! comment line ')
call error_handler(E_MSG, 'or:', &
   '! QTY_xxx "units" min_bounds max_bounds')
call error_handler(E_MSG, 'where:', 'if unbounded on one side, use NA or MISSING_R8')
write(err_string, '(2A,I5)') trim(file), ", line number", linenum
call error_handler(E_MSG, 'bad file:', err_string)
call error_handler(E_MSG, 'bad line contents:', line)
write(err_string, *) 'See msg lines above for error details'
call error_handler(E_ERR, 'preprocess', err_string, source, revision, revdate)

end subroutine quantity_error

!------------------------------------------------------------------------------

! get the next line from the input file, and bump up the line count
! it is an error if you get to the end of the file.

subroutine get_next_line(iunit, format, end_string, filename, linenum)
 integer, intent(in) :: iunit
 character(len=*), intent(in) :: format, end_string, filename
 integer, intent(inout) :: linenum

integer :: ierr

read(iunit, format, IOSTAT = ierr) line
if (ierr == 0) then
   linenum = linenum + 1
   return
endif

! If end of file, input file is incomplete or weird stuff happened
write(err_string, *) 'file ', trim(filename), &
                  ' does NOT contain ', trim(end_string)
call error_handler(E_ERR, 'preprocess', err_string, &
                   source, revision, revdate)

end subroutine get_next_line

!------------------------------------------------------------------------------

! if the file exists, open for reading.
! otherwise it is an error.

subroutine open_file_for_read(filename, label, fileunit)
 character(len=*), intent(in) :: filename, label
 integer, intent(out) :: fileunit

if(file_exist(filename)) then
   fileunit = open_file(filename, action='read')
   return
endif

! If file does not exist it is an error
write(err_string, *) trim(label) // ' ' // trim(filename), & 
                     ' does NOT exist (and must).'
call error_handler(E_ERR, 'preprocess', err_string, &
      source, revision, revdate)

end subroutine open_file_for_read

!------------------------------------------------------------------------------

! if the file does NOT exist, create.  if override flag is set,
! allow an existing file to be completely overwritten.
! otherwise it is an error.

subroutine open_file_for_write(filename, label, overwrite, fileunit)
 character(len=*), intent(in) :: filename, label
 logical, intent(in) :: overwrite
 integer, intent(out) :: fileunit

if((.not. file_exist(filename)) .or. overwrite) then
   fileunit = open_file(filename, action='write')
   return
endif

! If file *does* exist and we haven't said ok to overwrite, error
write(err_string, *) trim(label) // ' ' // trim(filename), &
                     ' exists and will not be overwritten: Please remove or rename'
call error_handler(E_ERR, 'preprocess', err_string, &
      source, revision, revdate)

end subroutine open_file_for_write

!------------------------------------------------------------------------------

subroutine cannot_be_null(varvalue, varname)
 character(len=*), intent(in) :: varvalue, varname

if(varvalue /= 'null') return

call error_handler(E_ERR, 'preprocess', &
                  'Namelist must provide ' // trim(varname), &
                   source, revision, revdate)

end subroutine cannot_be_null

!------------------------------------------------------------------------------

! can this be common for qtys & types?  maybe...
! ntokens < 0 means error
! ntokens == 0 means cycle without error
! ntokens > 0 means some work to do

subroutine parse_line(line, ntokens, tokens, estring)
 character(len=*), intent(in)  :: line
 integer,          intent(out) :: ntokens
 character(len=*), intent(out) :: tokens(MAX_TOKENS)
 character(len=*), intent(out) :: estring

character(len=256) :: test
integer :: i
integer :: trimmed_len, start_of_comment

ntokens = 0
estring = ''

! plan:
! 1) strip the required leading ! in col 1
! 2) truncate string at next !
! 3) parse into tokens by spaces, respecting " or ' strings (not yet)
! 4) strip trailing commas off tokens for now.

if (line(1:1) /= '!') then 
   ntokens = -1
   estring = 'line must begin with !'
   return
endif

test = adjustl(line(2:))
trimmed_len = len_trim(test)

start_of_comment = index(test, '!')
if (start_of_comment > 0) &
  test(start_of_comment:trimmed_len) = ' '

trimmed_len = len_trim(test)
if (trimmed_len == 0) return

! hack for now - remove all commas from line.
! this will only mess things up if there is a
! unit type with a comma in it.

do 
   i = index(test, ',')
   if (i == 0) exit
   test(i:i) = ' '
enddo

! get rid of tabs.
do 
   i = index(test, achar(9))
   if (i == 0) exit
   test(i:i) = ' '
enddo

! parse here
call get_args_from_string(test, ntokens, tokens)
if (DEBUG) then
   print *, "line: ", trim(test)
   print *, "ntokens, tokens: ", ntokens
   do i=1, ntokens
      print *, i, trim(tokens(i))
   enddo
endif

end subroutine parse_line

!------------------------------------------------------------------------------

subroutine string_to_real(s, r, estring)
 character(len=*), intent(in) :: s
 real(r8), intent(out) :: r
 character(len=*), intent(out) :: estring

estring = ''
r = MISSING_R8

if (s == 'MISSING_R8' .or. s == 'NA') return

read(s, *, iostat=ierr) r
if(ierr /= 0) then
   estring = 'unable to convert string to real number'   
   return
endif

end subroutine string_to_real

!------------------------------------------------------------------------------

subroutine write_separator_line(unitnum)
 integer, intent(in) :: unitnum

write(unitnum, '(A)') separator_line

end subroutine write_separator_line

!------------------------------------------------------------------------------

subroutine write_blank_line(unitnum)
 integer, intent(in) :: unitnum

write(unitnum, '(A)') blank_line

end subroutine write_blank_line

!------------------------------------------------------------------------------

end program preprocess
<|MERGE_RESOLUTION|>--- conflicted
+++ resolved
@@ -4,17 +4,6 @@
 !
 ! $Id$
 
-!> Takes a list of observation type module path names. These modules contain
-!> multiple fragments of standard F90 that may be required to implement forward
-!> observation operators for DART. The sections are retrieved from the files
-!> by this program and inserted into the appropriate blanks in the
-!> DEFAULT_obs_def_mod.F90 and DEFAULT_obs_kind_mod.F90 templates. 
-!> The final obs_def_mod.f90 and obs_kind_mod.f90 that are created contain
-!> the default code plus all the code required from the selected observation
-!> type modules. Preprocess also inserts the required identifier and string
-!> for the corresponding observation kinds (and only those kinds).
-
-<<<<<<< HEAD
 !> Takes a list of observation type module path names and physical quantity
 !> module path names and creates two output files that are compiled into
 !> the rest of the DART executables.  They define the quantities and observation
@@ -60,6 +49,7 @@
 !> @todo FIXME: should we hardcode QTY_STATE_VARIABLE as 0 here?
 !>
 
+program preprocess
 
 use types_mod,      only : r8, MISSING_R8     ! @todo FIXME r8 is needed; is MISSING_R8?
 use utilities_mod,  only : register_module, error_handler, E_ERR, E_MSG,   &
@@ -68,17 +58,6 @@
                            find_namelist_in_file, check_namelist_read,     &
                            finalize_utilities, log_it
 use parse_args_mod, only : get_args_from_string
-=======
-program preprocess
-
-! NEED TO ADD IN ALL THE ERROR STUFF
-
-use utilities_mod, only : register_module, error_handler, E_ERR, E_MSG,   &
-                          file_exist, open_file, logfileunit,             &
-                          initialize_utilities, finalize_utilities,       &
-                          find_namelist_in_file, check_namelist_read
-
->>>>>>> dc9c0107
 
 implicit none
 
@@ -194,7 +173,6 @@
 
 ! The namelist reads in a sequence of path_names that are absolute or
 ! relative to the working directory in which preprocess is being executed
-<<<<<<< HEAD
 ! and these files are used to fill in observation type/qty details in
 ! DEFAULT_obs_def_mod.f90 and DEFAULT_obs_qty_mod.f90.
 character(len = 256) :: input_obs_def_mod_file = &
@@ -207,20 +185,6 @@
                         '../../../assimilation_code/modules/observations/obs_qty_mod.f90'
 character(len = 256) :: obs_type_files(max_obs_type_files) = 'null'
 character(len = 256) :: quantity_files(max_quantity_files) = 'null'
-=======
-! and these files are used to fill in observation kind details in
-! DEFAULT_obs_def_mod.f90 and DEFAULT_obs_kind_mod.f90.
-character(len=129) ::     input_obs_def_mod_file = &
-                   '../../../observations/forward_operators/DEFAULT_obs_def_mod.F90'
-character(len=129) ::    output_obs_def_mod_file = &
-                   '../../../observations/forward_operators/obs_def_mod.f90'
-character(len=129) ::    input_obs_kind_mod_file = &
-                   '../../../assimilation_code/modules/observations/DEFAULT_obs_kind_mod.F90'
-character(len=129) ::   output_obs_kind_mod_file = &
-                   '../../../assimilation_code/modules/observations/obs_kind_mod.f90'
-character(len = 129) :: input_files(max_input_files) = 'null'
-character(len = 129) :: model_files(max_model_files) = 'null'
->>>>>>> dc9c0107
 logical              :: overwrite_output = .true.
 
 namelist /preprocess_nml/ input_obs_def_mod_file, input_obs_qty_mod_file,   &
