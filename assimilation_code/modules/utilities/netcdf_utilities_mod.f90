! DART software - Copyright UCAR. This open source software is provided
! by UCAR, "as is", without charge, subject to all terms of use at
! http://www.image.ucar.edu/DAReS/DART/DART_download
!
! $Id$

module netcdf_utilities_mod

!> a module to streamline the code that calls netcdf routines. 
!>
!> calling code should NOT have to use the netcdf module, nor see
!> any netcdf ID values, types, lengths, etc.  this code does error 
!> checking and reports the offending call, filename, and user-supplied 
!> context (often the 'routine' variable with the calling subroutine name).
!> 
!> isolates access to the netcdf libs to routines inside this module.
!>
!> routines in this file are prefixed with nc_ and attempt to say
!> in english what they do.  the intent is someone who does not know
!> anything about netcdf can still use these.
!>
!> these are simple routines that can't possibly handle all options.  
!> if you have complicated needs, write your own specialized routine, 
!> either here or in the calling code.
!> for example, the 'put_var' routine here doesn't have start or count, 
!> intentionally, for array entries.
!>


use types_mod, only : r4, r8, digits12, i2, i4, i8, PI, MISSING_R8, MISSING_I
use utilities_mod, only : error_handler, E_DBG, E_MSG, E_ALLMSG, E_WARN, E_ERR
           
use netcdf

implicit none
private

public :: nc_check,                       &
          nc_add_global_attribute,        &
          nc_get_global_attribute,        &
          nc_add_attribute_to_variable,   &
          nc_get_attribute_from_variable, &
          nc_define_dimension,            &
          nc_define_unlimited_dimension,  &
          nc_get_dimension_size,          &
          nc_define_character_variable,   &
          nc_define_integer_variable,     &
          nc_define_real_variable,        &
          nc_define_double_variable,      &
          nc_define_integer_scalar,       &
          nc_define_real_scalar,          &
          nc_define_double_scalar,        &
          nc_global_attribute_exists,     &
          nc_variable_attribute_exists,   &
          nc_dimension_exists,            &
          nc_variable_exists,             &
          nc_put_variable,                &
          nc_get_variable,                &
          nc_add_global_creation_time,    &
          nc_get_variable_num_dimensions, &
          nc_get_variable_size,           &
          nc_open_file_readonly,          &
          nc_open_file_readwrite,         &
          nc_create_file,                 &
          nc_close_file,                  &
          nc_begin_define_mode,           &
          nc_end_define_mode,             &
          nc_synchronize_file


! note here that you only need to distinguish between
! r4 (float) and r8 (double) when defining or adding
! a new variable or attribute.  the get and query routines 
! will coerce the values to the destination precision correctly.

interface nc_add_global_attribute
   module procedure nc_add_global_char_att
   module procedure nc_add_global_int_att
   module procedure nc_add_global_float_att
   module procedure nc_add_global_double_att
   module procedure nc_add_global_float_array_att
   module procedure nc_add_global_double_array_att
end interface

interface nc_get_global_attribute
   module procedure nc_get_global_char_att
   module procedure nc_get_global_int_att
   module procedure nc_get_global_real_att
   module procedure nc_get_global_real_array_att
end interface

interface nc_add_attribute_to_variable
   module procedure nc_add_char_att_to_var
   module procedure nc_add_int_array_att_to_var
   module procedure nc_add_int_att_to_var
   module procedure nc_add_float_att_to_var
   module procedure nc_add_double_att_to_var
   module procedure nc_add_float_array_att_to_var
   module procedure nc_add_double_array_att_to_var
end interface

interface nc_get_attribute_from_variable
   module procedure nc_get_char_att_from_var
   module procedure nc_get_int_array_att_from_var
   module procedure nc_get_int_att_from_var
   module procedure nc_get_real_att_from_var
   module procedure nc_get_real_array_att_from_var
end interface

interface nc_define_character_variable
   module procedure nc_define_var_char_1d
   module procedure nc_define_var_char_Nd
end interface

interface nc_define_integer_variable
   module procedure nc_define_var_int_1d
   module procedure nc_define_var_int_Nd
end interface

interface nc_define_real_variable
   module procedure nc_define_var_real_1d
   module procedure nc_define_var_real_Nd
end interface

interface nc_define_double_variable
   module procedure nc_define_var_double_1d
   module procedure nc_define_var_double_Nd
end interface

interface nc_put_variable
   module procedure nc_put_char_1d
   module procedure nc_put_single_int_1d
   module procedure nc_put_int_1d
   module procedure nc_put_single_real_1d
   module procedure nc_put_real_1d
   module procedure nc_put_char_2d
   module procedure nc_put_int_2d
   module procedure nc_put_real_2d
   module procedure nc_put_int_3d
   module procedure nc_put_real_3d
   module procedure nc_put_int_4d
   module procedure nc_put_real_4d
end interface

interface nc_get_variable
   module procedure nc_get_short_1d
   module procedure nc_get_single_int_1d
   module procedure nc_get_int_1d
   module procedure nc_get_single_real_1d
   module procedure nc_get_real_1d
   module procedure nc_get_short_2d
   module procedure nc_get_int_2d
   module procedure nc_get_real_2d
   module procedure nc_get_short_3d
   module procedure nc_get_int_3d
   module procedure nc_get_real_3d
   module procedure nc_get_int_4d
   module procedure nc_get_real_4d
end interface

interface nc_get_variable_size
   module procedure nc_get_variable_size_1d
   module procedure nc_get_variable_size_Nd
end interface

! version controlled file description for error handling, do not edit
character(len=*), parameter :: source   = &
   "$URL$"
character(len=*), parameter :: revision = "$Revision$"
character(len=*), parameter :: revdate  = "$Date$"

character(len=512) :: msgstring1

!> make a derived type that is (ncid, filename) 
!> store filename on file open, delete it on file close. cache the
!> last N filenames - look them up on error and stop
!> having to keep the filename around.

<<<<<<< HEAD
=======
character(len=512) :: msgstring1

!> make a derived type that is (ncid, filename) 
!> store filename on file open, delete it on file close. cache the
!> last N filenames - look them up on error and stop
!> having to keep the filename around.

>>>>>>> 54fa0833
! NOTE this is the max number of concurrently 
! open netcdf files on a single task.
integer, parameter :: MAX_NCFILES = 50
integer, parameter :: FH_EMPTY = -1

type ncinfo_type
  integer :: file_handle = FH_EMPTY
  character(len=256) :: file_name = ''
end type

! for now hardcode max size.  could make it allocatable
! and extend it if you need more open slots

type(ncinfo_type) :: ncinfo(MAX_NCFILES)

! do we need one of these?
!namelist /netcdf_utilities_nml/ 

contains

!------------------------------------------------------------------
!> check return code from previous call. on error, print and stop.
!> if you want to continue after an error don't use this call. 

subroutine nc_check(istatus, subr_name, context, context2, filename, ncid)

integer,          intent(in)           :: istatus
character(len=*), intent(in)           :: subr_name
character(len=*), intent(in), optional :: context
character(len=*), intent(in), optional :: context2
character(len=*), intent(in), optional :: filename
integer,          intent(in), optional :: ncid
  
character(len=256) :: saved_filename

if (istatus == nf90_noerr) return

! something wrong.  construct an error string and call the handler.
msgstring1 = nf90_strerror(istatus)

! context is optional, but is very useful if specified.
if (present(context)) then
  msgstring1 = trim(context) // ': ' // trim(msgstring1)
endif

! you can give this routine a file handle and it will try
! to extract the filename from it.
if (.not. present(filename) .and. present(ncid)) then
   call find_name_from_fh(ncid, saved_filename)
else if (present(filename)) then
   saved_filename = filename
else
   saved_filename = ''
endif

! this does not return 
call error_handler(E_ERR, subr_name, msgstring1, source, revision, revdate, &
                   text2=context2, text3=saved_filename)
<<<<<<< HEAD

=======
  
>>>>>>> 54fa0833

end subroutine nc_check

!------------------------------------------------------------------
!--------------------------------------------------------------------
! global attribute section

subroutine nc_add_global_char_att(ncid, attname, val, context, filename)

integer,          intent(in) :: ncid
character(len=*), intent(in) :: attname
character(len=*), intent(in) :: val
character(len=*), intent(in), optional :: context
character(len=*), intent(in), optional :: filename

character(len=*), parameter :: routine = 'nc_add_global_char_att'
integer :: ret

ret = nf90_put_att(ncid, NF90_GLOBAL, attname, val)
call nc_check(ret, routine, 'adding the global attribute: '//trim(attname), context, filename, ncid)

end subroutine nc_add_global_char_att

!--------------------------------------------------------------------

subroutine nc_add_global_int_att(ncid, attname, val, context, filename)

integer,          intent(in) :: ncid
character(len=*), intent(in) :: attname
integer,          intent(in) :: val
character(len=*), intent(in), optional :: context
character(len=*), intent(in), optional :: filename

character(len=*), parameter :: routine = 'nc_add_global_int_att'
integer :: ret

ret = nf90_put_att(ncid, NF90_GLOBAL, attname, val)
call nc_check(ret, routine, 'adding the global attribute: '//trim(attname), context, filename, ncid)

end subroutine nc_add_global_int_att

!--------------------------------------------------------------------

subroutine nc_add_global_float_att(ncid, attname, val, context, filename)

integer,          intent(in) :: ncid
character(len=*), intent(in) :: attname
real(r4),         intent(in) :: val
character(len=*), intent(in), optional :: context
character(len=*), intent(in), optional :: filename

character(len=*), parameter :: routine = 'nc_add_global_float_att'
integer :: ret

ret = nf90_put_att(ncid, NF90_GLOBAL, attname, val)
call nc_check(ret, routine, 'adding the global attribute: '//trim(attname), context, filename, ncid)

end subroutine nc_add_global_float_att

!--------------------------------------------------------------------

subroutine nc_add_global_double_att(ncid, attname, val, context, filename)
<<<<<<< HEAD

integer,          intent(in) :: ncid
character(len=*), intent(in) :: attname
real(digits12),   intent(in) :: val
character(len=*), intent(in), optional :: context
character(len=*), intent(in), optional :: filename

character(len=*), parameter :: routine = 'nc_add_global_double_att'
=======

integer,          intent(in) :: ncid
character(len=*), intent(in) :: attname
real(digits12),   intent(in) :: val
character(len=*), intent(in), optional :: context
character(len=*), intent(in), optional :: filename

character(len=*), parameter :: routine = 'nc_add_global_double_att'
integer :: ret

ret = nf90_put_att(ncid, NF90_GLOBAL, attname, val)
call nc_check(ret, routine, 'adding the global attribute: '//trim(attname), context, filename, ncid)

end subroutine nc_add_global_double_att

!--------------------------------------------------------------------

subroutine nc_add_global_float_array_att(ncid, attname, val, context, filename)

integer,          intent(in) :: ncid
character(len=*), intent(in) :: attname
real(r4),         intent(in) :: val(:)
character(len=*), intent(in), optional :: context
character(len=*), intent(in), optional :: filename

character(len=*), parameter :: routine = 'nc_add_global_float_array_att'
>>>>>>> 54fa0833
integer :: ret

ret = nf90_put_att(ncid, NF90_GLOBAL, attname, val)
call nc_check(ret, routine, 'adding the global attribute: '//trim(attname), context, filename, ncid)

<<<<<<< HEAD
end subroutine nc_add_global_double_att

!--------------------------------------------------------------------

subroutine nc_add_global_float_array_att(ncid, attname, val, context, filename)

integer,          intent(in) :: ncid
character(len=*), intent(in) :: attname
real(r4),         intent(in) :: val(:)
character(len=*), intent(in), optional :: context
character(len=*), intent(in), optional :: filename

character(len=*), parameter :: routine = 'nc_add_global_float_array_att'
=======
end subroutine nc_add_global_float_array_att

!--------------------------------------------------------------------

subroutine nc_add_global_double_array_att(ncid, attname, val, context, filename)

integer,          intent(in) :: ncid
character(len=*), intent(in) :: attname
real(digits12),   intent(in) :: val(:)
character(len=*), intent(in), optional :: context
character(len=*), intent(in), optional :: filename

character(len=*), parameter :: routine = 'nc_add_global_double_array_att'
>>>>>>> 54fa0833
integer :: ret

ret = nf90_put_att(ncid, NF90_GLOBAL, attname, val)
call nc_check(ret, routine, 'adding the global attribute: '//trim(attname), context, filename, ncid)
<<<<<<< HEAD

end subroutine nc_add_global_float_array_att

!--------------------------------------------------------------------

subroutine nc_add_global_double_array_att(ncid, attname, val, context, filename)

integer,          intent(in) :: ncid
character(len=*), intent(in) :: attname
real(digits12),   intent(in) :: val(:)
character(len=*), intent(in), optional :: context
character(len=*), intent(in), optional :: filename

character(len=*), parameter :: routine = 'nc_add_global_double_array_att'
integer :: ret

ret = nf90_put_att(ncid, NF90_GLOBAL, attname, val)
call nc_check(ret, routine, 'adding the global attribute: '//trim(attname), context, filename, ncid)

end subroutine nc_add_global_double_array_att
=======

end subroutine nc_add_global_double_array_att

!------------------------------------------------------------------

subroutine nc_get_global_char_att(ncid, attname, val, context, filename)

integer,          intent(in)  :: ncid
character(len=*), intent(in)  :: attname
character(len=*), intent(out) :: val
character(len=*), intent(in), optional :: context
character(len=*), intent(in), optional :: filename

character(len=*), parameter :: routine = 'nc_get_global_char_att'
integer :: ret

ret = nf90_get_att(ncid, NF90_GLOBAL, attname, val)
call nc_check(ret, routine, 'getting the global attribute: '//trim(attname), context, filename, ncid)

end subroutine nc_get_global_char_att

!--------------------------------------------------------------------

subroutine nc_get_global_int_att(ncid, attname, val, context, filename)

integer,          intent(in)  :: ncid
character(len=*), intent(in)  :: attname
integer,          intent(out) :: val
character(len=*), intent(in), optional :: context
character(len=*), intent(in), optional :: filename

character(len=*), parameter :: routine = 'nc_get_global_int_att'
integer :: ret

ret = nf90_get_att(ncid, NF90_GLOBAL, attname, val)
call nc_check(ret, routine, 'getting the global attribute: '//trim(attname), context, filename, ncid)

end subroutine nc_get_global_int_att

!--------------------------------------------------------------------

subroutine nc_get_global_real_att(ncid, attname, val, context, filename)

integer,          intent(in)  :: ncid
character(len=*), intent(in)  :: attname
real(r8),         intent(out) :: val
character(len=*), intent(in), optional :: context
character(len=*), intent(in), optional :: filename

character(len=*), parameter :: routine = 'nc_get_global_real_att'
integer :: ret

ret = nf90_get_att(ncid, NF90_GLOBAL, attname, val)
call nc_check(ret, routine, 'getting the global attribute: '//trim(attname), context, filename, ncid)

end subroutine nc_get_global_real_att

!--------------------------------------------------------------------

subroutine nc_get_global_real_array_att(ncid, attname, val, context, filename)

integer,          intent(in)  :: ncid
character(len=*), intent(in)  :: attname
real(r8),         intent(out) :: val(:)
character(len=*), intent(in), optional :: context
character(len=*), intent(in), optional :: filename

character(len=*), parameter :: routine = 'nc_get_global_real_array_att'
integer :: ret

ret = nf90_get_att(ncid, NF90_GLOBAL, attname, val)
call nc_check(ret, routine, 'getting the global attribute: '//trim(attname), context, filename, ncid)

end subroutine nc_get_global_real_array_att
>>>>>>> 54fa0833

!------------------------------------------------------------------

subroutine nc_get_global_char_att(ncid, attname, val, context, filename)

integer,          intent(in)  :: ncid
character(len=*), intent(in)  :: attname
character(len=*), intent(out) :: val
character(len=*), intent(in), optional :: context
character(len=*), intent(in), optional :: filename

character(len=*), parameter :: routine = 'nc_get_global_char_att'
integer :: ret

ret = nf90_get_att(ncid, NF90_GLOBAL, attname, val)
call nc_check(ret, routine, 'getting the global attribute: '//trim(attname), context, filename, ncid)

end subroutine nc_get_global_char_att

!--------------------------------------------------------------------

subroutine nc_get_global_int_att(ncid, attname, val, context, filename)

integer,          intent(in)  :: ncid
character(len=*), intent(in)  :: attname
integer,          intent(out) :: val
character(len=*), intent(in), optional :: context
character(len=*), intent(in), optional :: filename

character(len=*), parameter :: routine = 'nc_get_global_int_att'
integer :: ret

ret = nf90_get_att(ncid, NF90_GLOBAL, attname, val)
call nc_check(ret, routine, 'getting the global attribute: '//trim(attname), context, filename, ncid)

end subroutine nc_get_global_int_att

!--------------------------------------------------------------------

subroutine nc_get_global_real_att(ncid, attname, val, context, filename)

integer,          intent(in)  :: ncid
character(len=*), intent(in)  :: attname
real(r8),         intent(out) :: val
character(len=*), intent(in), optional :: context
character(len=*), intent(in), optional :: filename

character(len=*), parameter :: routine = 'nc_get_global_real_att'
integer :: ret

ret = nf90_get_att(ncid, NF90_GLOBAL, attname, val)
call nc_check(ret, routine, 'getting the global attribute: '//trim(attname), context, filename, ncid)

end subroutine nc_get_global_real_att

!--------------------------------------------------------------------

subroutine nc_get_global_real_array_att(ncid, attname, val, context, filename)

integer,          intent(in)  :: ncid
character(len=*), intent(in)  :: attname
real(r8),         intent(out) :: val(:)
character(len=*), intent(in), optional :: context
character(len=*), intent(in), optional :: filename

character(len=*), parameter :: routine = 'nc_get_global_real_array_att'
integer :: ret

ret = nf90_get_att(ncid, NF90_GLOBAL, attname, val)
call nc_check(ret, routine, 'getting the global attribute: '//trim(attname), context, filename, ncid)

end subroutine nc_get_global_real_array_att

!--------------------------------------------------------------------
<<<<<<< HEAD
!--------------------------------------------------------------------
=======
>>>>>>> 54fa0833
! attributes on specific variables section

subroutine nc_add_char_att_to_var(ncid, varname, attname, val, context, filename)

integer,          intent(in) :: ncid
character(len=*), intent(in) :: varname
character(len=*), intent(in) :: attname
character(len=*), intent(in) :: val
character(len=*), intent(in), optional :: context
character(len=*), intent(in), optional :: filename

character(len=*), parameter :: routine = 'nc_add_char_att_to_var'
integer :: ret, varid

ret = nf90_inq_varid(ncid, varname, varid)
call nc_check(ret, routine, 'inquire variable id for '//trim(varname), context, filename, ncid)

ret = nf90_put_att(ncid, varid, attname, val)
call nc_check(ret, routine, 'adding the attribute: '//trim(attname)//' to variable: '//trim(varname), context, filename, ncid)

end subroutine nc_add_char_att_to_var

!--------------------------------------------------------------------

subroutine nc_add_int_att_to_var(ncid, varname, attname, val, context, filename)

integer,          intent(in) :: ncid
character(len=*), intent(in) :: varname
character(len=*), intent(in) :: attname
integer,          intent(in) :: val
character(len=*), intent(in), optional :: context
character(len=*), intent(in), optional :: filename

character(len=*), parameter :: routine = 'nc_add_int_att_to_var'
integer :: ret, varid

ret = nf90_inq_varid(ncid, varname, varid)
call nc_check(ret, routine, 'inquire variable id for '//trim(varname), context, filename, ncid)

ret = nf90_put_att(ncid, varid, attname, val)
call nc_check(ret, routine, 'adding the attribute: '//trim(attname)//' to variable: '//trim(varname), context, filename, ncid)

end subroutine nc_add_int_att_to_var

!--------------------------------------------------------------------

subroutine nc_add_int_array_att_to_var(ncid, varname, attname, val, context, filename)

integer,          intent(in) :: ncid
character(len=*), intent(in) :: varname
character(len=*), intent(in) :: attname
integer,          intent(in) :: val(:)
character(len=*), intent(in), optional :: context
character(len=*), intent(in), optional :: filename

character(len=*), parameter :: routine = 'nc_add_int_array_att_to_var'
integer :: ret, varid

ret = nf90_inq_varid(ncid, varname, varid)
call nc_check(ret, routine, 'inquire variable id for '//trim(varname), context, filename, ncid)

ret = nf90_put_att(ncid, varid, attname, val)
call nc_check(ret, routine, 'adding the attribute: '//trim(attname)//' to variable: '//trim(varname), context, filename, ncid)

end subroutine nc_add_int_array_att_to_var

!--------------------------------------------------------------------

subroutine nc_add_float_att_to_var(ncid, varname, attname, val, context, filename)

integer,          intent(in) :: ncid
character(len=*), intent(in) :: varname
character(len=*), intent(in) :: attname
real(r4),         intent(in) :: val
character(len=*), intent(in), optional :: context
character(len=*), intent(in), optional :: filename

character(len=*), parameter :: routine = 'nc_add_float_att_to_var'
integer :: ret, varid

ret = nf90_inq_varid(ncid, varname, varid)
call nc_check(ret, routine, 'inquire variable id for '//trim(varname), context, filename, ncid)

ret = nf90_put_att(ncid, varid, attname, val)
call nc_check(ret, routine, 'adding the attribute: '//trim(attname)//' to variable: '//trim(varname), context, filename, ncid)

end subroutine nc_add_float_att_to_var

!--------------------------------------------------------------------

subroutine nc_add_double_att_to_var(ncid, varname, attname, val, context, filename)

integer,          intent(in) :: ncid
character(len=*), intent(in) :: varname
character(len=*), intent(in) :: attname
real(digits12),   intent(in) :: val
character(len=*), intent(in), optional :: context
character(len=*), intent(in), optional :: filename

character(len=*), parameter :: routine = 'nc_add_double_att_to_var'
integer :: ret, varid

ret = nf90_inq_varid(ncid, varname, varid)
call nc_check(ret, routine, 'inquire variable id for '//trim(varname), context, filename, ncid)

ret = nf90_put_att(ncid, varid, attname, val)
call nc_check(ret, routine, 'adding the attribute: '//trim(attname)//' to variable: '//trim(varname), context, filename, ncid)

end subroutine nc_add_double_att_to_var

!--------------------------------------------------------------------

subroutine nc_add_float_array_att_to_var(ncid, varname, attname, val, context, filename)

integer,          intent(in) :: ncid
character(len=*), intent(in) :: varname
character(len=*), intent(in) :: attname
real(r4),         intent(in) :: val(:)
character(len=*), intent(in), optional :: context
character(len=*), intent(in), optional :: filename

character(len=*), parameter :: routine = 'nc_add_float_array_att_to_var'
integer :: ret, varid

ret = nf90_inq_varid(ncid, varname, varid)
call nc_check(ret, routine, 'inquire variable id for '//trim(varname), context, filename, ncid)

ret = nf90_put_att(ncid, varid, attname, val)
call nc_check(ret, routine, 'adding the attribute: '//trim(attname)//' to variable: '//trim(varname), context, filename, ncid)

end subroutine nc_add_float_array_att_to_var

!--------------------------------------------------------------------

subroutine nc_add_double_array_att_to_var(ncid, varname, attname, val, context, filename)

integer,          intent(in) :: ncid
character(len=*), intent(in) :: varname
character(len=*), intent(in) :: attname
real(digits12),   intent(in) :: val(:)
character(len=*), intent(in), optional :: context
character(len=*), intent(in), optional :: filename

character(len=*), parameter :: routine = 'nc_add_double_array_att_to_var'
integer :: ret, varid

ret = nf90_inq_varid(ncid, varname, varid)
call nc_check(ret, routine, 'inquire variable id for '//trim(varname), context, filename, ncid)

ret = nf90_put_att(ncid, varid, attname, val)
call nc_check(ret, routine, 'adding the attribute: '//trim(attname)//' to variable: '//trim(varname), context, filename, ncid)

end subroutine nc_add_double_array_att_to_var

!--------------------------------------------------------------------

subroutine nc_get_char_att_from_var(ncid, varname, attname, val, context, filename)

integer,          intent(in)  :: ncid
character(len=*), intent(in)  :: varname
character(len=*), intent(in)  :: attname
character(len=*), intent(out) :: val
character(len=*), intent(in), optional :: context
character(len=*), intent(in), optional :: filename

character(len=*), parameter :: routine = 'nc_get_char_att_from_var'
integer :: ret, varid

ret = nf90_inq_varid(ncid, varname, varid)
call nc_check(ret, routine, 'inquire variable id for '//trim(varname), context, filename, ncid)

ret = nf90_get_att(ncid, varid, attname, val)
call nc_check(ret, routine, 'getting the attribute: '//trim(attname)//' to variable: '//trim(varname), context, filename, ncid)

end subroutine nc_get_char_att_from_var

!--------------------------------------------------------------------

subroutine nc_get_int_att_from_var(ncid, varname, attname, val, context, filename)

integer,          intent(in)  :: ncid
character(len=*), intent(in)  :: varname
character(len=*), intent(in)  :: attname
integer,          intent(out) :: val
character(len=*), intent(in), optional :: context
character(len=*), intent(in), optional :: filename

character(len=*), parameter :: routine = 'nc_get_int_att_from_var'
integer :: ret, varid

ret = nf90_inq_varid(ncid, varname, varid)
call nc_check(ret, routine, 'inquire variable id for '//trim(varname), context, filename, ncid)

ret = nf90_get_att(ncid, varid, attname, val)
call nc_check(ret, routine, 'getting the attribute: '//trim(attname)//' to variable: '//trim(varname), context, filename, ncid)

end subroutine nc_get_int_att_from_var

!--------------------------------------------------------------------

subroutine nc_get_int_array_att_from_var(ncid, varname, attname, val, context, filename)

integer,          intent(in)  :: ncid
character(len=*), intent(in)  :: varname
character(len=*), intent(in)  :: attname
integer,          intent(out) :: val(:)
character(len=*), intent(in), optional :: context
character(len=*), intent(in), optional :: filename

character(len=*), parameter :: routine = 'nc_get_int_array_att_from_var'
integer :: ret, varid

ret = nf90_inq_varid(ncid, varname, varid)
call nc_check(ret, routine, 'inquire variable id for '//trim(varname), context, filename, ncid)

ret = nf90_get_att(ncid, varid, attname, val)
call nc_check(ret, routine, 'getting the attribute: '//trim(attname)//' to variable: '//trim(varname), context, filename, ncid)

end subroutine nc_get_int_array_att_from_var

!--------------------------------------------------------------------

subroutine nc_get_real_att_from_var(ncid, varname, attname, val, context, filename)

integer,          intent(in)  :: ncid
character(len=*), intent(in)  :: varname
character(len=*), intent(in)  :: attname
real(r8),         intent(out) :: val
character(len=*), intent(in), optional :: context
character(len=*), intent(in), optional :: filename

character(len=*), parameter :: routine = 'nc_get_real_att_from_var'
integer :: ret, varid

ret = nf90_inq_varid(ncid, varname, varid)
call nc_check(ret, routine, 'inquire variable id for '//trim(varname), context, filename, ncid)

ret = nf90_get_att(ncid, varid, attname, val)
call nc_check(ret, routine, 'getting the attribute: '//trim(attname)//' to variable: '//trim(varname), context, filename, ncid)

end subroutine nc_get_real_att_from_var

!--------------------------------------------------------------------

subroutine nc_get_real_array_att_from_var(ncid, varname, attname, val, context, filename)

integer,          intent(in)  :: ncid
character(len=*), intent(in)  :: varname
character(len=*), intent(in)  :: attname
real(r8),         intent(out) :: val(:)
character(len=*), intent(in), optional :: context
character(len=*), intent(in), optional :: filename

character(len=*), parameter :: routine = 'nc_get_real_array_att_from_var'
integer :: ret, varid

ret = nf90_inq_varid(ncid, varname, varid)
call nc_check(ret, routine, 'inquire variable id for '//trim(varname), context, filename, ncid)

ret = nf90_get_att(ncid, varid, attname, val)
call nc_check(ret, routine, 'getting the attribute: '//trim(attname)//' to variable: '//trim(varname), context, filename, ncid)

end subroutine nc_get_real_array_att_from_var

!--------------------------------------------------------------------
!--------------------------------------------------------------------
! dimensions section

subroutine nc_define_dimension(ncid, dimname, dimlen, context, filename)

integer,          intent(in) :: ncid
character(len=*), intent(in) :: dimname
integer,          intent(in) :: dimlen
character(len=*), intent(in), optional :: context
character(len=*), intent(in), optional :: filename

character(len=*), parameter :: routine = 'nc_define_dimension'
integer :: ret, dimid

ret = nf90_def_dim(ncid, dimname, dimlen, dimid)
call nc_check(ret, routine, 'define dimension '//trim(dimname), context, filename, ncid)

end subroutine nc_define_dimension

!--------------------------------------------------------------------

subroutine nc_define_unlimited_dimension(ncid, dimname, context, filename)

integer,          intent(in) :: ncid
character(len=*), intent(in) :: dimname
character(len=*), intent(in), optional :: context
character(len=*), intent(in), optional :: filename

character(len=*), parameter :: routine = 'nc_define_unlimited_dimension'
integer :: ret, dimid

ret = nf90_def_dim(ncid, dimname, NF90_UNLIMITED, dimid)
call nc_check(ret, routine, 'define unlimited dimension '//trim(dimname), context, filename, ncid)

end subroutine nc_define_unlimited_dimension

!--------------------------------------------------------------------

function nc_get_dimension_size(ncid, dimname, context, filename)

integer,          intent(in) :: ncid
character(len=*), intent(in) :: dimname
character(len=*), intent(in), optional :: context
character(len=*), intent(in), optional :: filename
integer :: nc_get_dimension_size

character(len=*), parameter :: routine = 'nc_get_dimension_size'
integer :: ret, dimid

ret = nf90_inq_dimid(ncid, dimname, dimid)
call nc_check(ret, routine, 'inq dimid '//trim(dimname), context, filename, ncid)

ret = nf90_inquire_dimension(ncid, dimid, len=nc_get_dimension_size)
call nc_check(ret, routine, 'inquire dimension '//trim(dimname), context, filename, ncid)

end function nc_get_dimension_size

!--------------------------------------------------------------------
!--------------------------------------------------------------------
! defining variables section

!> unfortunately, the scalar versions of these routines cannot be
!> overloaded with the Nd versions.  the optional arguments make
!> the signatures (combinations of arguments) inseperable. 
!> it's less common to define scalars in netcdf files, so those ones 
!> get a separate entry point.

!--------------------------------------------------------------------

subroutine nc_define_var_char_1d(ncid, varname, dimname, context, filename)

integer,          intent(in) :: ncid
character(len=*), intent(in) :: varname
character(len=*), intent(in) :: dimname
character(len=*), intent(in), optional :: context
character(len=*), intent(in), optional :: filename

character(len=*), parameter :: routine = 'nc_define_var_char_1d'
integer :: ret, dimid, varid

ret = nf90_inq_dimid(ncid, dimname, dimid)
call nc_check(ret, routine, 'inquire dimension id for dim '//trim(dimname), context, filename, ncid)

ret = nf90_def_var(ncid, varname, nf90_char, dimid, varid)
call nc_check(ret, routine, 'define character variable '//trim(varname), context, filename, ncid)

end subroutine nc_define_var_char_1d

!--------------------------------------------------------------------

subroutine nc_define_var_char_Nd(ncid, varname, dimnames, context, filename)

integer,          intent(in) :: ncid
character(len=*), intent(in) :: varname
character(len=*), intent(in) :: dimnames(:)
character(len=*), intent(in), optional :: context
character(len=*), intent(in), optional :: filename

character(len=*), parameter :: routine = 'nc_define_var_char_Nd'
integer :: ret, dimid1, dimid2, dimid3, varid

if (size(dimnames) >= 1) then
   ret = nf90_inq_dimid(ncid, dimnames(1), dimid1)
   call nc_check(ret, routine, 'inquire dimension id for dim '//trim(dimnames(1)), context, filename, ncid)
endif

if (size(dimnames) >= 2) then
   ret = nf90_inq_dimid(ncid, dimnames(2), dimid2)
   call nc_check(ret, routine, 'inquire dimension id for dim '//trim(dimnames(2)), context, filename, ncid)
endif

if (size(dimnames) >= 3) then
   ret = nf90_inq_dimid(ncid, dimnames(3), dimid3)
   call nc_check(ret, routine, 'inquire dimension id for dim '//trim(dimnames(3)), context, filename, ncid)
endif

if (size(dimnames) >= 4) then
   call error_handler(E_ERR, routine, 'only 1d, 2d and 3d character variables supported', &
                      source, revision, revdate, text2='variable '//trim(varname))
endif

if (size(dimnames) == 1) then
   ret = nf90_def_var(ncid, varname, nf90_char, dimid1, varid=varid)
else if (size(dimnames) == 2) then
   ret = nf90_def_var(ncid, varname, nf90_char, dimids=(/ dimid1, dimid2 /), varid=varid)
else if (size(dimnames) == 3) then
   ret = nf90_def_var(ncid, varname, nf90_char, dimids=(/ dimid1, dimid2, dimid3 /), varid=varid)
endif

call nc_check(ret, routine, 'define character variable '//trim(varname), context, filename, ncid)

end subroutine nc_define_var_char_Nd
<<<<<<< HEAD

!--------------------------------------------------------------------

subroutine nc_define_integer_scalar(ncid, varname, context, filename)

integer,          intent(in) :: ncid
character(len=*), intent(in) :: varname
character(len=*), intent(in), optional :: context
character(len=*), intent(in), optional :: filename

character(len=*), parameter :: routine = 'nc_define_integer_scalar'
integer :: ret, varid

ret = nf90_def_var(ncid, varname, nf90_int, varid=varid)
call nc_check(ret, routine, 'define scalar integer variable '//trim(varname), context, filename, ncid)

end subroutine nc_define_integer_scalar

!--------------------------------------------------------------------

subroutine nc_define_var_int_1d(ncid, varname, dimname, context, filename)

integer,          intent(in) :: ncid
character(len=*), intent(in) :: varname
character(len=*), intent(in) :: dimname
character(len=*), intent(in), optional :: context
character(len=*), intent(in), optional :: filename

character(len=*), parameter :: routine = 'nc_define_var_int_1d'
integer :: ret, dimid, varid

ret = nf90_inq_dimid(ncid, dimname, dimid)
call nc_check(ret, routine, 'inquire dimension id for dim '//trim(dimname), context, filename, ncid)

ret = nf90_def_var(ncid, varname, nf90_int, dimid, varid)
call nc_check(ret, routine, 'define integer variable '//trim(varname), context, filename, ncid)

end subroutine nc_define_var_int_1d

!--------------------------------------------------------------------
! fortran supports up to 7 dimensional arrays.  but in this set of 
! routines we only go up to 4D arrays.

subroutine nc_define_var_int_Nd(ncid, varname, dimnames, context, filename)

integer,          intent(in) :: ncid
character(len=*), intent(in) :: varname
character(len=*), intent(in) :: dimnames(:)
character(len=*), intent(in), optional :: context
character(len=*), intent(in), optional :: filename

character(len=*), parameter :: routine = 'nc_define_var_int_Nd'
integer :: i, ret, ndims, varid, dimids(NF90_MAX_VAR_DIMS)

ndims = size(dimnames)
if (ndims > 4) then
   call error_handler(E_ERR, routine, 'only 1d, 2d, 3d and 4d integer variables supported', &
                      source, revision, revdate, text2='variable '//trim(varname))
endif

do i=1, ndims
   ret = nf90_inq_dimid(ncid, dimnames(i), dimids(i))
   call nc_check(ret, routine, 'inquire dimension id for dim '//trim(dimnames(i)), context, filename, ncid)
enddo

ret = nf90_def_var(ncid, varname, nf90_int, dimids(1:ndims), varid=varid)
call nc_check(ret, routine, 'define integer variable '//trim(varname), context, filename, ncid)

end subroutine nc_define_var_int_Nd

!--------------------------------------------------------------------

subroutine nc_define_real_scalar(ncid, varname, context, filename)

integer,          intent(in) :: ncid
character(len=*), intent(in) :: varname
character(len=*), intent(in), optional :: context
character(len=*), intent(in), optional :: filename

character(len=*), parameter :: routine = 'nc_define_real_scalar'
integer :: ret, varid

ret = nf90_def_var(ncid, varname, nf90_real, varid=varid)
call nc_check(ret, routine, 'define scalar real variable '//trim(varname), context, filename, ncid)

end subroutine nc_define_real_scalar

!--------------------------------------------------------------------

subroutine nc_define_var_real_1d(ncid, varname, dimname, context, filename)

integer,          intent(in) :: ncid
character(len=*), intent(in) :: varname
character(len=*), intent(in) :: dimname
character(len=*), intent(in), optional :: context
character(len=*), intent(in), optional :: filename

character(len=*), parameter :: routine = 'nc_define_var_real_1d'
integer :: ret, dimid, varid

ret = nf90_inq_dimid(ncid, dimname, dimid)
call nc_check(ret, routine, 'inquire dimension id for dim '//trim(dimname), context, filename, ncid)

ret = nf90_def_var(ncid, varname, nf90_real, dimid, varid)
call nc_check(ret, routine, 'define real variable '//trim(varname), context, filename, ncid)

end subroutine nc_define_var_real_1d

!--------------------------------------------------------------------

subroutine nc_define_var_real_Nd(ncid, varname, dimnames, context, filename)

integer,          intent(in) :: ncid
character(len=*), intent(in) :: varname
character(len=*), intent(in) :: dimnames(:)
character(len=*), intent(in), optional :: context
character(len=*), intent(in), optional :: filename

character(len=*), parameter :: routine = 'nc_define_var_real_Nd'
integer :: i, ret, ndims, varid, dimids(NF90_MAX_VAR_DIMS)

ndims = size(dimnames)
if (ndims > 4) then
   call error_handler(E_ERR, routine, 'only 1d, 2d, 3d and 4d real variables supported', &
                      source, revision, revdate, text2='variable '//trim(varname))
endif

do i=1, ndims
   ret = nf90_inq_dimid(ncid, dimnames(i), dimids(i))
   call nc_check(ret, routine, 'inquire dimension id for dim '//trim(dimnames(i)), context, filename, ncid)
enddo

ret = nf90_def_var(ncid, varname, nf90_real, dimids(1:ndims), varid=varid)
call nc_check(ret, routine, 'define real variable '//trim(varname), context, filename, ncid)

end subroutine nc_define_var_real_Nd

!--------------------------------------------------------------------

subroutine nc_define_double_scalar(ncid, varname, context, filename)

integer,          intent(in) :: ncid
character(len=*), intent(in) :: varname
character(len=*), intent(in), optional :: context
character(len=*), intent(in), optional :: filename

character(len=*), parameter :: routine = 'nc_define_double_scalar'
integer :: ret, varid

ret = nf90_def_var(ncid, varname, nf90_double, varid=varid)
call nc_check(ret, routine, 'define scalar double variable '//trim(varname), context, filename, ncid)

end subroutine nc_define_double_scalar

!--------------------------------------------------------------------

subroutine nc_define_var_double_1d(ncid, varname, dimname, context, filename)

integer,          intent(in) :: ncid
character(len=*), intent(in) :: varname
character(len=*), intent(in) :: dimname
character(len=*), intent(in), optional :: context
character(len=*), intent(in), optional :: filename

character(len=*), parameter :: routine = 'nc_define_var_double_1d'
integer :: ret, dimid, varid

ret = nf90_inq_dimid(ncid, dimname, dimid)
call nc_check(ret, routine, 'inquire dimension id for dim '//trim(dimname), context, filename, ncid)

ret = nf90_def_var(ncid, varname, nf90_double, dimid, varid)
call nc_check(ret, routine, 'define double variable '//trim(varname), context, filename, ncid)

end subroutine nc_define_var_double_1d

!--------------------------------------------------------------------

subroutine nc_define_var_double_Nd(ncid, varname, dimnames, context, filename)

integer,          intent(in) :: ncid
character(len=*), intent(in) :: varname
character(len=*), intent(in) :: dimnames(:)
character(len=*), intent(in), optional :: context
character(len=*), intent(in), optional :: filename

character(len=*), parameter :: routine = 'nc_define_var_double_Nd'
integer :: i, ret, ndims, varid, dimids(NF90_MAX_VAR_DIMS)

ndims = size(dimnames)
if (ndims > 4) then
   call error_handler(E_ERR, routine, 'only 1d, 2d, 3d and 4d double variables supported', &
                      source, revision, revdate, text2='variable '//trim(varname))
endif

do i=1, ndims
   ret = nf90_inq_dimid(ncid, dimnames(i), dimids(i))
   call nc_check(ret, routine, 'inquire dimension id for dim '//trim(dimnames(i)), context, filename, ncid)
enddo

ret = nf90_def_var(ncid, varname, nf90_double, dimids(1:ndims), varid=varid)
call nc_check(ret, routine, 'define double variable '//trim(varname), context, filename, ncid)

end subroutine nc_define_var_double_Nd

!--------------------------------------------------------------------
! check if vars, dims, or global atts exist (without error if not)
! these are functions, unlike the rest of these routines.

function nc_global_attribute_exists(ncid, attname)

integer,          intent(in) :: ncid
character(len=*), intent(in) :: attname
logical                      :: nc_global_attribute_exists

character(len=*), parameter :: routine = 'nc_global_attribute_exists'
integer :: ret

ret = nf90_inquire_attribute(ncid, NF90_GLOBAL, attname)
nc_global_attribute_exists = (ret == NF90_NOERR) 

end function nc_global_attribute_exists

!--------------------------------------------------------------------

function nc_variable_attribute_exists(ncid, varname, attname)

integer,          intent(in) :: ncid
character(len=*), intent(in) :: varname
character(len=*), intent(in) :: attname
logical                      :: nc_variable_attribute_exists

character(len=*), parameter :: routine = 'nc_variable_attribute_exists'
integer :: varid, ret

ret = nf90_inq_varid(ncid, varname, varid)
nc_variable_attribute_exists = (ret == NF90_NOERR) 
if (ret /= NF90_NOERR) return

ret = nf90_inquire_attribute(ncid, varid, attname)
nc_variable_attribute_exists = (ret == NF90_NOERR) 

end function nc_variable_attribute_exists

!--------------------------------------------------------------------

function nc_dimension_exists(ncid, dimname)

integer,          intent(in) :: ncid
character(len=*), intent(in) :: dimname
logical                      :: nc_dimension_exists

character(len=*), parameter :: routine = 'nc_dimension_exists'
integer :: ret, dimid

ret = nf90_inq_dimid(ncid, dimname, dimid)
nc_dimension_exists = (ret == NF90_NOERR)

end function nc_dimension_exists

!--------------------------------------------------------------------

function nc_variable_exists(ncid, varname)

integer,          intent(in) :: ncid
character(len=*), intent(in) :: varname
logical                      :: nc_variable_exists

character(len=*), parameter :: routine = 'nc_variable_exists'
integer :: ret, varid

ret = nf90_inq_varid(ncid, varname, varid)
nc_variable_exists = (ret == NF90_NOERR) 

end function nc_variable_exists

!--------------------------------------------------------------------
! put values into variables

=======

!--------------------------------------------------------------------

subroutine nc_define_integer_scalar(ncid, varname, context, filename)

integer,          intent(in) :: ncid
character(len=*), intent(in) :: varname
character(len=*), intent(in), optional :: context
character(len=*), intent(in), optional :: filename

character(len=*), parameter :: routine = 'nc_define_integer_scalar'
integer :: ret, varid

ret = nf90_def_var(ncid, varname, nf90_int, varid=varid)
call nc_check(ret, routine, 'define scalar integer variable '//trim(varname), context, filename, ncid)

end subroutine nc_define_integer_scalar

!--------------------------------------------------------------------

subroutine nc_define_var_int_1d(ncid, varname, dimname, context, filename)

integer,          intent(in) :: ncid
character(len=*), intent(in) :: varname
character(len=*), intent(in) :: dimname
character(len=*), intent(in), optional :: context
character(len=*), intent(in), optional :: filename

character(len=*), parameter :: routine = 'nc_define_var_int_1d'
integer :: ret, dimid, varid

ret = nf90_inq_dimid(ncid, dimname, dimid)
call nc_check(ret, routine, 'inquire dimension id for dim '//trim(dimname), context, filename, ncid)

ret = nf90_def_var(ncid, varname, nf90_int, dimid, varid)
call nc_check(ret, routine, 'define integer variable '//trim(varname), context, filename, ncid)

end subroutine nc_define_var_int_1d

!--------------------------------------------------------------------
! fortran supports up to 7 dimensional arrays.  but in this set of 
! routines we only go up to 4D arrays.

subroutine nc_define_var_int_Nd(ncid, varname, dimnames, context, filename)

integer,          intent(in) :: ncid
character(len=*), intent(in) :: varname
character(len=*), intent(in) :: dimnames(:)
character(len=*), intent(in), optional :: context
character(len=*), intent(in), optional :: filename

character(len=*), parameter :: routine = 'nc_define_var_int_Nd'
integer :: i, ret, ndims, varid, dimids(NF90_MAX_VAR_DIMS)

ndims = size(dimnames)
if (ndims > 4) then
   call error_handler(E_ERR, routine, 'only 1d, 2d, 3d and 4d integer variables supported', &
                      source, revision, revdate, text2='variable '//trim(varname))
endif

do i=1, ndims
   ret = nf90_inq_dimid(ncid, dimnames(i), dimids(i))
   call nc_check(ret, routine, 'inquire dimension id for dim '//trim(dimnames(i)), context, filename, ncid)
enddo

ret = nf90_def_var(ncid, varname, nf90_int, dimids(1:ndims), varid=varid)
call nc_check(ret, routine, 'define integer variable '//trim(varname), context, filename, ncid)

end subroutine nc_define_var_int_Nd

!--------------------------------------------------------------------

subroutine nc_define_real_scalar(ncid, varname, context, filename)

integer,          intent(in) :: ncid
character(len=*), intent(in) :: varname
character(len=*), intent(in), optional :: context
character(len=*), intent(in), optional :: filename

character(len=*), parameter :: routine = 'nc_define_real_scalar'
integer :: ret, varid

ret = nf90_def_var(ncid, varname, nf90_real, varid=varid)
call nc_check(ret, routine, 'define scalar real variable '//trim(varname), context, filename, ncid)

end subroutine nc_define_real_scalar

!--------------------------------------------------------------------

subroutine nc_define_var_real_1d(ncid, varname, dimname, context, filename)

integer,          intent(in) :: ncid
character(len=*), intent(in) :: varname
character(len=*), intent(in) :: dimname
character(len=*), intent(in), optional :: context
character(len=*), intent(in), optional :: filename

character(len=*), parameter :: routine = 'nc_define_var_real_1d'
integer :: ret, dimid, varid

ret = nf90_inq_dimid(ncid, dimname, dimid)
call nc_check(ret, routine, 'inquire dimension id for dim '//trim(dimname), context, filename, ncid)

ret = nf90_def_var(ncid, varname, nf90_real, dimid, varid)
call nc_check(ret, routine, 'define real variable '//trim(varname), context, filename, ncid)

end subroutine nc_define_var_real_1d

!--------------------------------------------------------------------

subroutine nc_define_var_real_Nd(ncid, varname, dimnames, context, filename)

integer,          intent(in) :: ncid
character(len=*), intent(in) :: varname
character(len=*), intent(in) :: dimnames(:)
character(len=*), intent(in), optional :: context
character(len=*), intent(in), optional :: filename

character(len=*), parameter :: routine = 'nc_define_var_real_Nd'
integer :: i, ret, ndims, varid, dimids(NF90_MAX_VAR_DIMS)

ndims = size(dimnames)
if (ndims > 4) then
   call error_handler(E_ERR, routine, 'only 1d, 2d, 3d and 4d real variables supported', &
                      source, revision, revdate, text2='variable '//trim(varname))
endif

do i=1, ndims
   ret = nf90_inq_dimid(ncid, dimnames(i), dimids(i))
   call nc_check(ret, routine, 'inquire dimension id for dim '//trim(dimnames(i)), context, filename, ncid)
enddo

ret = nf90_def_var(ncid, varname, nf90_real, dimids(1:ndims), varid=varid)
call nc_check(ret, routine, 'define real variable '//trim(varname), context, filename, ncid)

end subroutine nc_define_var_real_Nd

!--------------------------------------------------------------------

subroutine nc_define_double_scalar(ncid, varname, context, filename)

integer,          intent(in) :: ncid
character(len=*), intent(in) :: varname
character(len=*), intent(in), optional :: context
character(len=*), intent(in), optional :: filename

character(len=*), parameter :: routine = 'nc_define_double_scalar'
integer :: ret, varid

ret = nf90_def_var(ncid, varname, nf90_double, varid=varid)
call nc_check(ret, routine, 'define scalar double variable '//trim(varname), context, filename, ncid)

end subroutine nc_define_double_scalar

!--------------------------------------------------------------------

subroutine nc_define_var_double_1d(ncid, varname, dimname, context, filename)

integer,          intent(in) :: ncid
character(len=*), intent(in) :: varname
character(len=*), intent(in) :: dimname
character(len=*), intent(in), optional :: context
character(len=*), intent(in), optional :: filename

character(len=*), parameter :: routine = 'nc_define_var_double_1d'
integer :: ret, dimid, varid

ret = nf90_inq_dimid(ncid, dimname, dimid)
call nc_check(ret, routine, 'inquire dimension id for dim '//trim(dimname), context, filename, ncid)

ret = nf90_def_var(ncid, varname, nf90_double, dimid, varid)
call nc_check(ret, routine, 'define double variable '//trim(varname), context, filename, ncid)

end subroutine nc_define_var_double_1d

!--------------------------------------------------------------------

subroutine nc_define_var_double_Nd(ncid, varname, dimnames, context, filename)

integer,          intent(in) :: ncid
character(len=*), intent(in) :: varname
character(len=*), intent(in) :: dimnames(:)
character(len=*), intent(in), optional :: context
character(len=*), intent(in), optional :: filename

character(len=*), parameter :: routine = 'nc_define_var_double_Nd'
integer :: i, ret, ndims, varid, dimids(NF90_MAX_VAR_DIMS)

ndims = size(dimnames)
if (ndims > 4) then
   call error_handler(E_ERR, routine, 'only 1d, 2d, 3d and 4d double variables supported', &
                      source, revision, revdate, text2='variable '//trim(varname))
endif

do i=1, ndims
   ret = nf90_inq_dimid(ncid, dimnames(i), dimids(i))
   call nc_check(ret, routine, 'inquire dimension id for dim '//trim(dimnames(i)), context, filename, ncid)
enddo

ret = nf90_def_var(ncid, varname, nf90_double, dimids(1:ndims), varid=varid)
call nc_check(ret, routine, 'define double variable '//trim(varname), context, filename, ncid)

end subroutine nc_define_var_double_Nd

!--------------------------------------------------------------------
!--------------------------------------------------------------------
! check if vars, dims, or global atts exist (without error if not)
! these are functions, unlike the rest of these routines.

function nc_global_attribute_exists(ncid, attname)

integer,          intent(in) :: ncid
character(len=*), intent(in) :: attname
logical                      :: nc_global_attribute_exists

character(len=*), parameter :: routine = 'nc_global_attribute_exists'
integer :: ret

ret = nf90_inquire_attribute(ncid, NF90_GLOBAL, attname)
nc_global_attribute_exists = (ret == NF90_NOERR) 

end function nc_global_attribute_exists

!--------------------------------------------------------------------

function nc_variable_attribute_exists(ncid, varname, attname)

integer,          intent(in) :: ncid
character(len=*), intent(in) :: varname
character(len=*), intent(in) :: attname
logical                      :: nc_variable_attribute_exists

character(len=*), parameter :: routine = 'nc_variable_attribute_exists'
integer :: varid, ret

ret = nf90_inq_varid(ncid, varname, varid)
nc_variable_attribute_exists = (ret == NF90_NOERR) 
if (ret /= NF90_NOERR) return

ret = nf90_inquire_attribute(ncid, varid, attname)
nc_variable_attribute_exists = (ret == NF90_NOERR) 

end function nc_variable_attribute_exists

!--------------------------------------------------------------------

function nc_dimension_exists(ncid, dimname)

integer,          intent(in) :: ncid
character(len=*), intent(in) :: dimname
logical                      :: nc_dimension_exists

character(len=*), parameter :: routine = 'nc_dimension_exists'
integer :: ret, dimid

ret = nf90_inq_dimid(ncid, dimname, dimid)
nc_dimension_exists = (ret == NF90_NOERR)

end function nc_dimension_exists

!--------------------------------------------------------------------

function nc_variable_exists(ncid, varname)

integer,          intent(in) :: ncid
character(len=*), intent(in) :: varname
logical                      :: nc_variable_exists

character(len=*), parameter :: routine = 'nc_variable_exists'
integer :: ret, varid

ret = nf90_inq_varid(ncid, varname, varid)
nc_variable_exists = (ret == NF90_NOERR) 

end function nc_variable_exists

!--------------------------------------------------------------------
!--------------------------------------------------------------------
! put values into variables

>>>>>>> 54fa0833

subroutine nc_put_char_1d(ncid, varname, varvals, context, filename)

integer,          intent(in) :: ncid
character(len=*), intent(in) :: varname
character(len=*), intent(in) :: varvals
character(len=*), intent(in), optional :: context
character(len=*), intent(in), optional :: filename

character(len=*), parameter :: routine = 'nc_put_char_1d'
integer :: ret, varid

ret = nf90_inq_varid(ncid, varname, varid)
call nc_check(ret, routine, 'inquire variable id for '//trim(varname), context, filename, ncid)

ret = nf90_put_var(ncid, varid, varvals)
call nc_check(ret, routine, 'put values for '//trim(varname), context, filename, ncid)

end subroutine nc_put_char_1d

!--------------------------------------------------------------------

subroutine nc_put_single_int_1d(ncid, varname, varindex, varval, context, filename)

integer,          intent(in) :: ncid
character(len=*), intent(in) :: varname
integer,          intent(in) :: varindex
integer,          intent(in) :: varval
character(len=*), intent(in), optional :: context
character(len=*), intent(in), optional :: filename

character(len=*), parameter :: routine = 'nc_put_int_1d'
integer :: ret, varid

ret = nf90_inq_varid(ncid, varname, varid)
call nc_check(ret, routine, 'inquire variable id for '//trim(varname), context, filename, ncid)
<<<<<<< HEAD

ret = nf90_put_var(ncid, varid, varval, start=(/varindex/))
call nc_check(ret, routine, 'put value for '//trim(varname), context, filename, ncid)

end subroutine nc_put_single_int_1d

!--------------------------------------------------------------------

subroutine nc_put_int_1d(ncid, varname, varvals, context, filename)

integer,          intent(in) :: ncid
character(len=*), intent(in) :: varname
integer,          intent(in) :: varvals(:)
character(len=*), intent(in), optional :: context
character(len=*), intent(in), optional :: filename

character(len=*), parameter :: routine = 'nc_put_int_1d'
integer :: ret, varid

ret = nf90_inq_varid(ncid, varname, varid)
call nc_check(ret, routine, 'inquire variable id for '//trim(varname), context, filename, ncid)

ret = nf90_put_var(ncid, varid, varvals)
call nc_check(ret, routine, 'put values for '//trim(varname), context, filename, ncid)

end subroutine nc_put_int_1d

!--------------------------------------------------------------------

subroutine nc_put_single_real_1d(ncid, varname, varindex, varval, context, filename)

integer,          intent(in) :: ncid
character(len=*), intent(in) :: varname
integer,          intent(in) :: varindex
real(r8),         intent(in) :: varval
character(len=*), intent(in), optional :: context
character(len=*), intent(in), optional :: filename

character(len=*), parameter :: routine = 'nc_put_real_1d'
integer :: ret, varid

ret = nf90_inq_varid(ncid, varname, varid)
call nc_check(ret, routine, 'inquire variable id for '//trim(varname), context, filename, ncid)

ret = nf90_put_var(ncid, varid, varval, start=(/varindex/))
call nc_check(ret, routine, 'put value for '//trim(varname), context, filename, ncid)

end subroutine nc_put_single_real_1d

!--------------------------------------------------------------------

subroutine nc_put_real_1d(ncid, varname, varvals, context, filename)

integer,          intent(in) :: ncid
character(len=*), intent(in) :: varname
real(r8),         intent(in) :: varvals(:)
character(len=*), intent(in), optional :: context
character(len=*), intent(in), optional :: filename

character(len=*), parameter :: routine = 'nc_put_real_1d'
integer :: ret, varid

ret = nf90_inq_varid(ncid, varname, varid)
call nc_check(ret, routine, 'inquire variable id for '//trim(varname), context, filename, ncid)

ret = nf90_put_var(ncid, varid, varvals)
call nc_check(ret, routine, 'put values for '//trim(varname), context, filename, ncid)

end subroutine nc_put_real_1d

!--------------------------------------------------------------------

subroutine nc_put_char_2d(ncid, varname, varvals, context, filename)

integer,          intent(in) :: ncid
character(len=*), intent(in) :: varname
character(len=*), intent(in) :: varvals(:)
character(len=*), intent(in), optional :: context
character(len=*), intent(in), optional :: filename

character(len=*), parameter :: routine = 'nc_put_char_2d'
integer :: ret, varid

ret = nf90_inq_varid(ncid, varname, varid)
call nc_check(ret, routine, 'inquire variable id for '//trim(varname), context, filename, ncid)

ret = nf90_put_var(ncid, varid, varvals)
call nc_check(ret, routine, 'put values for '//trim(varname), context, filename, ncid)

end subroutine nc_put_char_2d

!--------------------------------------------------------------------

subroutine nc_put_int_2d(ncid, varname, varvals, context, filename)

integer,          intent(in) :: ncid
character(len=*), intent(in) :: varname
integer,          intent(in) :: varvals(:,:)
character(len=*), intent(in), optional :: context
character(len=*), intent(in), optional :: filename

character(len=*), parameter :: routine = 'nc_put_int_2d'
integer :: ret, varid

ret = nf90_inq_varid(ncid, varname, varid)
call nc_check(ret, routine, 'inquire variable id for '//trim(varname), context, filename, ncid)

ret = nf90_put_var(ncid, varid, varvals)
call nc_check(ret, routine, 'put values for '//trim(varname), context, filename, ncid)

end subroutine nc_put_int_2d

!--------------------------------------------------------------------

subroutine nc_put_real_2d(ncid, varname, varvals, context, filename)

integer,          intent(in) :: ncid
character(len=*), intent(in) :: varname
real(r8),         intent(in) :: varvals(:,:)
character(len=*), intent(in), optional :: context
character(len=*), intent(in), optional :: filename

character(len=*), parameter :: routine = 'nc_put_real_2d'
integer :: ret, varid

ret = nf90_inq_varid(ncid, varname, varid)
call nc_check(ret, routine, 'inquire variable id for '//trim(varname), context, filename, ncid)

ret = nf90_put_var(ncid, varid, varvals)
call nc_check(ret, routine, 'put values for '//trim(varname), context, filename, ncid)

end subroutine nc_put_real_2d

!--------------------------------------------------------------------

subroutine nc_put_int_3d(ncid, varname, varvals, context, filename)

integer,          intent(in) :: ncid
character(len=*), intent(in) :: varname
integer,          intent(in) :: varvals(:,:,:)
character(len=*), intent(in), optional :: context
character(len=*), intent(in), optional :: filename

character(len=*), parameter :: routine = 'nc_put_int_3d'
integer :: ret, varid

ret = nf90_inq_varid(ncid, varname, varid)
call nc_check(ret, routine, 'inquire variable id for '//trim(varname), context, filename, ncid)

ret = nf90_put_var(ncid, varid, varvals)
call nc_check(ret, routine, 'put values for '//trim(varname), context, filename, ncid)

end subroutine nc_put_int_3d

!--------------------------------------------------------------------

subroutine nc_put_real_3d(ncid, varname, varvals, context, filename)

integer,          intent(in) :: ncid
character(len=*), intent(in) :: varname
real(r8),         intent(in) :: varvals(:,:,:)
character(len=*), intent(in), optional :: context
character(len=*), intent(in), optional :: filename

character(len=*), parameter :: routine = 'nc_put_real_3d'
integer :: ret, varid

ret = nf90_inq_varid(ncid, varname, varid)
call nc_check(ret, routine, 'inquire variable id for '//trim(varname), context, filename, ncid)

ret = nf90_put_var(ncid, varid, varvals)
call nc_check(ret, routine, 'put values for '//trim(varname), context, filename, ncid)

end subroutine nc_put_real_3d

!--------------------------------------------------------------------

subroutine nc_put_int_4d(ncid, varname, varvals, context, filename)

integer,          intent(in) :: ncid
character(len=*), intent(in) :: varname
integer,          intent(in) :: varvals(:,:,:,:)
character(len=*), intent(in), optional :: context
character(len=*), intent(in), optional :: filename

character(len=*), parameter :: routine = 'nc_put_int_4d'
integer :: ret, varid

ret = nf90_inq_varid(ncid, varname, varid)
call nc_check(ret, routine, 'inquire variable id for '//trim(varname), context, filename, ncid)

ret = nf90_put_var(ncid, varid, varvals)
call nc_check(ret, routine, 'put values for '//trim(varname), context, filename, ncid)

end subroutine nc_put_int_4d

!--------------------------------------------------------------------

subroutine nc_put_real_4d(ncid, varname, varvals, context, filename)

integer,          intent(in) :: ncid
character(len=*), intent(in) :: varname
real(r8),         intent(in) :: varvals(:,:,:,:)
character(len=*), intent(in), optional :: context
character(len=*), intent(in), optional :: filename

character(len=*), parameter :: routine = 'nc_put_real_4d'
integer :: ret, varid

ret = nf90_inq_varid(ncid, varname, varid)
call nc_check(ret, routine, 'inquire variable id for '//trim(varname), context, filename, ncid)

ret = nf90_put_var(ncid, varid, varvals)
call nc_check(ret, routine, 'put values for '//trim(varname), context, filename, ncid)

end subroutine nc_put_real_4d

!--------------------------------------------------------------------
!--------------------------------------------------------------------
! get values from variables
!
! check for scale/offset attributes and for now, error out.  eventually
! we could support in the _get_ routines to scale/offset them - but
! the return type won't be the same as the input.  e.g. might compute a
! real from input of short plus offset, scale factors.  maybe we don't
! ever want to support these - just punt and make the caller drop down
! into direct calls to the netcdf lib.

subroutine nc_get_short_1d(ncid, varname, varvals, context, filename)

integer,          intent(in)  :: ncid
character(len=*), intent(in)  :: varname
integer(i2),      intent(out) :: varvals(:)
character(len=*), intent(in), optional :: context
character(len=*), intent(in), optional :: filename

character(len=*), parameter :: routine = 'nc_get_short_1d'
integer :: ret, varid

ret = nf90_inq_varid(ncid, varname, varid)
call nc_check(ret, routine, 'inquire variable id for '//trim(varname), context, filename, ncid)

! don't support variables which are supposed to have the values multiplied and shifted.
if (has_scale_off(ncid, varid)) call no_scale_off(ncid, routine, varname, context, filename)

ret = nf90_get_var(ncid, varid, varvals)
call nc_check(ret, routine, 'get values for '//trim(varname), context, filename, ncid)

end subroutine nc_get_short_1d

!--------------------------------------------------------------------

subroutine nc_get_single_int_1d(ncid, varname, varval, context, filename)

integer,          intent(in)  :: ncid
character(len=*), intent(in)  :: varname
integer,          intent(out) :: varval
character(len=*), intent(in), optional :: context
character(len=*), intent(in), optional :: filename

character(len=*), parameter :: routine = 'nc_get_single_int_1d'
integer :: ret, varid

ret = nf90_inq_varid(ncid, varname, varid)
call nc_check(ret, routine, 'inquire variable id for '//trim(varname), context, filename, ncid)

! don't support variables which are supposed to have the values multiplied and shifted.
if (has_scale_off(ncid, varid)) call no_scale_off(ncid, routine, varname, context, filename)

ret = nf90_get_var(ncid, varid, varval)
call nc_check(ret, routine, 'get values for '//trim(varname), context, filename, ncid)

end subroutine nc_get_single_int_1d

!--------------------------------------------------------------------

subroutine nc_get_int_1d(ncid, varname, varvals, context, filename)

integer,          intent(in)  :: ncid
character(len=*), intent(in)  :: varname
integer,          intent(out) :: varvals(:)
character(len=*), intent(in), optional :: context
character(len=*), intent(in), optional :: filename

character(len=*), parameter :: routine = 'nc_get_int_1d'
integer :: ret, varid

ret = nf90_inq_varid(ncid, varname, varid)
call nc_check(ret, routine, 'inquire variable id for '//trim(varname), context, filename, ncid)

! don't support variables which are supposed to have the values multiplied and shifted.
if (has_scale_off(ncid, varid)) call no_scale_off(ncid, routine, varname, context, filename)
=======

ret = nf90_put_var(ncid, varid, varval, start=(/varindex/))
call nc_check(ret, routine, 'put value for '//trim(varname), context, filename, ncid)
>>>>>>> 54fa0833

ret = nf90_get_var(ncid, varid, varvals)
call nc_check(ret, routine, 'get values for '//trim(varname), context, filename, ncid)

end subroutine nc_get_int_1d

!--------------------------------------------------------------------

subroutine nc_get_single_real_1d(ncid, varname, varval, context, filename)

integer,          intent(in)  :: ncid
character(len=*), intent(in)  :: varname
real(r8),         intent(out) :: varval
character(len=*), intent(in), optional :: context
character(len=*), intent(in), optional :: filename

character(len=*), parameter :: routine = 'nc_get_single_real_1d'
integer :: ret, varid

ret = nf90_inq_varid(ncid, varname, varid)
call nc_check(ret, routine, 'inquire variable id for '//trim(varname), context, filename, ncid)

<<<<<<< HEAD
! don't support variables which are supposed to have the values multiplied and shifted.
if (has_scale_off(ncid, varid)) call no_scale_off(ncid, routine, varname, context, filename)
=======
ret = nf90_put_var(ncid, varid, varvals)
call nc_check(ret, routine, 'put values for '//trim(varname), context, filename, ncid)
>>>>>>> 54fa0833

ret = nf90_get_var(ncid, varid, varval)
call nc_check(ret, routine, 'get values for '//trim(varname), context, filename, ncid)

end subroutine nc_get_single_real_1d

!--------------------------------------------------------------------

subroutine nc_get_real_1d(ncid, varname, varvals, context, filename)

integer,          intent(in)  :: ncid
character(len=*), intent(in)  :: varname
real(r8),         intent(out) :: varvals(:)
character(len=*), intent(in), optional :: context
character(len=*), intent(in), optional :: filename

character(len=*), parameter :: routine = 'nc_get_real_1d'
integer :: ret, varid

ret = nf90_inq_varid(ncid, varname, varid)
call nc_check(ret, routine, 'inquire variable id for '//trim(varname), context, filename, ncid)

<<<<<<< HEAD
! don't support variables which are supposed to have the values multiplied and shifted.
if (has_scale_off(ncid, varid)) call no_scale_off(ncid, routine, varname, context, filename)
=======
ret = nf90_put_var(ncid, varid, varval, start=(/varindex/))
call nc_check(ret, routine, 'put value for '//trim(varname), context, filename, ncid)
>>>>>>> 54fa0833

ret = nf90_get_var(ncid, varid, varvals)
call nc_check(ret, routine, 'get values for '//trim(varname), context, filename, ncid)

end subroutine nc_get_real_1d

!--------------------------------------------------------------------

subroutine nc_get_short_2d(ncid, varname, varvals, context, filename)

integer,          intent(in)  :: ncid
character(len=*), intent(in)  :: varname
integer(i2),      intent(out) :: varvals(:,:)
character(len=*), intent(in), optional :: context
character(len=*), intent(in), optional :: filename

character(len=*), parameter :: routine = 'nc_get_short_2d'
integer :: ret, varid

ret = nf90_inq_varid(ncid, varname, varid)
call nc_check(ret, routine, 'inquire variable id for '//trim(varname), context, filename, ncid)

<<<<<<< HEAD
! don't support variables which are supposed to have the values multiplied and shifted.
if (has_scale_off(ncid, varid)) call no_scale_off(ncid, routine, varname, context, filename)
=======
ret = nf90_put_var(ncid, varid, varvals)
call nc_check(ret, routine, 'put values for '//trim(varname), context, filename, ncid)
>>>>>>> 54fa0833

ret = nf90_get_var(ncid, varid, varvals)
call nc_check(ret, routine, 'get values for '//trim(varname), context, filename, ncid)

end subroutine nc_get_short_2d

!--------------------------------------------------------------------

<<<<<<< HEAD
subroutine nc_get_int_2d(ncid, varname, varvals, context, filename)
=======
subroutine nc_put_char_2d(ncid, varname, varvals, context, filename)

integer,          intent(in) :: ncid
character(len=*), intent(in) :: varname
character(len=*), intent(in) :: varvals(:)
character(len=*), intent(in), optional :: context
character(len=*), intent(in), optional :: filename

character(len=*), parameter :: routine = 'nc_put_char_2d'
integer :: ret, varid

ret = nf90_inq_varid(ncid, varname, varid)
call nc_check(ret, routine, 'inquire variable id for '//trim(varname), context, filename, ncid)

ret = nf90_put_var(ncid, varid, varvals)
call nc_check(ret, routine, 'put values for '//trim(varname), context, filename, ncid)

end subroutine nc_put_char_2d

!--------------------------------------------------------------------

subroutine nc_put_int_2d(ncid, varname, varvals, context, filename)
>>>>>>> 54fa0833

integer,          intent(in)  :: ncid
character(len=*), intent(in)  :: varname
integer,          intent(out) :: varvals(:,:)
character(len=*), intent(in), optional :: context
character(len=*), intent(in), optional :: filename

character(len=*), parameter :: routine = 'nc_get_int_2d'
integer :: ret, varid

ret = nf90_inq_varid(ncid, varname, varid)
call nc_check(ret, routine, 'inquire variable id for '//trim(varname), context, filename, ncid)

<<<<<<< HEAD
! don't support variables which are supposed to have the values multiplied and shifted.
if (has_scale_off(ncid, varid)) call no_scale_off(ncid, routine, varname, context, filename)
=======
ret = nf90_put_var(ncid, varid, varvals)
call nc_check(ret, routine, 'put values for '//trim(varname), context, filename, ncid)
>>>>>>> 54fa0833

ret = nf90_get_var(ncid, varid, varvals)
call nc_check(ret, routine, 'get values for '//trim(varname), context, filename, ncid)

end subroutine nc_get_int_2d

!--------------------------------------------------------------------

subroutine nc_get_real_2d(ncid, varname, varvals, context, filename)
integer,          intent(in)  :: ncid
character(len=*), intent(in)  :: varname
real(r8),         intent(out) :: varvals(:,:)
character(len=*), intent(in), optional :: context
character(len=*), intent(in), optional :: filename

character(len=*), parameter :: routine = 'nc_get_real_2d'
integer :: ret, varid

ret = nf90_inq_varid(ncid, varname, varid)
call nc_check(ret, routine, 'inquire variable id for '//trim(varname), context, filename, ncid)

<<<<<<< HEAD
! don't support variables which are supposed to have the values multiplied and shifted.
if (has_scale_off(ncid, varid)) call no_scale_off(ncid, routine, varname, context, filename)
=======
ret = nf90_put_var(ncid, varid, varvals)
call nc_check(ret, routine, 'put values for '//trim(varname), context, filename, ncid)
>>>>>>> 54fa0833

ret = nf90_get_var(ncid, varid, varvals)
call nc_check(ret, routine, 'get values for '//trim(varname), context, filename, ncid)

end subroutine nc_get_real_2d

!--------------------------------------------------------------------

subroutine nc_get_short_3d(ncid, varname, varvals, context, filename)

integer,          intent(in)  :: ncid
character(len=*), intent(in)  :: varname
integer(i2),      intent(out) :: varvals(:,:,:)
character(len=*), intent(in), optional :: context
character(len=*), intent(in), optional :: filename

character(len=*), parameter :: routine = 'nc_get_short_3d'
integer :: ret, varid

ret = nf90_inq_varid(ncid, varname, varid)
call nc_check(ret, routine, 'inquire variable id for '//trim(varname), context, filename, ncid)

<<<<<<< HEAD
! don't support variables which are supposed to have the values multiplied and shifted.
if (has_scale_off(ncid, varid)) call no_scale_off(ncid, routine, varname, context, filename)
=======
ret = nf90_put_var(ncid, varid, varvals)
call nc_check(ret, routine, 'put values for '//trim(varname), context, filename, ncid)
>>>>>>> 54fa0833

ret = nf90_get_var(ncid, varid, varvals)
call nc_check(ret, routine, 'get values for '//trim(varname), context, filename, ncid)

end subroutine nc_get_short_3d

!--------------------------------------------------------------------

subroutine nc_get_int_3d(ncid, varname, varvals, context, filename)

integer,          intent(in)  :: ncid
character(len=*), intent(in)  :: varname
integer,          intent(out) :: varvals(:,:,:)
character(len=*), intent(in), optional :: context
character(len=*), intent(in), optional :: filename

character(len=*), parameter :: routine = 'nc_get_int_3d'
integer :: ret, varid

ret = nf90_inq_varid(ncid, varname, varid)
call nc_check(ret, routine, 'inquire variable id for '//trim(varname), context, filename, ncid)

<<<<<<< HEAD
! don't support variables which are supposed to have the values multiplied and shifted.
if (has_scale_off(ncid, varid)) call no_scale_off(ncid, routine, varname, context, filename)
=======
ret = nf90_put_var(ncid, varid, varvals)
call nc_check(ret, routine, 'put values for '//trim(varname), context, filename, ncid)
>>>>>>> 54fa0833

ret = nf90_get_var(ncid, varid, varvals)
call nc_check(ret, routine, 'get values for '//trim(varname), context, filename, ncid)

end subroutine nc_get_int_3d

!--------------------------------------------------------------------
<<<<<<< HEAD
=======

subroutine nc_put_int_4d(ncid, varname, varvals, context, filename)

integer,          intent(in) :: ncid
character(len=*), intent(in) :: varname
integer,          intent(in) :: varvals(:,:,:,:)
character(len=*), intent(in), optional :: context
character(len=*), intent(in), optional :: filename

character(len=*), parameter :: routine = 'nc_put_int_4d'
integer :: ret, varid

ret = nf90_inq_varid(ncid, varname, varid)
call nc_check(ret, routine, 'inquire variable id for '//trim(varname), context, filename, ncid)

ret = nf90_put_var(ncid, varid, varvals)
call nc_check(ret, routine, 'put values for '//trim(varname), context, filename, ncid)

end subroutine nc_put_int_4d

!--------------------------------------------------------------------

subroutine nc_put_real_4d(ncid, varname, varvals, context, filename)

integer,          intent(in) :: ncid
character(len=*), intent(in) :: varname
real(r8),         intent(in) :: varvals(:,:,:,:)
character(len=*), intent(in), optional :: context
character(len=*), intent(in), optional :: filename

character(len=*), parameter :: routine = 'nc_put_real_4d'
integer :: ret, varid

ret = nf90_inq_varid(ncid, varname, varid)
call nc_check(ret, routine, 'inquire variable id for '//trim(varname), context, filename, ncid)

ret = nf90_put_var(ncid, varid, varvals)
call nc_check(ret, routine, 'put values for '//trim(varname), context, filename, ncid)

end subroutine nc_put_real_4d

!--------------------------------------------------------------------
!--------------------------------------------------------------------
! get values from variables
!
! check for scale/offset attributes and for now, error out.  eventually
! we could support in the _get_ routines to scale/offset them - but
! the return type won't be the same as the input.  e.g. might compute a
! real from input of short plus offset, scale factors.  maybe we don't
! ever want to support these - just punt and make the caller drop down
! into direct calls to the netcdf lib.

subroutine nc_get_short_1d(ncid, varname, varvals, context, filename)

integer,          intent(in)  :: ncid
character(len=*), intent(in)  :: varname
integer(i2),      intent(out) :: varvals(:)
character(len=*), intent(in), optional :: context
character(len=*), intent(in), optional :: filename

character(len=*), parameter :: routine = 'nc_get_short_1d'
integer :: ret, varid

ret = nf90_inq_varid(ncid, varname, varid)
call nc_check(ret, routine, 'inquire variable id for '//trim(varname), context, filename, ncid)

! don't support variables which are supposed to have the values multiplied and shifted.
if (has_scale_off(ncid, varid)) call no_scale_off(ncid, routine, varname, context, filename)

ret = nf90_get_var(ncid, varid, varvals)
call nc_check(ret, routine, 'get values for '//trim(varname), context, filename, ncid)

end subroutine nc_get_short_1d

!--------------------------------------------------------------------

subroutine nc_get_single_int_1d(ncid, varname, varval, context, filename)

integer,          intent(in)  :: ncid
character(len=*), intent(in)  :: varname
integer,          intent(out) :: varval
character(len=*), intent(in), optional :: context
character(len=*), intent(in), optional :: filename

character(len=*), parameter :: routine = 'nc_get_single_int_1d'
integer :: ret, varid

ret = nf90_inq_varid(ncid, varname, varid)
call nc_check(ret, routine, 'inquire variable id for '//trim(varname), context, filename, ncid)

! don't support variables which are supposed to have the values multiplied and shifted.
if (has_scale_off(ncid, varid)) call no_scale_off(ncid, routine, varname, context, filename)

ret = nf90_get_var(ncid, varid, varval)
call nc_check(ret, routine, 'get values for '//trim(varname), context, filename, ncid)

end subroutine nc_get_single_int_1d

!--------------------------------------------------------------------
>>>>>>> 54fa0833

subroutine nc_get_real_3d(ncid, varname, varvals, context, filename)

integer,          intent(in)  :: ncid
character(len=*), intent(in)  :: varname
real(r8),         intent(out) :: varvals(:,:,:)
character(len=*), intent(in), optional :: context
character(len=*), intent(in), optional :: filename

character(len=*), parameter :: routine = 'nc_get_real_3d'
integer :: ret, varid

ret = nf90_inq_varid(ncid, varname, varid)
call nc_check(ret, routine, 'inquire variable id for '//trim(varname), context, filename, ncid)

! don't support variables which are supposed to have the values multiplied and shifted.
if (has_scale_off(ncid, varid)) call no_scale_off(ncid, routine, varname, context, filename)

ret = nf90_get_var(ncid, varid, varvals)
call nc_check(ret, routine, 'get values for '//trim(varname), context, filename, ncid)

end subroutine nc_get_real_3d

!--------------------------------------------------------------------

<<<<<<< HEAD
subroutine nc_get_int_4d(ncid, varname, varvals, context, filename)
=======
subroutine nc_get_single_real_1d(ncid, varname, varval, context, filename)

integer,          intent(in)  :: ncid
character(len=*), intent(in)  :: varname
real(r8),         intent(out) :: varval
character(len=*), intent(in), optional :: context
character(len=*), intent(in), optional :: filename

character(len=*), parameter :: routine = 'nc_get_single_real_1d'
integer :: ret, varid

ret = nf90_inq_varid(ncid, varname, varid)
call nc_check(ret, routine, 'inquire variable id for '//trim(varname), context, filename, ncid)

! don't support variables which are supposed to have the values multiplied and shifted.
if (has_scale_off(ncid, varid)) call no_scale_off(ncid, routine, varname, context, filename)

ret = nf90_get_var(ncid, varid, varval)
call nc_check(ret, routine, 'get values for '//trim(varname), context, filename, ncid)

end subroutine nc_get_single_real_1d

!--------------------------------------------------------------------

subroutine nc_get_real_1d(ncid, varname, varvals, context, filename)
>>>>>>> 54fa0833

integer,          intent(in)  :: ncid
character(len=*), intent(in)  :: varname
integer,          intent(out) :: varvals(:,:,:,:)
character(len=*), intent(in), optional :: context
character(len=*), intent(in), optional :: filename

character(len=*), parameter :: routine = 'nc_get_int_4d'
integer :: ret, varid

ret = nf90_inq_varid(ncid, varname, varid)
call nc_check(ret, routine, 'inquire variable id for '//trim(varname), context, filename, ncid)

! don't support variables which are supposed to have the values multiplied and shifted.
if (has_scale_off(ncid, varid)) call no_scale_off(ncid, routine, varname, context, filename)

ret = nf90_get_var(ncid, varid, varvals)
call nc_check(ret, routine, 'get values for '//trim(varname), context, filename, ncid)

end subroutine nc_get_int_4d

!--------------------------------------------------------------------

<<<<<<< HEAD
subroutine nc_get_real_4d(ncid, varname, varvals, context, filename)
=======
subroutine nc_get_short_2d(ncid, varname, varvals, context, filename)

integer,          intent(in)  :: ncid
character(len=*), intent(in)  :: varname
integer(i2),      intent(out) :: varvals(:,:)
character(len=*), intent(in), optional :: context
character(len=*), intent(in), optional :: filename

character(len=*), parameter :: routine = 'nc_get_short_2d'
integer :: ret, varid

ret = nf90_inq_varid(ncid, varname, varid)
call nc_check(ret, routine, 'inquire variable id for '//trim(varname), context, filename, ncid)

! don't support variables which are supposed to have the values multiplied and shifted.
if (has_scale_off(ncid, varid)) call no_scale_off(ncid, routine, varname, context, filename)

ret = nf90_get_var(ncid, varid, varvals)
call nc_check(ret, routine, 'get values for '//trim(varname), context, filename, ncid)

end subroutine nc_get_short_2d

!--------------------------------------------------------------------

subroutine nc_get_int_2d(ncid, varname, varvals, context, filename)
>>>>>>> 54fa0833

integer,          intent(in)  :: ncid
character(len=*), intent(in)  :: varname
real(r8),         intent(out) :: varvals(:,:,:,:)
character(len=*), intent(in), optional :: context
character(len=*), intent(in), optional :: filename

character(len=*), parameter :: routine = 'nc_get_real_4d'
integer :: ret, varid

ret = nf90_inq_varid(ncid, varname, varid)
call nc_check(ret, routine, 'inquire variable id for '//trim(varname), context, filename, ncid)

! don't support variables which are supposed to have the values multiplied and shifted.
if (has_scale_off(ncid, varid)) call no_scale_off(ncid, routine, varname, context, filename)

ret = nf90_get_var(ncid, varid, varvals)
call nc_check(ret, routine, 'get values for '//trim(varname), context, filename, ncid)

end subroutine nc_get_real_4d

!--------------------------------------------------------------------
!--------------------------------------------------------------------
! inquire variable info

!--------------------------------------------------------------------
!> Query and return information about a netCDF variable given the variable name.
!> Optionally returns the type of variable, the number of dimensions, 
!> the dimension names and lengths, the number of attributes (but not the attribute values (yet))

subroutine nc_get_variable_info(ncid, varname, xtype, ndims, dimlens, dimnames, natts, &
                                context, filename)

integer,          intent(in)            :: ncid
character(len=*), intent(in)            :: varname
integer,          intent(out), optional :: xtype
integer,          intent(out), optional :: ndims
integer,          intent(out), optional :: dimlens(:)
character(len=*), intent(out), optional :: dimnames(:)
integer,          intent(out), optional :: natts
character(len=*), intent(in) , optional :: context
character(len=*), intent(in) , optional :: filename

character(len=*), parameter :: routine = 'nc_get_variable_info'
integer :: ret, varid, dimid, ii

integer :: myndims
integer :: mydimids(NF90_MAX_VAR_DIMS)
integer :: mydimlens(NF90_MAX_VAR_DIMS)
character(len=NF90_MAX_NAME) :: mydimnames(NF90_MAX_VAR_DIMS)


ret = nf90_inq_varid(ncid, varname, varid)
call nc_check(ret, routine, 'inq_varid for '//trim(varname), context, filename)

ret = nf90_inquire_variable(ncid, varid, xtype=xtype, ndims=myndims, &
                            dimids=mydimids, natts=natts) 
call nc_check(ret, routine, 'inquire_variable for '//trim(varname), context, filename)

if (present(dimlens) .or. present(dimnames)) then  ! more work to do 

   !>@todo do we want to make sure dimlens, dimnames are long enough
   if (present(dimlens))  dimlens  = 0
   if (present(dimnames)) dimnames = 'null'

   do ii = 1,myndims

      dimid = mydimids(ii)
      ret = nf90_inquire_dimension(ncid, dimid, name=mydimnames(ii), len=mydimlens(ii))

      write(msgstring1,*)'inquire_dimension ',ii,' for "'//trim(varname)//'"'
      call nc_check(ret, routine, msgstring1, context, filename)

   enddo
endif

if (present(   ndims)) ndims             = myndims
if (present( dimlens)) dimlens(1:ndims)  = mydimlens(1:ndims)
if (present(dimnames)) dimnames(1:ndims) = mydimnames(1:ndims)

end subroutine nc_get_variable_info

!--------------------------------------------------------------------

subroutine nc_get_variable_size_1d(ncid, varname, varsize, context, filename)      

integer,          intent(in)  :: ncid
character(len=*), intent(in)  :: varname
integer,          intent(out) :: varsize
character(len=*), intent(in), optional :: context
character(len=*), intent(in), optional :: filename

character(len=*), parameter :: routine = 'nc_get_variable_size_1d'
integer :: ret, ndims, varid, dimids(NF90_MAX_VAR_DIMS)

ret = nf90_inq_varid(ncid, varname, varid)
call nc_check(ret, routine, 'inquire variable id for '//trim(varname), context, filename, ncid)
<<<<<<< HEAD

ret = nf90_inquire_variable(ncid, varid, dimids=dimids, ndims=ndims)
call nc_check(ret, routine, 'inquire dimensions for variable '//trim(varname), context, filename, ncid)
=======

! don't support variables which are supposed to have the values multiplied and shifted.
if (has_scale_off(ncid, varid)) call no_scale_off(ncid, routine, varname, context, filename)

ret = nf90_get_var(ncid, varid, varvals)
call nc_check(ret, routine, 'get values for '//trim(varname), context, filename, ncid)
>>>>>>> 54fa0833

if (ndims /= 1) &
   call nc_check(NF90_EDIMSIZE, routine, 'variable '//trim(varname)//' not 1 dimensional', &
                 context, filename, ncid)

ret = nf90_inquire_dimension(ncid, dimids(1), len=varsize)
call nc_check(ret, routine, 'inquire dimension length for dimension 1', context, filename, ncid)

end subroutine nc_get_variable_size_1d

!--------------------------------------------------------------------

<<<<<<< HEAD
subroutine nc_get_variable_size_Nd(ncid, varname, varsize, context, filename)      
=======
subroutine nc_get_short_3d(ncid, varname, varvals, context, filename)

integer,          intent(in)  :: ncid
character(len=*), intent(in)  :: varname
integer(i2),      intent(out) :: varvals(:,:,:)
character(len=*), intent(in), optional :: context
character(len=*), intent(in), optional :: filename

character(len=*), parameter :: routine = 'nc_get_short_3d'
integer :: ret, varid

ret = nf90_inq_varid(ncid, varname, varid)
call nc_check(ret, routine, 'inquire variable id for '//trim(varname), context, filename, ncid)

! don't support variables which are supposed to have the values multiplied and shifted.
if (has_scale_off(ncid, varid)) call no_scale_off(ncid, routine, varname, context, filename)

ret = nf90_get_var(ncid, varid, varvals)
call nc_check(ret, routine, 'get values for '//trim(varname), context, filename, ncid)

end subroutine nc_get_short_3d

!--------------------------------------------------------------------

subroutine nc_get_int_3d(ncid, varname, varvals, context, filename)
>>>>>>> 54fa0833

integer,          intent(in)  :: ncid
character(len=*), intent(in)  :: varname
integer,          intent(out) :: varsize(:)
character(len=*), intent(in), optional :: context
character(len=*), intent(in), optional :: filename

character(len=*), parameter :: routine = 'nc_get_variable_size_Nd'
integer :: ret, i, ndims, varid, dimids(NF90_MAX_VAR_DIMS)


ret = nf90_inq_varid(ncid, varname, varid)
call nc_check(ret, routine, 'inquire variable id for '//trim(varname), context, filename, ncid)
<<<<<<< HEAD

ret = nf90_inquire_variable(ncid, varid, dimids=dimids, ndims=ndims)
call nc_check(ret, routine, 'inquire dimensions for variable '//trim(varname), context, filename, ncid)
=======

! don't support variables which are supposed to have the values multiplied and shifted.
if (has_scale_off(ncid, varid)) call no_scale_off(ncid, routine, varname, context, filename)

ret = nf90_get_var(ncid, varid, varvals)
call nc_check(ret, routine, 'get values for '//trim(varname), context, filename, ncid)
>>>>>>> 54fa0833

if (ndims > size(varsize)) &
   call nc_check(NF90_EDIMSIZE, routine, 'variable '//trim(varname)//' dimension mismatch', &
                 context, filename, ncid)

! in case the var is larger than ndims, set unused dims to -1
varsize(:) = -1
do i=1, ndims
   ret = nf90_inquire_dimension(ncid, dimids(i), len=varsize(i))
   call nc_check(ret, routine, 'inquire dimension length for variable '//trim(varname), &
                 context, filename, ncid)
enddo

end subroutine nc_get_variable_size_Nd

!------------------------------------------------------------------

subroutine nc_get_variable_num_dimensions(ncid, varname, numdims, context, filename) 

integer, intent(in) :: ncid
character(len=*), intent(in):: varname
integer, intent(out) :: numdims
character(len=*), intent(in), optional :: context
character(len=*), intent(in), optional :: filename

character(len=*), parameter :: routine = 'nc_get_variable_num_dimensions'
integer :: ret, varid

ret = nf90_inq_varid(ncid, varname, varid)
call nc_check(ret, routine, 'inquire variable id for '//trim(varname), context, filename, ncid)
<<<<<<< HEAD

ret = nf90_inquire_variable(ncid, varid, ndims=numdims)
call nc_check(ret, routine, 'inquire dimensions for variable '//trim(varname), context, filename, ncid)
=======

! don't support variables which are supposed to have the values multiplied and shifted.
if (has_scale_off(ncid, varid)) call no_scale_off(ncid, routine, varname, context, filename)

ret = nf90_get_var(ncid, varid, varvals)
call nc_check(ret, routine, 'get values for '//trim(varname), context, filename, ncid)
>>>>>>> 54fa0833

end subroutine nc_get_variable_num_dimensions 

!--------------------------------------------------------------------

subroutine nc_get_int_4d(ncid, varname, varvals, context, filename)

integer,          intent(in)  :: ncid
character(len=*), intent(in)  :: varname
integer,          intent(out) :: varvals(:,:,:,:)
character(len=*), intent(in), optional :: context
character(len=*), intent(in), optional :: filename

character(len=*), parameter :: routine = 'nc_get_int_4d'
integer :: ret, varid

ret = nf90_inq_varid(ncid, varname, varid)
call nc_check(ret, routine, 'inquire variable id for '//trim(varname), context, filename, ncid)

! don't support variables which are supposed to have the values multiplied and shifted.
if (has_scale_off(ncid, varid)) call no_scale_off(ncid, routine, varname, context, filename)

ret = nf90_get_var(ncid, varid, varvals)
call nc_check(ret, routine, 'get values for '//trim(varname), context, filename, ncid)

end subroutine nc_get_int_4d

!--------------------------------------------------------------------

subroutine nc_get_real_4d(ncid, varname, varvals, context, filename)

integer,          intent(in)  :: ncid
character(len=*), intent(in)  :: varname
real(r8),         intent(out) :: varvals(:,:,:,:)
character(len=*), intent(in), optional :: context
character(len=*), intent(in), optional :: filename

character(len=*), parameter :: routine = 'nc_get_real_4d'
integer :: ret, varid

ret = nf90_inq_varid(ncid, varname, varid)
call nc_check(ret, routine, 'inquire variable id for '//trim(varname), context, filename, ncid)

! don't support variables which are supposed to have the values multiplied and shifted.
if (has_scale_off(ncid, varid)) call no_scale_off(ncid, routine, varname, context, filename)

ret = nf90_get_var(ncid, varid, varvals)
call nc_check(ret, routine, 'get values for '//trim(varname), context, filename, ncid)

end subroutine nc_get_real_4d

!------------------------------------------------------------------
!--------------------------------------------------------------------
! inquire variable info

subroutine nc_get_variable_size_1d(ncid, varname, varsize, context, filename)      

integer,          intent(in)  :: ncid
character(len=*), intent(in)  :: varname
integer,          intent(out) :: varsize
character(len=*), intent(in), optional :: context
character(len=*), intent(in), optional :: filename

character(len=*), parameter :: routine = 'nc_get_variable_size_1d'
integer :: ret, ndims, varid, dimids(NF90_MAX_VAR_DIMS)

ret = nf90_inq_varid(ncid, varname, varid)
call nc_check(ret, routine, 'inquire variable id for '//trim(varname), context, filename, ncid)

ret = nf90_inquire_variable(ncid, varid, dimids=dimids, ndims=ndims)
call nc_check(ret, routine, 'inquire dimensions for variable '//trim(varname), context, filename, ncid)

if (ndims /= 1) &
   call nc_check(NF90_EDIMSIZE, routine, 'variable '//trim(varname)//' not 1 dimensional', &
                 context, filename, ncid)

ret = nf90_inquire_dimension(ncid, dimids(1), len=varsize)
call nc_check(ret, routine, 'inquire dimension length for dimension 1', context, filename, ncid)

end subroutine nc_get_variable_size_1d

!--------------------------------------------------------------------

subroutine nc_get_variable_size_Nd(ncid, varname, varsize, context, filename)      

integer,          intent(in)  :: ncid
character(len=*), intent(in)  :: varname
integer,          intent(out) :: varsize(:)
character(len=*), intent(in), optional :: context
character(len=*), intent(in), optional :: filename

character(len=*), parameter :: routine = 'nc_get_variable_size_Nd'
integer :: ret, i, ndims, varid, dimids(NF90_MAX_VAR_DIMS)


ret = nf90_inq_varid(ncid, varname, varid)
call nc_check(ret, routine, 'inquire variable id for '//trim(varname), context, filename, ncid)

ret = nf90_inquire_variable(ncid, varid, dimids=dimids, ndims=ndims)
call nc_check(ret, routine, 'inquire dimensions for variable '//trim(varname), context, filename, ncid)

if (ndims > size(varsize)) &
   call nc_check(NF90_EDIMSIZE, routine, 'variable '//trim(varname)//' dimension mismatch', &
                 context, filename, ncid)

! in case the var is larger than ndims, set unused dims to -1
varsize(:) = -1
do i=1, ndims
   ret = nf90_inquire_dimension(ncid, dimids(i), len=varsize(i))
   call nc_check(ret, routine, 'inquire dimension length for variable '//trim(varname), &
                 context, filename, ncid)
enddo

end subroutine nc_get_variable_size_Nd

!------------------------------------------------------------------

subroutine nc_get_variable_num_dimensions(ncid, varname, numdims, context, filename) 

integer, intent(in) :: ncid
character(len=*), intent(in):: varname
integer, intent(out) :: numdims
character(len=*), intent(in), optional :: context
character(len=*), intent(in), optional :: filename

character(len=*), parameter :: routine = 'nc_get_variable_num_dimensions'
integer :: ret, varid

ret = nf90_inq_varid(ncid, varname, varid)
call nc_check(ret, routine, 'inquire variable id for '//trim(varname), context, filename, ncid)

ret = nf90_inquire_variable(ncid, varid, ndims=numdims)
call nc_check(ret, routine, 'inquire dimensions for variable '//trim(varname), context, filename, ncid)

end subroutine nc_get_variable_num_dimensions 

!--------------------------------------------------------------------
!--------------------------------------------------------------------
! misc section: file operations, standard timestamp routine

subroutine nc_add_global_creation_time(ncid, context, filename)

integer,          intent(in) :: ncid
character(len=*), intent(in), optional :: context
character(len=*), intent(in), optional :: filename

character(len=8)      :: crdate      ! needed by F90 DATE_AND_TIME intrinsic
character(len=10)     :: crtime      ! needed by F90 DATE_AND_TIME intrinsic
character(len=5)      :: crzone      ! needed by F90 DATE_AND_TIME intrinsic
integer, dimension(8) :: values      ! needed by F90 DATE_AND_TIME intrinsic

character(len=128) :: str1

call DATE_AND_TIME(crdate,crtime,crzone,values)
write(str1,'(''YYYY MM DD HH MM SS = '',i4,5(1x,i2.2))') &
                  values(1), values(2), values(3), values(5), values(6), values(7)

call nc_add_global_char_att(ncid, "creation_date", str1, context, filename)

end subroutine nc_add_global_creation_time

!--------------------------------------------------------------------

! the opens are the only routines in which filename is not the last argument.
! all other start with ncid.  this one starts with filename and it's required.
! it is also a function that returns an integer.  (caller doesn't need netcdf)

function nc_open_file_readonly(filename, context)

character(len=*), intent(in)  :: filename
character(len=*), intent(in), optional :: context
integer                       :: nc_open_file_readonly

character(len=*), parameter :: routine = 'nc_open_file_readonly'
integer :: ret, ncid

ret = nf90_open(filename, NF90_NOWRITE, ncid)
call nc_check(ret, routine, 'open '//trim(filename)//' read only', context)

call add_fh_to_list(ncid, filename)
nc_open_file_readonly = ncid

end function nc_open_file_readonly

!--------------------------------------------------------------------

! the opens are the only routines in which filename is not the last argument.
! all other start with ncid.  this one starts with filename and it's required.

function nc_open_file_readwrite(filename, context)

character(len=*), intent(in)  :: filename
character(len=*), intent(in), optional :: context
integer                       :: nc_open_file_readwrite

character(len=*), parameter :: routine = 'nc_open_file_readwrite'
integer :: ret, ncid, oldmode

ret = nf90_open(filename, NF90_WRITE, ncid)
call nc_check(ret, routine, 'open '//trim(filename)//' read/write', context)

call add_fh_to_list(ncid, filename)
nc_open_file_readwrite = ncid

! faster if we don't fill the vars first with 'fill' value.
! this works if we are planning to write all vars.  (which we are.)

ret = nf90_set_fill(ncid, NF90_NOFILL, oldmode)
call nc_check(ret, routine, 'set nofill mode', context, ncid=ncid)

end function nc_open_file_readwrite

!--------------------------------------------------------------------

! the opens are the only routines in which filename is not the last argument.
! all other start with ncid.  this one starts with filename and it's required.

function nc_create_file(filename, context)

character(len=*), intent(in)  :: filename
character(len=*), intent(in), optional :: context
integer                       :: nc_create_file

character(len=*), parameter :: routine = 'nc_create_file'
integer :: ret, ncid, oldmode

ret = nf90_create(filename, NF90_CLOBBER, ncid)
call nc_check(ret, routine, 'create '//trim(filename)//' read/write', context)

call add_fh_to_list(ncid, filename)
nc_create_file = ncid

! faster if we don't fill the vars first with 'fill' value.
! this works if we are planning to write all vars.  (which we are.)

ret = nf90_set_fill(ncid, NF90_NOFILL, oldmode)
call nc_check(ret, routine, 'set nofill mode', context, ncid=ncid)

end function nc_create_file

!--------------------------------------------------------------------

subroutine nc_close_file(ncid, context, filename)
<<<<<<< HEAD

integer,          intent(in) :: ncid
character(len=*), intent(in), optional :: context
character(len=*), intent(in), optional :: filename

character(len=*), parameter :: routine = 'nc_close_file'
integer :: ret

ret = nf90_close(ncid)
call nc_check(ret, routine, 'close file', context, filename, ncid)

call del_fh_from_list(ncid)

end subroutine nc_close_file

!--------------------------------------------------------------------

subroutine nc_begin_define_mode(ncid, context, filename)
=======
>>>>>>> 54fa0833

integer,          intent(in) :: ncid
character(len=*), intent(in), optional :: context
character(len=*), intent(in), optional :: filename

<<<<<<< HEAD
character(len=*), parameter :: routine = 'nc_begin_define_mode'
integer :: ret

ret = nf90_redef(ncid)
call nc_check(ret, routine, 'begin file define mode', context, filename, ncid)

end subroutine nc_begin_define_mode

!--------------------------------------------------------------------

subroutine nc_end_define_mode(ncid, context, filename)
=======
character(len=*), parameter :: routine = 'nc_close_file'
integer :: ret

ret = nf90_close(ncid)
call nc_check(ret, routine, 'close file', context, filename, ncid)

call del_fh_from_list(ncid)

end subroutine nc_close_file

!--------------------------------------------------------------------

subroutine nc_begin_define_mode(ncid, context, filename)
>>>>>>> 54fa0833

integer,          intent(in) :: ncid
character(len=*), intent(in), optional :: context
character(len=*), intent(in), optional :: filename

<<<<<<< HEAD
character(len=*), parameter :: routine = 'nc_end_define_mode'
integer :: ret

ret = nf90_enddef(ncid)
call nc_check(ret, routine, 'end file define mode', context, filename, ncid)

end subroutine nc_end_define_mode

!--------------------------------------------------------------------

subroutine nc_synchronize_file(ncid, context, filename)
=======
character(len=*), parameter :: routine = 'nc_begin_define_mode'
integer :: ret

ret = nf90_redef(ncid)
call nc_check(ret, routine, 'begin file define mode', context, filename, ncid)

end subroutine nc_begin_define_mode

!--------------------------------------------------------------------

subroutine nc_end_define_mode(ncid, context, filename)
>>>>>>> 54fa0833

integer,          intent(in) :: ncid
character(len=*), intent(in), optional :: context
character(len=*), intent(in), optional :: filename

<<<<<<< HEAD
character(len=*), parameter :: routine = 'nc_synchronize_file'
integer :: ret

ret = nf90_sync(ncid)
call nc_check(ret, routine, 'synchronize file contents', context, filename, ncid)

end subroutine nc_synchronize_file

!--------------------------------------------------------------------
!> check for the existence of either (or both) scale/offset attributes

function has_scale_off(ncid, varid)
integer, intent(in) :: ncid
integer, intent(in) :: varid
logical :: has_scale_off

integer :: ret

ret = nf90_inquire_attribute(ncid, varid, "scale_factor")
has_scale_off = (ret == NF90_NOERR) 
if (ret == NF90_NOERR) return

ret = nf90_inquire_attribute(ncid, varid, "add_offset")
has_scale_off = (ret == NF90_NOERR) 

=======
character(len=*), parameter :: routine = 'nc_end_define_mode'
integer :: ret

ret = nf90_enddef(ncid)
call nc_check(ret, routine, 'end file define mode', context, filename, ncid)

end subroutine nc_end_define_mode

!--------------------------------------------------------------------

subroutine nc_synchronize_file(ncid, context, filename)

integer,          intent(in) :: ncid
character(len=*), intent(in), optional :: context
character(len=*), intent(in), optional :: filename

character(len=*), parameter :: routine = 'nc_synchronize_file'
integer :: ret

ret = nf90_sync(ncid)
call nc_check(ret, routine, 'synchronize file contents', context, filename, ncid)

end subroutine nc_synchronize_file

!------------------------------------------------------------------
!------------------------------------------------------------------

!------------------------------------------------------------------
!> check for the existence of either (or both) scale/offset attributes

function has_scale_off(ncid, varid)
integer, intent(in) :: ncid
integer, intent(in) :: varid
logical :: has_scale_off

integer :: ret

ret = nf90_inquire_attribute(ncid, varid, "scale_factor")
has_scale_off = (ret == NF90_NOERR) 
if (ret == NF90_NOERR) return

ret = nf90_inquire_attribute(ncid, varid, "add_offset")
has_scale_off = (ret == NF90_NOERR) 

>>>>>>> 54fa0833
end function has_scale_off

!------------------------------------------------------------------
!> don't support reading in that variable with this code
!> if either or both are found.  caller needs to go straight
!> to the netcdf interfaces to get the right types

subroutine no_scale_off(ncid, routine, varname, context, filename)
integer, intent(in) :: ncid
character(len=*), intent(in) :: routine
character(len=*), intent(in) :: varname
character(len=*), intent(in), optional :: context
character(len=*), intent(in), optional :: filename

call nc_check(NF90_ERANGE, routine, &
   'variable '//trim(varname)//' attrs "scale_factor","add_offset" unsupported', &
   context, filename, ncid)

end subroutine no_scale_off

!--------------------------------------------------------------------
!--------------------------------------------------------------------
! internal bookkeeping of mapping between ncids and filenames

!------------------------------------------------------------------
!> add file handle and filename to an available slot

subroutine add_fh_to_list(ncid, filename)
integer, intent(in) :: ncid
character(len=*), intent(in) :: filename

integer :: i

do i=1, MAX_NCFILES
   if (ncinfo(i)%file_handle /= FH_EMPTY) cycle

   ncinfo(i)%file_handle = ncid
   ncinfo(i)%file_name = filename
   return 
enddo

end subroutine add_fh_to_list

!------------------------------------------------------------------
!> remove an entry when file is closed

subroutine del_fh_from_list(ncid)
integer, intent(in) :: ncid

integer :: i

do i=1, MAX_NCFILES
   if (ncinfo(i)%file_handle /= ncid) cycle

   ncinfo(i)%file_handle = FH_EMPTY
   ncinfo(i)%file_name = ''
   return 
enddo

end subroutine del_fh_from_list

!------------------------------------------------------------------
!> look up and return the filename for this handle

subroutine find_name_from_fh(ncid, filename)
integer, intent(in) :: ncid
character(len=*), intent(out) :: filename

integer :: i

do i=1, MAX_NCFILES
   if (ncinfo(i)%file_handle /= ncid) cycle

   filename = ncinfo(i)%file_name 
   return 
enddo

filename = ''

end subroutine find_name_from_fh

!------------------------------------------------------------------
<<<<<<< HEAD
=======
!------------------------------------------------------------------
>>>>>>> 54fa0833

end module netcdf_utilities_mod

! <next few lines under version control, do not edit>
! $URL$
! $Id$
! $Revision$
! $Date$
<|MERGE_RESOLUTION|>--- conflicted
+++ resolved
@@ -56,6 +56,7 @@
           nc_variable_exists,             &
           nc_put_variable,                &
           nc_get_variable,                &
+          nc_get_variable_info,           &
           nc_add_global_creation_time,    &
           nc_get_variable_num_dimensions, &
           nc_get_variable_size,           &
@@ -164,8 +165,7 @@
 end interface
 
 ! version controlled file description for error handling, do not edit
-character(len=*), parameter :: source   = &
-   "$URL$"
+character(len=*), parameter :: source   = "$URL$"
 character(len=*), parameter :: revision = "$Revision$"
 character(len=*), parameter :: revdate  = "$Date$"
 
@@ -176,16 +176,6 @@
 !> last N filenames - look them up on error and stop
 !> having to keep the filename around.
 
-<<<<<<< HEAD
-=======
-character(len=512) :: msgstring1
-
-!> make a derived type that is (ncid, filename) 
-!> store filename on file open, delete it on file close. cache the
-!> last N filenames - look them up on error and stop
-!> having to keep the filename around.
-
->>>>>>> 54fa0833
 ! NOTE this is the max number of concurrently 
 ! open netcdf files on a single task.
 integer, parameter :: MAX_NCFILES = 50
@@ -244,11 +234,7 @@
 ! this does not return 
 call error_handler(E_ERR, subr_name, msgstring1, source, revision, revdate, &
                    text2=context2, text3=saved_filename)
-<<<<<<< HEAD
-
-=======
-  
->>>>>>> 54fa0833
+
 
 end subroutine nc_check
 
@@ -311,7 +297,6 @@
 !--------------------------------------------------------------------
 
 subroutine nc_add_global_double_att(ncid, attname, val, context, filename)
-<<<<<<< HEAD
 
 integer,          intent(in) :: ncid
 character(len=*), intent(in) :: attname
@@ -320,15 +305,6 @@
 character(len=*), intent(in), optional :: filename
 
 character(len=*), parameter :: routine = 'nc_add_global_double_att'
-=======
-
-integer,          intent(in) :: ncid
-character(len=*), intent(in) :: attname
-real(digits12),   intent(in) :: val
-character(len=*), intent(in), optional :: context
-character(len=*), intent(in), optional :: filename
-
-character(len=*), parameter :: routine = 'nc_add_global_double_att'
 integer :: ret
 
 ret = nf90_put_att(ncid, NF90_GLOBAL, attname, val)
@@ -347,27 +323,11 @@
 character(len=*), intent(in), optional :: filename
 
 character(len=*), parameter :: routine = 'nc_add_global_float_array_att'
->>>>>>> 54fa0833
 integer :: ret
 
 ret = nf90_put_att(ncid, NF90_GLOBAL, attname, val)
 call nc_check(ret, routine, 'adding the global attribute: '//trim(attname), context, filename, ncid)
 
-<<<<<<< HEAD
-end subroutine nc_add_global_double_att
-
-!--------------------------------------------------------------------
-
-subroutine nc_add_global_float_array_att(ncid, attname, val, context, filename)
-
-integer,          intent(in) :: ncid
-character(len=*), intent(in) :: attname
-real(r4),         intent(in) :: val(:)
-character(len=*), intent(in), optional :: context
-character(len=*), intent(in), optional :: filename
-
-character(len=*), parameter :: routine = 'nc_add_global_float_array_att'
-=======
 end subroutine nc_add_global_float_array_att
 
 !--------------------------------------------------------------------
@@ -381,33 +341,10 @@
 character(len=*), intent(in), optional :: filename
 
 character(len=*), parameter :: routine = 'nc_add_global_double_array_att'
->>>>>>> 54fa0833
 integer :: ret
 
 ret = nf90_put_att(ncid, NF90_GLOBAL, attname, val)
 call nc_check(ret, routine, 'adding the global attribute: '//trim(attname), context, filename, ncid)
-<<<<<<< HEAD
-
-end subroutine nc_add_global_float_array_att
-
-!--------------------------------------------------------------------
-
-subroutine nc_add_global_double_array_att(ncid, attname, val, context, filename)
-
-integer,          intent(in) :: ncid
-character(len=*), intent(in) :: attname
-real(digits12),   intent(in) :: val(:)
-character(len=*), intent(in), optional :: context
-character(len=*), intent(in), optional :: filename
-
-character(len=*), parameter :: routine = 'nc_add_global_double_array_att'
-integer :: ret
-
-ret = nf90_put_att(ncid, NF90_GLOBAL, attname, val)
-call nc_check(ret, routine, 'adding the global attribute: '//trim(attname), context, filename, ncid)
-
-end subroutine nc_add_global_double_array_att
-=======
 
 end subroutine nc_add_global_double_array_att
 
@@ -482,85 +419,8 @@
 call nc_check(ret, routine, 'getting the global attribute: '//trim(attname), context, filename, ncid)
 
 end subroutine nc_get_global_real_array_att
->>>>>>> 54fa0833
-
-!------------------------------------------------------------------
-
-subroutine nc_get_global_char_att(ncid, attname, val, context, filename)
-
-integer,          intent(in)  :: ncid
-character(len=*), intent(in)  :: attname
-character(len=*), intent(out) :: val
-character(len=*), intent(in), optional :: context
-character(len=*), intent(in), optional :: filename
-
-character(len=*), parameter :: routine = 'nc_get_global_char_att'
-integer :: ret
-
-ret = nf90_get_att(ncid, NF90_GLOBAL, attname, val)
-call nc_check(ret, routine, 'getting the global attribute: '//trim(attname), context, filename, ncid)
-
-end subroutine nc_get_global_char_att
-
-!--------------------------------------------------------------------
-
-subroutine nc_get_global_int_att(ncid, attname, val, context, filename)
-
-integer,          intent(in)  :: ncid
-character(len=*), intent(in)  :: attname
-integer,          intent(out) :: val
-character(len=*), intent(in), optional :: context
-character(len=*), intent(in), optional :: filename
-
-character(len=*), parameter :: routine = 'nc_get_global_int_att'
-integer :: ret
-
-ret = nf90_get_att(ncid, NF90_GLOBAL, attname, val)
-call nc_check(ret, routine, 'getting the global attribute: '//trim(attname), context, filename, ncid)
-
-end subroutine nc_get_global_int_att
-
-!--------------------------------------------------------------------
-
-subroutine nc_get_global_real_att(ncid, attname, val, context, filename)
-
-integer,          intent(in)  :: ncid
-character(len=*), intent(in)  :: attname
-real(r8),         intent(out) :: val
-character(len=*), intent(in), optional :: context
-character(len=*), intent(in), optional :: filename
-
-character(len=*), parameter :: routine = 'nc_get_global_real_att'
-integer :: ret
-
-ret = nf90_get_att(ncid, NF90_GLOBAL, attname, val)
-call nc_check(ret, routine, 'getting the global attribute: '//trim(attname), context, filename, ncid)
-
-end subroutine nc_get_global_real_att
-
-!--------------------------------------------------------------------
-
-subroutine nc_get_global_real_array_att(ncid, attname, val, context, filename)
-
-integer,          intent(in)  :: ncid
-character(len=*), intent(in)  :: attname
-real(r8),         intent(out) :: val(:)
-character(len=*), intent(in), optional :: context
-character(len=*), intent(in), optional :: filename
-
-character(len=*), parameter :: routine = 'nc_get_global_real_array_att'
-integer :: ret
-
-ret = nf90_get_att(ncid, NF90_GLOBAL, attname, val)
-call nc_check(ret, routine, 'getting the global attribute: '//trim(attname), context, filename, ncid)
-
-end subroutine nc_get_global_real_array_att
-
-!--------------------------------------------------------------------
-<<<<<<< HEAD
-!--------------------------------------------------------------------
-=======
->>>>>>> 54fa0833
+
+!--------------------------------------------------------------------
 ! attributes on specific variables section
 
 subroutine nc_add_char_att_to_var(ncid, varname, attname, val, context, filename)
@@ -958,7 +818,6 @@
 call nc_check(ret, routine, 'define character variable '//trim(varname), context, filename, ncid)
 
 end subroutine nc_define_var_char_Nd
-<<<<<<< HEAD
 
 !--------------------------------------------------------------------
 
@@ -1235,215 +1094,6 @@
 end function nc_variable_exists
 
 !--------------------------------------------------------------------
-! put values into variables
-
-=======
-
-!--------------------------------------------------------------------
-
-subroutine nc_define_integer_scalar(ncid, varname, context, filename)
-
-integer,          intent(in) :: ncid
-character(len=*), intent(in) :: varname
-character(len=*), intent(in), optional :: context
-character(len=*), intent(in), optional :: filename
-
-character(len=*), parameter :: routine = 'nc_define_integer_scalar'
-integer :: ret, varid
-
-ret = nf90_def_var(ncid, varname, nf90_int, varid=varid)
-call nc_check(ret, routine, 'define scalar integer variable '//trim(varname), context, filename, ncid)
-
-end subroutine nc_define_integer_scalar
-
-!--------------------------------------------------------------------
-
-subroutine nc_define_var_int_1d(ncid, varname, dimname, context, filename)
-
-integer,          intent(in) :: ncid
-character(len=*), intent(in) :: varname
-character(len=*), intent(in) :: dimname
-character(len=*), intent(in), optional :: context
-character(len=*), intent(in), optional :: filename
-
-character(len=*), parameter :: routine = 'nc_define_var_int_1d'
-integer :: ret, dimid, varid
-
-ret = nf90_inq_dimid(ncid, dimname, dimid)
-call nc_check(ret, routine, 'inquire dimension id for dim '//trim(dimname), context, filename, ncid)
-
-ret = nf90_def_var(ncid, varname, nf90_int, dimid, varid)
-call nc_check(ret, routine, 'define integer variable '//trim(varname), context, filename, ncid)
-
-end subroutine nc_define_var_int_1d
-
-!--------------------------------------------------------------------
-! fortran supports up to 7 dimensional arrays.  but in this set of 
-! routines we only go up to 4D arrays.
-
-subroutine nc_define_var_int_Nd(ncid, varname, dimnames, context, filename)
-
-integer,          intent(in) :: ncid
-character(len=*), intent(in) :: varname
-character(len=*), intent(in) :: dimnames(:)
-character(len=*), intent(in), optional :: context
-character(len=*), intent(in), optional :: filename
-
-character(len=*), parameter :: routine = 'nc_define_var_int_Nd'
-integer :: i, ret, ndims, varid, dimids(NF90_MAX_VAR_DIMS)
-
-ndims = size(dimnames)
-if (ndims > 4) then
-   call error_handler(E_ERR, routine, 'only 1d, 2d, 3d and 4d integer variables supported', &
-                      source, revision, revdate, text2='variable '//trim(varname))
-endif
-
-do i=1, ndims
-   ret = nf90_inq_dimid(ncid, dimnames(i), dimids(i))
-   call nc_check(ret, routine, 'inquire dimension id for dim '//trim(dimnames(i)), context, filename, ncid)
-enddo
-
-ret = nf90_def_var(ncid, varname, nf90_int, dimids(1:ndims), varid=varid)
-call nc_check(ret, routine, 'define integer variable '//trim(varname), context, filename, ncid)
-
-end subroutine nc_define_var_int_Nd
-
-!--------------------------------------------------------------------
-
-subroutine nc_define_real_scalar(ncid, varname, context, filename)
-
-integer,          intent(in) :: ncid
-character(len=*), intent(in) :: varname
-character(len=*), intent(in), optional :: context
-character(len=*), intent(in), optional :: filename
-
-character(len=*), parameter :: routine = 'nc_define_real_scalar'
-integer :: ret, varid
-
-ret = nf90_def_var(ncid, varname, nf90_real, varid=varid)
-call nc_check(ret, routine, 'define scalar real variable '//trim(varname), context, filename, ncid)
-
-end subroutine nc_define_real_scalar
-
-!--------------------------------------------------------------------
-
-subroutine nc_define_var_real_1d(ncid, varname, dimname, context, filename)
-
-integer,          intent(in) :: ncid
-character(len=*), intent(in) :: varname
-character(len=*), intent(in) :: dimname
-character(len=*), intent(in), optional :: context
-character(len=*), intent(in), optional :: filename
-
-character(len=*), parameter :: routine = 'nc_define_var_real_1d'
-integer :: ret, dimid, varid
-
-ret = nf90_inq_dimid(ncid, dimname, dimid)
-call nc_check(ret, routine, 'inquire dimension id for dim '//trim(dimname), context, filename, ncid)
-
-ret = nf90_def_var(ncid, varname, nf90_real, dimid, varid)
-call nc_check(ret, routine, 'define real variable '//trim(varname), context, filename, ncid)
-
-end subroutine nc_define_var_real_1d
-
-!--------------------------------------------------------------------
-
-subroutine nc_define_var_real_Nd(ncid, varname, dimnames, context, filename)
-
-integer,          intent(in) :: ncid
-character(len=*), intent(in) :: varname
-character(len=*), intent(in) :: dimnames(:)
-character(len=*), intent(in), optional :: context
-character(len=*), intent(in), optional :: filename
-
-character(len=*), parameter :: routine = 'nc_define_var_real_Nd'
-integer :: i, ret, ndims, varid, dimids(NF90_MAX_VAR_DIMS)
-
-ndims = size(dimnames)
-if (ndims > 4) then
-   call error_handler(E_ERR, routine, 'only 1d, 2d, 3d and 4d real variables supported', &
-                      source, revision, revdate, text2='variable '//trim(varname))
-endif
-
-do i=1, ndims
-   ret = nf90_inq_dimid(ncid, dimnames(i), dimids(i))
-   call nc_check(ret, routine, 'inquire dimension id for dim '//trim(dimnames(i)), context, filename, ncid)
-enddo
-
-ret = nf90_def_var(ncid, varname, nf90_real, dimids(1:ndims), varid=varid)
-call nc_check(ret, routine, 'define real variable '//trim(varname), context, filename, ncid)
-
-end subroutine nc_define_var_real_Nd
-
-!--------------------------------------------------------------------
-
-subroutine nc_define_double_scalar(ncid, varname, context, filename)
-
-integer,          intent(in) :: ncid
-character(len=*), intent(in) :: varname
-character(len=*), intent(in), optional :: context
-character(len=*), intent(in), optional :: filename
-
-character(len=*), parameter :: routine = 'nc_define_double_scalar'
-integer :: ret, varid
-
-ret = nf90_def_var(ncid, varname, nf90_double, varid=varid)
-call nc_check(ret, routine, 'define scalar double variable '//trim(varname), context, filename, ncid)
-
-end subroutine nc_define_double_scalar
-
-!--------------------------------------------------------------------
-
-subroutine nc_define_var_double_1d(ncid, varname, dimname, context, filename)
-
-integer,          intent(in) :: ncid
-character(len=*), intent(in) :: varname
-character(len=*), intent(in) :: dimname
-character(len=*), intent(in), optional :: context
-character(len=*), intent(in), optional :: filename
-
-character(len=*), parameter :: routine = 'nc_define_var_double_1d'
-integer :: ret, dimid, varid
-
-ret = nf90_inq_dimid(ncid, dimname, dimid)
-call nc_check(ret, routine, 'inquire dimension id for dim '//trim(dimname), context, filename, ncid)
-
-ret = nf90_def_var(ncid, varname, nf90_double, dimid, varid)
-call nc_check(ret, routine, 'define double variable '//trim(varname), context, filename, ncid)
-
-end subroutine nc_define_var_double_1d
-
-!--------------------------------------------------------------------
-
-subroutine nc_define_var_double_Nd(ncid, varname, dimnames, context, filename)
-
-integer,          intent(in) :: ncid
-character(len=*), intent(in) :: varname
-character(len=*), intent(in) :: dimnames(:)
-character(len=*), intent(in), optional :: context
-character(len=*), intent(in), optional :: filename
-
-character(len=*), parameter :: routine = 'nc_define_var_double_Nd'
-integer :: i, ret, ndims, varid, dimids(NF90_MAX_VAR_DIMS)
-
-ndims = size(dimnames)
-if (ndims > 4) then
-   call error_handler(E_ERR, routine, 'only 1d, 2d, 3d and 4d double variables supported', &
-                      source, revision, revdate, text2='variable '//trim(varname))
-endif
-
-do i=1, ndims
-   ret = nf90_inq_dimid(ncid, dimnames(i), dimids(i))
-   call nc_check(ret, routine, 'inquire dimension id for dim '//trim(dimnames(i)), context, filename, ncid)
-enddo
-
-ret = nf90_def_var(ncid, varname, nf90_double, dimids(1:ndims), varid=varid)
-call nc_check(ret, routine, 'define double variable '//trim(varname), context, filename, ncid)
-
-end subroutine nc_define_var_double_Nd
-
-!--------------------------------------------------------------------
-!--------------------------------------------------------------------
 ! check if vars, dims, or global atts exist (without error if not)
 ! these are functions, unlike the rest of these routines.
 
@@ -1518,7 +1168,6 @@
 !--------------------------------------------------------------------
 ! put values into variables
 
->>>>>>> 54fa0833
 
 subroutine nc_put_char_1d(ncid, varname, varvals, context, filename)
 
@@ -1555,7 +1204,6 @@
 
 ret = nf90_inq_varid(ncid, varname, varid)
 call nc_check(ret, routine, 'inquire variable id for '//trim(varname), context, filename, ncid)
-<<<<<<< HEAD
 
 ret = nf90_put_var(ncid, varid, varval, start=(/varindex/))
 call nc_check(ret, routine, 'put value for '//trim(varname), context, filename, ncid)
@@ -1848,11 +1496,6 @@
 
 ! don't support variables which are supposed to have the values multiplied and shifted.
 if (has_scale_off(ncid, varid)) call no_scale_off(ncid, routine, varname, context, filename)
-=======
-
-ret = nf90_put_var(ncid, varid, varval, start=(/varindex/))
-call nc_check(ret, routine, 'put value for '//trim(varname), context, filename, ncid)
->>>>>>> 54fa0833
 
 ret = nf90_get_var(ncid, varid, varvals)
 call nc_check(ret, routine, 'get values for '//trim(varname), context, filename, ncid)
@@ -1875,13 +1518,8 @@
 ret = nf90_inq_varid(ncid, varname, varid)
 call nc_check(ret, routine, 'inquire variable id for '//trim(varname), context, filename, ncid)
 
-<<<<<<< HEAD
 ! don't support variables which are supposed to have the values multiplied and shifted.
 if (has_scale_off(ncid, varid)) call no_scale_off(ncid, routine, varname, context, filename)
-=======
-ret = nf90_put_var(ncid, varid, varvals)
-call nc_check(ret, routine, 'put values for '//trim(varname), context, filename, ncid)
->>>>>>> 54fa0833
 
 ret = nf90_get_var(ncid, varid, varval)
 call nc_check(ret, routine, 'get values for '//trim(varname), context, filename, ncid)
@@ -1904,13 +1542,8 @@
 ret = nf90_inq_varid(ncid, varname, varid)
 call nc_check(ret, routine, 'inquire variable id for '//trim(varname), context, filename, ncid)
 
-<<<<<<< HEAD
 ! don't support variables which are supposed to have the values multiplied and shifted.
 if (has_scale_off(ncid, varid)) call no_scale_off(ncid, routine, varname, context, filename)
-=======
-ret = nf90_put_var(ncid, varid, varval, start=(/varindex/))
-call nc_check(ret, routine, 'put value for '//trim(varname), context, filename, ncid)
->>>>>>> 54fa0833
 
 ret = nf90_get_var(ncid, varid, varvals)
 call nc_check(ret, routine, 'get values for '//trim(varname), context, filename, ncid)
@@ -1933,13 +1566,8 @@
 ret = nf90_inq_varid(ncid, varname, varid)
 call nc_check(ret, routine, 'inquire variable id for '//trim(varname), context, filename, ncid)
 
-<<<<<<< HEAD
 ! don't support variables which are supposed to have the values multiplied and shifted.
 if (has_scale_off(ncid, varid)) call no_scale_off(ncid, routine, varname, context, filename)
-=======
-ret = nf90_put_var(ncid, varid, varvals)
-call nc_check(ret, routine, 'put values for '//trim(varname), context, filename, ncid)
->>>>>>> 54fa0833
 
 ret = nf90_get_var(ncid, varid, varvals)
 call nc_check(ret, routine, 'get values for '//trim(varname), context, filename, ncid)
@@ -1948,32 +1576,7 @@
 
 !--------------------------------------------------------------------
 
-<<<<<<< HEAD
 subroutine nc_get_int_2d(ncid, varname, varvals, context, filename)
-=======
-subroutine nc_put_char_2d(ncid, varname, varvals, context, filename)
-
-integer,          intent(in) :: ncid
-character(len=*), intent(in) :: varname
-character(len=*), intent(in) :: varvals(:)
-character(len=*), intent(in), optional :: context
-character(len=*), intent(in), optional :: filename
-
-character(len=*), parameter :: routine = 'nc_put_char_2d'
-integer :: ret, varid
-
-ret = nf90_inq_varid(ncid, varname, varid)
-call nc_check(ret, routine, 'inquire variable id for '//trim(varname), context, filename, ncid)
-
-ret = nf90_put_var(ncid, varid, varvals)
-call nc_check(ret, routine, 'put values for '//trim(varname), context, filename, ncid)
-
-end subroutine nc_put_char_2d
-
-!--------------------------------------------------------------------
-
-subroutine nc_put_int_2d(ncid, varname, varvals, context, filename)
->>>>>>> 54fa0833
 
 integer,          intent(in)  :: ncid
 character(len=*), intent(in)  :: varname
@@ -1987,13 +1590,8 @@
 ret = nf90_inq_varid(ncid, varname, varid)
 call nc_check(ret, routine, 'inquire variable id for '//trim(varname), context, filename, ncid)
 
-<<<<<<< HEAD
 ! don't support variables which are supposed to have the values multiplied and shifted.
 if (has_scale_off(ncid, varid)) call no_scale_off(ncid, routine, varname, context, filename)
-=======
-ret = nf90_put_var(ncid, varid, varvals)
-call nc_check(ret, routine, 'put values for '//trim(varname), context, filename, ncid)
->>>>>>> 54fa0833
 
 ret = nf90_get_var(ncid, varid, varvals)
 call nc_check(ret, routine, 'get values for '//trim(varname), context, filename, ncid)
@@ -2015,13 +1613,8 @@
 ret = nf90_inq_varid(ncid, varname, varid)
 call nc_check(ret, routine, 'inquire variable id for '//trim(varname), context, filename, ncid)
 
-<<<<<<< HEAD
 ! don't support variables which are supposed to have the values multiplied and shifted.
 if (has_scale_off(ncid, varid)) call no_scale_off(ncid, routine, varname, context, filename)
-=======
-ret = nf90_put_var(ncid, varid, varvals)
-call nc_check(ret, routine, 'put values for '//trim(varname), context, filename, ncid)
->>>>>>> 54fa0833
 
 ret = nf90_get_var(ncid, varid, varvals)
 call nc_check(ret, routine, 'get values for '//trim(varname), context, filename, ncid)
@@ -2044,13 +1637,8 @@
 ret = nf90_inq_varid(ncid, varname, varid)
 call nc_check(ret, routine, 'inquire variable id for '//trim(varname), context, filename, ncid)
 
-<<<<<<< HEAD
 ! don't support variables which are supposed to have the values multiplied and shifted.
 if (has_scale_off(ncid, varid)) call no_scale_off(ncid, routine, varname, context, filename)
-=======
-ret = nf90_put_var(ncid, varid, varvals)
-call nc_check(ret, routine, 'put values for '//trim(varname), context, filename, ncid)
->>>>>>> 54fa0833
 
 ret = nf90_get_var(ncid, varid, varvals)
 call nc_check(ret, routine, 'get values for '//trim(varname), context, filename, ncid)
@@ -2073,13 +1661,8 @@
 ret = nf90_inq_varid(ncid, varname, varid)
 call nc_check(ret, routine, 'inquire variable id for '//trim(varname), context, filename, ncid)
 
-<<<<<<< HEAD
 ! don't support variables which are supposed to have the values multiplied and shifted.
 if (has_scale_off(ncid, varid)) call no_scale_off(ncid, routine, varname, context, filename)
-=======
-ret = nf90_put_var(ncid, varid, varvals)
-call nc_check(ret, routine, 'put values for '//trim(varname), context, filename, ncid)
->>>>>>> 54fa0833
 
 ret = nf90_get_var(ncid, varid, varvals)
 call nc_check(ret, routine, 'get values for '//trim(varname), context, filename, ncid)
@@ -2087,69 +1670,16 @@
 end subroutine nc_get_int_3d
 
 !--------------------------------------------------------------------
-<<<<<<< HEAD
-=======
-
-subroutine nc_put_int_4d(ncid, varname, varvals, context, filename)
-
-integer,          intent(in) :: ncid
-character(len=*), intent(in) :: varname
-integer,          intent(in) :: varvals(:,:,:,:)
-character(len=*), intent(in), optional :: context
-character(len=*), intent(in), optional :: filename
-
-character(len=*), parameter :: routine = 'nc_put_int_4d'
-integer :: ret, varid
-
-ret = nf90_inq_varid(ncid, varname, varid)
-call nc_check(ret, routine, 'inquire variable id for '//trim(varname), context, filename, ncid)
-
-ret = nf90_put_var(ncid, varid, varvals)
-call nc_check(ret, routine, 'put values for '//trim(varname), context, filename, ncid)
-
-end subroutine nc_put_int_4d
-
-!--------------------------------------------------------------------
-
-subroutine nc_put_real_4d(ncid, varname, varvals, context, filename)
-
-integer,          intent(in) :: ncid
-character(len=*), intent(in) :: varname
-real(r8),         intent(in) :: varvals(:,:,:,:)
-character(len=*), intent(in), optional :: context
-character(len=*), intent(in), optional :: filename
-
-character(len=*), parameter :: routine = 'nc_put_real_4d'
-integer :: ret, varid
-
-ret = nf90_inq_varid(ncid, varname, varid)
-call nc_check(ret, routine, 'inquire variable id for '//trim(varname), context, filename, ncid)
-
-ret = nf90_put_var(ncid, varid, varvals)
-call nc_check(ret, routine, 'put values for '//trim(varname), context, filename, ncid)
-
-end subroutine nc_put_real_4d
-
-!--------------------------------------------------------------------
-!--------------------------------------------------------------------
-! get values from variables
-!
-! check for scale/offset attributes and for now, error out.  eventually
-! we could support in the _get_ routines to scale/offset them - but
-! the return type won't be the same as the input.  e.g. might compute a
-! real from input of short plus offset, scale factors.  maybe we don't
-! ever want to support these - just punt and make the caller drop down
-! into direct calls to the netcdf lib.
-
-subroutine nc_get_short_1d(ncid, varname, varvals, context, filename)
+
+subroutine nc_get_real_3d(ncid, varname, varvals, context, filename)
 
 integer,          intent(in)  :: ncid
 character(len=*), intent(in)  :: varname
-integer(i2),      intent(out) :: varvals(:)
-character(len=*), intent(in), optional :: context
-character(len=*), intent(in), optional :: filename
-
-character(len=*), parameter :: routine = 'nc_get_short_1d'
+real(r8),         intent(out) :: varvals(:,:,:)
+character(len=*), intent(in), optional :: context
+character(len=*), intent(in), optional :: filename
+
+character(len=*), parameter :: routine = 'nc_get_real_3d'
 integer :: ret, varid
 
 ret = nf90_inq_varid(ncid, varname, varid)
@@ -2161,19 +1691,19 @@
 ret = nf90_get_var(ncid, varid, varvals)
 call nc_check(ret, routine, 'get values for '//trim(varname), context, filename, ncid)
 
-end subroutine nc_get_short_1d
-
-!--------------------------------------------------------------------
-
-subroutine nc_get_single_int_1d(ncid, varname, varval, context, filename)
+end subroutine nc_get_real_3d
+
+!--------------------------------------------------------------------
+
+subroutine nc_get_int_4d(ncid, varname, varvals, context, filename)
 
 integer,          intent(in)  :: ncid
 character(len=*), intent(in)  :: varname
-integer,          intent(out) :: varval
-character(len=*), intent(in), optional :: context
-character(len=*), intent(in), optional :: filename
-
-character(len=*), parameter :: routine = 'nc_get_single_int_1d'
+integer,          intent(out) :: varvals(:,:,:,:)
+character(len=*), intent(in), optional :: context
+character(len=*), intent(in), optional :: filename
+
+character(len=*), parameter :: routine = 'nc_get_int_4d'
 integer :: ret, varid
 
 ret = nf90_inq_varid(ncid, varname, varid)
@@ -2182,119 +1712,14 @@
 ! don't support variables which are supposed to have the values multiplied and shifted.
 if (has_scale_off(ncid, varid)) call no_scale_off(ncid, routine, varname, context, filename)
 
-ret = nf90_get_var(ncid, varid, varval)
-call nc_check(ret, routine, 'get values for '//trim(varname), context, filename, ncid)
-
-end subroutine nc_get_single_int_1d
-
-!--------------------------------------------------------------------
->>>>>>> 54fa0833
-
-subroutine nc_get_real_3d(ncid, varname, varvals, context, filename)
-
-integer,          intent(in)  :: ncid
-character(len=*), intent(in)  :: varname
-real(r8),         intent(out) :: varvals(:,:,:)
-character(len=*), intent(in), optional :: context
-character(len=*), intent(in), optional :: filename
-
-character(len=*), parameter :: routine = 'nc_get_real_3d'
-integer :: ret, varid
-
-ret = nf90_inq_varid(ncid, varname, varid)
-call nc_check(ret, routine, 'inquire variable id for '//trim(varname), context, filename, ncid)
-
-! don't support variables which are supposed to have the values multiplied and shifted.
-if (has_scale_off(ncid, varid)) call no_scale_off(ncid, routine, varname, context, filename)
-
 ret = nf90_get_var(ncid, varid, varvals)
 call nc_check(ret, routine, 'get values for '//trim(varname), context, filename, ncid)
 
-end subroutine nc_get_real_3d
-
-!--------------------------------------------------------------------
-
-<<<<<<< HEAD
-subroutine nc_get_int_4d(ncid, varname, varvals, context, filename)
-=======
-subroutine nc_get_single_real_1d(ncid, varname, varval, context, filename)
-
-integer,          intent(in)  :: ncid
-character(len=*), intent(in)  :: varname
-real(r8),         intent(out) :: varval
-character(len=*), intent(in), optional :: context
-character(len=*), intent(in), optional :: filename
-
-character(len=*), parameter :: routine = 'nc_get_single_real_1d'
-integer :: ret, varid
-
-ret = nf90_inq_varid(ncid, varname, varid)
-call nc_check(ret, routine, 'inquire variable id for '//trim(varname), context, filename, ncid)
-
-! don't support variables which are supposed to have the values multiplied and shifted.
-if (has_scale_off(ncid, varid)) call no_scale_off(ncid, routine, varname, context, filename)
-
-ret = nf90_get_var(ncid, varid, varval)
-call nc_check(ret, routine, 'get values for '//trim(varname), context, filename, ncid)
-
-end subroutine nc_get_single_real_1d
-
-!--------------------------------------------------------------------
-
-subroutine nc_get_real_1d(ncid, varname, varvals, context, filename)
->>>>>>> 54fa0833
-
-integer,          intent(in)  :: ncid
-character(len=*), intent(in)  :: varname
-integer,          intent(out) :: varvals(:,:,:,:)
-character(len=*), intent(in), optional :: context
-character(len=*), intent(in), optional :: filename
-
-character(len=*), parameter :: routine = 'nc_get_int_4d'
-integer :: ret, varid
-
-ret = nf90_inq_varid(ncid, varname, varid)
-call nc_check(ret, routine, 'inquire variable id for '//trim(varname), context, filename, ncid)
-
-! don't support variables which are supposed to have the values multiplied and shifted.
-if (has_scale_off(ncid, varid)) call no_scale_off(ncid, routine, varname, context, filename)
-
-ret = nf90_get_var(ncid, varid, varvals)
-call nc_check(ret, routine, 'get values for '//trim(varname), context, filename, ncid)
-
 end subroutine nc_get_int_4d
 
 !--------------------------------------------------------------------
 
-<<<<<<< HEAD
 subroutine nc_get_real_4d(ncid, varname, varvals, context, filename)
-=======
-subroutine nc_get_short_2d(ncid, varname, varvals, context, filename)
-
-integer,          intent(in)  :: ncid
-character(len=*), intent(in)  :: varname
-integer(i2),      intent(out) :: varvals(:,:)
-character(len=*), intent(in), optional :: context
-character(len=*), intent(in), optional :: filename
-
-character(len=*), parameter :: routine = 'nc_get_short_2d'
-integer :: ret, varid
-
-ret = nf90_inq_varid(ncid, varname, varid)
-call nc_check(ret, routine, 'inquire variable id for '//trim(varname), context, filename, ncid)
-
-! don't support variables which are supposed to have the values multiplied and shifted.
-if (has_scale_off(ncid, varid)) call no_scale_off(ncid, routine, varname, context, filename)
-
-ret = nf90_get_var(ncid, varid, varvals)
-call nc_check(ret, routine, 'get values for '//trim(varname), context, filename, ncid)
-
-end subroutine nc_get_short_2d
-
-!--------------------------------------------------------------------
-
-subroutine nc_get_int_2d(ncid, varname, varvals, context, filename)
->>>>>>> 54fa0833
 
 integer,          intent(in)  :: ncid
 character(len=*), intent(in)  :: varname
@@ -2346,7 +1771,6 @@
 integer :: mydimlens(NF90_MAX_VAR_DIMS)
 character(len=NF90_MAX_NAME) :: mydimnames(NF90_MAX_VAR_DIMS)
 
-
 ret = nf90_inq_varid(ncid, varname, varid)
 call nc_check(ret, routine, 'inq_varid for '//trim(varname), context, filename)
 
@@ -2392,18 +1816,9 @@
 
 ret = nf90_inq_varid(ncid, varname, varid)
 call nc_check(ret, routine, 'inquire variable id for '//trim(varname), context, filename, ncid)
-<<<<<<< HEAD
 
 ret = nf90_inquire_variable(ncid, varid, dimids=dimids, ndims=ndims)
 call nc_check(ret, routine, 'inquire dimensions for variable '//trim(varname), context, filename, ncid)
-=======
-
-! don't support variables which are supposed to have the values multiplied and shifted.
-if (has_scale_off(ncid, varid)) call no_scale_off(ncid, routine, varname, context, filename)
-
-ret = nf90_get_var(ncid, varid, varvals)
-call nc_check(ret, routine, 'get values for '//trim(varname), context, filename, ncid)
->>>>>>> 54fa0833
 
 if (ndims /= 1) &
    call nc_check(NF90_EDIMSIZE, routine, 'variable '//trim(varname)//' not 1 dimensional', &
@@ -2416,35 +1831,7 @@
 
 !--------------------------------------------------------------------
 
-<<<<<<< HEAD
 subroutine nc_get_variable_size_Nd(ncid, varname, varsize, context, filename)      
-=======
-subroutine nc_get_short_3d(ncid, varname, varvals, context, filename)
-
-integer,          intent(in)  :: ncid
-character(len=*), intent(in)  :: varname
-integer(i2),      intent(out) :: varvals(:,:,:)
-character(len=*), intent(in), optional :: context
-character(len=*), intent(in), optional :: filename
-
-character(len=*), parameter :: routine = 'nc_get_short_3d'
-integer :: ret, varid
-
-ret = nf90_inq_varid(ncid, varname, varid)
-call nc_check(ret, routine, 'inquire variable id for '//trim(varname), context, filename, ncid)
-
-! don't support variables which are supposed to have the values multiplied and shifted.
-if (has_scale_off(ncid, varid)) call no_scale_off(ncid, routine, varname, context, filename)
-
-ret = nf90_get_var(ncid, varid, varvals)
-call nc_check(ret, routine, 'get values for '//trim(varname), context, filename, ncid)
-
-end subroutine nc_get_short_3d
-
-!--------------------------------------------------------------------
-
-subroutine nc_get_int_3d(ncid, varname, varvals, context, filename)
->>>>>>> 54fa0833
 
 integer,          intent(in)  :: ncid
 character(len=*), intent(in)  :: varname
@@ -2458,18 +1845,9 @@
 
 ret = nf90_inq_varid(ncid, varname, varid)
 call nc_check(ret, routine, 'inquire variable id for '//trim(varname), context, filename, ncid)
-<<<<<<< HEAD
 
 ret = nf90_inquire_variable(ncid, varid, dimids=dimids, ndims=ndims)
 call nc_check(ret, routine, 'inquire dimensions for variable '//trim(varname), context, filename, ncid)
-=======
-
-! don't support variables which are supposed to have the values multiplied and shifted.
-if (has_scale_off(ncid, varid)) call no_scale_off(ncid, routine, varname, context, filename)
-
-ret = nf90_get_var(ncid, varid, varvals)
-call nc_check(ret, routine, 'get values for '//trim(varname), context, filename, ncid)
->>>>>>> 54fa0833
 
 if (ndims > size(varsize)) &
    call nc_check(NF90_EDIMSIZE, routine, 'variable '//trim(varname)//' dimension mismatch', &
@@ -2500,148 +1878,6 @@
 
 ret = nf90_inq_varid(ncid, varname, varid)
 call nc_check(ret, routine, 'inquire variable id for '//trim(varname), context, filename, ncid)
-<<<<<<< HEAD
-
-ret = nf90_inquire_variable(ncid, varid, ndims=numdims)
-call nc_check(ret, routine, 'inquire dimensions for variable '//trim(varname), context, filename, ncid)
-=======
-
-! don't support variables which are supposed to have the values multiplied and shifted.
-if (has_scale_off(ncid, varid)) call no_scale_off(ncid, routine, varname, context, filename)
-
-ret = nf90_get_var(ncid, varid, varvals)
-call nc_check(ret, routine, 'get values for '//trim(varname), context, filename, ncid)
->>>>>>> 54fa0833
-
-end subroutine nc_get_variable_num_dimensions 
-
-!--------------------------------------------------------------------
-
-subroutine nc_get_int_4d(ncid, varname, varvals, context, filename)
-
-integer,          intent(in)  :: ncid
-character(len=*), intent(in)  :: varname
-integer,          intent(out) :: varvals(:,:,:,:)
-character(len=*), intent(in), optional :: context
-character(len=*), intent(in), optional :: filename
-
-character(len=*), parameter :: routine = 'nc_get_int_4d'
-integer :: ret, varid
-
-ret = nf90_inq_varid(ncid, varname, varid)
-call nc_check(ret, routine, 'inquire variable id for '//trim(varname), context, filename, ncid)
-
-! don't support variables which are supposed to have the values multiplied and shifted.
-if (has_scale_off(ncid, varid)) call no_scale_off(ncid, routine, varname, context, filename)
-
-ret = nf90_get_var(ncid, varid, varvals)
-call nc_check(ret, routine, 'get values for '//trim(varname), context, filename, ncid)
-
-end subroutine nc_get_int_4d
-
-!--------------------------------------------------------------------
-
-subroutine nc_get_real_4d(ncid, varname, varvals, context, filename)
-
-integer,          intent(in)  :: ncid
-character(len=*), intent(in)  :: varname
-real(r8),         intent(out) :: varvals(:,:,:,:)
-character(len=*), intent(in), optional :: context
-character(len=*), intent(in), optional :: filename
-
-character(len=*), parameter :: routine = 'nc_get_real_4d'
-integer :: ret, varid
-
-ret = nf90_inq_varid(ncid, varname, varid)
-call nc_check(ret, routine, 'inquire variable id for '//trim(varname), context, filename, ncid)
-
-! don't support variables which are supposed to have the values multiplied and shifted.
-if (has_scale_off(ncid, varid)) call no_scale_off(ncid, routine, varname, context, filename)
-
-ret = nf90_get_var(ncid, varid, varvals)
-call nc_check(ret, routine, 'get values for '//trim(varname), context, filename, ncid)
-
-end subroutine nc_get_real_4d
-
-!------------------------------------------------------------------
-!--------------------------------------------------------------------
-! inquire variable info
-
-subroutine nc_get_variable_size_1d(ncid, varname, varsize, context, filename)      
-
-integer,          intent(in)  :: ncid
-character(len=*), intent(in)  :: varname
-integer,          intent(out) :: varsize
-character(len=*), intent(in), optional :: context
-character(len=*), intent(in), optional :: filename
-
-character(len=*), parameter :: routine = 'nc_get_variable_size_1d'
-integer :: ret, ndims, varid, dimids(NF90_MAX_VAR_DIMS)
-
-ret = nf90_inq_varid(ncid, varname, varid)
-call nc_check(ret, routine, 'inquire variable id for '//trim(varname), context, filename, ncid)
-
-ret = nf90_inquire_variable(ncid, varid, dimids=dimids, ndims=ndims)
-call nc_check(ret, routine, 'inquire dimensions for variable '//trim(varname), context, filename, ncid)
-
-if (ndims /= 1) &
-   call nc_check(NF90_EDIMSIZE, routine, 'variable '//trim(varname)//' not 1 dimensional', &
-                 context, filename, ncid)
-
-ret = nf90_inquire_dimension(ncid, dimids(1), len=varsize)
-call nc_check(ret, routine, 'inquire dimension length for dimension 1', context, filename, ncid)
-
-end subroutine nc_get_variable_size_1d
-
-!--------------------------------------------------------------------
-
-subroutine nc_get_variable_size_Nd(ncid, varname, varsize, context, filename)      
-
-integer,          intent(in)  :: ncid
-character(len=*), intent(in)  :: varname
-integer,          intent(out) :: varsize(:)
-character(len=*), intent(in), optional :: context
-character(len=*), intent(in), optional :: filename
-
-character(len=*), parameter :: routine = 'nc_get_variable_size_Nd'
-integer :: ret, i, ndims, varid, dimids(NF90_MAX_VAR_DIMS)
-
-
-ret = nf90_inq_varid(ncid, varname, varid)
-call nc_check(ret, routine, 'inquire variable id for '//trim(varname), context, filename, ncid)
-
-ret = nf90_inquire_variable(ncid, varid, dimids=dimids, ndims=ndims)
-call nc_check(ret, routine, 'inquire dimensions for variable '//trim(varname), context, filename, ncid)
-
-if (ndims > size(varsize)) &
-   call nc_check(NF90_EDIMSIZE, routine, 'variable '//trim(varname)//' dimension mismatch', &
-                 context, filename, ncid)
-
-! in case the var is larger than ndims, set unused dims to -1
-varsize(:) = -1
-do i=1, ndims
-   ret = nf90_inquire_dimension(ncid, dimids(i), len=varsize(i))
-   call nc_check(ret, routine, 'inquire dimension length for variable '//trim(varname), &
-                 context, filename, ncid)
-enddo
-
-end subroutine nc_get_variable_size_Nd
-
-!------------------------------------------------------------------
-
-subroutine nc_get_variable_num_dimensions(ncid, varname, numdims, context, filename) 
-
-integer, intent(in) :: ncid
-character(len=*), intent(in):: varname
-integer, intent(out) :: numdims
-character(len=*), intent(in), optional :: context
-character(len=*), intent(in), optional :: filename
-
-character(len=*), parameter :: routine = 'nc_get_variable_num_dimensions'
-integer :: ret, varid
-
-ret = nf90_inq_varid(ncid, varname, varid)
-call nc_check(ret, routine, 'inquire variable id for '//trim(varname), context, filename, ncid)
 
 ret = nf90_inquire_variable(ncid, varid, ndims=numdims)
 call nc_check(ret, routine, 'inquire dimensions for variable '//trim(varname), context, filename, ncid)
@@ -2755,7 +1991,6 @@
 !--------------------------------------------------------------------
 
 subroutine nc_close_file(ncid, context, filename)
-<<<<<<< HEAD
 
 integer,          intent(in) :: ncid
 character(len=*), intent(in), optional :: context
@@ -2774,14 +2009,11 @@
 !--------------------------------------------------------------------
 
 subroutine nc_begin_define_mode(ncid, context, filename)
-=======
->>>>>>> 54fa0833
-
-integer,          intent(in) :: ncid
-character(len=*), intent(in), optional :: context
-character(len=*), intent(in), optional :: filename
-
-<<<<<<< HEAD
+
+integer,          intent(in) :: ncid
+character(len=*), intent(in), optional :: context
+character(len=*), intent(in), optional :: filename
+
 character(len=*), parameter :: routine = 'nc_begin_define_mode'
 integer :: ret
 
@@ -2793,27 +2025,11 @@
 !--------------------------------------------------------------------
 
 subroutine nc_end_define_mode(ncid, context, filename)
-=======
-character(len=*), parameter :: routine = 'nc_close_file'
-integer :: ret
-
-ret = nf90_close(ncid)
-call nc_check(ret, routine, 'close file', context, filename, ncid)
-
-call del_fh_from_list(ncid)
-
-end subroutine nc_close_file
-
-!--------------------------------------------------------------------
-
-subroutine nc_begin_define_mode(ncid, context, filename)
->>>>>>> 54fa0833
-
-integer,          intent(in) :: ncid
-character(len=*), intent(in), optional :: context
-character(len=*), intent(in), optional :: filename
-
-<<<<<<< HEAD
+
+integer,          intent(in) :: ncid
+character(len=*), intent(in), optional :: context
+character(len=*), intent(in), optional :: filename
+
 character(len=*), parameter :: routine = 'nc_end_define_mode'
 integer :: ret
 
@@ -2825,25 +2041,11 @@
 !--------------------------------------------------------------------
 
 subroutine nc_synchronize_file(ncid, context, filename)
-=======
-character(len=*), parameter :: routine = 'nc_begin_define_mode'
-integer :: ret
-
-ret = nf90_redef(ncid)
-call nc_check(ret, routine, 'begin file define mode', context, filename, ncid)
-
-end subroutine nc_begin_define_mode
-
-!--------------------------------------------------------------------
-
-subroutine nc_end_define_mode(ncid, context, filename)
->>>>>>> 54fa0833
-
-integer,          intent(in) :: ncid
-character(len=*), intent(in), optional :: context
-character(len=*), intent(in), optional :: filename
-
-<<<<<<< HEAD
+
+integer,          intent(in) :: ncid
+character(len=*), intent(in), optional :: context
+character(len=*), intent(in), optional :: filename
+
 character(len=*), parameter :: routine = 'nc_synchronize_file'
 integer :: ret
 
@@ -2869,52 +2071,6 @@
 ret = nf90_inquire_attribute(ncid, varid, "add_offset")
 has_scale_off = (ret == NF90_NOERR) 
 
-=======
-character(len=*), parameter :: routine = 'nc_end_define_mode'
-integer :: ret
-
-ret = nf90_enddef(ncid)
-call nc_check(ret, routine, 'end file define mode', context, filename, ncid)
-
-end subroutine nc_end_define_mode
-
-!--------------------------------------------------------------------
-
-subroutine nc_synchronize_file(ncid, context, filename)
-
-integer,          intent(in) :: ncid
-character(len=*), intent(in), optional :: context
-character(len=*), intent(in), optional :: filename
-
-character(len=*), parameter :: routine = 'nc_synchronize_file'
-integer :: ret
-
-ret = nf90_sync(ncid)
-call nc_check(ret, routine, 'synchronize file contents', context, filename, ncid)
-
-end subroutine nc_synchronize_file
-
-!------------------------------------------------------------------
-!------------------------------------------------------------------
-
-!------------------------------------------------------------------
-!> check for the existence of either (or both) scale/offset attributes
-
-function has_scale_off(ncid, varid)
-integer, intent(in) :: ncid
-integer, intent(in) :: varid
-logical :: has_scale_off
-
-integer :: ret
-
-ret = nf90_inquire_attribute(ncid, varid, "scale_factor")
-has_scale_off = (ret == NF90_NOERR) 
-if (ret == NF90_NOERR) return
-
-ret = nf90_inquire_attribute(ncid, varid, "add_offset")
-has_scale_off = (ret == NF90_NOERR) 
-
->>>>>>> 54fa0833
 end function has_scale_off
 
 !------------------------------------------------------------------
@@ -2997,10 +2153,6 @@
 end subroutine find_name_from_fh
 
 !------------------------------------------------------------------
-<<<<<<< HEAD
-=======
-!------------------------------------------------------------------
->>>>>>> 54fa0833
 
 end module netcdf_utilities_mod
 
