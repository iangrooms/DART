--- conflicted
+++ resolved
@@ -195,20 +195,6 @@
       ! ----------- MODIFY HERE ----------------
       ! modify obs_out to match what you need
 
-<<<<<<< HEAD
-      ! if you need something in the obs_def type, here's how you do that
-      ! call get_obs_def(obs_out, this_obs_def)
-
-      ! If you just want to query some stuff about the observation
-
-      call get_obs_def(obs_out, this_obs_def)
-      obs_loc       = get_obs_def_location(this_obs_def)
-      obs_loc_array = get_location(obs_loc)
- 
-      ! change something
-      ! and you have to set it back if you change it
-      !call set_obs_def(obs_out, this_obs_def)
-=======
       ! If you need something in the obs_def type, here's how you do that.
       ! This just queries the location and then makes a call to unpackage
       ! the location into an array.
@@ -221,7 +207,6 @@
       ! you have to update the actual observation.
 
       ! call set_obs_def(obs_out, this_obs_def)
->>>>>>> 5cb1b993
 
       ! if you do NOT want to insert this observation in the output
       ! file, set a condition that skips the next block.  you *must*
