! DART software - Copyright UCAR. This open source software is provided
! by UCAR, "as is", without charge, subject to all terms of use at
! http://www.image.ucar.edu/DAReS/DART/DART_download
!
! $Id$

module direct_netcdf_mod

!> \defgroup direct_netcdf_mod direct_netcdf_mod
!> @{ 
!>
!> Netcdf IO for a domain.
!> The idea is to be generic rather than having a converter for each module.
!> Also aim to go to the filesystem only once, e.g.
!> \verbatim
!>      wrf => dart => wrf
!> \endverbatim
!> rather than
!> \verbatim
!>      wrf => wrf_to_dart => dart => dart_to_wrf => wrf
!> \endverbatim
!>
!> Every task needs the dimensions of each state variable to calculate
!> what it is going to recieve in the IO transpose (this is calculated in add_domain )
!> \par Aim of the limited transpose:
!>
!>To limit how much of the state vector you can read at once.
!> You can limit the transpose by memory using <code>buffer_state_io</code>.
!>
!>What you (potentially) gain from this:
!>
!>* Don't have to have the whole state vector.
!>* Don't have to use a parallel IO library.
!>
!>If buffer_state_io is false you have the regular transpose + IO, except:
!>  1. You are reading directly from a netcdf file, not a dart state vector file.
!>  2. You only transpose the copies that are being written/read.
!>
!> This code has multiple places where round-robin layout of state onto task is assumed.
!> These are in the section labelled: \n
!> \verbatim
!>    !--------------------------------------------------------
!>    ! Routines that are making the assumption that the ensemble
!>    ! distribution is round-robin (distribution type 1)
!>    !--------------------------------------------------------
!> \endverbatim
!>
!> read_transpose() is the read routine.
!> transpose_write() is the write routine.
!>
!> Note dart_index is an inout variable to read_transpose() and transpose_write().
!> This is making the assumption that the calling code is using dart_index in the following way:
!>  * dart_index going in to the subroutines is where the domain starts in the state vector.
!>  * dart_index coming out of the subroutines is where the domain ends.
!>  * The domain is contiguous in the state_vector.

use types_mod,            only : r4, r8, i4, i8, MISSING_R8, MISSING_R4, MISSING_I, &
                                 digits12, metadatalength

use options_mod,          only : get_missing_ok_status

use ensemble_manager_mod, only : ensemble_type, map_pe_to_task, map_task_to_pe, &
                                 all_copies_to_all_vars, all_vars_to_all_copies, &
                                 get_copy_owner_index, get_copy, get_ensemble_time, &
                                 allocate_vars

use time_manager_mod,     only : time_type, get_time, get_calendar_type, &
                                 THIRTY_DAY_MONTHS, JULIAN, GREGORIAN, NOLEAP, &
                                 operator(<), operator(>), operator(+), &
                                 operator(-), operator(/), operator(*), &
                                 operator(==), operator(/=)

use utilities_mod,        only : error_handler, file_to_text, &
                                 find_textfile_dims, file_exist, &
                                 E_MSG, E_ALLMSG, E_ERR, E_DBG, E_WARN

use netcdf_utilities_mod, only : nc_check

use mpi_utilities_mod,    only : task_count, send_to, receive_from, my_task_id, &
                                 broadcast_flag

use state_structure_mod,  only : get_num_variables, get_sum_variables,  &
                                 get_sum_variables_below, get_dim_length, &
                                 get_variable_name, get_io_clamping_maxval,   &
                                 get_io_clamping_minval, do_io_clamping,         &
                                 get_io_num_dims, get_io_dim_lengths,            &
                                 get_variable_size, get_io_num_unique_dims,   &
                                 get_io_unique_dim_name, get_dim_name,        &
                                 get_io_unique_dim_length, get_scale_factor, &
                                 set_var_id, get_domain_size, do_io_update, &
                                 get_units, get_long_name, get_short_name, &
                                 get_has_missing_value, get_FillValue, &
                                 get_missing_value, get_add_offset, get_xtype, &
                                 get_index_start, get_index_end , get_num_dims, &
                                 create_diagnostic_structure, &
                                 end_diagnostic_structure

use io_filenames_mod,     only : get_restart_filename, inherit_copy_units, &
                                 stage_metadata_type, get_file_description, &
                                 get_copy_name, copy_is_clamped, query_read_copy, &
                                 query_write_copy, force_copy_back, file_info_type, &
                                 netcdf_file_type, READ_COPY, WRITE_COPY, &
                                 noutput_state_variables

use assim_model_mod,      only : get_model_size, read_model_time, write_model_time

!>@todo FIXME : should move to assim_model_mod.f90
use model_mod,            only : nc_write_model_atts

use typesizes

use netcdf

implicit none
private

public :: read_transpose,            &
          transpose_write,           &
          initialize_single_file_io, &          
          finalize_single_file_io,   &
          read_single_file,          &
          write_single_file,         &
          write_augmented_state,     &
          read_variables,            &
          nc_get_num_times

! version controlled file description for error handling, do not edit
character(len=256), parameter :: source   = &
   "$URL$"
character(len=32 ), parameter :: revision = "$Revision$"
character(len=128), parameter :: revdate  = "$Date$"

! only a single MPI Task reads and writes reads the state variable,
! when using single_file_{input,output} = .true.
integer, parameter :: SINGLE_IO_TASK_ID = 0 

! module global variables
integer :: ret 
character(len=512) :: msgstring, msgstring2

!>@todo FIXME:
!> this should be in a namelist somewhere and passed in from
!> a higher level routine.
!>
!> we had this in the ROMS branch but no one can remember why.
!> we think it's because we copied a template file into place
!> for filter to overwrite and it might not have had the right
!> analysis time in the file.  it's true that filter doesn't
!> change the time in the file, but when we're doing direct
!> updates of a netcdf file it's also true that we rarely
!> update the file we read from; in case of an error you've
!> destroyed your input needed to rerun the job.
!> (but we don't remember for sure if this was the reason.)

logical :: overwrite_time_in_output_file = .false.

contains

!=================================================
! PUBLIC ROUTINES
!=================================================

!=================================================
! mutiple file IO
!=================================================

!-------------------------------------------------
!> Read and transpose variables in cyclic-cyclic distribution (round robbin)

subroutine read_transpose(state_ens_handle, name_handle, domain, dart_index, read_single_vars)

type(ensemble_type),       intent(inout) :: state_ens_handle !< Ensemble handle
type(stage_metadata_type), intent(in)    :: name_handle      !< Name handle
integer,                   intent(in)    :: domain           !< Which domain to read
integer,                   intent(inout) :: dart_index       !< This is for multiple domains
logical,                   intent(in)    :: read_single_vars !< Read one variable at a time

if (task_count() == 1) then
   call read_transpose_single_task(state_ens_handle, name_handle, domain, dart_index)
else
   call read_transpose_multi_task( state_ens_handle, name_handle, domain, dart_index, read_single_vars)
endif

end subroutine read_transpose


!-------------------------------------------------
!> This code transposes and writes out the state vector copies
!> This can either be done on a single task or with multiple tasks

subroutine transpose_write(state_ens_handle, name_handle, domain, &
                           dart_index, write_single_vars, write_single_precision)

type(ensemble_type),       intent(inout) :: state_ens_handle
type(stage_metadata_type), intent(in)    :: name_handle
integer,                   intent(in)    :: domain
integer,                   intent(inout) :: dart_index
logical,                   intent(in)    :: write_single_vars !< write one variable at a time
logical,                   intent(in)    :: write_single_precision

if (task_count() == 1) then
   call transpose_write_single_task(state_ens_handle, name_handle, domain, &
                                    dart_index, write_single_precision)
else
   call transpose_write_multi_task(state_ens_handle, name_handle, domain, &
                                   dart_index, write_single_vars, write_single_precision)
endif

end subroutine transpose_write

!=================================================
! single file IO
!=================================================

!-------------------------------------------------
!> Creates a template file for single file io
!> Calls the model for any model specific attributes to be written

subroutine initialize_single_file_io(ens_handle, file_handle)

type(ensemble_type),  intent(inout) :: ens_handle
type(file_info_type), intent(inout) :: file_handle

! Typical sequence:
! NF90_OPEN             ! create netCDF dataset: enter define mode
!    NF90_def_dim       ! define dimenstions: from name and length
!    NF90_def_var       ! define variables: from name, type, and dims
!    NF90_put_att       ! assign attribute values
! NF90_ENDDEF           ! end definitions: leave define mode
!    NF90_put_var       ! provide values for variable
! NF90_CLOSE            ! close: save updated netCDF dataset
!
! Time is a funny beast ... 
! Many packages decode the time:units attribute to convert the offset to a calendar
! date/time format. Using an offset simplifies many operations, but is not the
! way we like to see stuff plotted. The "approved" calendars are:
! gregorian or standard 
!      Mixed Gregorian/Julian calendar as defined by Udunits. This is the default. 
!  noleap   Modern calendar without leap years, i.e., all years are 365 days long. 
!  360_day  All years are 360 days divided into 30 day months. 
!  julian   Julian calendar. 
!  no_calendar No calendar. 
!
! location is another one ...

!@todo FIXME : need to have this work for multiple domains

! Variables for outputing input.nml variable
integer :: metadata_length, nlines, linelen, createmode
character(len=129),            allocatable :: textblock(:)
character(len=metadatalength), allocatable :: state_meta(:)

! Netcdf variables
type(netcdf_file_type) :: ncFileID
integer ::   MemberDimID
integer ::     TimeDimID,      TimeVarID
integer :: MetaDataDimID,  MetadataVarID
integer ::   nlinesDimID,   linelenDimID, nmlVarID

! For single file output, dart will always have control
! of the file formatting
logical :: local_model_mod_will_write_state_variables = .false.

! Local variables including counters and storing names
character(len=256) :: fname
integer :: icopy, ivar, ret, ens_size, num_output_ens, domain

if (my_task_id() == 0) then
   if(.not. byteSizesOK()) then
       call error_handler(E_ERR,'initialize_single_file_io', &
      'Compiler does not support required kinds of variables.',source,revision,revdate) 
   end if

   num_output_ens = file_handle%stage_metadata%noutput_ens
   if (num_output_ens <= 0) num_output_ens = 1

   allocate(state_meta(num_output_ens))
   ! Set up the metadata for the output file
   do ivar = 1, num_output_ens
      write(state_meta(ivar), '(a15, 1x, i6)') 'ensemble member', ivar
      write(file_handle%stage_metadata%copy_name(ivar),'(a,i4.4)') 'ens_mem_',ivar
   end do
   
   metadata_length = LEN(state_meta(1))
   
   ! NetCDF large file support
   createmode = NF90_64BIT_OFFSET
   
   ! Create the file
   fname          = get_restart_filename(file_handle%stage_metadata, 1, 1)
   ncFileID%fname = fname
   call nc_check(nf90_create(path=fname, cmode=createmode, ncid=ncFileID%ncid), &
                 'initialize_single_file_io', 'create '//trim(fname))

   ncFileID%ncid = ncFileID%ncid
   
   ! Define the dimensions
   call nc_check(nf90_def_dim(ncid=ncFileID%ncid, &
                 name="metadatalength", len=metadata_length, dimid=MetaDataDimID), &
                 'initialize_single_file_io', 'def_dim metadatalength '//trim(fname))
   
   call nc_check(nf90_def_dim(ncid=ncFileID%ncid, &
                 name="member", len=num_output_ens, dimid=MemberDimID), &
                 'initialize_single_file_io', 'def_dim member '//trim(fname))
   
   call nc_check(nf90_def_dim(ncid=ncFileID%ncid, name="time", &
                 len=nf90_unlimited, dimid=TimeDimID), &
                 'initialize_single_file_io', 'def_dim time '//trim(fname))

   !----------------------------------------------------------------------------
   ! Find dimensions of namelist file ... will save it as a variable.
   !----------------------------------------------------------------------------
   
   ! All DART programs require input.nml, so it is unlikely this can fail, but
   ! still check and in this case, error out if not found.
   call find_textfile_dims("input.nml", nlines, linelen)
   if (nlines <= 0 .or. linelen <= 0) then
      call error_handler(E_MSG,'initialize_single_file_io', &
                         'cannot open/read input.nml to save in diagnostic file', &
                         source,revision,revdate)
   endif
   
   allocate(textblock(nlines))
   textblock = ''
   
   call nc_check(nf90_def_dim(ncid=ncFileID%ncid, &
                 name="NMLlinelen", len=LEN(textblock(1)), dimid=linelenDimID), &
                 'initialize_single_file_io', 'def_dim NMLlinelen '//trim(fname))
   
   call nc_check(nf90_def_dim(ncid=ncFileID%ncid, &
                 name="NMLnlines", len=nlines, dimid=nlinesDimID), &
                 'initialize_single_file_io', 'def_dim NMLnlines '//trim(fname))
   
   !----------------------------------------------------------------------------
   ! Write Global Attributes 
   !----------------------------------------------------------------------------
   
   call nc_check(nf90_put_att(ncFileID%ncid, NF90_GLOBAL, "title", fname), &
                 'initialize_single_file_io', 'put_att title '//trim(fname))
   call nc_check(nf90_put_att(ncFileID%ncid, NF90_GLOBAL, "assim_model_source", source ), &
                 'initialize_single_file_io', 'put_att assim_model_source '//trim(fname))
   call nc_check(nf90_put_att(ncFileID%ncid, NF90_GLOBAL, "assim_model_revision", revision ), &
                 'initialize_single_file_io', 'put_att assim_model_revision '//trim(fname))
   call nc_check(nf90_put_att(ncFileID%ncid, NF90_GLOBAL, "assim_model_revdate", revdate ), &
                 'initialize_single_file_io', 'put_att assim_model_revdate '//trim(fname))
   
   !    Metadata for each Copy
   call nc_check(nf90_def_var(ncid=ncFileID%ncid, name="MemberMetadata", xtype=nf90_char,    &
                 dimids=(/ MetaDataDimID, MemberDimID /),  varid=metadataVarID), &
                 'initialize_single_file_io', 'def_var MemberMetadata')
   call nc_check(nf90_put_att(ncFileID%ncid, metadataVarID, "long_name",       &
                 "Metadata for each copy/member"), 'initialize_single_file_io', 'put_att long_name')
   
   !    Input namelist 
   call nc_check(nf90_def_var(ncid=ncFileID%ncid,name="inputnml", xtype=nf90_char,    &
                 dimids = (/ linelenDimID, nlinesDimID /),  varid=nmlVarID), &
                 'initialize_single_file_io', 'def_var inputnml')
   call nc_check(nf90_put_att(ncFileID%ncid, nmlVarID, "long_name",       &
                 "input.nml contents"), 'initialize_single_file_io', 'put_att input.nml')
   
   !    Time -- the unlimited dimension
   call nc_check(nf90_def_var(ncFileID%ncid, name="time", xtype=nf90_double, dimids=TimeDimID, &
                 varid =TimeVarID), 'initialize_single_file_io', 'def_var time' )
   ret = nc_write_calendar_atts(ncFileID, TimeVarID)     ! comes from time_manager_mod
   if ( ret /= 0 ) then
      write(msgstring, *)'nc_write_calendar_atts  bombed with error ', ret
      call error_handler(E_MSG,'initialize_single_file_io',msgstring,source,revision,revdate)
   endif
   
   ! Create the time "mirror" with a static length. There is another routine
   ! to increase it if need be. For now, just pick something.
   ncFileID%Ntimes    = 0
   ncFileID%NtimesMAX = 1000
   allocate(ncFileID%rtimes(ncFileID%NtimesMAX), ncFileID%times(ncFileID%NtimesMAX) )
   
   !----------------------------------------------------------------------------
   ! Leave define mode so we can fill
   !----------------------------------------------------------------------------
   
   call nc_check(nf90_enddef(ncFileID%ncid), 'initialize_single_file_io', 'enddef '//trim(fname))

   call nc_check(nf90_sync(ncFileID%ncid), 'initialize_single_file_io', 'sync '//trim(fname))               
   !----------------------------------------------------------------------------
   ! Define the model-specific components
   !----------------------------------------------------------------------------
   ! for single file io, we are assuming a single domain, no lower order models
   ! have multiple domains.

   domain = 1
   call nc_write_model_atts( ncFileID%ncid, domain)

   if ( .not. local_model_mod_will_write_state_variables ) then
      call write_model_attributes(ncFileID, MemberDimID, TimeDimID, file_handle)
   endif

   !----------------------------------------------------------------------------
   ! Create variables and attributes.
   ! The locations are part of the model (some models have multiple grids).
   ! They are written by model_mod:nc_write_model_atts
   !----------------------------------------------------------------------------

   ens_size = ens_handle%num_copies - ens_handle%num_extras
   do icopy = ens_size+1, ens_handle%num_copies 
      if ( file_handle%stage_metadata%io_flag(icopy) == WRITE_COPY ) then
         call write_extra_attributes( ncFileID, TimeDimID, file_handle, icopy )
      endif
   enddo 
   

   
   !----------------------------------------------------------------------------
   ! Fill the coordinate variables.
   ! Write the input namelist as a netCDF variable.
   ! The time variable is filled as time progresses.
   !----------------------------------------------------------------------------
   
   call nc_check(nf90_put_var(ncFileID%ncid, metadataVarID, state_meta ), &
                 'initialize_single_file_io', 'put_var MetaDataVarID')
    
   call file_to_text("input.nml", textblock)
   
   call nc_check(nf90_put_var(ncFileID%ncid, nmlVarID, textblock ), &
                 'initialize_single_file_io', 'put_var nmlVarID')
   
   deallocate(textblock)
   
   !----------------------------------------------------------------------------
   ! sync to disk, but leave open
   !----------------------------------------------------------------------------
   
   call nc_check(nf90_sync(ncFileID%ncid), 'initialize_single_file_io', 'sync '//trim(fname))               
   !----------------------------------------------------------------------------
   ! sync again, but still leave open
   !----------------------------------------------------------------------------
   
   call nc_check(nf90_sync(ncFileID%ncid), 'initialize_single_file_io', 'sync '//trim(fname))               
   file_handle%stage_metadata%ncFileID = ncFileID
 
endif

! Broadcast the value of model_mod_will_write_state_variables to every task
! This keeps track of whether the model_mod or dart code will write state_variables.
call broadcast_flag(local_model_mod_will_write_state_variables, 0)
ncFileID%model_mod_will_write_state_variables = local_model_mod_will_write_state_variables

file_handle%singlefile_initialized = .true.

end subroutine initialize_single_file_io


!-------------------------------------------------------------------------------
!>

subroutine finalize_single_file_io(file_handle)

type(file_info_type), intent(in) :: file_handle

type(netcdf_file_type) :: ncFileID
integer :: ierr

ncFileID = file_handle%stage_metadata%ncFileID

if (my_task_id()==0) then
   ierr = nf90_close(ncFileID%ncid)
   call nc_check(ierr, 'finalize_single_file_io: nf90_close', ncFileID%fname)
   if(associated(ncFileID%rtimes)) deallocate(ncFileID%rtimes, ncFileID%times )
endif

ncFileID%fname     = "notinuse"
ncFileID%ncid      = -1
ncFileID%Ntimes    = -1
ncFileID%NtimesMax = -1

call end_diagnostic_structure()

end subroutine finalize_single_file_io


!-------------------------------------------------------
!> read a single netcdf file containing all of the members
!> and possibly inflation information

<<<<<<< HEAD
subroutine read_single_file(state_ens_handle, file_handle, use_time_from_file, mtime, pert_from_single_copy)

type(ensemble_type),  intent(inout) :: state_ens_handle      !> ensemble handle to store data
type(file_info_type), intent(in)    :: file_handle           !> file handle for file names
logical,              intent(in)    :: use_time_from_file    !> read time from file
type(time_type),      intent(inout) :: mtime                  !> external time
logical, optional,    intent(in)    :: pert_from_single_copy !> reading single file and perturbing
=======
subroutine read_single_file(state_ens_handle, file_handle, use_time_from_file, time, pert_from_single_copy)

type(ensemble_type),  intent(inout) :: state_ens_handle      !! ensemble handle to store data
type(file_info_type), intent(in)    :: file_handle           !! file handle for file names
logical,              intent(in)    :: use_time_from_file    !! read time from file
type(time_type),      intent(inout) :: time                  !! external time
logical, optional,    intent(in)    :: pert_from_single_copy !! reading single file and perturbing
>>>>>>> 54fa0833

! NetCDF IO variables
integer                               :: my_ncid, varid, TimeDimID, MemDimID, ret 
character     (len=NF90_MAX_NAME    ) :: fname, varname, copyname
integer, dimension(NF90_MAX_VAR_DIMS) :: dim_lengths
integer, dimension(NF90_MAX_VAR_DIMS) :: dim_start_point

integer :: icopy, ivar, domain  
integer :: ens_size, extra_size, time_size, var_size, elm_count, ndims
integer :: my_pe, recv_pe, recv_start, recv_end, start_rank
integer :: start_pos, end_pos, send_start, send_end, start_point
logical :: do_perturb, is_sender, is_receiver, is_extra_copy

real(r8), allocatable :: var_block(:)

do_perturb = .false.
if ( present(pert_from_single_copy) ) then
   do_perturb = pert_from_single_copy
endif

! if perturbing we only need to read the first ensemble member
if ( do_perturb ) ens_size = 1

! grab ensemble size and number of extra copies
ens_size   = state_ens_handle%num_copies - state_ens_handle%num_extras
extra_size = state_ens_handle%num_extras

!>@todo : only a single domain for single file read supported. need           
!>        to consider case for multiple domains.
domain = 1 

fname = get_restart_filename(file_handle%stage_metadata, 1, domain)

!>@todo Check time consistency across files? This is assuming they are consistent.
! read time from input file if time not set in namelist
<<<<<<< HEAD
if( use_time_from_file ) mtime = read_model_time(fname)

state_ens_handle%time = mtime
=======
if( use_time_from_file ) time = read_model_time(fname)

state_ens_handle%time = time
>>>>>>> 54fa0833

ret = nf90_open(fname, NF90_NOWRITE, my_ncid)
call nc_check(ret, 'read_single_file: nf90_open', fname)

ret = nf90_inq_dimid(my_ncid, "member", MemDimID)
if (ret /= NF90_NOERR) then
   call error_handler(E_ERR,'direct_netcdf_mod:', &
         'If using single_file_in/single_file_out = .true. ', &
          source, revision, revdate, text2='you must have a member dimension in your input/output file.')
endif

ret = nf90_inq_dimid(my_ncid, "time", TimeDimID)
call nc_check(ret, 'read_single_file', 'inq_varid time : '//trim(fname))

ret = nf90_inquire_dimension(my_ncid, TimeDimID, len=time_size) 
call nc_check(ret, 'read_single_file', 'inquire_dimension time '//trim(fname))

! mpi task variables
my_pe      = my_task_id()
is_sender  = (my_pe == SINGLE_IO_TASK_ID)

! recv_* and send_* are PE's that variables are sent and received
call get_pe_loops(ens_size, recv_start, recv_end, send_start, send_end)

call check_singlefile_member_info(my_ncid, fname, ens_size, do_perturb)

COPY_LOOP: do icopy = 1, ens_size+extra_size

   ! only SINGLE_IO_TASK_ID reads and distributes data 
   ! extra copies into ensemble handle, this could include
   !   {variable}_{mean,sd}
   !   {variable}_priorinf_{mean,sd}
   !   {variable}_postinf_{mean,sd}

   if ( file_handle%stage_metadata%io_flag(icopy) /= READ_COPY ) cycle

   is_extra_copy  = (icopy >  ens_size)

   ! check that copy infomation is valid

   ! starting position in the copies array
   start_pos  = 1

   VAR_LOOP: do ivar = 1, get_num_variables(domain)

      var_size = get_variable_size(domain, ivar)
      varname  = get_variable_name(domain, ivar)
   
      ! work out netcdf dimension id's and lenghts
      call get_dimension_info(icopy, domain, ivar, time_size, is_extra_copy, &
                              ndims, dim_start_point, dim_lengths)

      ! read variable from SINGLE_IO_TASK_ID
      if ( is_sender ) then

         allocate(var_block(var_size))

         ! append the copyname to the variable (ex. ps_mean)
         if ( is_extra_copy ) then
            copyname = get_copy_name(file_handle,icopy)
            write(varname,'(a,"_",a)') trim(varname), trim(copyname)
         endif

         ! get the variable id from the copy we are reading
         ret = nf90_inq_varid(my_ncid, varname, varid)
         call nc_check(ret, 'read_single_file', 'inq_varid '//trim(varname)//' : '//trim(fname))

         ! if it is an ensemble member we are just reading one member from one variable 
         ret = nf90_get_var(my_ncid, varid, var_block,  &
                            count=dim_lengths(1:ndims), &
                            start=dim_start_point(1:ndims))
         call nc_check(ret, 'read_single_file', 'get_var '//trim(varname)//' : '//trim(fname))

      endif
      
      !>@todo FIXME : just reading and distributing one variable at a time.  
      !>              Should probably do this in a block?
      !start_rank = get_start_rank(start_var, domain)

      ! this is where we left off writing variables in the case of multiple tasks
      start_rank = get_start_rank(ivar, domain)
      
      RECEIVING_PE_LOOP: do recv_pe = 0, task_count()-1

         ! work out the start in var_block on the receiving pe.
         ! elm_count is the sum of variables that have been read.
         elm_count = num_elements_on_pe(recv_pe, start_rank, var_size) 
         end_pos   = start_pos + elm_count - 1 ! ending position in the copies array

         ! work out the start in var_block corresponding to the receiving pe
         start_point = find_start_point(recv_pe, start_rank) 
         is_receiver = (my_pe == recv_pe)

         if ( is_receiver ) then 
            if ( is_sender ) then ! just copy directly into copies

               ! non-contiguous array. directly copying into the copies array
               ! since no send required.
               state_ens_handle%copies(icopy, start_pos:end_pos ) = &
               var_block(start_point:elm_count*task_count():task_count())

            else ! post receive

               call wait_to_receive(state_ens_handle, SINGLE_IO_TASK_ID, icopy, &
                                    start_pos, end_pos)
            endif ! is_sender

            ! update starting point in the state vector
            start_pos = start_pos + elm_count

         elseif ( is_sender ) then ! send variables to receivers
            
            call send_to_waiting_task(state_ens_handle, recv_pe, start_point, &
                                      elm_count, var_size, var_block)

         endif ! is_receiver

      enddo RECEIVING_PE_LOOP

      if( is_sender ) then
         deallocate(var_block)
      endif

   enddo VAR_LOOP
enddo COPY_LOOP

ret = nf90_close(my_ncid)
call nc_check(ret, 'read_single_file: nf90_close', fname)

end subroutine read_single_file


!-----------------------------------------------------------
!> write all variable to a single file including all member,
!> and optionally inflation, mean, sd

subroutine write_single_file(ens_handle, file_handle)

type(ensemble_type),         intent(inout) :: ens_handle
type(file_info_type),        intent(inout) :: file_handle


! Local variables
integer                :: member_index, copy_index, my_ncid
integer                :: num_output_ens, ens_size
integer(i8)            :: model_size
character(len=128)     :: copyname
type(time_type)        :: curr_ens_time
type(netcdf_file_type) :: ncFileID
real(r8), allocatable  :: temp_ens(:)
integer                :: timeindex
integer                :: is1, id1

! Assumes that mean and spread have already been computed
! make sure vars is up-to-date
call allocate_vars(ens_handle)
call all_copies_to_all_vars(ens_handle)

model_size = get_model_size()

! SINGLE_IO_TASK_ID needs some space
if (my_task_id() == SINGLE_IO_TASK_ID) then
   allocate(temp_ens(model_size))
else
   allocate(temp_ens(1))
endif

 ! SINGLE_IO_TASK_ID writes out all files
if (my_task_id() == SINGLE_IO_TASK_ID) then
  
   curr_ens_time = ens_handle%current_time
   ncFileID = file_handle%stage_metadata%ncFileID
   
   timeindex = nc_get_tindex(ncFileID, curr_ens_time)
   
   if ( timeindex < 0 ) then
      call get_time(curr_ens_time,is1,id1)
      write(msgstring,*)'model time (d,s)',id1,is1,' not in ',ncFileID%fname
      write(msgstring,'(''model time (d,s) ('',i8,i5,'') is index '',i6, '' in ncFileID '',i10)') &
             id1,is1,timeindex,ncFileID%ncid
      call error_handler(E_ERR,'write_model_variables', msgstring, source, revision, revdate)
   endif
   
   call get_time(curr_ens_time,is1,id1)
   write(msgstring,'(''model time (d,s) ('',i8,i5,'') is index '',i6, '' in ncFileID '',i10)') &
          id1,is1,timeindex,ncFileID%ncid
   call error_handler(E_DBG,'write_model_variables', msgstring, source, revision, revdate)
   
   my_ncid = ncFileID%ncid
endif 

num_output_ens = noutput_state_variables(file_handle)

! Output ensemble members
do member_index = 1, num_output_ens
   call get_copy(map_task_to_pe(ens_handle, 0), ens_handle, member_index, temp_ens)
   if(my_task_id() == SINGLE_IO_TASK_ID) &
      call write_model_variables(ncFileID,  temp_ens, member_index, curr_ens_time, timeindex)
enddo

! Output Extras
ens_size = ens_handle%num_copies - ens_handle%num_extras

do copy_index = ens_size+1, ens_handle%num_copies
   if ( file_handle%stage_metadata%io_flag(copy_index) == WRITE_COPY ) then
      copyname = get_copy_name(file_handle, copy_index)
      call get_copy(map_task_to_pe(ens_handle, 0), ens_handle, copy_index, temp_ens)
      if(my_task_id() == SINGLE_IO_TASK_ID) &
         call write_extra_variables(ncFileID, temp_ens, copyname, curr_ens_time, timeindex)
   endif
enddo
   
if (my_task_id() == SINGLE_IO_TASK_ID) then ! SINGLE_IO_TASK_ID writes out all files
   !>@ todo FIXME : This sync is not necessary but ensures that all of the variable
   !>  information gets written out if filter happens to crash in the middle of a
   !> run. This may slow down the code for longer runs.
   call nc_check(nf90_sync(my_ncid), 'write_single_file', 'nf90_sync')
   
   file_handle%stage_metadata%ncFileID = ncFileID
endif 

deallocate(temp_ens)

end subroutine write_single_file


!-----------------------------------------------------------
!> insert the mean and sd into the input file if the user requests
!> this assumes that the files has already been closed and the
!> variables read in.

subroutine write_augmented_state(ens_handle, file_handle)

type(ensemble_type),  intent(inout) :: ens_handle
type(file_info_type), intent(inout) :: file_handle

! Local variables
integer                :: copy_index, ens_size, domain
integer                :: TimeDimID, my_ncid, ret
integer(i8)            :: model_size
type(time_type)        :: curr_ens_time
type(netcdf_file_type) :: ncFileID
real(r8), allocatable  :: temp_ens(:)
character(len=256) :: fname, copyname

! assumes that mean and spread have already been computed
! make sure vars is up-to-date
call allocate_vars(ens_handle)
call all_copies_to_all_vars(ens_handle)

model_size = get_model_size()

! SINGLE_IO_TASK_ID needs some space
if (my_task_id() == SINGLE_IO_TASK_ID) then
   allocate(temp_ens(model_size))
else
   allocate(temp_ens(1))
endif

curr_ens_time = ens_handle%current_time

<<<<<<< HEAD
domain = 1 !>@todo : only a single domain for single file read supported. need
           !>        to consider case for multiple domains.
=======
!>@todo : only a single domain for single file read supported.
!>        need to consider case for multiple domains.

domain = 1

>>>>>>> 54fa0833
if (my_task_id() == SINGLE_IO_TASK_ID) then
   fname = get_restart_filename(file_handle%stage_metadata, 1, domain)
   
   ret = nf90_open(fname, NF90_WRITE, my_ncid)
   call nc_check(ret, 'write_augmented_state: nf90_open', fname)
   
   ret = nf90_inq_dimid(my_ncid, "time", TimeDimID)
   call nc_check(ret, 'write_augmented_state', 'inq_varid time : '//trim(fname))
   
   ncFileID%ncid  = my_ncid
   ncFileID%fname = fname
endif

! Output Mean and SD

ens_size = ens_handle%num_copies - ens_handle%num_extras

! all tasks must execute this loop in order to get_copy from all tasks
do copy_index = ens_size+1, ens_handle%num_copies
   if ( file_handle%stage_metadata%io_flag(copy_index) == WRITE_COPY ) then
      call get_copy(map_task_to_pe(ens_handle, 0), ens_handle, copy_index, temp_ens)
      if(my_task_id() == SINGLE_IO_TASK_ID) then
         copyname = get_copy_name(file_handle, copy_index)
         call write_extra_attributes( ncFileID, TimeDimID, file_handle, copy_index)
         call write_extra_variables(  ncFileID, temp_ens,  copyname, curr_ens_time, 1)
      endif
   endif
enddo

if (my_task_id() == SINGLE_IO_TASK_ID) then
   ret = nf90_close(my_ncid)
   call nc_check(ret, 'write_augmented_state: nf90_close', fname)
endif

deallocate(temp_ens)

end subroutine write_augmented_state


!-------------------------------------------------------------------------------
!> Read in variables from start_var to end_var
!>@todo FIXME: At the moment, this code is assuming that the variables in the state start
!> at (1,1,1) and that the whole variable is read. This is not the case for
!> TIEGCM and CLM. 

subroutine read_variables(ncfile_in, var_block, start_var, end_var, domain)

integer,  intent(in)    :: ncfile_in
real(r8), intent(inout) :: var_block(:)
integer,  intent(in)    :: start_var
integer,  intent(in)    :: end_var
integer,  intent(in)    :: domain

integer :: i
integer :: istart, iend
integer :: var_size
integer, allocatable :: dims(:)
integer :: ret, var_id

istart = 1

do i = start_var, end_var

   var_size = get_variable_size(domain, i)
   iend = istart + var_size - 1

   ! number of dimensions and length of each
   allocate(dims(get_io_num_dims(domain, i)))

   dims = get_io_dim_lengths(domain, i)

   ret = nf90_inq_varid(ncfile_in, get_variable_name(domain, i), var_id)
   call nc_check(ret, 'read_variables: nf90_inq_varid',trim(get_variable_name(domain,i)) )

   ret = nf90_get_var(ncfile_in, var_id, var_block(istart:iend), count=dims)
   call nc_check(ret, 'read_variables: nf90_get_var',trim(get_variable_name(domain,i)) )

   istart = istart + var_size

   deallocate(dims)

enddo

end subroutine read_variables


!=================================================
! HELPER ROUTINES
!=================================================

!-------------------------------------------------
!> Single processor version of read_transpose.  Reads ens_size whole vectors from
!> netcdf files and fills up a row of %copies for each file.

subroutine read_transpose_single_task(state_ens_handle, name_handle, domain, dart_index)

type(ensemble_type),      intent(inout) :: state_ens_handle
type(stage_metadata_type), intent(in)   :: name_handle
integer,                   intent(in)   :: domain
integer,                  intent(inout) :: dart_index !< This is for multiple domains

real(r8), allocatable :: vector(:)

integer :: ncfile !< netcdf input file identifier
character(len=256) :: netcdf_filename

integer :: block_size , istart, iend , copy , start_var

istart     = dart_index ! position in state_ens_handle%vars
block_size = 0

! need to read into a tempory array, then fill up copies
allocate(vector(get_domain_size(domain)))

COPIES: do copy = 1, state_ens_handle%my_num_copies

   start_var = 1 ! read first variable first

   ! open netcdf file
   if (query_read_copy(name_handle, copy)) then
      netcdf_filename = get_restart_filename(name_handle, copy, domain)
      ret = nf90_open(netcdf_filename, NF90_NOWRITE, ncfile)
      call nc_check(ret, 'read_transpose_single_task: opening', netcdf_filename)
   endif

   block_size = get_domain_size(domain)

   iend = istart + block_size -1

   if (query_read_copy(name_handle, copy)) then
      call read_variables(ncfile, vector, 1, get_num_variables(domain), domain)
      ! close netcdf file
      ret = nf90_close(ncfile)
      call nc_check(ret, 'read_transpose_single_task: closing', netcdf_filename)
      state_ens_handle%copies(copy, istart:iend) = vector

   endif

enddo COPIES

! update starting point
istart = istart + block_size

dart_index = istart

deallocate(vector)

end subroutine read_transpose_single_task


!-------------------------------------------------
!> Single processor version of transpose write.  Takes copies array one row
!> at a time and writes copy to a netcdf file.

subroutine transpose_write_single_task(state_ens_handle, name_handle, domain, &
                     dart_index, write_single_precision)

type(ensemble_type),       intent(inout) :: state_ens_handle
type(stage_metadata_type), intent(in)    :: name_handle
integer,                   intent(in)    :: domain
integer,                   intent(inout) :: dart_index
logical,                   intent(in)    :: write_single_precision

! netcdf variables
integer :: ncfile_out
character(len=256) :: netcdf_filename_out

real(r8), allocatable :: vector(:)

integer :: block_size , istart, iend , copy , start_var, end_var
integer :: time_owner, time_owner_index
logical :: clamp_vars, force_copy
type(time_type) :: dart_time

! need to read into a tempory array to fill with one copies
allocate(vector(get_domain_size(domain)))

istart = dart_index ! position in state_ens_handle%vars
block_size = 0

! need to read into a temporary array, then fill up copies

COPIES: do copy = 1, state_ens_handle%my_num_copies

   start_var = 1 ! read first variable first

   ! open netcdf file
   if (query_write_copy(name_handle, copy)) then
      netcdf_filename_out = get_restart_filename(name_handle, copy, domain)

      if(file_exist(netcdf_filename_out)) then
         ret = nf90_open(netcdf_filename_out, NF90_WRITE, ncfile_out)
         call nc_check(ret, 'transpose_write: opening', trim(netcdf_filename_out))
         call nc_write_global_att_clamping(ncfile_out, copy, domain)

         if (overwrite_time_in_output_file) then
            call get_copy_owner_index(state_ens_handle, copy, time_owner, time_owner_index)
            call get_ensemble_time(state_ens_handle, time_owner_index, dart_time)
            call write_model_time(ncfile_out, dart_time)
         endif

      else ! create and open file
         !>@todo This is grabbing the time assuming the ensemble is var complete.
         !> Should we instead have all copies time in the ensemble handle?
         call get_copy_owner_index(state_ens_handle, copy, time_owner, time_owner_index)
         call get_ensemble_time(state_ens_handle, time_owner_index, dart_time)
         ncfile_out = create_and_open_state_output(name_handle, domain, copy, &
                                                   dart_time, write_single_precision)
         !>@todo if multiple domains exist in the same file, only the variables
         !>      from the first domain are created by create_and_open_state_output()
         !>      and since the file exists, the variables for the additional domains
         !>      never get defined in the netCDF file.
      endif
   endif

   block_size = get_domain_size(domain)
   iend       = istart + block_size -1

   if (query_write_copy(name_handle, copy)) then

      vector = state_ens_handle%copies(copy, istart:iend)

      ! for a single task the end var will always be the last element.
      ! do not need to limit memory since the entire state is all on
      ! a single processor.
      end_var = get_num_variables(domain)

      ! actual copy, may need clamping
      clamp_vars = copy_is_clamped(name_handle, copy)
      force_copy = force_copy_back(name_handle, copy)

      call write_variables(ncfile_out, vector, start_var, end_var, &
                           domain, clamp_vars, force_copy)

      ! close netcdf file
      ret = nf90_close(ncfile_out)
      call nc_check(ret, 'transpose_write closing', netcdf_filename_out)
   endif

enddo COPIES

! update starting point
istart = istart + block_size

dart_index = istart

deallocate(vector)

end subroutine transpose_write_single_task


!-------------------------------------------------
! Multiple tasks
!-------------------------------------------------
!> Read in variables from model restart file and transpose so that every processor
!> has all copies of a subset of state variables (fill state_ens_handle%copies)
!> Read and transpose data according to the memory limit imposed by
!> read_var_by_var.


subroutine read_transpose_multi_task(state_ens_handle, name_handle, domain, &
                dart_index, read_var_by_var)

type(ensemble_type),       intent(inout) :: state_ens_handle
type(stage_metadata_type), intent(in)    :: name_handle
integer,                   intent(in)    :: domain
integer,                   intent(inout) :: dart_index !< This is for multiple domains
logical,                   intent(in)    :: read_var_by_var !< Read one variable at a time 

integer :: start_var, end_var   !< start/end variables in a read block
integer :: start_rank           !< starting rank containg variable of interest
integer :: recv_start, recv_end !< start/end variables for receives
integer :: send_start, send_end !< start/end variables for sends
integer :: recv_pe, sending_pe  !< PEs sending and receiving data
integer :: elm_count            !< number of elements to send
integer :: block_size           !< number of state elements in a block
integer :: istart, iend         !< position in state vector copies array
integer :: ens_size             !< ensemble size
integer :: my_pe                !< task or pe?
integer :: ensemble_member      !< the ensmeble_member you are receiving.
integer :: my_copy              !< which copy a pe is reading, from 1 to ens_handle%num_copies
integer :: c                    !< copies_read loop index
integer :: start_point
integer :: copies_read
integer :: num_state_variables
integer :: dummy_loop
logical :: is_reader            !< pe is a reader or not
real(r8), allocatable :: var_block(:) !< for reading in variables

! netcdf variables
integer :: ncfile !< netcdf input file identifier
character(len=256) :: netcdf_filename !< different for each task

ens_size = state_ens_handle%num_copies ! have the extras, incase you need to read inflation restarts

my_pe = state_ens_handle%my_pe
num_state_variables = get_num_variables(domain)

! need to calculate RECEIVING_PE_LOOP start:end, group size, sending_pe start:end for each group.
call get_pe_loops(ens_size, recv_start, recv_end, send_start, send_end)

if (my_pe < ens_size) then
   is_reader = .true.
else
   is_reader = .false.
endif

copies_read = 0

COPIES: do c = 1, ens_size
   if (copies_read >= ens_size) exit

   ! what to do if a variable is larger than the memory limit?
   start_var = 1 ! read first variable first from the var_block
   istart    = dart_index ! position in state_ens_handle%copies

   my_copy = copies_read + my_pe + 1

   ! open netcdf file
   ! You have already opened this once to read the variable info. Should you just leave it open
   ! on the readers?
   if (is_reader) then

      if (query_read_copy(name_handle, my_copy)) then
         netcdf_filename = get_restart_filename(name_handle, my_copy, domain)
         ret = nf90_open(netcdf_filename, NF90_NOWRITE, ncfile)
         call nc_check(ret, 'read_transpose opening', netcdf_filename)
      endif

   endif

   ! Read the state variables into a buffer to distribute.
   ! If possible, reading all the variables into a single buffer 
   ! (i.e. a large block_size) is preferable to reading variables
   ! into multiple buffers. Huge DART states may require using
   ! the same buffer multiple times.

   VARIABLE_LOOP: do dummy_loop = 1, num_state_variables

      if (start_var > num_state_variables) exit VARIABLE_LOOP

      ! calculate how many variables will be read into one buffer
      if (read_var_by_var) then 
         end_var = start_var
      else
         end_var = num_state_variables
      endif

      block_size = get_sum_variables(start_var, end_var, domain)

      if (is_reader) then
         if (query_read_copy(name_handle, my_copy)) then

            allocate(var_block(block_size))
            call read_variables(ncfile, var_block, start_var, end_var, domain)

         endif
      endif

      start_rank = get_start_rank(start_var, domain)

      ! loop through and post recieves
      RECEIVING_PE_LOOP: do recv_pe = recv_start, recv_end

         ! work out elm_count on the receiving pe
         elm_count = num_elements_on_pe(recv_pe, start_rank, block_size)
         iend = istart + elm_count -1

         ! work out the start in var_block corresponding to the receiving pe
         start_point = find_start_point(recv_pe, start_rank)

         if (my_pe == recv_pe) then ! get ready to recieve from each reader

            ensemble_member =  copies_read + 1

            RECEIVE_FROM_EACH: do sending_pe = send_start, send_end

               if (query_read_copy(name_handle, sending_pe + copies_read + 1)) then

                  if(sending_pe == recv_pe) then ! just copy
                     state_ens_handle%copies(ensemble_member, istart:iend ) = &
                     var_block(start_point:elm_count*task_count():task_count())
                  else ! post receive
                     call wait_to_receive(state_ens_handle, sending_pe, ensemble_member, istart, iend)
                  endif

               endif

               ensemble_member = ensemble_member + 1

            enddo RECEIVE_FROM_EACH

            ! update starting point

            istart = istart + elm_count

         elseif (is_reader) then ! sending

            if (query_read_copy(name_handle, my_copy)) then

               call send_to_waiting_task(state_ens_handle, recv_pe, start_point, &
                                         elm_count, block_size, var_block)

            endif

         endif

      enddo RECEIVING_PE_LOOP

      start_var = end_var + 1

      if (is_reader) then
         if (query_read_copy(name_handle, my_copy)) deallocate(var_block)
      endif

   enddo VARIABLE_LOOP

   ! keep track of how many copies have been read.
   copies_read = copies_read + task_count()

   ! close netcdf file
   if (is_reader) then
      if (query_read_copy(name_handle, my_copy)) then
         ret = nf90_close(ncfile)
         call nc_check(ret, 'read_transpose closing', netcdf_filename)
      endif
   endif

enddo COPIES

dart_index = istart

end subroutine read_transpose_multi_task


!-------------------------------------------------
!> Transpose from state_ens_handle%copies to the writers according to
!> the memory limit imposed by write_var_by_var.
!>
!> This is assuming round-robin layout of state on procesors (distribution type 1
!> in the ensemble handle).

subroutine transpose_write_multi_task(state_ens_handle, name_handle, domain, &
                dart_index, write_var_by_var, write_single_precision)

type(ensemble_type),       intent(inout) :: state_ens_handle
type(stage_metadata_type), intent(in)    :: name_handle
integer,                   intent(in)    :: domain
integer,                   intent(inout) :: dart_index
logical,                   intent(in)    :: write_var_by_var !< Write a single variable, one at a time
logical,                   intent(in)    :: write_single_precision

integer :: i
integer :: start_var, end_var !< start/end variables in a read block
integer :: my_pe !< task or pe?
integer :: recv_pe, sending_pe
real(r8), allocatable :: var_block(:) !< for reading in variables
integer :: block_size !< number of variables in a block
integer :: elm_count !< number of elements to send
integer :: istart!< position in state_ens_handle%copies
integer :: iend
integer :: ens_size !< ensemble size
integer :: start_rank
integer :: recv_start, recv_end
integer :: send_start, send_end
integer :: ensemble_member
integer :: dummy_loop
integer :: my_copy !< which copy a pe is reading, starting from 1 to num_copies
integer :: c !< copies_read loop index
integer :: copies_written

integer :: ncfile_out !< netcdf output file handle
character(len=256) :: netcdf_filename_out !< different for each task

integer :: num_state_variables

! single file
type(time_type) :: dart_time
integer :: time_owner, time_owner_index

logical :: is_writer, clamp_vars, force_copy

ens_size = state_ens_handle%num_copies ! have the extras incase you want to read inflation restarts
my_pe = state_ens_handle%my_pe
num_state_variables = get_num_variables(domain)

! need to calculate RECEIVING_PE_LOOP start:end, group size, sending_pe start:end for each group.
! Flipped send and recv compared to read_transpose.
call get_pe_loops(ens_size, send_start, send_end, recv_start, recv_end)
if (my_pe < ens_size) then  ! I am a writer
   is_writer = .true.
else
   is_writer = .false.
endif

copies_written = 0

COPIES : do c = 1, ens_size
   if (copies_written >= ens_size) exit

   start_var = 1 ! collect first variable first
   istart = dart_index ! position in state_ens_handle%copies

   my_copy = copies_written + my_pe + 1

   ! writers open netcdf output file. This is a copy of the input file
   if (is_writer) then
      if ( query_write_copy(name_handle, my_copy)) then
         netcdf_filename_out = get_restart_filename(name_handle, my_copy, domain)

         if(file_exist(netcdf_filename_out)) then
            ret = nf90_open(netcdf_filename_out, NF90_WRITE, ncfile_out)
            call nc_check(ret, 'transpose_write: opening', trim(netcdf_filename_out))
            call nc_write_global_att_clamping(ncfile_out, my_copy, domain)

            if (overwrite_time_in_output_file) then
               call get_copy_owner_index(state_ens_handle, my_copy, time_owner, time_owner_index)
               call get_ensemble_time(state_ens_handle, time_owner_index, dart_time)
               call write_model_time(ncfile_out, dart_time)
            endif

         else ! create and open output file

            !>@todo This is grabbing the time assuming the ensemble is var complete.
            !> Should we instead have all copies time in the ensemble handle?
            call get_copy_owner_index(state_ens_handle, my_copy, time_owner, time_owner_index)
            call get_ensemble_time(state_ens_handle, time_owner_index, dart_time)

            ncfile_out = create_and_open_state_output(name_handle, domain, my_copy, &
                            dart_time, write_single_precision)
         endif
      endif

   endif

   VARIABLE_LOOP: do dummy_loop = 1, num_state_variables
      if (start_var > num_state_variables) exit ! instead of using do while loop

      ! calculate how many variables will be sent to writer
      if (write_var_by_var) then 
         end_var = start_var
      else
         end_var = num_state_variables
      endif

      block_size = get_sum_variables(start_var, end_var, domain)

      if (is_writer) then
         if (query_write_copy(name_handle, my_copy)) then
            allocate(var_block(block_size))
         endif
      endif

      start_rank =  get_start_rank(start_var, domain)

      SENDING_PE_LOOP: do sending_pe = send_start, send_end

         ! work out elm_count on the sending pe
         elm_count = num_elements_on_pe(sending_pe, start_rank, block_size)
         iend = istart + elm_count -1

         ! work out the start in var_block corresponding to the sending_pe
         i = find_start_point(sending_pe, start_rank)

         if (my_pe /= sending_pe ) then ! post recieves

            if (query_write_copy(name_handle, my_copy)) then
               call recv_variables_to_write(state_ens_handle, sending_pe, i, elm_count, block_size, var_block)
            endif

         else ! send to the collector

            ensemble_member =  copies_written + 1

            do recv_pe = recv_start, recv_end ! no if statement because everyone sends

               if (query_write_copy(name_handle, recv_pe + copies_written + 1)) then

                  if ( recv_pe /= my_pe ) then
                     call send_variables_to_write(state_ens_handle, recv_pe, ensemble_member, istart, iend)
                  else ! if sender = receiver just copy
                     var_block(i:elm_count*task_count():task_count()) = state_ens_handle%copies(ensemble_member, istart:iend)
                  endif

               endif

               ensemble_member = ensemble_member + 1

            enddo

            ! update starting point
            istart = istart + elm_count

         endif

      enddo SENDING_PE_LOOP

      if (is_writer) then ! I am a writer
         if ( query_write_copy(name_handle, my_copy)) then
            !var_block = MISSING_R8  ! if you want to create a file for bitwise testing
            clamp_vars = copy_is_clamped(name_handle, my_copy)
            force_copy = force_copy_back(name_handle, my_copy)
            call write_variables(ncfile_out, var_block, start_var, end_var, &
                                 domain, clamp_vars, force_copy)
            deallocate(var_block)
         endif
      endif

      start_var = end_var + 1

   enddo VARIABLE_LOOP

   ! keep track of how many copies have been written
   copies_written = copies_written + task_count()

   ! close netcdf file
   if (is_writer) then
      if (query_write_copy(name_handle, my_copy)) then
         ret = nf90_close(ncfile_out)
         call nc_check(ret, 'transpose_write', 'closing')
      endif
   endif

enddo COPIES

dart_index = istart

end subroutine transpose_write_multi_task


!-------------------------------------------------------------------------------
!> Check a variable for out of bounds and clamp or fail if needed.
!> If the variable has clamping limits, this routine returns .TRUE.
!> If the variable is unbounded, this routine returns .FALSE.
!> The return value is not an indication of whether or not the values have
!> actually been modified.
!-------------------------------------------------------------------------------

subroutine clamp_variable(dom_id, var_index, variable)

integer,     intent(in) :: dom_id      ! domain id
integer,     intent(in) :: var_index   ! variable index
real(r8), intent(inout) :: variable(:) ! variable

real(r8) :: minclamp, maxclamp, my_minmax(2)
character(len=NF90_MAX_NAME) :: varname ! for informational log messages
logical  :: allow_missing ! used in CLM for state variables

! if neither bound is set, return early
minclamp = get_io_clamping_minval(dom_id, var_index)
maxclamp = get_io_clamping_maxval(dom_id, var_index)

if (minclamp == missing_r8 .and. maxclamp == missing_r8) return

! if we get here, either the min, max or both have a clamping value.
  
!>@todo this is what the code needs to be for CLM and any other
! model that allows missing values in the state.  right now that
! is defined in assim_tools_mod but i don't think we can use it
! because of circular module dependencies.  it should be defined
! maybe in filter?  and set into some low level module (like types
! or constants or options_mod so anyone can query it).
!
! if we allow missing values in the state (which jeff has never
! liked because it makes the statistics funny), then these next
! two lines need to be:
allow_missing = get_missing_ok_status()

if (allow_missing) then
   my_minmax(1) = minval(variable, mask=(variable /= missing_r8))
   my_minmax(2) = maxval(variable, mask=(variable /= missing_r8))
else
   ! get the min/max for this variable before we start
   my_minmax(1) = minval(variable)
   my_minmax(2) = maxval(variable)
endif
     
varname = get_variable_name(dom_id, var_index)

! is lower bound set?
if ( minclamp /= missing_r8 ) then ! missing_r8 is flag for no clamping
   if ( my_minmax(1) < minclamp ) then
      !>@todo again, if we're allowing missing in state, this has to be masked:
       if (allow_missing) then
          where(variable /= missing_r8) variable = max(minclamp, variable)
       else
          variable = max(minclamp, variable)
       endif
   
      write(msgstring, *) trim(varname)// ' lower bound ', minclamp, ' min value ', my_minmax(1)
      call error_handler(E_ALLMSG, 'clamp_variable', msgstring, &
                         source,revision,revdate)
   endif
endif ! min range set
<<<<<<< HEAD

! is upper bound set?
if ( maxclamp /= missing_r8 ) then ! missing_r8 is flag for no clamping
   if ( my_minmax(2) > maxclamp ) then
      !>@todo again, if we're allowing missing in state, this has to be masked:
      if (allow_missing) then
         where(variable /= missing_r8) variable = min(maxclamp, variable)
      else
         variable = min(maxclamp, variable)
      endif

      write(msgstring, *) trim(varname)// ' upper bound ', maxclamp, ' max value ', my_minmax(2)
      call error_handler(E_ALLMSG, 'clamp_variable', msgstring, &
                         source,revision,revdate)
   endif

endif ! max range set

=======

! is upper bound set?
if ( maxclamp /= missing_r8 ) then ! missing_r8 is flag for no clamping
   if ( my_minmax(2) > maxclamp ) then
      !>@todo again, if we're allowing missing in state, this has to be masked:
      if (allow_missing) then
         where(variable /= missing_r8) variable = min(maxclamp, variable)
      else
         variable = min(maxclamp, variable)
      endif

      write(msgstring, *) trim(varname)// ' upper bound ', maxclamp, ' max value ', my_minmax(2)
      call error_handler(E_ALLMSG, 'clamp_variable', msgstring, &
                         source,revision,revdate)
   endif

endif ! max range set

>>>>>>> 54fa0833
end subroutine clamp_variable



!-------------------------------------------------------------------------------
!> Write variables from start_var to end_var no clamping
!-------------------------------------------------------------------------------

subroutine write_variables(ncid, var_block, start_var, end_var, domain, &
                           do_file_clamping, force_copy)

integer,  intent(in)    :: ncid
real(r8), intent(inout) :: var_block(:)
integer,  intent(in)    :: start_var
integer,  intent(in)    :: end_var
integer,  intent(in)    :: domain
logical,  intent(in)    :: do_file_clamping
logical,  intent(in)    :: force_copy

integer :: istart, iend
integer :: i, ret, var_id, var_size
integer, allocatable :: dims(:)

!>@todo reduce output in log file?
! clamp_variable() currently prints out a line per variable per ensemble member.
! this results in a lot of output in the log file.  we may want to enable or
! disable the clamping output with a namelist or some other mechanism.  it would
! be nice to print a single value per variable across all ensemble members, but
! at this point we've gathered the variables for a single ensemble onto different
! tasks, so only N tasks (where N = number of ensemble members) have the information.
! we'd need a selective gather or a loop of send_to() calls to get the info into
! a single task for writing.

istart = 1
do i = start_var, end_var

   var_size = get_variable_size(domain, i)
   iend = istart + var_size - 1
  
   ! Some diagnostic variables do not need to be  updated. 
   ! This information is stored in the state structure and
   ! set by the model.
   if ( do_io_update(domain, i) .or. force_copy ) then
      ! diagnostic files do not get clamped but restart may be clamped
      if ( do_io_clamping(domain, i) .and. do_file_clamping) then
         call clamp_variable(domain, i, var_block(istart:iend))
      endif
     
      ! number of dimensions and length of each
      allocate(dims(get_io_num_dims(domain, i)))

      dims = get_io_dim_lengths(domain, i)
!>@todo FIXME, the first variable in the second domain is not found when using coamps_nest.
      ret = nf90_inq_varid(ncid, trim(get_variable_name(domain, i)), var_id)
      call nc_check(ret, 'write_variables:', 'nf90_inq_varid "'//trim(get_variable_name(domain,i))//'"')

      ret = nf90_put_var(ncid, var_id, var_block(istart:iend), count=dims)
      call nc_check(ret, 'write_variables:', 'nf90_put_var "'//trim(get_variable_name(domain,i))//'"')

      deallocate(dims)
   endif

   istart = istart + var_size

enddo

end subroutine write_variables

!-------------------------------------------------------------------------------
!> Write variables from start_var to end_var for actual ensemble members
!-------------------------------------------------------------------------------

!-------------------------------------------------------------------------------
!> Create the output files
!>
!> A 'blank' domain is one variable called state, with dimension = model size.
!> It is used when the model has not supplied any netcdf info but
!>     direct_netcdf_write = .true.
!> The file is intentionally left OPEN.
!-------------------------------------------------------------------------------

function create_and_open_state_output(name_handle, dom_id, copy_number, &
                dart_time, single_precision_output) result(ncfile_out)

type(stage_metadata_type), intent(in) :: name_handle
integer,                   intent(in) :: dom_id
integer,                   intent(in) :: copy_number
type(time_type),           intent(in) :: dart_time
logical,                   intent(in) :: single_precision_output
integer :: ncfile_out

<<<<<<< HEAD
character(len=*), parameter :: routine = 'create_and_open_state_output'

integer :: ret !> netcdf return code
=======
integer :: ret
>>>>>>> 54fa0833
integer :: create_mode
integer :: i, j
integer :: new_dimid
integer :: new_varid
integer :: ndims
integer :: xtype
integer :: dimids(NF90_MAX_VAR_DIMS)

character(len=256) :: filename

filename = get_restart_filename(name_handle, copy_number, dom_id)

write(msgstring,*) 'Creating output file ', trim(filename)
call error_handler(E_ALLMSG, routine, msgstring)

! What file options do you want?
create_mode = ior(NF90_CLOBBER, NF90_64BIT_OFFSET)
ret = nf90_create(filename, create_mode, ncfile_out)
call nc_check(ret, routine, 'nf90_create "'//trim(filename)//'"')

ret = nf90_enddef(ncfile_out)
call nc_check(ret, routine, 'end define mode')

! write grid information
call nc_write_model_atts(ncfile_out, dom_id)
call nc_check(nf90_Redef(ncfile_out), routine, 'redef ')

! filename discription
call nc_write_file_information(ncfile_out, filename, &
          get_file_description(name_handle, copy_number, dom_id))

! revision information
call nc_write_revision_info(ncfile_out)

! clamping information
call nc_write_global_att_clamping(ncfile_out, copy_number, dom_id, &
          from_scratch=.true.)

! define dimensions, loop around unique dimensions
do i = 1, get_io_num_unique_dims(dom_id)
   if ( trim(get_io_unique_dim_name(dom_id, i)) == 'time' ) then
      ret = nf90_def_dim(ncfile_out, 'time', NF90_UNLIMITED, new_dimid)
   else
      ret = nf90_def_dim(ncfile_out, get_io_unique_dim_name(dom_id, i), &
                       get_io_unique_dim_length(dom_id, i), new_dimid)
   endif
   !>@todo if we already have a unique names we can take this test out
   if(ret /= NF90_NOERR .and. ret /= NF90_ENAMEINUSE) then
      call nc_check(ret, routine, &
              'defining dimensions'//trim(get_io_unique_dim_name(dom_id, i)))
   endif
enddo

! define variables
do i = 1, get_num_variables(dom_id) ! loop around state variables
   if ( do_io_update(dom_id, i) .or. &
        force_copy_back(name_handle, copy_number) ) then

      ! double or single precision?
      ndims = get_io_num_dims(dom_id, i)
  
      if (single_precision_output) then
         xtype = NF90_REAL
      else ! write output that is the precision of filter
         xtype = get_xtype(dom_id, i)
         if (r8 == r4 .and. xtype == NF90_DOUBLE) xtype = NF90_REAL
      endif
  
      ! query the dimension ids
      do j = 1, ndims
         ret = nf90_inq_dimid(ncfile_out, get_dim_name(dom_id, i, j), dimids(j))
         call nc_check(ret, routine, 'querying dimensions')
      enddo
  
      ! define variable name and attributes
      write(msgstring,*) '"'//trim(get_variable_name(dom_id, i))//'"'
      ret = nf90_def_var(ncfile_out, trim(get_variable_name(dom_id, i)), &
                         xtype=xtype, dimids=dimids(1:ndims), varid=new_varid)
      call nc_check(ret, routine, 'defining variable '//trim(msgstring))
  
      call set_var_id(dom_id, i, new_varid)
  
      call write_variable_attributes(filename, ncfile_out, new_varid, dom_id, i, &
                                     name_handle, copy_number)
   endif

enddo

ret = nf90_enddef(ncfile_out)
call nc_check(ret, routine, 'nf90_enddef end define mode')

call write_model_time(ncfile_out, dart_time)

end function create_and_open_state_output


!-------------------------------------------------
!> Write model attributes if they exist. This is only
!> used for files that are created by DART.

subroutine write_variable_attributes(filename, ncFileID, ncVarID, domid, &
                                     varid, name_handle, copy_number)

character(len=*),          intent(in) :: filename
integer,                   intent(in) :: ncFileID
integer,                   intent(in) :: ncVarID
integer,                   intent(in) :: domid
integer,                   intent(in) :: varid
type(stage_metadata_type), intent(in) :: name_handle
integer,                   intent(in) :: copy_number

! long name attribute
if ( get_long_name(domid, varid) /= ' ' ) then
  call nc_check(nf90_put_att(ncFileID,ncVarID,'long_name',get_long_name(domid, varid)),&
                'write_variable_attributes','long_name in : '//trim(filename))
endif

! short name attribute
if ( get_short_name(domid, varid) /= ' ' ) then
  call nc_check(nf90_put_att(ncFileID,ncVarID,'short_name',get_short_name(domid, varid)),&
                'write_variable_attributes','short_name in : '//trim(filename))
endif

! check to see if template file has missing value attributes
if ( get_has_missing_value(domid, varid) ) then
   select case ( get_xtype(domid, varid) )
      case ( NF90_INT )
         call nc_write_missing_value_int(ncFileID, filename, ncVarID, domid, varid)
      case ( NF90_FLOAT )
         call nc_write_missing_value_r4 (ncFileID, filename, ncVarID, domid, varid)
      case ( NF90_DOUBLE )
         call nc_write_missing_value_r8 (ncFileID, filename, ncVarID, domid, varid)
   end select
endif

!>@todo FIXME: also need to have different routines for different different types
!>             of numbers for add_offset and scale_factor.  Keeping it simple for
!>             now since they are not being used.
if (get_scale_factor(domid, varid) /= MISSING_R8) then
  call nc_check(nf90_put_att(ncFileID,ncVarID,'scale_factor',get_scale_factor(domid, varid)),&
                'write_variable_attributes','scale_factor '//trim(filename))
endif

if (get_add_offset(domid, varid) /= MISSING_R8) then
  call nc_check(nf90_put_att(ncFileID,ncVarID,'add_offset',get_add_offset(domid, varid)),&
                'write_variable_attributes','add_offset '//trim(filename))
endif

!! ONLY for name_handle specific attributes.

! attributes that contain a file description, including whether it was clamped or not
if ( copy_is_clamped(name_handle, copy_number) ) then
   call  nc_write_variable_att_clamping(ncFileID, filename, ncVarID, domid, varid)
   write(msgstring,'(2A)') trim(get_file_description(name_handle, copy_number, domid)), '[clamped]'
   call nc_check(nf90_put_att(ncFileID,NF90_GLOBAL,'DART_note',msgstring),&
                    'write_variable_attributes','note in : '//trim(filename))
else
   write(msgstring,'( A)') trim(get_file_description(name_handle, copy_number, domid))
   call nc_check(nf90_put_att(ncFileID,NF90_GLOBAL,'DART_note',msgstring),&
                    'write_variable_attributes','note in : '//trim(filename))
endif

!>@todo FIXME: should this be independent of the name_handle?  right now it is
!>             just used to put unitless for the sd and inflation values
!>             attributes for variables without units such as inflation and sd
if( inherit_copy_units(name_handle, copy_number) ) then
   if (get_units(domid, varid) /= ' ') then
      call nc_check(nf90_put_att(ncFileID,ncVarID,'units',get_units(domid, varid)),&
                   'write_variable_attributes','units in :'//trim(filename))
   endif
else 
   call nc_check(nf90_put_att(ncFileID,ncVarID,'units','unitless'),&
                'write_variable_attributes','units in :'//trim(filename))
endif

!>@todo FIXME: put clamping values with min_val, max_val, valid_range, or whatever the proper CF-range

end subroutine write_variable_attributes


!-------------------------------------------------
!> Write global clamping attributes to files that already exist
!>@todo FIXME ? use derived type for copy number and get long name


subroutine nc_write_file_information(ncFileID, filename, description)

integer,          intent(in) :: ncFileID
character(len=*), intent(in) :: filename
character(len=*), intent(in) :: description

call nc_check(nf90_put_att(ncFileID,NF90_GLOBAL,'DART_file_information',description),&
             'nc_write_file_information','file_information'//trim(filename))

end subroutine nc_write_file_information


!-------------------------------------------------
!> Write clamping to variable attributes to files created from scratch

subroutine nc_write_variable_att_clamping(ncFileID, filename, ncVarID, domid, varid)

integer,          intent(in) :: ncFileID
character(len=*), intent(in) :: filename
integer,          intent(in) :: ncVarID
integer,          intent(in) :: domid
integer,          intent(in) :: varid

real(r8) :: clamp_val

if ( do_io_clamping(domid, varid) ) then
   clamp_val = get_io_clamping_maxval(domid, varid)

   ! max clamping attribute
   if ( clamp_val /= MISSING_R8 ) then
      call nc_check(nf90_put_att(ncFileID,ncVarID,'DART_clamp_max',clamp_val),&
                   'nc_write_variable_att_clamping','DART_clamp_max'//trim(filename))
   endif

   ! min clamping attribute
   clamp_val = get_io_clamping_minval(domid, varid)
   if ( clamp_val /= MISSING_R8 ) then
      call nc_check(nf90_put_att(ncFileID,ncVarID,'DART_clamp_min',clamp_val),&
                   'nc_write_variable_att_clamping','DART_clamp_min'//trim(filename))
   endif

endif

end subroutine nc_write_variable_att_clamping


!-------------------------------------------------
!> Write global clamping attributes for variables that have clamping
!>@todo FIXME check to see if this has a performance impact.

subroutine nc_write_global_att_clamping(ncFileID, copy, domid, from_scratch)

integer, intent(in)  :: ncFileID
integer, intent(in)  :: copy
integer, intent(in)  :: domid
logical, intent(in), optional :: from_scratch

integer  :: ivar
real(r8) :: clamp_val
character(len=NF90_MAX_NAME) :: clamp_max, clamp_min, att_name
logical :: need_netcdf_def_mode

need_netcdf_def_mode = .true.

if (present(from_scratch)) then
   if (from_scratch) need_netcdf_def_mode = .false.
endif

if (need_netcdf_def_mode) call nc_check(nf90_Redef(ncFileID),'nc_write_global_att_clamping',   'redef ')

do ivar = 1,get_num_variables(domid)
   if ( do_io_clamping(domid, ivar) ) then

     write(clamp_min,*)  'NA'
     write(clamp_max,*)  'NA'
    
     clamp_val = get_io_clamping_maxval(domid, ivar)
     if ( clamp_val /= MISSING_R8 ) write(clamp_max,*)  clamp_val
    
     clamp_val = get_io_clamping_minval(domid, ivar)
     if ( clamp_val /= MISSING_R8 ) write(clamp_min,*)  clamp_val
    
     write(msgstring,'(''min_val = '',A15,'' , max val = '',A15)') trim(clamp_min), trim(clamp_max)
     write(att_name,'(2A)')  'DART_clamp_', trim(get_variable_name(domid, ivar))
     call nc_check(nf90_put_att(ncFileID,NF90_GLOBAL,att_name, msgstring), &
                'nc_write_global_att_clamping','DART_clamping_range')
   endif
enddo

if (need_netcdf_def_mode) call nc_check(nf90_enddef(ncFileID), 'nc_write_global_att_clamping', 'end define mode')

end subroutine nc_write_global_att_clamping


!-------------------------------------------------
!> Write revision information
!>@todo this should only be done for _new_ files that DART creates - performance issue
!>@todo this will change when we move to GIT


subroutine nc_write_revision_info(ncFileID)

integer,          intent(in) :: ncFileID

! we are going to need these to record the creation date in the netCDF file.
! This is entirely optional, but nice.

character(len=8)      :: crdate      ! needed by F90 DATE_AND_TIME intrinsic
character(len=10)     :: crtime      ! needed by F90 DATE_AND_TIME intrinsic
character(len=5)      :: crzone      ! needed by F90 DATE_AND_TIME intrinsic
integer, dimension(8) :: values      ! needed by F90 DATE_AND_TIME intrinsic
character(len=NF90_MAX_NAME) :: str1

call DATE_AND_TIME(crdate,crtime,crzone,values)
write(str1,'(''YYYY MM DD HH MM SS = '',i4,5(1x,i2.2))') &
                  values(1), values(2), values(3), values(5), values(6), values(7)

call nc_check(nf90_put_att(ncFileID, NF90_GLOBAL, 'DART_creation_date' ,str1    ), &
           'nc_write_revision_info', 'creation put ')
call nc_check(nf90_put_att(ncFileID, NF90_GLOBAL, 'DART_source'  ,source  ), &
           'nc_write_revision_info', 'source put ')
call nc_check(nf90_put_att(ncFileID, NF90_GLOBAL, 'DART_revision',revision), &
           'nc_write_revision_info', 'revision put ')
call nc_check(nf90_put_att(ncFileID, NF90_GLOBAL, 'DART_revdate' ,revdate ), &
           'nc_write_revision_info', 'revdate put ')

end subroutine nc_write_revision_info


!-------------------------------------------------
!> Write model integer missing_value/_FillValue attributes if they exist


subroutine nc_write_missing_value_int(ncFileID, filename, ncVarID, domid, varid)

integer,          intent(in) :: ncFileID
character(len=*), intent(in) :: filename
integer,          intent(in) :: ncVarID
integer,          intent(in) :: domid
integer,          intent(in) :: varid

integer :: missingValINT, spvalINT

call get_missing_value(domid, varid, missingValINT)
if (missingValINT /= MISSING_I) then
   call nc_check(nf90_put_att(ncFileID,ncVarID,'missing_value',missingValINT), &
                 'nc_write_missing_value_int','missing_value '//trim(filename))
endif
call get_fillValue(domid, varid, spvalINT)
if (spvalINT /= MISSING_I) then
   call nc_check(nf90_put_att(ncFileID,ncVarID,'_FillValue',spvalINT), &
                 'nc_write_missing_value_int','_FillValue'//trim(filename))
endif

end subroutine nc_write_missing_value_int


!-------------------------------------------------
!> Write model r4 missing_value/_FillValue attributes if they exist


subroutine nc_write_missing_value_r4(ncFileID, filename, ncVarID, domid, varid)

integer,          intent(in) :: ncFileID
character(len=*), intent(in) :: filename
integer,          intent(in) :: ncVarID
integer,          intent(in) :: domid
integer,          intent(in) :: varid

real(r4) :: missingValR4, spvalR4

call get_missing_value(domid, varid, missingValR4)
if (missingValR4 /= MISSING_R4) then
   call nc_check(nf90_put_att(ncFileID,ncVarID,'missing_value',missingValR4), &
                 'nc_write_missing_value_r4','missing_value '//trim(filename))
endif
call get_fillValue(domid, varid, spvalR4)
if (spValR4 /= MISSING_R4) then
   call nc_check(nf90_put_att(ncFileID,ncVarID,'_FillValue',spvalR4), &
                 'nc_write_missing_value_r4','_FillValue'//trim(filename))
endif

end subroutine nc_write_missing_value_r4


!-------------------------------------------------
!> Write model r8 missing_value/_FillValue attributes if they exist


subroutine nc_write_missing_value_r8(ncFileID, filename, ncVarID, domid, varid)

integer,          intent(in) :: ncFileID
character(len=*), intent(in) :: filename
integer,          intent(in) :: ncVarID
integer,          intent(in) :: domid
integer,          intent(in) :: varid

real(r8) :: missingValR8, spvalR8

call get_missing_value(domid, varid, missingValR8)
if (missingValR8 /= MISSING_R8) then
   call nc_check(nf90_put_att(ncFileID,ncVarID,'missing_value',missingValR8), &
                 'nc_write_missing_value_r8','missing_value '//trim(filename))
endif
call get_fillValue(domid, varid, spvalR8)
if (spvalR8 /= MISSING_R8) then
   call nc_check(nf90_put_att(ncFileID,ncVarID,'_FillValue',spvalR8), &
                 'nc_write_missing_value_r8','_FillValue'//trim(filename))
endif

end subroutine nc_write_missing_value_r8


!-------------------------------------------------
!> Find pes for loop indices
!> if you have M tasks and N ensemble members, only the first
!> N + extra copy tasks will send, everyone will receive.


subroutine get_pe_loops(ens_size, recv_start, recv_end, send_start, send_end)

integer, intent(in)    :: ens_size
integer, intent(out)   :: recv_start !< for RECIEVING_PE_LOOP
integer, intent(out)   :: recv_end   !< for RECIEVING_PE_LOOP
integer, intent(out)   :: send_start !< for RECEIVE_FROM_EACH_LOOP
integer, intent(out)   :: send_end   !< for RECEIVE_FROM_EACH_LOOP

recv_start = 0
recv_end   = task_count() -1

send_start  = recv_start

if (ens_size > task_count()) then
   send_end = send_start + task_count() -1
else
   send_end = send_start + ens_size -1
endif

end subroutine get_pe_loops


!--------------------------------------------------------
!--------------------------------------------------------
! Routines that are making the assumption that the ensemble
! distribution is round-robin (distribution type 1)
!------------------------------------------------------
!--------------------------------------------------------
!> Send elements of variables to a processor. This routine must be called
!> with a corresponding 'wait_to_receive'.
!> The data on the sender are non-contiguous with a stride of task_count. The
!> start is different depending on which pe is the recv and which variables
!> are being sent (these are calculated in the calling routine).
!> The data on the receiver are contiguous (it is the %copies array)


subroutine send_to_waiting_task(state_ens_handle, recv_pe, start, elm_count, block_size, variable_block)

type(ensemble_type), intent(in) :: state_ens_handle
integer,             intent(in) :: recv_pe ! receiving pe
integer,             intent(in) :: start ! start in variable block on sender.
integer,             intent(in) :: elm_count ! how many elements
integer,             intent(in) :: block_size ! size of info on sender - the receiver only
                                              ! gets part of this.
real(r8),            intent(in) :: variable_block(block_size) ! variable info

real(r8), allocatable :: buffer(:) ! for making send array contiguous

if (state_ens_handle%distribution_type == 1) then

   !>@todo MPI vector data type or packing could/should be used here?
   
   ! need a contiguous array to send variables with MPI
   allocate(buffer(elm_count))
   buffer = variable_block(start:elm_count*task_count():task_count())
   call send_to(map_pe_to_task(state_ens_handle, recv_pe), buffer)
   deallocate(buffer)

else

   call error_handler(E_ERR, 'send_to_waiting_task', 'distributions other than 1 not supported')

endif

end subroutine send_to_waiting_task


!--------------------------------------------------------
!> Send the data from a pe to a writer.
!> Note this may be 1 variable or many.  Start is the start index in %copies
!> on the sending pe. Finish is the last index in %copies to send.
!> If all variables are transposed at once,
!> start = 1,
!> finish = ens_handle%my_num_vars  (on sending pe)
!> This routine must be called with a corresponding 'recv_variables_to_write.'
!> The data on the sender is non-contiguous since it is a ROW of %copies.


subroutine send_variables_to_write(state_ens_handle, recv_pe, &
                ensemble_member, start, finish)

type(ensemble_type), intent(in) :: state_ens_handle
integer,             intent(in) :: recv_pe ! receiving pe
integer,             intent(in) :: ensemble_member
integer,             intent(in) :: start  ! start in copies array on sender.
integer,             intent(in) :: finish ! end in copies array on sender

real(r8), allocatable :: buffer(:) ! for making send array contiguous

if (state_ens_handle%distribution_type == 1) then

   ! MPI vector data type or packing should be used here.
   allocate(buffer(finish - start + 1))
   buffer = state_ens_handle%copies(ensemble_member, start:finish)
   call send_to(map_pe_to_task(state_ens_handle, recv_pe), buffer)
   deallocate(buffer)

else

   call error_handler(E_ERR, 'send_variables_to_write', 'distributions other than 1 not supported')

endif

end subroutine send_variables_to_write


!--------------------------------------------------------
!> Receive data from a reader. Start and finish are the local indicies
!> in the %copies array for the data being received.
!> If all variables are transposed at once,
!> start = 1,
!> finish = ens_handle%my_num_vars  (on receiveing pe)
!> This routine must be called with a corresponding 'send_to_waiting_task'.
!> The data on the sender is non-contiguous since it is a ROW of %copies.


subroutine wait_to_receive(state_ens_handle, recv_pe, &
                ensemble_member, start, finish)

type(ensemble_type), intent(inout) :: state_ens_handle
integer,             intent(in)    :: recv_pe ! receiving pe
integer,             intent(in)    :: ensemble_member
integer,             intent(in)    :: start  ! start in copies array on sender.
integer,             intent(in)    :: finish ! end in copies array on sender

real(r8), allocatable :: buffer(:) ! for making send array contiguous

if (state_ens_handle%distribution_type == 1) then

   ! MPI vector data type or packing should be used here.
   allocate(buffer(finish - start + 1))
   call receive_from(map_pe_to_task(state_ens_handle, recv_pe), buffer)
   state_ens_handle%copies(ensemble_member, start:finish) = buffer
   deallocate(buffer)

else

   call error_handler(E_ERR, 'wait_to_receive', 'distributions other than 1 not supported')

endif

end subroutine wait_to_receive


!--------------------------------------------------------
!> Receive data to write/collect. The data is put non-contiguously into
!> variable_block.  Variable_block is the block of data writen to a
!> netcdf file. It may be 1 or more variables.
!> start and elm_count depend on the sending pe. These are calculated in the
!> calling code. The stride is task_count() since we are assuming a round robin
!> distribution of state vector onto processors.
!> This routine must be called with a corresponding 'send_variables_to_write'


subroutine recv_variables_to_write(state_ens_handle, sending_pe, start, &
                elm_count, block_size, variable_block)

type(ensemble_type), intent(in)    :: state_ens_handle
integer,             intent(in)    :: sending_pe !! sending_pe
integer,             intent(in)    :: start      !! start in vars array on receiver.
integer,             intent(in)    :: elm_count  !! how many elements
integer,             intent(in)    :: block_size !! size of info on sender - the receiver only gets part of this.
real(r8),            intent(inout) :: variable_block(block_size) !! variable info

real(r8), allocatable :: buffer(:) !! for making send array contiguous

if (state_ens_handle%distribution_type == 1) then

   ! MPI vector data type or packing should be used here.
   allocate(buffer(elm_count))
   call receive_from(map_pe_to_task(state_ens_handle, sending_pe), &
                           buffer)
   variable_block(start:elm_count*task_count():task_count()) = buffer
   deallocate(buffer)

else

   call error_handler(E_ERR, 'recv_variables_to_write', 'distributions other than 1 not supported')

endif

end subroutine recv_variables_to_write


!-------------------------------------------------------------------------------
!> Write state to the last time slice of a file when using "single file io".

subroutine write_model_variables(ncFileID, model_state, memindex, curr_ens_time, timeindex)

type(netcdf_file_type), intent(inout) :: ncFileID
real(r8),               intent(in) :: model_state(:)
integer,                intent(in) :: memindex
type(time_type),        intent(in) :: curr_ens_time
integer,                intent(in) :: timeindex

integer, dimension(NF90_MAX_VAR_DIMS) :: dim_lengths
integer, dimension(NF90_MAX_VAR_DIMS) :: start_point
integer :: istart, iend
integer :: ivar, jdim
integer :: ndims
integer :: ret ! netcdf return code
integer :: var_id ! netcdf variable id
integer :: domain
integer :: my_ncid
character(len=NF90_MAX_NAME) :: dimname, varname

! may not be needed
ncFileID%diag_id = create_diagnostic_structure()
my_ncid          = ncFileID%ncid

<<<<<<< HEAD
domain = 1 !>@todo ONLY ONE DOMAIN FOR SINGLE FILE OUTPUT
=======
!>@todo ONLY ONE DOMAIN FOR SINGLE FILE OUTPUT
domain = 1
>>>>>>> 54fa0833

do ivar = 1, get_num_variables(domain)

   istart  = get_index_start(  domain, ivar)
   iend    = get_index_end(    domain, ivar)
   ndims   = get_io_num_dims(  domain, ivar)
   varname = get_variable_name(domain, ivar)

   dim_lengths(:) = 1
   start_point(:) = 1

   do jdim = 1, ndims
      dimname = get_dim_name(domain, ivar, jdim)
      if (dimname == 'time') then
         start_point(jdim) = timeindex
      else if (dimname == 'member') then
         start_point(jdim) = memindex
      else
         dim_lengths(jdim) = get_dim_length(domain, ivar, jdim)
      endif
   enddo

   ret = nf90_inq_varid(my_ncid, varname, var_id)
   call nc_check(ret, 'write_model_variables', 'inq_varid '//trim(varname))

   ret = nf90_put_var(my_ncid, var_id, model_state(istart:iend), &
                count=dim_lengths(1:ndims), start=start_point(1:ndims))
   call nc_check(ret, 'write_model_variables', 'put_var '//trim(varname))

enddo

end subroutine write_model_variables


!-------------------------------------------------------------------------------
!> Write model attributes to for each variable when using "single file io" 

subroutine write_model_attributes(ncFileID, member_dimID, time_dimId, file_handle)

type(netcdf_file_type), intent(inout) :: ncFileID
integer,                intent(in)    :: member_dimID
integer,                intent(in)    :: time_dimId
type(file_info_type),   intent(in)    :: file_handle

integer :: domain, my_ncid ! local variable
integer :: ret ! netcdf return code
integer :: copynumber, dummy
integer :: dimids(NF90_MAX_VAR_DIMS)
integer :: ndims
integer :: my_xtype ! precision for netcdf variable
integer :: ivar, jdim ! loop variables
integer :: new_varid
character(len=256) :: fname
character(len=NF90_MAX_NAME) :: dimname, varname

call nc_check(nf90_Redef(ncFileID%ncid), 'write_model_attributes', 'nf90_Redef')

ncFileID%diag_id = create_diagnostic_structure()

my_ncid    = ncFileID%ncid
fname      = ncFileID%fname
copynumber = 1 ! assuming it is an ensemble memeber

if(my_task_id()==SINGLE_IO_TASK_ID) then

   !>@todo we should always write double, unless the single output namelist
   !>flag is set.  this gives you no way to write single precision if you've
   !>compiled with normal r8 - FIXME
   if (r8 == digits12) then
      my_xtype = nf90_double
   else
      my_xtype = nf90_real
   endif

<<<<<<< HEAD
   domain = 1 !>@todo ONLY ONE DOMAIN FOR SINGLE FILES
=======
   !>@todo ONLY ONE DOMAIN FOR SINGLE FILES
   domain = 1

>>>>>>> 54fa0833
   ! Define dimensions for state
   do ivar = 1, get_num_variables(domain)

      ndims = get_num_dims(domain, ivar)

      do jdim = 1, ndims
         dimname = get_dim_name(domain, ivar, jdim)
         ret = nf90_def_dim(my_ncid, dimname, get_dim_length(domain, ivar, jdim), dummy)
         !>@todo if we already have a unique names we can take this test out
         if(ret /= NF90_NOERR .and. ret /= NF90_ENAMEINUSE) then
            call nc_check(ret, 'write_model_attributes', 'defining dimensions')
         endif
      enddo

      ! Define variables
      ! query the dimension ids
      do jdim = 1, ndims
         dimname = get_dim_name(domain, ivar, jdim)
         ret = nf90_inq_dimid(my_ncid, dimname, dimids(jdim))
         call nc_check(ret, 'write_model_attributes', 'querying dimensions')
      enddo

      dimids(ndims + 1) = member_dimID
      dimids(ndims + 2) = time_dimId

      varname = get_variable_name(domain, ivar)
      ret = nf90_def_var(my_ncid, name   = varname, &
                               xtype  = my_xtype, &
                               dimids = dimids(1:ndims+2), &
                               varid  = new_varid)
      call nc_check(ret, 'write_model_attributes', 'defining variable '//trim(varname))
      call set_var_id(domain, ivar, new_varid)
      call write_variable_attributes(fname, my_ncid, new_varid, domain, ivar, &
                                     file_handle%stage_metadata, copynumber)

   enddo

! Leave define mode
ret = nf90_enddef(my_ncid)
call nc_check(ret, 'write_model_attributes', 'enddef')

endif

end subroutine write_model_attributes


!-----------------------------------------------------------
!> Write out extra copies (if specified in the filter_nml) in the
!> last time slot.  This is only used for the when writting single
!> file diagnostc/restart files

subroutine write_extra_variables(ncFileID, model_state, copyname, curr_ens_time, timeindex)

type(netcdf_file_type), intent(inout) :: ncFileID
real(r8),               intent(in)    :: model_state(:)
character(len=*),       intent(in)    :: copyname
type(time_type),        intent(in)    :: curr_ens_time
integer,                intent(in)    :: timeindex

integer, dimension(NF90_MAX_VAR_DIMS) :: dim_lengths
integer, dimension(NF90_MAX_VAR_DIMS) :: start_point
integer :: istart, iend
integer :: ivar, jdim
integer :: ndims
integer :: ret ! netcdf return code
integer :: var_id ! netcdf variable id
integer :: domain, dcount
integer :: my_ncid
character(len=NF90_MAX_NAME) :: dimname, varname, extraname

my_ncid = ncFileID%ncid

<<<<<<< HEAD
domain    = 1 !>@todo ONLY ONE DOMAIN FOR SINGLE FILE OUTPUT
=======
!>@todo ONLY ONE DOMAIN FOR SINGLE FILE OUTPUT
domain    = 1
>>>>>>> 54fa0833

do ivar = 1, get_num_variables(domain)

   istart   = get_index_start(   domain, ivar )
   iend     = get_index_end(     domain, ivar )
   ndims    = get_io_num_dims(   domain, ivar )
   varname  = get_variable_name( domain, ivar )

   ! set the defaults and then change any needed below
   dim_lengths(:) = 1
   start_point(:) = 1
   dcount = 0

   do jdim = 1, ndims
      dimname = get_dim_name(domain, ivar, jdim)
      if (dimname == 'time') then
         dcount = dcount + 1
         start_point(dcount) = timeindex
      else if (dimname == 'member') then
         continue   ! extra vars have no member dimension
      else 
         dcount = dcount + 1
         dim_lengths(dcount) = get_dim_length(domain, ivar, jdim)
      endif
   enddo

   write(extraname,'(a,"_",a)') trim(varname), trim(copyname)
   ret = nf90_inq_varid(my_ncid, extraname, var_id)
   call nc_check(ret, 'write_extra_variables', 'inq_varid '//trim(extraname))

   ret = nf90_put_var(my_ncid, var_id, model_state(istart:iend), &
                count=dim_lengths(1:dcount), start=start_point(1:dcount))
   call nc_check(ret, 'write_extra_variables', 'put_var '//trim(extraname))

enddo

end subroutine write_extra_variables

!-----------------------------------------------------------
!> Write out extra copies (if specified in the filter_nml) attribute in the
!> last time slot.  This is only  used when writting single
!> file diagnostc/restart files.

subroutine write_extra_attributes(ncFileID, time_dimId, file_handle, copy_index)

type(netcdf_file_type), intent(inout) :: ncFileID
integer,                intent(in)    :: time_dimId
type(file_info_type),   intent(in)    :: file_handle
integer,                intent(in)    :: copy_index

integer :: ivar, jdim, ndims, domain
integer :: ret, my_ncid, new_varid, my_dimid, my_xtype
character(len=NF90_MAX_NAME) :: varname, dimname, extraname
character(len=256)           :: fname, copyname
integer ::  model_dimids(NF90_MAX_VAR_DIMS)

!--------------------------------------------------------------------
! make sure ncFileID refers to an open netCDF file 
!--------------------------------------------------------------------

call nc_check(nf90_Redef(ncFileID%ncid), 'write_extra_attributes', 'nf90_Redef')

my_ncid  = ncFileID%ncid
fname    = ncFileID%fname
copyname = get_copy_name(file_handle,copy_index)

if(my_task_id()==SINGLE_IO_TASK_ID) then

   !>@todo we should always write double, unless the single output namelist
   !>flag is set.  this gives you no way to write single precision if you've
   !>compiled with normal r8 - FIXME
   if (r8 == digits12) then
      my_xtype = nf90_double
   else
      my_xtype = nf90_real
   endif

<<<<<<< HEAD
   domain = 1 !>@todo ONLY ONE DOMAIN FOR SINGLE FILES
=======
   !>@todo ONLY ONE DOMAIN FOR SINGLE FILES
   domain = 1

>>>>>>> 54fa0833
   ! Define dimensions for state
   do ivar = 1, get_num_variables(domain)
      varname = get_variable_name(domain, ivar)
      ndims   = get_num_dims(domain, ivar)
   
      do jdim = 1, ndims
         dimname = get_dim_name(domain, ivar, jdim)
         ret = nf90_inq_dimid(my_ncid, dimname, dimid=my_dimid)
         call nc_check(ret, 'write_extra_attributes', 'inq_dimid '//trim(dimname))
         model_dimids(jdim) = my_dimid
      enddo
   
      model_dimids(ndims+1) = time_dimId
   
      write(extraname,'(a,"_",a)') trim(varname), trim(copyname)
      ret = nf90_inq_varid(my_ncid, extraname, new_varid)
      if(ret /= NF90_NOERR .and. ret /= NF90_ENAMEINUSE) then
         ret = nf90_def_var(my_ncid, name   = extraname,& 
                                  xtype  = my_xtype, &
                                  dimids = model_dimids(1:ndims+1), &
                                  varid  = new_varid)
         call nc_check(ret, 'write_extra_attributes', 'defining variable '//trim(extraname))
         call write_variable_attributes(fname, my_ncid, new_varid, domain, ivar, &
                                        file_handle%stage_metadata, copy_index)
      endif
   enddo
endif

! Leave define mode so we can fill
call nc_check(nf90_enddef(ncfileID%ncid), 'write_extra_attributes', 'nf90_enddef')

end subroutine write_extra_attributes


!------------------------------------------------------------------
!> helper function to return the netcdf dimension id's and lengths

<<<<<<< HEAD
subroutine get_dimension_info(copy, dom_id, var_id, timestep, is_extra, numdims, start, lengths)
=======
subroutine get_dimension_info(copy, dom_id, var_id, time, is_extra, numdims, start, lengths)
>>>>>>> 54fa0833

integer, intent(in)  :: copy 
integer, intent(in)  :: dom_id 
integer, intent(in)  :: var_id 
<<<<<<< HEAD
integer, intent(in)  :: timestep
=======
integer, intent(in)  :: time
>>>>>>> 54fa0833
logical, intent(in)  :: is_extra
integer, intent(out) :: numdims
integer, intent(out) :: start  (NF90_MAX_VAR_DIMS)
integer, intent(out) :: lengths(NF90_MAX_VAR_DIMS)

logical :: is_member
integer :: member_id, dcount, jdim
character(len=NF90_MAX_NAME) :: dimname

! set defaults for start, count, then modify in the loop below
start  (:) = 1
lengths(:) = 1
dcount     = 0
member_id  = -1
is_member  = .false.

numdims = get_io_num_dims(dom_id, var_id)
do jdim = 1, numdims
   dimname = get_dim_name(dom_id, var_id, jdim)

   if ( dimname == 'time' ) then

      ! we agreed the expected behavior was to read the last time in file
      if ( is_extra ) then 
         ! extra copies have time but it might not be the jdim dimension
         dcount        = dcount + 1
<<<<<<< HEAD
         start(dcount) = timestep
      else
         start(jdim)   = timestep 
=======
         start(dcount) = time! time
      else
         start(jdim)   = time 
>>>>>>> 54fa0833
      endif

   else if ( dimname == 'member') then

      if( is_extra ) cycle ! extra copies do not have a member dimension

      member_id = jdim
      is_member = .true.

   else

      if ( is_extra ) then
         ! extra copies spatial dimensions might not be the same as jdim
         dcount = dcount + 1

         lengths(dcount) = get_dim_length(dom_id, var_id, jdim)
         start  (dcount) = 1 
      else
         lengths(jdim) = get_dim_length(dom_id, var_id, jdim)
      endif

   endif
   
   if ( is_extra ) numdims = dcount

enddo

! if the copy is an ensemble member we need set the netcdf variable start
! dimension.
if ( is_member ) start(member_id) = copy  ! member number

end subroutine get_dimension_info

!------------------------------------------------------------------
!> we're in read_single_file - there better be multiple members or
!> we can't read in an ensemble from this file. the only exception is
!> if we are reading in a single member to perturb into an ensemble.
!> otherwise it's an error.
   
subroutine check_singlefile_member_info(ncid, fname, ens_size, do_pert)
integer,                      intent(in) :: ncid
character(len=NF90_MAX_NAME), intent(in) :: fname
integer,                      intent(in) :: ens_size
logical,                      intent(in) :: do_pert

integer :: ret, MemDimID, member_size

ret = nf90_inq_dimid(ncid, "member", MemDimID)
if( ret == 0 ) then ! has member id

   ret = nf90_inquire_dimension(ncid, MemDimID, len=member_size) 
   call nc_check(ret, 'check_singlefile_member_info', 'inq_varid member : '//trim(fname))

   ! are there enough members to start from this file?  if you're perturbing a single member
   ! to generate an ensemble it's ok to have 1.  otherwise you have to have at least
   ! 'ens_size' members (more is ok).
   if (do_pert) then
      if (member_size < 1) then
         write(msgstring,  *) 'input file contains ', member_size, ' ensemble members; '
         write(msgstring2, *) 'requires at least 1 member to perturb'
         call error_handler(E_ERR, 'check_singlefile_member_info: ', msgstring, source, revision, revdate)
      endif

   else if (member_size < ens_size) then
      write(msgstring,  *) 'input file only contains ', member_size, ' ensemble members; '
      write(msgstring2, *) 'requested ensemble size is ', ens_size
      call error_handler(E_ERR, 'check_singlefile_member_info: ', msgstring, source, revision, revdate)

   endif

else
   ! if you don't have a member dimension, it's only ok if you're reading in a single
   ! array and not an ensemble.  
   if ( .not. do_pert ) then
      write(msgstring,  *) 'input file does not contain a "member" dimension; '
      write(msgstring2, *) 'cannot read in an ensemble of values'
      call error_handler(E_ERR, 'check_singlefile_member_info: ', msgstring, source, revision, revdate)
   endif

endif

end subroutine check_singlefile_member_info


!-------------------------------------------------------------------------------
!> We need to compare the time of the current assim_model to the
!> netcdf time coordinate variable (the unlimited dimension).
!> If they are the same, no problem ...
!> If it is earlier, we need to find the right index and insert ...
!> If it is the "future", we need to add another one ...
!> If it is in the past but does not match any we have, we're in trouble.
!> The new length of the "time" variable is returned.
!>
!> A "times" array has been added to mirror the times that are stored
!> in the netcdf time coordinate variable. While somewhat unpleasant, it
!> is SUBSTANTIALLY faster than reading the netcdf time variable at every
!> turn -- which caused a geometric or exponential increase in overall 
!> netcdf I/O. (i.e. this was really bad)
!>
!> The time mirror is maintained as a time_type, so the comparison with
!> the state time uses the operators for the time_type. The netCDF file,
!> however, has time units of a different convention. The times are
!> converted only when appending to the time coordinate variable.    

function nc_get_tindex(ncFileID, statetime) result(timeindex)

type(netcdf_file_type), intent(inout) :: ncFileID
type(time_type),        intent(in) :: statetime
integer                            :: timeindex

integer  :: nDimensions, nVariables, nAttributes, unlimitedDimID, TimeVarID
integer  :: xtype, ndims, nAtts, nTlen
integer  :: secs, days, my_ncid, i

character(len=NF90_MAX_NAME)          :: varname
integer, dimension(NF90_MAX_VAR_DIMS) :: dimids

timeindex = -1  ! assume bad things are going to happen

my_ncid = ncFileID%ncid

! Make sure we're looking at the most current version of the netCDF file.
! Get the length of the (unlimited) Time Dimension 
! If there is no length -- simply append a time to the dimension and return ...
! Else   get the existing times ["days since ..."] and convert to time_type 
!        if the statetime < earliest netcdf time ... we're in trouble
!        if the statetime does not match any netcdf time ... we're in trouble
!        if the statetime > last netcdf time ... append a time ... 

call nc_check(NF90_Sync(my_ncid), 'nc_get_tindex', 'sync '//trim(ncFileID%fname))    
call nc_check(NF90_Inquire(my_ncid, nDimensions, nVariables, nAttributes, unlimitedDimID), &
              'nc_get_tindex', 'inquire '//trim(ncFileID%fname))
call nc_check(NF90_Inq_Varid(my_ncid, "time", TimeVarID), &
              'nc_get_tindex', 'inq_varid time '//trim(ncFileID%fname))
call nc_check(NF90_Inquire_Variable(my_ncid, TimeVarID, varname, xtype, ndims, dimids, nAtts), &
              'nc_get_tindex', 'inquire_variable time '//trim(ncFileID%fname))
call nc_check(NF90_Inquire_Dimension(my_ncid, unlimitedDimID, varname, nTlen), &
              'nc_get_tindex', 'inquire_dimension unlimited '//trim(ncFileID%fname))
! Sanity check all cases first.

if ( ndims /= 1 ) then
   write(msgstring,*)'"time" expected to be rank-1' 
   call error_handler(E_WARN,'nc_get_tindex',msgstring,source,revision,revdate)
   timeindex = timeindex -   1
endif
if ( dimids(1) /= unlimitedDimID ) then
   write(msgstring,*)'"time" must be the unlimited dimension'
   call error_handler(E_WARN,'nc_get_tindex',msgstring,source,revision,revdate)
   timeindex = timeindex -  10
endif
if ( timeindex < -1 ) then
   write(msgstring,*)'trouble deep ... can go no farther. Stopping.'
   call error_handler(E_ERR,'nc_get_tindex',msgstring,source,revision,revdate)
endif

! convert statetime to time base of "days since ..."
call get_time(statetime, secs, days)

if (ncFileID%Ntimes < 1) then          ! First attempt at writing a state ...

   write(msgstring,*)'current unlimited  dimension length',nTlen, &
                     'for ncFileID ',trim(ncFileID%fname)
   call error_handler(E_DBG,'nc_get_tindex',msgstring,source,revision,revdate)
   write(msgstring,*)'current time array dimension length',ncFileID%Ntimes
   call error_handler(E_DBG,'nc_get_tindex',msgstring,source,revision,revdate)

   nTlen = nc_append_time(ncFileID, statetime)

   write(msgstring,*)'Initial time array dimension length',ncFileID%Ntimes
   call error_handler(E_DBG,'nc_get_tindex',msgstring,source,revision,revdate)

endif


TimeLoop : do i = 1,ncFileId%Ntimes

   if ( statetime == ncFileID%times(i) ) then
      timeindex = i
      exit TimeLoop
   endif

enddo TimeLoop



if ( timeindex <= 0 ) then   ! There was no match. Either the model
                             ! time precedes the earliest file time - or - 
                             ! model time is somewhere in the middle  - or - 
                             ! model time needs to be appended.

   if (statetime < ncFileID%times(1) ) then

      call error_handler(E_DBG,'nc_get_tindex', &
              'Model time precedes earliest netCDF time.', source,revision,revdate)

      write(msgstring,*)'          model time (days, seconds) ',days,secs
      call error_handler(E_DBG,'nc_get_tindex',msgstring,source,revision,revdate)

      call get_time(ncFileID%times(1),secs,days)
      write(msgstring,*)'earliest netCDF time (days, seconds) ',days,secs
      call error_handler(E_DBG,'nc_get_tindex',msgstring,source,revision,revdate)

      call error_handler(E_ERR,'nc_get_tindex', &
              'Model time precedes earliest netCDF time.', source,revision,revdate)
      timeindex = -2

   else if ( statetime < ncFileID%times(ncFileID%Ntimes) ) then  

      ! It is somewhere in the middle without actually matching an existing time.
      ! This is very bad.

      write(msgstring,*)'model time does not match any netCDF time.'
      call error_handler(E_DBG,'nc_get_tindex',msgstring,source,revision,revdate)
      write(msgstring,*)'model time (days, seconds) is ',days,secs
      call error_handler(E_DBG,'nc_get_tindex',msgstring,source,revision,revdate)

      BadLoop : do i = 1,ncFileId%Ntimes   ! just find times to print before exiting

         if ( ncFileId%times(i) > statetime ) then
            call get_time(ncFileID%times(i-1),secs,days)
            write(msgstring,*)'preceding netCDF time (days, seconds) ',days,secs
            call error_handler(E_DBG,'nc_get_tindex',msgstring,source,revision,revdate)

            call get_time(ncFileID%times(i),secs,days)
            write(msgstring,*)'subsequent netCDF time (days, seconds) ',days,secs
            call error_handler(E_ERR,'nc_get_tindex',msgstring,source,revision,revdate)
            timeindex = -3
            exit BadLoop
         endif

      enddo BadLoop

   else ! we must need to append ... 

      timeindex = nc_append_time(ncFileID, statetime)

      write(msgstring,'(''appending model time (d,s) ('',i8,i5,'') as index '',i6, '' in ncFileID '',i10)') &
          days,secs,timeindex,my_ncid
      call error_handler(E_DBG,'nc_get_tindex',msgstring,source,revision,revdate)

   endif
   
endif

end function nc_get_tindex

!-------------------------------------------------------------------------------
! Helper routine for nc_get_tindex
!-------------------------------------------------------------------------------
!>
!> The current time is appended to the "time" coordinate variable.
!> The new length of the "time" variable is returned.
!>
!> This REQUIRES that "time" is a coordinate variable AND it is the
!> unlimited dimension. If not ... bad things happen.

<<<<<<< HEAD
function nc_append_time(ncFileID, dart_time) result(lngth)

type(netcdf_file_type), intent(inout) :: ncFileID
type(time_type),        intent(in)    :: dart_time
integer                               :: lngth
=======
function nc_append_time(ncFileID, time) result(lngth)

type(netcdf_file_type), intent(inout) :: ncFileID
type(time_type), intent(in) :: time
integer                     :: lngth
>>>>>>> 54fa0833

integer  :: nDimensions, nVariables, nAttributes, unlimitedDimID
integer  :: TimeVarID
integer  :: secs, days, my_ncid
real(digits12) :: realtime         ! gets promoted to nf90_double ...

character(len=NF90_MAX_NAME)          :: varname
integer                               :: xtype, ndims, nAtts
integer, dimension(NF90_MAX_VAR_DIMS) :: dimids

type(time_type), allocatable, dimension(:) :: temptime   ! only to reallocate mirror
real(digits12),  allocatable, dimension(:) :: tempRtime  ! only to reallocate mirror

lngth = -1 ! assume a bad termination

my_ncid = ncFileID%ncid

call nc_check(NF90_Inquire(my_ncid, nDimensions, nVariables, nAttributes, unlimitedDimID), &
              'nc_append_time', 'inquire '//ncFileID%fname)
call nc_check(NF90_Inq_Varid(my_ncid, "time", TimeVarID), 'nc_append_time', 'inq_varid time')
call nc_check(NF90_Inquire_Variable(my_ncid, TimeVarID, varname, xtype, ndims, dimids, nAtts), &
             'nc_append_time', 'inquire_variable time')

if ( ndims /= 1 ) call error_handler(E_ERR,'nc_append_time', &
           '"time" expected to be rank-1',source,revision,revdate)

if ( dimids(1) /= unlimitedDimID ) call error_handler(E_ERR,'nc_append_time', &
           'unlimited dimension expected to be slowest-moving',source,revision,revdate)

! make sure the mirror and the netcdf file are in sync
call nc_check(NF90_Inquire_Dimension(my_ncid, unlimitedDimID, varname, lngth ), &
           'nc_append_time', 'inquire_dimension unlimited')

if (lngth /= ncFileId%Ntimes) then
   write(msgstring,*)'netCDF file has length ',lngth,' /= mirror has length of ',ncFileId%Ntimes
   call error_handler(E_ERR,'nc_append_time', &
           'time mirror and netcdf file time dimension out-of-sync', &
           source,revision,revdate,text2=msgstring)
endif

! make sure the time mirror can handle another entry.
if ( lngth == ncFileID%NtimesMAX ) then   

   write(msgstring,*)'doubling mirror length of ',lngth,' of ',ncFileID%fname
   call error_handler(E_DBG,'nc_append_time',msgstring,source,revision,revdate)

   allocate(temptime(ncFileID%NtimesMAX), tempRtime(ncFileID%NtimesMAX)) 
   temptime  = ncFileID%times            ! preserve
   tempRtime = ncFileID%rtimes           ! preserve

   deallocate(ncFileID%times, ncFileID%rtimes)

   ncFileID%NtimesMAX = 2 * ncFileID%NtimesMAX  ! double length of exising arrays

   allocate(ncFileID%times(ncFileID%NtimesMAX), ncFileID%rtimes(ncFileID%NtimesMAX) )

   ncFileID%times(1:lngth)  = temptime    ! reinstate
   ncFileID%rtimes(1:lngth) = tempRtime   ! reinstate

   deallocate(temptime, tempRtime)

endif

<<<<<<< HEAD
call get_time(dart_time, secs, days)    ! get time components to append
=======
call get_time(time, secs, days)         ! get time components to append
>>>>>>> 54fa0833
realtime = days + secs/86400.0_digits12 ! time base is "days since ..."
lngth           = lngth + 1             ! index of new time 
ncFileID%Ntimes = lngth                 ! new working length of time mirror

call nc_check(nf90_put_var(my_ncid, TimeVarID, realtime, start=(/ lngth /) ), &
           'nc_append_time', 'put_var time')

<<<<<<< HEAD
ncFileID%times( lngth) = dart_time
=======
ncFileID%times( lngth) = time
>>>>>>> 54fa0833
ncFileID%rtimes(lngth) = realtime

write(msgstring,*)'ncFileID (',my_ncid,') : "',trim(varname), &
         '" (should be "time") has length ',lngth, ' appending t= ',realtime
call error_handler(E_DBG,'nc_append_time',msgstring,source,revision,revdate)

end function nc_append_time

!-------------------------------------------------------------------------------
!> routine write calendar attributes
!>@todo FIXME this duplicates code in dart_time_io_mod.f90 - it should
!>be one place or the other.

function nc_write_calendar_atts(ncFileID, TimeVarID) result(ierr)

type(netcdf_file_type), intent(in) :: ncFileID
integer,                intent(in) :: TimeVarID
integer                            :: ierr

integer :: my_ncid

ierr = 0

my_ncid = ncFileID%ncid

call nc_check(nf90_put_att(my_ncid, TimeVarID, "long_name", "time"), &
              'nc_write_calendar_atts', 'put_att long_name '//trim(ncFileID%fname))

select case( get_calendar_type() )
case(THIRTY_DAY_MONTHS)
!  call get_date_thirty(time, year, month, day, hour, minute, second)
case(GREGORIAN)
   call nc_check(nf90_put_att(my_ncid, TimeVarID, "calendar", "gregorian" ), &
              'nc_write_calendar_atts', 'put_att calendar '//trim(ncFileID%fname))
   call nc_check(nf90_put_att(my_ncid, TimeVarID, "units", "days since 1601-01-01 00:00:00"), &
              'nc_write_calendar_atts', 'put_att units '//trim(ncFileID%fname))
case(JULIAN)
   call nc_check(nf90_put_att(my_ncid, TimeVarID, "calendar", "julian" ), &
              'nc_write_calendar_atts', 'put_att calendar '//trim(ncFileID%fname))
case(NOLEAP)
   call nc_check(nf90_put_att(my_ncid, TimeVarID, "calendar", "no_leap" ), &
              'nc_write_calendar_atts', 'put_att calendar '//trim(ncFileID%fname))
case default
   call nc_check(nf90_put_att(my_ncid, TimeVarID, "calendar", "none" ), &
              'nc_write_calendar_atts', 'put_att calendar '//trim(ncFileID%fname))

   ! ncview (actually, probably udunits2) crashes or errors out or
   ! displays misleading plot axes if you use 'days since ...' as the units.
   ! if you simply use 'days' it works much better.

   call nc_check(nf90_put_att(my_ncid, TimeVarID, "units", "days"), &
               'nc_write_calendar_atts', 'put_att units '//trim(ncFileID%fname))
end select

end function nc_write_calendar_atts

!--------------------------------------------------------------------

function nc_get_num_times(fname) result(time_size) 

character(len=256), intent(in) :: fname 
integer :: time_size

integer :: my_ncid, TimeDimID, ret

time_size = -1 ! assume bad size

ret = nf90_open(fname, NF90_NOWRITE, my_ncid)
call nc_check(ret, 'nc_get_num_times: nf90_open', fname)

ret = nf90_inq_dimid(my_ncid, "time", TimeDimID)
if (ret == NF90_NOERR) then
   ret = nf90_inquire_dimension(my_ncid, TimeDimID, len=time_size) 
   call nc_check(ret, 'nc_get_num_times', 'inquire_dimension time '//trim(fname))
endif

ret = nf90_close(my_ncid)
call nc_check(ret, 'nc_get_num_times: nf90_close', fname)

end function nc_get_num_times


!=================================================
! Routines for distributing data round-robbin
!=================================================

!--------------------------------------------------------
!> Calculate number of elements going to the receiving pe (read_transpose)
!> Or being sent from the sending pe (transpose_write) for a given
!> start_rank and block_size.
!> block_size is the number of elements in a block of variables. There may
!> be 1 variable or all variables depending on buffer_state_io.
!> start_rank is the pe that owns the 1st element of the 1st variable in
!> the variable_block.
!>@todo FIXME ? This should go in ensemble manager.

function num_elements_on_pe(pe, start_rank, block_size) result(elm_count)

integer, intent(in) :: pe
integer, intent(in) :: start_rank
integer, intent(in) :: block_size

integer :: elm_count, remainder

elm_count = block_size/task_count()
remainder = mod(block_size, task_count())

! mop up leftovers CHECK THESE.
! How many elements a pe gets depends on its rank relative to start_rank.
if ( (start_rank <= pe) .and. (pe) < (start_rank + remainder)) elm_count = elm_count + 1
if ( pe < (start_rank + remainder - task_count() )) elm_count = elm_count + 1

end function num_elements_on_pe


!--------------------------------------------------------
!> Give the rank of the processor that owns the start of a variable


function get_start_rank(variable, domain)

integer, intent(in) :: variable
integer, intent(in) :: domain

integer :: get_start_rank

get_start_rank = mod(get_sum_variables_below(variable, domain), task_count())

end function get_start_rank


!-------------------------------------------------------
!> Find i, the start point in var_block for a given recv_pe
!> This is assuming round robin. - will have to query the
!> ensemble manager to find this for different disrtibutions

function find_start_point(recv_pe, start_rank)

integer, intent(in)  :: recv_pe !< the receiver
integer, intent(in)  :: start_rank !< the pe that owns the 1st element of the var_block
integer              :: find_start_point

if (start_rank < recv_pe) then
   find_start_point = recv_pe - start_rank + 1
elseif(start_rank > recv_pe) then
   find_start_point = recv_pe + task_count() - start_rank + 1
else ! recv_pe = start_rank
   find_start_point = 1
endif

end function find_start_point


!--------------------------------------------------------

!> @}
end module direct_netcdf_mod

! <next few lines under version control, do not edit>
! $URL$
! $Id$
! $Revision$
! $Date$<|MERGE_RESOLUTION|>--- conflicted
+++ resolved
@@ -480,23 +480,13 @@
 !> read a single netcdf file containing all of the members
 !> and possibly inflation information
 
-<<<<<<< HEAD
 subroutine read_single_file(state_ens_handle, file_handle, use_time_from_file, mtime, pert_from_single_copy)
-
-type(ensemble_type),  intent(inout) :: state_ens_handle      !> ensemble handle to store data
-type(file_info_type), intent(in)    :: file_handle           !> file handle for file names
-logical,              intent(in)    :: use_time_from_file    !> read time from file
-type(time_type),      intent(inout) :: mtime                  !> external time
-logical, optional,    intent(in)    :: pert_from_single_copy !> reading single file and perturbing
-=======
-subroutine read_single_file(state_ens_handle, file_handle, use_time_from_file, time, pert_from_single_copy)
 
 type(ensemble_type),  intent(inout) :: state_ens_handle      !! ensemble handle to store data
 type(file_info_type), intent(in)    :: file_handle           !! file handle for file names
 logical,              intent(in)    :: use_time_from_file    !! read time from file
-type(time_type),      intent(inout) :: time                  !! external time
+type(time_type),      intent(inout) :: mtime                 !! external time
 logical, optional,    intent(in)    :: pert_from_single_copy !! reading single file and perturbing
->>>>>>> 54fa0833
 
 ! NetCDF IO variables
 integer                               :: my_ncid, varid, TimeDimID, MemDimID, ret 
@@ -532,15 +522,9 @@
 
 !>@todo Check time consistency across files? This is assuming they are consistent.
 ! read time from input file if time not set in namelist
-<<<<<<< HEAD
 if( use_time_from_file ) mtime = read_model_time(fname)
 
 state_ens_handle%time = mtime
-=======
-if( use_time_from_file ) time = read_model_time(fname)
-
-state_ens_handle%time = time
->>>>>>> 54fa0833
 
 ret = nf90_open(fname, NF90_NOWRITE, my_ncid)
 call nc_check(ret, 'read_single_file: nf90_open', fname)
@@ -802,16 +786,11 @@
 
 curr_ens_time = ens_handle%current_time
 
-<<<<<<< HEAD
-domain = 1 !>@todo : only a single domain for single file read supported. need
-           !>        to consider case for multiple domains.
-=======
 !>@todo : only a single domain for single file read supported.
 !>        need to consider case for multiple domains.
 
 domain = 1
 
->>>>>>> 54fa0833
 if (my_task_id() == SINGLE_IO_TASK_ID) then
    fname = get_restart_filename(file_handle%stage_metadata, 1, domain)
    
@@ -1506,7 +1485,6 @@
                          source,revision,revdate)
    endif
 endif ! min range set
-<<<<<<< HEAD
 
 ! is upper bound set?
 if ( maxclamp /= missing_r8 ) then ! missing_r8 is flag for no clamping
@@ -1525,26 +1503,6 @@
 
 endif ! max range set
 
-=======
-
-! is upper bound set?
-if ( maxclamp /= missing_r8 ) then ! missing_r8 is flag for no clamping
-   if ( my_minmax(2) > maxclamp ) then
-      !>@todo again, if we're allowing missing in state, this has to be masked:
-      if (allow_missing) then
-         where(variable /= missing_r8) variable = min(maxclamp, variable)
-      else
-         variable = min(maxclamp, variable)
-      endif
-
-      write(msgstring, *) trim(varname)// ' upper bound ', maxclamp, ' max value ', my_minmax(2)
-      call error_handler(E_ALLMSG, 'clamp_variable', msgstring, &
-                         source,revision,revdate)
-   endif
-
-endif ! max range set
-
->>>>>>> 54fa0833
 end subroutine clamp_variable
 
 
@@ -1636,13 +1594,9 @@
 logical,                   intent(in) :: single_precision_output
 integer :: ncfile_out
 
-<<<<<<< HEAD
 character(len=*), parameter :: routine = 'create_and_open_state_output'
 
-integer :: ret !> netcdf return code
-=======
 integer :: ret
->>>>>>> 54fa0833
 integer :: create_mode
 integer :: i, j
 integer :: new_dimid
@@ -2257,12 +2211,8 @@
 ncFileID%diag_id = create_diagnostic_structure()
 my_ncid          = ncFileID%ncid
 
-<<<<<<< HEAD
-domain = 1 !>@todo ONLY ONE DOMAIN FOR SINGLE FILE OUTPUT
-=======
 !>@todo ONLY ONE DOMAIN FOR SINGLE FILE OUTPUT
 domain = 1
->>>>>>> 54fa0833
 
 do ivar = 1, get_num_variables(domain)
 
@@ -2337,13 +2287,9 @@
       my_xtype = nf90_real
    endif
 
-<<<<<<< HEAD
-   domain = 1 !>@todo ONLY ONE DOMAIN FOR SINGLE FILES
-=======
    !>@todo ONLY ONE DOMAIN FOR SINGLE FILES
    domain = 1
 
->>>>>>> 54fa0833
    ! Define dimensions for state
    do ivar = 1, get_num_variables(domain)
 
@@ -2416,12 +2362,8 @@
 
 my_ncid = ncFileID%ncid
 
-<<<<<<< HEAD
-domain    = 1 !>@todo ONLY ONE DOMAIN FOR SINGLE FILE OUTPUT
-=======
 !>@todo ONLY ONE DOMAIN FOR SINGLE FILE OUTPUT
 domain    = 1
->>>>>>> 54fa0833
 
 do ivar = 1, get_num_variables(domain)
 
@@ -2499,13 +2441,9 @@
       my_xtype = nf90_real
    endif
 
-<<<<<<< HEAD
-   domain = 1 !>@todo ONLY ONE DOMAIN FOR SINGLE FILES
-=======
    !>@todo ONLY ONE DOMAIN FOR SINGLE FILES
    domain = 1
 
->>>>>>> 54fa0833
    ! Define dimensions for state
    do ivar = 1, get_num_variables(domain)
       varname = get_variable_name(domain, ivar)
@@ -2543,20 +2481,12 @@
 !------------------------------------------------------------------
 !> helper function to return the netcdf dimension id's and lengths
 
-<<<<<<< HEAD
 subroutine get_dimension_info(copy, dom_id, var_id, timestep, is_extra, numdims, start, lengths)
-=======
-subroutine get_dimension_info(copy, dom_id, var_id, time, is_extra, numdims, start, lengths)
->>>>>>> 54fa0833
 
 integer, intent(in)  :: copy 
 integer, intent(in)  :: dom_id 
 integer, intent(in)  :: var_id 
-<<<<<<< HEAD
 integer, intent(in)  :: timestep
-=======
-integer, intent(in)  :: time
->>>>>>> 54fa0833
 logical, intent(in)  :: is_extra
 integer, intent(out) :: numdims
 integer, intent(out) :: start  (NF90_MAX_VAR_DIMS)
@@ -2583,15 +2513,9 @@
       if ( is_extra ) then 
          ! extra copies have time but it might not be the jdim dimension
          dcount        = dcount + 1
-<<<<<<< HEAD
          start(dcount) = timestep
       else
          start(jdim)   = timestep 
-=======
-         start(dcount) = time! time
-      else
-         start(jdim)   = time 
->>>>>>> 54fa0833
       endif
 
    else if ( dimname == 'member') then
@@ -2848,19 +2772,11 @@
 !> This REQUIRES that "time" is a coordinate variable AND it is the
 !> unlimited dimension. If not ... bad things happen.
 
-<<<<<<< HEAD
 function nc_append_time(ncFileID, dart_time) result(lngth)
 
 type(netcdf_file_type), intent(inout) :: ncFileID
 type(time_type),        intent(in)    :: dart_time
 integer                               :: lngth
-=======
-function nc_append_time(ncFileID, time) result(lngth)
-
-type(netcdf_file_type), intent(inout) :: ncFileID
-type(time_type), intent(in) :: time
-integer                     :: lngth
->>>>>>> 54fa0833
 
 integer  :: nDimensions, nVariables, nAttributes, unlimitedDimID
 integer  :: TimeVarID
@@ -2924,11 +2840,7 @@
 
 endif
 
-<<<<<<< HEAD
 call get_time(dart_time, secs, days)    ! get time components to append
-=======
-call get_time(time, secs, days)         ! get time components to append
->>>>>>> 54fa0833
 realtime = days + secs/86400.0_digits12 ! time base is "days since ..."
 lngth           = lngth + 1             ! index of new time 
 ncFileID%Ntimes = lngth                 ! new working length of time mirror
@@ -2936,11 +2848,7 @@
 call nc_check(nf90_put_var(my_ncid, TimeVarID, realtime, start=(/ lngth /) ), &
            'nc_append_time', 'put_var time')
 
-<<<<<<< HEAD
 ncFileID%times( lngth) = dart_time
-=======
-ncFileID%times( lngth) = time
->>>>>>> 54fa0833
 ncFileID%rtimes(lngth) = realtime
 
 write(msgstring,*)'ncFileID (',my_ncid,') : "',trim(varname), &
