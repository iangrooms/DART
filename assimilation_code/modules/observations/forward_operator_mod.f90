--- conflicted
+++ resolved
@@ -67,11 +67,7 @@
 
 
 ! Module storage for writing error messages
-<<<<<<< HEAD
 character(len=512) :: string1, string2
-=======
-character(len = 256) :: msgstring, msgstring2
->>>>>>> 54fa0833
 
 contains
 
@@ -445,17 +441,10 @@
          write(state_size_string, *) state_ens_handle%num_vars
          write(obs_key_string, *) keys(i)
          write(identity_obs_string, *) -obs_kind_ind
-<<<<<<< HEAD
          write(string1,  *) 'unable to compute forward operator for obs number '//trim(adjustl(obs_key_string))
          write(string2, *) 'identity index '//trim(adjustl(identity_obs_string))//&
                               ' must be between 1 and the state size of '//trim(adjustl(state_size_string))
          call error_handler(E_ERR, 'get_expected_obs', string1, source, revision, revdate, text2=string2)
-=======
-         write(msgstring,  *) 'unable to compute forward operator for obs number '//trim(adjustl(obs_key_string))
-         write(msgstring2, *) 'identity index '//trim(adjustl(identity_obs_string))//&
-                              ' must be between 1 and the state size of '//trim(adjustl(state_size_string))
-         call error_handler(E_ERR, 'get_expected_obs', msgstring, source, revision, revdate, text2=msgstring2)
->>>>>>> 54fa0833
       endif
 
       expected_obs =  get_state(-1*int(obs_kind_ind,i8), state_ens_handle)
@@ -545,7 +534,6 @@
    ! Successful istatus but missing_r8 for forward operator
    if(istatus(copy) == 0) then
       if ((assimilate_ob .or. evaluate_ob) .and. (expected_obs(copy) == missing_r8)) then
-<<<<<<< HEAD
          write(string1, *) 'istatus was 0 (OK) but forward operator returned missing value.'
          write(string2, *) 'observation number ', thiskey
          call error_handler(E_ERR,'check_forward_operator_istatus', string1, &
@@ -557,19 +545,6 @@
       write(string2, *) 'observation number ', thiskey
       call error_handler(E_ERR,'check_forward_operator_istatus', string1, &
                     source, revision, revdate, text2=string2)
-=======
-         write(msgstring, *) 'istatus was 0 (OK) but forward operator returned missing value.'
-         write(msgstring2, *) 'observation number ', thiskey
-         call error_handler(E_ERR,'check_forward_operator_istatus', msgstring, &
-                    source, revision, revdate, text2=msgstring2)
-      endif
-   ! Negative istatus
-   else if (istatus(copy) < 0) then
-      write(msgstring, *) 'istatus must not be <0 from forward operator. 0=OK, >0 for error'
-      write(msgstring2, *) 'observation number ', thiskey
-      call error_handler(E_ERR,'check_forward_operator_istatus', msgstring, &
-                    source, revision, revdate, text2=msgstring2)
->>>>>>> 54fa0833
    endif
 
 enddo
