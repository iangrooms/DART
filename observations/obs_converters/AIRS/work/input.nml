--- conflicted
+++ resolved
@@ -81,11 +81,7 @@
   /
 
 &obs_sequence_tool_nml
-<<<<<<< HEAD
-   filename_seq         = 'obs_seq.test'
-=======
    filename_seq         = 'obs_seq.amsua'
->>>>>>> 45d9b0f4
    filename_seq_list    = ''
    filename_out         = 'obs_seq.processed'
    first_obs_days       = -1
