! DART software - Copyright UCAR. This open source software is provided
! by UCAR, "as is", without charge, subject to all terms of use at
! http://www.image.ucar.edu/DAReS/DART/DART_download
!
! $Id$

module netcdf_utilities_mod

!> a module to streamline the code that calls netcdf routines. 
!>
!> calling code should NOT have to use the netcdf module, nor see
!> any netcdf ID values, types, lengths, etc.  this code does error 
!> checking and reports the offending call, filename, and user-supplied 
!> context (often the 'routine' variable with the calling subroutine name).
!> 
!> isolates access to the netcdf libs to routines inside this module.
!>
!> routines in this file are prefixed with nc_ and attempt to say
!> in english what they do.  the intent is someone who does not know
!> anything about netcdf can still use these.
!>
!> The 'put_var' and 'get_var' routines take optional start, count, 
!> stride, and map variables.
!>


use types_mod, only : r4, r8, digits12, i2, i4, i8, PI, MISSING_R8, MISSING_I
use utilities_mod, only : error_handler, E_DBG, E_MSG, E_ALLMSG, E_WARN, E_ERR
           
use netcdf

implicit none
private

public :: nc_check,                       &
          nc_add_global_attribute,        &
          nc_get_global_attribute,        &
          nc_add_attribute_to_variable,   &
          nc_get_attribute_from_variable, &
          nc_define_dimension,            &
          nc_define_unlimited_dimension,  &
          nc_get_dimension_size,          &
          nc_define_character_variable,   &
          nc_define_integer_variable,     &
          nc_define_real_variable,        &
          nc_define_double_variable,      &
          nc_define_integer_scalar,       &
          nc_define_real_scalar,          &
          nc_define_double_scalar,        &
          nc_global_attribute_exists,     &
          nc_variable_attribute_exists,   &
          nc_dimension_exists,            &
          nc_variable_exists,             &
          nc_put_variable,                &
          nc_get_variable,                &
          nc_get_variable_info,           &
          nc_add_global_creation_time,    &
          nc_get_variable_num_dimensions, &
          nc_get_variable_dimension_names, &
          nc_get_variable_size,           &
          nc_open_file_readonly,          &
          nc_open_file_readwrite,         &
          nc_create_file,                 &
          nc_close_file,                  &
          nc_begin_define_mode,           &
          nc_end_define_mode,             &
          nc_synchronize_file


! note here that you only need to distinguish between
! r4 (float) and r8 (double) when defining or adding
! a new variable or attribute.  the get and query routines 
! will coerce the values to the destination precision correctly.

interface nc_add_global_attribute
   module procedure nc_add_global_char_att
   module procedure nc_add_global_int_att
   module procedure nc_add_global_float_att
   module procedure nc_add_global_double_att
   module procedure nc_add_global_float_array_att
   module procedure nc_add_global_double_array_att
end interface

interface nc_get_global_attribute
   module procedure nc_get_global_char_att
   module procedure nc_get_global_int_att
   module procedure nc_get_global_real_att
   module procedure nc_get_global_real_array_att
end interface

interface nc_add_attribute_to_variable
   module procedure nc_add_char_att_to_var
   module procedure nc_add_int_array_att_to_var
   module procedure nc_add_int_att_to_var
   module procedure nc_add_float_att_to_var
   module procedure nc_add_double_att_to_var
   module procedure nc_add_float_array_att_to_var
   module procedure nc_add_double_array_att_to_var
end interface

interface nc_get_attribute_from_variable
   module procedure nc_get_char_att_from_var
   module procedure nc_get_int_array_att_from_var
   module procedure nc_get_int_att_from_var
   module procedure nc_get_real_att_from_var
   module procedure nc_get_real_array_att_from_var
end interface

interface nc_define_character_variable
   module procedure nc_define_var_char_1d
   module procedure nc_define_var_char_Nd
end interface

interface nc_define_integer_variable
   module procedure nc_define_var_int_1d
   module procedure nc_define_var_int_Nd
end interface

interface nc_define_real_variable
   module procedure nc_define_var_real_1d
   module procedure nc_define_var_real_Nd
end interface

interface nc_define_double_variable
   module procedure nc_define_var_double_1d
   module procedure nc_define_var_double_Nd
end interface

interface nc_put_variable
   module procedure nc_put_char_1d
   module procedure nc_put_single_int_1d
   module procedure nc_put_int_1d
   module procedure nc_put_single_real_1d
   module procedure nc_put_real_1d
   module procedure nc_put_char_2d
   module procedure nc_put_int_2d
   module procedure nc_put_real_2d
   module procedure nc_put_int_3d
   module procedure nc_put_real_3d
   module procedure nc_put_int_4d
   module procedure nc_put_real_4d
end interface

interface nc_get_variable
   module procedure nc_get_short_1d
   module procedure nc_get_single_int_1d
   module procedure nc_get_int_1d
   module procedure nc_get_single_real_1d
   module procedure nc_get_real_1d
   module procedure nc_get_double_1d
   module procedure nc_get_short_2d
   module procedure nc_get_int_2d
   module procedure nc_get_real_2d
   module procedure nc_get_short_3d
   module procedure nc_get_int_3d
   module procedure nc_get_real_3d
   module procedure nc_get_int_4d
   module procedure nc_get_real_4d
end interface

interface nc_get_variable_size
   module procedure nc_get_variable_size_1d
   module procedure nc_get_variable_size_Nd
end interface

! version controlled file description for error handling, do not edit
character(len=*), parameter :: source   = "$URL$"
character(len=*), parameter :: revision = "$Revision$"
character(len=*), parameter :: revdate  = "$Date$"

character(len=512) :: msgstring1

!> make a derived type that is (ncid, filename) 
!> store filename on file open, delete it on file close. cache the
!> last N filenames - look them up on error and stop
!> having to keep the filename around.

! NOTE this is the max number of concurrently 
! open netcdf files on a single task.
integer, parameter :: MAX_NCFILES = 50
integer, parameter :: FH_EMPTY = -1

type ncinfo_type
  integer :: file_handle = FH_EMPTY
  character(len=256) :: file_name = ''
end type

! for now hardcode max size.  could make it allocatable
! and extend it if you need more open slots

type(ncinfo_type) :: ncinfo(MAX_NCFILES)

! do we need one of these?
!namelist /netcdf_utilities_nml/ 

contains

!------------------------------------------------------------------
!> check return code from previous call. on error, print and stop.
!> if you want to continue after an error don't use this call. 

subroutine nc_check(istatus, subr_name, context, context2, filename, ncid)

integer,          intent(in)           :: istatus
character(len=*), intent(in)           :: subr_name
character(len=*), intent(in), optional :: context
character(len=*), intent(in), optional :: context2
character(len=*), intent(in), optional :: filename
integer,          intent(in), optional :: ncid
  
character(len=256) :: saved_filename

if (istatus == nf90_noerr) return

! something wrong.  construct an error string and call the handler.
msgstring1 = nf90_strerror(istatus)

! context is optional, but is very useful if specified.
if (present(context)) then
  msgstring1 = trim(context) // ': ' // trim(msgstring1)
endif

! you can give this routine a file handle and it will try
! to extract the filename from it.
if (.not. present(filename) .and. present(ncid)) then
   call find_name_from_fh(ncid, saved_filename)
else if (present(filename)) then
   saved_filename = filename
else
   saved_filename = ''
endif

! this does not return 
call error_handler(E_ERR, subr_name, msgstring1, source, revision, revdate, &
                   text2=context2, text3=saved_filename)


end subroutine nc_check

!------------------------------------------------------------------
!--------------------------------------------------------------------
! global attribute section

subroutine nc_add_global_char_att(ncid, attname, val, context, filename)

integer,          intent(in) :: ncid
character(len=*), intent(in) :: attname
character(len=*), intent(in) :: val
character(len=*), intent(in), optional :: context
character(len=*), intent(in), optional :: filename

character(len=*), parameter :: routine = 'nc_add_global_char_att'
integer :: ret

ret = nf90_put_att(ncid, NF90_GLOBAL, attname, val)
call nc_check(ret, routine, 'adding the global attribute: '//trim(attname), context, filename, ncid)

end subroutine nc_add_global_char_att

!--------------------------------------------------------------------

subroutine nc_add_global_int_att(ncid, attname, val, context, filename)

integer,          intent(in) :: ncid
character(len=*), intent(in) :: attname
integer,          intent(in) :: val
character(len=*), intent(in), optional :: context
character(len=*), intent(in), optional :: filename

character(len=*), parameter :: routine = 'nc_add_global_int_att'
integer :: ret

ret = nf90_put_att(ncid, NF90_GLOBAL, attname, val)
call nc_check(ret, routine, 'adding the global attribute: '//trim(attname), context, filename, ncid)

end subroutine nc_add_global_int_att

!--------------------------------------------------------------------

subroutine nc_add_global_float_att(ncid, attname, val, context, filename)

integer,          intent(in) :: ncid
character(len=*), intent(in) :: attname
real(r4),         intent(in) :: val
character(len=*), intent(in), optional :: context
character(len=*), intent(in), optional :: filename

character(len=*), parameter :: routine = 'nc_add_global_float_att'
integer :: ret

ret = nf90_put_att(ncid, NF90_GLOBAL, attname, val)
call nc_check(ret, routine, 'adding the global attribute: '//trim(attname), context, filename, ncid)

end subroutine nc_add_global_float_att

!--------------------------------------------------------------------

subroutine nc_add_global_double_att(ncid, attname, val, context, filename)

integer,          intent(in) :: ncid
character(len=*), intent(in) :: attname
real(digits12),   intent(in) :: val
character(len=*), intent(in), optional :: context
character(len=*), intent(in), optional :: filename

character(len=*), parameter :: routine = 'nc_add_global_double_att'
integer :: ret

ret = nf90_put_att(ncid, NF90_GLOBAL, attname, val)
call nc_check(ret, routine, 'adding the global attribute: '//trim(attname), context, filename, ncid)

end subroutine nc_add_global_double_att

!--------------------------------------------------------------------

subroutine nc_add_global_float_array_att(ncid, attname, val, context, filename)

integer,          intent(in) :: ncid
character(len=*), intent(in) :: attname
real(r4),         intent(in) :: val(:)
character(len=*), intent(in), optional :: context
character(len=*), intent(in), optional :: filename

character(len=*), parameter :: routine = 'nc_add_global_float_array_att'
integer :: ret

ret = nf90_put_att(ncid, NF90_GLOBAL, attname, val)
call nc_check(ret, routine, 'adding the global attribute: '//trim(attname), context, filename, ncid)

end subroutine nc_add_global_float_array_att

!--------------------------------------------------------------------

subroutine nc_add_global_double_array_att(ncid, attname, val, context, filename)

integer,          intent(in) :: ncid
character(len=*), intent(in) :: attname
real(digits12),   intent(in) :: val(:)
character(len=*), intent(in), optional :: context
character(len=*), intent(in), optional :: filename

character(len=*), parameter :: routine = 'nc_add_global_double_array_att'
integer :: ret

ret = nf90_put_att(ncid, NF90_GLOBAL, attname, val)
call nc_check(ret, routine, 'adding the global attribute: '//trim(attname), context, filename, ncid)

end subroutine nc_add_global_double_array_att

!------------------------------------------------------------------

subroutine nc_get_global_char_att(ncid, attname, val, context, filename)

integer,          intent(in)  :: ncid
character(len=*), intent(in)  :: attname
character(len=*), intent(out) :: val
character(len=*), intent(in), optional :: context
character(len=*), intent(in), optional :: filename

character(len=*), parameter :: routine = 'nc_get_global_char_att'
integer :: ret

ret = nf90_get_att(ncid, NF90_GLOBAL, attname, val)
call nc_check(ret, routine, 'getting the global attribute: '//trim(attname), context, filename, ncid)

end subroutine nc_get_global_char_att

!--------------------------------------------------------------------

subroutine nc_get_global_int_att(ncid, attname, val, context, filename)

integer,          intent(in)  :: ncid
character(len=*), intent(in)  :: attname
integer,          intent(out) :: val
character(len=*), intent(in), optional :: context
character(len=*), intent(in), optional :: filename

character(len=*), parameter :: routine = 'nc_get_global_int_att'
integer :: ret

ret = nf90_get_att(ncid, NF90_GLOBAL, attname, val)
call nc_check(ret, routine, 'getting the global attribute: '//trim(attname), context, filename, ncid)

end subroutine nc_get_global_int_att

!--------------------------------------------------------------------

subroutine nc_get_global_real_att(ncid, attname, val, context, filename)

integer,          intent(in)  :: ncid
character(len=*), intent(in)  :: attname
real(r8),         intent(out) :: val
character(len=*), intent(in), optional :: context
character(len=*), intent(in), optional :: filename

character(len=*), parameter :: routine = 'nc_get_global_real_att'
integer :: ret

ret = nf90_get_att(ncid, NF90_GLOBAL, attname, val)
call nc_check(ret, routine, 'getting the global attribute: '//trim(attname), context, filename, ncid)

end subroutine nc_get_global_real_att

!--------------------------------------------------------------------

subroutine nc_get_global_real_array_att(ncid, attname, val, context, filename)

integer,          intent(in)  :: ncid
character(len=*), intent(in)  :: attname
real(r8),         intent(out) :: val(:)
character(len=*), intent(in), optional :: context
character(len=*), intent(in), optional :: filename

character(len=*), parameter :: routine = 'nc_get_global_real_array_att'
integer :: ret

ret = nf90_get_att(ncid, NF90_GLOBAL, attname, val)
call nc_check(ret, routine, 'getting the global attribute: '//trim(attname), context, filename, ncid)

end subroutine nc_get_global_real_array_att

!--------------------------------------------------------------------
! attributes on specific variables section

subroutine nc_add_char_att_to_var(ncid, varname, attname, val, context, filename)

integer,          intent(in) :: ncid
character(len=*), intent(in) :: varname
character(len=*), intent(in) :: attname
character(len=*), intent(in) :: val
character(len=*), intent(in), optional :: context
character(len=*), intent(in), optional :: filename

character(len=*), parameter :: routine = 'nc_add_char_att_to_var'
integer :: ret, varid

ret = nf90_inq_varid(ncid, varname, varid)
call nc_check(ret, routine, 'inquire variable id for '//trim(varname), context, filename, ncid)

ret = nf90_put_att(ncid, varid, attname, val)
call nc_check(ret, routine, 'adding the attribute: '//trim(attname)//' to variable: '//trim(varname), context, filename, ncid)

end subroutine nc_add_char_att_to_var

!--------------------------------------------------------------------

subroutine nc_add_int_att_to_var(ncid, varname, attname, val, context, filename)

integer,          intent(in) :: ncid
character(len=*), intent(in) :: varname
character(len=*), intent(in) :: attname
integer,          intent(in) :: val
character(len=*), intent(in), optional :: context
character(len=*), intent(in), optional :: filename

character(len=*), parameter :: routine = 'nc_add_int_att_to_var'
integer :: ret, varid

ret = nf90_inq_varid(ncid, varname, varid)
call nc_check(ret, routine, 'inquire variable id for '//trim(varname), context, filename, ncid)

ret = nf90_put_att(ncid, varid, attname, val)
call nc_check(ret, routine, 'adding the attribute: '//trim(attname)//' to variable: '//trim(varname), context, filename, ncid)

end subroutine nc_add_int_att_to_var

!--------------------------------------------------------------------

subroutine nc_add_int_array_att_to_var(ncid, varname, attname, val, context, filename)

integer,          intent(in) :: ncid
character(len=*), intent(in) :: varname
character(len=*), intent(in) :: attname
integer,          intent(in) :: val(:)
character(len=*), intent(in), optional :: context
character(len=*), intent(in), optional :: filename

character(len=*), parameter :: routine = 'nc_add_int_array_att_to_var'
integer :: ret, varid

ret = nf90_inq_varid(ncid, varname, varid)
call nc_check(ret, routine, 'inquire variable id for '//trim(varname), context, filename, ncid)

ret = nf90_put_att(ncid, varid, attname, val)
call nc_check(ret, routine, 'adding the attribute: '//trim(attname)//' to variable: '//trim(varname), context, filename, ncid)

end subroutine nc_add_int_array_att_to_var

!--------------------------------------------------------------------

subroutine nc_add_float_att_to_var(ncid, varname, attname, val, context, filename)

integer,          intent(in) :: ncid
character(len=*), intent(in) :: varname
character(len=*), intent(in) :: attname
real(r4),         intent(in) :: val
character(len=*), intent(in), optional :: context
character(len=*), intent(in), optional :: filename

character(len=*), parameter :: routine = 'nc_add_float_att_to_var'
integer :: ret, varid

ret = nf90_inq_varid(ncid, varname, varid)
call nc_check(ret, routine, 'inquire variable id for '//trim(varname), context, filename, ncid)

ret = nf90_put_att(ncid, varid, attname, val)
call nc_check(ret, routine, 'adding the attribute: '//trim(attname)//' to variable: '//trim(varname), context, filename, ncid)

end subroutine nc_add_float_att_to_var

!--------------------------------------------------------------------

subroutine nc_add_double_att_to_var(ncid, varname, attname, val, context, filename)

integer,          intent(in) :: ncid
character(len=*), intent(in) :: varname
character(len=*), intent(in) :: attname
real(digits12),   intent(in) :: val
character(len=*), intent(in), optional :: context
character(len=*), intent(in), optional :: filename

character(len=*), parameter :: routine = 'nc_add_double_att_to_var'
integer :: ret, varid

ret = nf90_inq_varid(ncid, varname, varid)
call nc_check(ret, routine, 'inquire variable id for '//trim(varname), context, filename, ncid)

ret = nf90_put_att(ncid, varid, attname, val)
call nc_check(ret, routine, 'adding the attribute: '//trim(attname)//' to variable: '//trim(varname), context, filename, ncid)

end subroutine nc_add_double_att_to_var

!--------------------------------------------------------------------

subroutine nc_add_float_array_att_to_var(ncid, varname, attname, val, context, filename)

integer,          intent(in) :: ncid
character(len=*), intent(in) :: varname
character(len=*), intent(in) :: attname
real(r4),         intent(in) :: val(:)
character(len=*), intent(in), optional :: context
character(len=*), intent(in), optional :: filename

character(len=*), parameter :: routine = 'nc_add_float_array_att_to_var'
integer :: ret, varid

ret = nf90_inq_varid(ncid, varname, varid)
call nc_check(ret, routine, 'inquire variable id for '//trim(varname), context, filename, ncid)

ret = nf90_put_att(ncid, varid, attname, val)
call nc_check(ret, routine, 'adding the attribute: '//trim(attname)//' to variable: '//trim(varname), context, filename, ncid)

end subroutine nc_add_float_array_att_to_var

!--------------------------------------------------------------------

subroutine nc_add_double_array_att_to_var(ncid, varname, attname, val, context, filename)

integer,          intent(in) :: ncid
character(len=*), intent(in) :: varname
character(len=*), intent(in) :: attname
real(digits12),   intent(in) :: val(:)
character(len=*), intent(in), optional :: context
character(len=*), intent(in), optional :: filename

character(len=*), parameter :: routine = 'nc_add_double_array_att_to_var'
integer :: ret, varid

ret = nf90_inq_varid(ncid, varname, varid)
call nc_check(ret, routine, 'inquire variable id for '//trim(varname), context, filename, ncid)

ret = nf90_put_att(ncid, varid, attname, val)
call nc_check(ret, routine, 'adding the attribute: '//trim(attname)//' to variable: '//trim(varname), context, filename, ncid)

end subroutine nc_add_double_array_att_to_var

!--------------------------------------------------------------------

subroutine nc_get_char_att_from_var(ncid, varname, attname, val, context, filename)

integer,          intent(in)  :: ncid
character(len=*), intent(in)  :: varname
character(len=*), intent(in)  :: attname
character(len=*), intent(out) :: val
character(len=*), intent(in), optional :: context
character(len=*), intent(in), optional :: filename

character(len=*), parameter :: routine = 'nc_get_char_att_from_var'
integer :: ret, varid

ret = nf90_inq_varid(ncid, varname, varid)
call nc_check(ret, routine, 'inquire variable id for '//trim(varname), context, filename, ncid)

ret = nf90_get_att(ncid, varid, attname, val)
call nc_check(ret, routine, 'getting the attribute: '//trim(attname)//' to variable: '//trim(varname), context, filename, ncid)

end subroutine nc_get_char_att_from_var

!--------------------------------------------------------------------

subroutine nc_get_int_att_from_var(ncid, varname, attname, val, context, filename)

integer,          intent(in)  :: ncid
character(len=*), intent(in)  :: varname
character(len=*), intent(in)  :: attname
integer,          intent(out) :: val
character(len=*), intent(in), optional :: context
character(len=*), intent(in), optional :: filename

character(len=*), parameter :: routine = 'nc_get_int_att_from_var'
integer :: ret, varid

ret = nf90_inq_varid(ncid, varname, varid)
call nc_check(ret, routine, 'inquire variable id for '//trim(varname), context, filename, ncid)

ret = nf90_get_att(ncid, varid, attname, val)
call nc_check(ret, routine, 'getting the attribute: '//trim(attname)//' to variable: '//trim(varname), context, filename, ncid)

end subroutine nc_get_int_att_from_var

!--------------------------------------------------------------------

subroutine nc_get_int_array_att_from_var(ncid, varname, attname, val, context, filename)

integer,          intent(in)  :: ncid
character(len=*), intent(in)  :: varname
character(len=*), intent(in)  :: attname
integer,          intent(out) :: val(:)
character(len=*), intent(in), optional :: context
character(len=*), intent(in), optional :: filename

character(len=*), parameter :: routine = 'nc_get_int_array_att_from_var'
integer :: ret, varid

ret = nf90_inq_varid(ncid, varname, varid)
call nc_check(ret, routine, 'inquire variable id for '//trim(varname), context, filename, ncid)

ret = nf90_get_att(ncid, varid, attname, val)
call nc_check(ret, routine, 'getting the attribute: '//trim(attname)//' to variable: '//trim(varname), context, filename, ncid)

end subroutine nc_get_int_array_att_from_var

!--------------------------------------------------------------------

subroutine nc_get_real_att_from_var(ncid, varname, attname, val, context, filename)

integer,          intent(in)  :: ncid
character(len=*), intent(in)  :: varname
character(len=*), intent(in)  :: attname
real(r8),         intent(out) :: val
character(len=*), intent(in), optional :: context
character(len=*), intent(in), optional :: filename

character(len=*), parameter :: routine = 'nc_get_real_att_from_var'
integer :: ret, varid

ret = nf90_inq_varid(ncid, varname, varid)
call nc_check(ret, routine, 'inquire variable id for '//trim(varname), context, filename, ncid)

ret = nf90_get_att(ncid, varid, attname, val)
call nc_check(ret, routine, 'getting the attribute: '//trim(attname)//' to variable: '//trim(varname), context, filename, ncid)

end subroutine nc_get_real_att_from_var

!--------------------------------------------------------------------

subroutine nc_get_real_array_att_from_var(ncid, varname, attname, val, context, filename)

integer,          intent(in)  :: ncid
character(len=*), intent(in)  :: varname
character(len=*), intent(in)  :: attname
real(r8),         intent(out) :: val(:)
character(len=*), intent(in), optional :: context
character(len=*), intent(in), optional :: filename

character(len=*), parameter :: routine = 'nc_get_real_array_att_from_var'
integer :: ret, varid

ret = nf90_inq_varid(ncid, varname, varid)
call nc_check(ret, routine, 'inquire variable id for '//trim(varname), context, filename, ncid)

ret = nf90_get_att(ncid, varid, attname, val)
call nc_check(ret, routine, 'getting the attribute: '//trim(attname)//' to variable: '//trim(varname), context, filename, ncid)

end subroutine nc_get_real_array_att_from_var

!--------------------------------------------------------------------
!--------------------------------------------------------------------
! dimensions section

subroutine nc_define_dimension(ncid, dimname, dimlen, context, filename)

integer,          intent(in) :: ncid
character(len=*), intent(in) :: dimname
integer,          intent(in) :: dimlen
character(len=*), intent(in), optional :: context
character(len=*), intent(in), optional :: filename

character(len=*), parameter :: routine = 'nc_define_dimension'
integer :: ret, dimid

ret = nf90_def_dim(ncid, dimname, dimlen, dimid)
call nc_check(ret, routine, 'define dimension '//trim(dimname), context, filename, ncid)

end subroutine nc_define_dimension

!--------------------------------------------------------------------

subroutine nc_define_unlimited_dimension(ncid, dimname, context, filename)

integer,          intent(in) :: ncid
character(len=*), intent(in) :: dimname
character(len=*), intent(in), optional :: context
character(len=*), intent(in), optional :: filename

character(len=*), parameter :: routine = 'nc_define_unlimited_dimension'
integer :: ret, dimid

ret = nf90_def_dim(ncid, dimname, NF90_UNLIMITED, dimid)
call nc_check(ret, routine, 'define unlimited dimension '//trim(dimname), context, filename, ncid)

end subroutine nc_define_unlimited_dimension

!--------------------------------------------------------------------

function nc_get_dimension_size(ncid, dimname, context, filename)

integer,          intent(in) :: ncid
character(len=*), intent(in) :: dimname
character(len=*), intent(in), optional :: context
character(len=*), intent(in), optional :: filename
integer :: nc_get_dimension_size

character(len=*), parameter :: routine = 'nc_get_dimension_size'
integer :: ret, dimid

ret = nf90_inq_dimid(ncid, dimname, dimid)
call nc_check(ret, routine, 'inq dimid '//trim(dimname), context, filename, ncid)

ret = nf90_inquire_dimension(ncid, dimid, len=nc_get_dimension_size)
call nc_check(ret, routine, 'inquire dimension '//trim(dimname), context, filename, ncid)

end function nc_get_dimension_size

!--------------------------------------------------------------------
!--------------------------------------------------------------------
! defining variables section

!> unfortunately, the scalar versions of these routines cannot be
!> overloaded with the Nd versions.  the optional arguments make
!> the signatures (combinations of arguments) inseperable. 
!> it's less common to define scalars in netcdf files, so those ones 
!> get a separate entry point.

!--------------------------------------------------------------------

subroutine nc_define_var_char_1d(ncid, varname, dimname, context, filename)

integer,          intent(in) :: ncid
character(len=*), intent(in) :: varname
character(len=*), intent(in) :: dimname
character(len=*), intent(in), optional :: context
character(len=*), intent(in), optional :: filename

character(len=*), parameter :: routine = 'nc_define_var_char_1d'
integer :: ret, dimid, varid

ret = nf90_inq_dimid(ncid, dimname, dimid)
call nc_check(ret, routine, 'inquire dimension id for dim '//trim(dimname), context, filename, ncid)

ret = nf90_def_var(ncid, varname, nf90_char, dimid, varid)
call nc_check(ret, routine, 'define character variable '//trim(varname), context, filename, ncid)

end subroutine nc_define_var_char_1d

!--------------------------------------------------------------------

subroutine nc_define_var_char_Nd(ncid, varname, dimnames, context, filename)

integer,          intent(in) :: ncid
character(len=*), intent(in) :: varname
character(len=*), intent(in) :: dimnames(:)
character(len=*), intent(in), optional :: context
character(len=*), intent(in), optional :: filename

character(len=*), parameter :: routine = 'nc_define_var_char_Nd'
integer :: ret, dimid1, dimid2, dimid3, varid

if (size(dimnames) >= 1) then
   ret = nf90_inq_dimid(ncid, dimnames(1), dimid1)
   call nc_check(ret, routine, 'inquire dimension id for dim '//trim(dimnames(1)), context, filename, ncid)
endif

if (size(dimnames) >= 2) then
   ret = nf90_inq_dimid(ncid, dimnames(2), dimid2)
   call nc_check(ret, routine, 'inquire dimension id for dim '//trim(dimnames(2)), context, filename, ncid)
endif

if (size(dimnames) >= 3) then
   ret = nf90_inq_dimid(ncid, dimnames(3), dimid3)
   call nc_check(ret, routine, 'inquire dimension id for dim '//trim(dimnames(3)), context, filename, ncid)
endif

if (size(dimnames) >= 4) then
   call error_handler(E_ERR, routine, 'only 1d, 2d and 3d character variables supported', &
                      source, revision, revdate, text2='variable '//trim(varname))
endif

if (size(dimnames) == 1) then
   ret = nf90_def_var(ncid, varname, nf90_char, dimid1, varid=varid)
else if (size(dimnames) == 2) then
   ret = nf90_def_var(ncid, varname, nf90_char, dimids=(/ dimid1, dimid2 /), varid=varid)
else if (size(dimnames) == 3) then
   ret = nf90_def_var(ncid, varname, nf90_char, dimids=(/ dimid1, dimid2, dimid3 /), varid=varid)
endif

call nc_check(ret, routine, 'define character variable '//trim(varname), context, filename, ncid)

end subroutine nc_define_var_char_Nd

!--------------------------------------------------------------------

subroutine nc_define_integer_scalar(ncid, varname, context, filename)

integer,          intent(in) :: ncid
character(len=*), intent(in) :: varname
character(len=*), intent(in), optional :: context
character(len=*), intent(in), optional :: filename

character(len=*), parameter :: routine = 'nc_define_integer_scalar'
integer :: ret, varid

ret = nf90_def_var(ncid, varname, nf90_int, varid=varid)
call nc_check(ret, routine, 'define scalar integer variable '//trim(varname), context, filename, ncid)

end subroutine nc_define_integer_scalar

!--------------------------------------------------------------------

subroutine nc_define_var_int_1d(ncid, varname, dimname, context, filename)

integer,          intent(in) :: ncid
character(len=*), intent(in) :: varname
character(len=*), intent(in) :: dimname
character(len=*), intent(in), optional :: context
character(len=*), intent(in), optional :: filename

character(len=*), parameter :: routine = 'nc_define_var_int_1d'
integer :: ret, dimid, varid

ret = nf90_inq_dimid(ncid, dimname, dimid)
call nc_check(ret, routine, 'inquire dimension id for dim '//trim(dimname), context, filename, ncid)

ret = nf90_def_var(ncid, varname, nf90_int, dimid, varid)
call nc_check(ret, routine, 'define integer variable '//trim(varname), context, filename, ncid)

end subroutine nc_define_var_int_1d

!--------------------------------------------------------------------
! fortran supports up to 7 dimensional arrays.  but in this set of 
! routines we only go up to 4D arrays.

subroutine nc_define_var_int_Nd(ncid, varname, dimnames, context, filename)

integer,          intent(in) :: ncid
character(len=*), intent(in) :: varname
character(len=*), intent(in) :: dimnames(:)
character(len=*), intent(in), optional :: context
character(len=*), intent(in), optional :: filename

character(len=*), parameter :: routine = 'nc_define_var_int_Nd'
integer :: i, ret, ndims, varid, dimids(NF90_MAX_VAR_DIMS)

ndims = size(dimnames)
if (ndims > 4) then
   call error_handler(E_ERR, routine, 'only 1d, 2d, 3d and 4d integer variables supported', &
                      source, revision, revdate, text2='variable '//trim(varname))
endif

do i=1, ndims
   ret = nf90_inq_dimid(ncid, dimnames(i), dimids(i))
   call nc_check(ret, routine, 'inquire dimension id for dim '//trim(dimnames(i)), context, filename, ncid)
enddo

ret = nf90_def_var(ncid, varname, nf90_int, dimids(1:ndims), varid=varid)
call nc_check(ret, routine, 'define integer variable '//trim(varname), context, filename, ncid)

end subroutine nc_define_var_int_Nd

!--------------------------------------------------------------------

subroutine nc_define_real_scalar(ncid, varname, context, filename)

integer,          intent(in) :: ncid
character(len=*), intent(in) :: varname
character(len=*), intent(in), optional :: context
character(len=*), intent(in), optional :: filename

character(len=*), parameter :: routine = 'nc_define_real_scalar'
integer :: ret, varid

ret = nf90_def_var(ncid, varname, nf90_real, varid=varid)
call nc_check(ret, routine, 'define scalar real variable '//trim(varname), context, filename, ncid)

end subroutine nc_define_real_scalar

!--------------------------------------------------------------------

subroutine nc_define_var_real_1d(ncid, varname, dimname, context, filename)

integer,          intent(in) :: ncid
character(len=*), intent(in) :: varname
character(len=*), intent(in) :: dimname
character(len=*), intent(in), optional :: context
character(len=*), intent(in), optional :: filename

character(len=*), parameter :: routine = 'nc_define_var_real_1d'
integer :: ret, dimid, varid

ret = nf90_inq_dimid(ncid, dimname, dimid)
call nc_check(ret, routine, 'inquire dimension id for dim '//trim(dimname), context, filename, ncid)

ret = nf90_def_var(ncid, varname, nf90_real, dimid, varid)
call nc_check(ret, routine, 'define real variable '//trim(varname), context, filename, ncid)

end subroutine nc_define_var_real_1d

!--------------------------------------------------------------------

subroutine nc_define_var_real_Nd(ncid, varname, dimnames, context, filename)

integer,          intent(in) :: ncid
character(len=*), intent(in) :: varname
character(len=*), intent(in) :: dimnames(:)
character(len=*), intent(in), optional :: context
character(len=*), intent(in), optional :: filename

character(len=*), parameter :: routine = 'nc_define_var_real_Nd'
integer :: i, ret, ndims, varid, dimids(NF90_MAX_VAR_DIMS)

ndims = size(dimnames)
if (ndims > 4) then
   call error_handler(E_ERR, routine, 'only 1d, 2d, 3d and 4d real variables supported', &
                      source, revision, revdate, text2='variable '//trim(varname))
endif

do i=1, ndims
   ret = nf90_inq_dimid(ncid, dimnames(i), dimids(i))
   call nc_check(ret, routine, 'inquire dimension id for dim '//trim(dimnames(i)), context, filename, ncid)
enddo

ret = nf90_def_var(ncid, varname, nf90_real, dimids(1:ndims), varid=varid)
call nc_check(ret, routine, 'define real variable '//trim(varname), context, filename, ncid)

end subroutine nc_define_var_real_Nd

!--------------------------------------------------------------------

subroutine nc_define_double_scalar(ncid, varname, context, filename)

integer,          intent(in) :: ncid
character(len=*), intent(in) :: varname
character(len=*), intent(in), optional :: context
character(len=*), intent(in), optional :: filename

character(len=*), parameter :: routine = 'nc_define_double_scalar'
integer :: ret, varid

ret = nf90_def_var(ncid, varname, nf90_double, varid=varid)
call nc_check(ret, routine, 'define scalar double variable '//trim(varname), context, filename, ncid)

end subroutine nc_define_double_scalar

!--------------------------------------------------------------------

subroutine nc_define_var_double_1d(ncid, varname, dimname, context, filename)

integer,          intent(in) :: ncid
character(len=*), intent(in) :: varname
character(len=*), intent(in) :: dimname
character(len=*), intent(in), optional :: context
character(len=*), intent(in), optional :: filename

character(len=*), parameter :: routine = 'nc_define_var_double_1d'
integer :: ret, dimid, varid

ret = nf90_inq_dimid(ncid, dimname, dimid)
call nc_check(ret, routine, 'inquire dimension id for dim '//trim(dimname), context, filename, ncid)

ret = nf90_def_var(ncid, varname, nf90_double, dimid, varid)
call nc_check(ret, routine, 'define double variable '//trim(varname), context, filename, ncid)

end subroutine nc_define_var_double_1d

!--------------------------------------------------------------------

subroutine nc_define_var_double_Nd(ncid, varname, dimnames, context, filename)

integer,          intent(in) :: ncid
character(len=*), intent(in) :: varname
character(len=*), intent(in) :: dimnames(:)
character(len=*), intent(in), optional :: context
character(len=*), intent(in), optional :: filename

character(len=*), parameter :: routine = 'nc_define_var_double_Nd'
integer :: i, ret, ndims, varid, dimids(NF90_MAX_VAR_DIMS)

ndims = size(dimnames)
if (ndims > 4) then
   call error_handler(E_ERR, routine, 'only 1d, 2d, 3d and 4d double variables supported', &
                      source, revision, revdate, text2='variable '//trim(varname))
endif

do i=1, ndims
   ret = nf90_inq_dimid(ncid, dimnames(i), dimids(i))
   call nc_check(ret, routine, 'inquire dimension id for dim '//trim(dimnames(i)), context, filename, ncid)
enddo

ret = nf90_def_var(ncid, varname, nf90_double, dimids(1:ndims), varid=varid)
call nc_check(ret, routine, 'define double variable '//trim(varname), context, filename, ncid)

end subroutine nc_define_var_double_Nd

!--------------------------------------------------------------------
! check if vars, dims, or global atts exist (without error if not)
! these are functions, unlike the rest of these routines.

function nc_global_attribute_exists(ncid, attname)

integer,          intent(in) :: ncid
character(len=*), intent(in) :: attname
logical                      :: nc_global_attribute_exists

character(len=*), parameter :: routine = 'nc_global_attribute_exists'
integer :: ret

ret = nf90_inquire_attribute(ncid, NF90_GLOBAL, attname)
nc_global_attribute_exists = (ret == NF90_NOERR) 

end function nc_global_attribute_exists

!--------------------------------------------------------------------

function nc_variable_attribute_exists(ncid, varname, attname)

integer,          intent(in) :: ncid
character(len=*), intent(in) :: varname
character(len=*), intent(in) :: attname
logical                      :: nc_variable_attribute_exists

character(len=*), parameter :: routine = 'nc_variable_attribute_exists'
integer :: varid, ret

ret = nf90_inq_varid(ncid, varname, varid)
nc_variable_attribute_exists = (ret == NF90_NOERR) 
if (ret /= NF90_NOERR) return

ret = nf90_inquire_attribute(ncid, varid, attname)
nc_variable_attribute_exists = (ret == NF90_NOERR) 

end function nc_variable_attribute_exists

!--------------------------------------------------------------------

function nc_dimension_exists(ncid, dimname)

integer,          intent(in) :: ncid
character(len=*), intent(in) :: dimname
logical                      :: nc_dimension_exists

character(len=*), parameter :: routine = 'nc_dimension_exists'
integer :: ret, dimid

ret = nf90_inq_dimid(ncid, dimname, dimid)
nc_dimension_exists = (ret == NF90_NOERR)

end function nc_dimension_exists

!--------------------------------------------------------------------

function nc_variable_exists(ncid, varname)

integer,          intent(in) :: ncid
character(len=*), intent(in) :: varname
logical                      :: nc_variable_exists

character(len=*), parameter :: routine = 'nc_variable_exists'
integer :: ret, varid

ret = nf90_inq_varid(ncid, varname, varid)
nc_variable_exists = (ret == NF90_NOERR) 

end function nc_variable_exists

!--------------------------------------------------------------------

subroutine nc_put_char_1d(ncid, varname, varvals, context, filename, &
   nc_start, nc_count, nc_stride, nc_map)

integer,          intent(in) :: ncid
character(len=*), intent(in) :: varname
character(len=*), intent(in) :: varvals
character(len=*), intent(in), optional :: context
character(len=*), intent(in), optional :: filename
integer,          intent(in), optional :: nc_start(:)
integer,          intent(in), optional :: nc_count(:)
integer,          intent(in), optional :: nc_stride(:)
integer,          intent(in), optional :: nc_map(:)

character(len=*), parameter :: routine = 'nc_put_char_1d'
integer :: ret, varid

ret = nf90_inq_varid(ncid, varname, varid)
call nc_check(ret, routine, 'inquire variable id for '//trim(varname), context, filename, ncid)

ret = nf90_put_var(ncid, varid, varvals, nc_start, nc_count, nc_stride, nc_map)
call nc_check(ret, routine, 'put values for '//trim(varname), context, filename, ncid)

end subroutine nc_put_char_1d

!--------------------------------------------------------------------

subroutine nc_put_single_int_1d(ncid, varname, varindex, varval, context, filename)

integer,          intent(in) :: ncid
character(len=*), intent(in) :: varname
integer,          intent(in) :: varindex
integer,          intent(in) :: varval
character(len=*), intent(in), optional :: context
character(len=*), intent(in), optional :: filename

character(len=*), parameter :: routine = 'nc_put_int_1d'
integer :: ret, varid

ret = nf90_inq_varid(ncid, varname, varid)
call nc_check(ret, routine, 'inquire variable id for '//trim(varname), context, filename, ncid)

ret = nf90_put_var(ncid, varid, varval, start=(/varindex/))
call nc_check(ret, routine, 'put value for '//trim(varname), context, filename, ncid)

end subroutine nc_put_single_int_1d

!--------------------------------------------------------------------

subroutine nc_put_int_1d(ncid, varname, varvals, context, filename, &
   nc_start, nc_count, nc_stride, nc_map)

integer,          intent(in) :: ncid
character(len=*), intent(in) :: varname
integer,          intent(in) :: varvals(:)
character(len=*), intent(in), optional :: context
character(len=*), intent(in), optional :: filename
integer,          intent(in), optional :: nc_start(:)
integer,          intent(in), optional :: nc_count(:)
integer,          intent(in), optional :: nc_stride(:)
integer,          intent(in), optional :: nc_map(:)

character(len=*), parameter :: routine = 'nc_put_int_1d'
integer :: ret, varid

ret = nf90_inq_varid(ncid, varname, varid)
call nc_check(ret, routine, 'inquire variable id for '//trim(varname), context, filename, ncid)

ret = nf90_put_var(ncid, varid, varvals, nc_start, nc_count, nc_stride, nc_map)
call nc_check(ret, routine, 'put values for '//trim(varname), context, filename, ncid)

end subroutine nc_put_int_1d

!--------------------------------------------------------------------

subroutine nc_put_single_real_1d(ncid, varname, varindex, varval, context, filename)

integer,          intent(in) :: ncid
character(len=*), intent(in) :: varname
integer,          intent(in) :: varindex
real(r8),         intent(in) :: varval
character(len=*), intent(in), optional :: context
character(len=*), intent(in), optional :: filename

character(len=*), parameter :: routine = 'nc_put_real_1d'
integer :: ret, varid

ret = nf90_inq_varid(ncid, varname, varid)
call nc_check(ret, routine, 'inquire variable id for '//trim(varname), context, filename, ncid)

ret = nf90_put_var(ncid, varid, varval, start=(/varindex/))
call nc_check(ret, routine, 'put value for '//trim(varname), context, filename, ncid)

end subroutine nc_put_single_real_1d

!--------------------------------------------------------------------

subroutine nc_put_real_1d(ncid, varname, varvals, context, filename, &
   nc_start, nc_count, nc_stride, nc_map)

integer,          intent(in) :: ncid
character(len=*), intent(in) :: varname
real(r8),         intent(in) :: varvals(:)
character(len=*), intent(in), optional :: context
character(len=*), intent(in), optional :: filename
integer,          intent(in), optional :: nc_start(:)
integer,          intent(in), optional :: nc_count(:)
integer,          intent(in), optional :: nc_stride(:)
integer,          intent(in), optional :: nc_map(:)

character(len=*), parameter :: routine = 'nc_put_real_1d'
integer :: ret, varid

ret = nf90_inq_varid(ncid, varname, varid)
call nc_check(ret, routine, 'inquire variable id for '//trim(varname), context, filename, ncid)

ret = nf90_put_var(ncid, varid, varvals, nc_start, nc_count, nc_stride, nc_map)
call nc_check(ret, routine, 'put values for '//trim(varname), context, filename, ncid)

end subroutine nc_put_real_1d

!--------------------------------------------------------------------

subroutine nc_put_char_2d(ncid, varname, varvals, context, filename, &
   nc_start, nc_count, nc_stride, nc_map)

integer,          intent(in) :: ncid
character(len=*), intent(in) :: varname
character(len=*), intent(in) :: varvals(:)
character(len=*), intent(in), optional :: context
character(len=*), intent(in), optional :: filename
integer,          intent(in), optional :: nc_start(:)
integer,          intent(in), optional :: nc_count(:)
integer,          intent(in), optional :: nc_stride(:)
integer,          intent(in), optional :: nc_map(:)

character(len=*), parameter :: routine = 'nc_put_char_2d'
integer :: ret, varid

ret = nf90_inq_varid(ncid, varname, varid)
call nc_check(ret, routine, 'inquire variable id for '//trim(varname), context, filename, ncid)

ret = nf90_put_var(ncid, varid, varvals, nc_start, nc_count, nc_stride, nc_map)
call nc_check(ret, routine, 'put values for '//trim(varname), context, filename, ncid)

end subroutine nc_put_char_2d

!--------------------------------------------------------------------

subroutine nc_put_int_2d(ncid, varname, varvals, context, filename, &
   nc_start, nc_count, nc_stride, nc_map)

integer,          intent(in) :: ncid
character(len=*), intent(in) :: varname
integer,          intent(in) :: varvals(:,:)
character(len=*), intent(in), optional :: context
character(len=*), intent(in), optional :: filename
integer,          intent(in), optional :: nc_start(:)
integer,          intent(in), optional :: nc_count(:)
integer,          intent(in), optional :: nc_stride(:)
integer,          intent(in), optional :: nc_map(:)

character(len=*), parameter :: routine = 'nc_put_int_2d'
integer :: ret, varid

ret = nf90_inq_varid(ncid, varname, varid)
call nc_check(ret, routine, 'inquire variable id for '//trim(varname), context, filename, ncid)

ret = nf90_put_var(ncid, varid, varvals, nc_start, nc_count, nc_stride, nc_map)
call nc_check(ret, routine, 'put values for '//trim(varname), context, filename, ncid)

end subroutine nc_put_int_2d

!--------------------------------------------------------------------

subroutine nc_put_real_2d(ncid, varname, varvals, context, filename, &
   nc_start, nc_count, nc_stride, nc_map)

integer,          intent(in) :: ncid
character(len=*), intent(in) :: varname
real(r8),         intent(in) :: varvals(:,:)
character(len=*), intent(in), optional :: context
character(len=*), intent(in), optional :: filename
integer,          intent(in), optional :: nc_start(:)
integer,          intent(in), optional :: nc_count(:)
integer,          intent(in), optional :: nc_stride(:)
integer,          intent(in), optional :: nc_map(:)

character(len=*), parameter :: routine = 'nc_put_real_2d'
integer :: ret, varid

ret = nf90_inq_varid(ncid, varname, varid)
call nc_check(ret, routine, 'inquire variable id for '//trim(varname), context, filename, ncid)

ret = nf90_put_var(ncid, varid, varvals, nc_start, nc_count, nc_stride, nc_map)
call nc_check(ret, routine, 'put values for '//trim(varname), context, filename, ncid)

end subroutine nc_put_real_2d

!--------------------------------------------------------------------

subroutine nc_put_int_3d(ncid, varname, varvals, context, filename, &
   nc_start, nc_count, nc_stride, nc_map)

integer,          intent(in) :: ncid
character(len=*), intent(in) :: varname
integer,          intent(in) :: varvals(:,:,:)
character(len=*), intent(in), optional :: context
character(len=*), intent(in), optional :: filename
integer,          intent(in), optional :: nc_start(:)
integer,          intent(in), optional :: nc_count(:)
integer,          intent(in), optional :: nc_stride(:)
integer,          intent(in), optional :: nc_map(:)

character(len=*), parameter :: routine = 'nc_put_int_3d'
integer :: ret, varid

ret = nf90_inq_varid(ncid, varname, varid)
call nc_check(ret, routine, 'inquire variable id for '//trim(varname), context, filename, ncid)

ret = nf90_put_var(ncid, varid, varvals, nc_start, nc_count, nc_stride, nc_map)
call nc_check(ret, routine, 'put values for '//trim(varname), context, filename, ncid)

end subroutine nc_put_int_3d

!--------------------------------------------------------------------

subroutine nc_put_real_3d(ncid, varname, varvals, context, filename, &
   nc_start, nc_count, nc_stride, nc_map)

integer,          intent(in) :: ncid
character(len=*), intent(in) :: varname
real(r8),         intent(in) :: varvals(:,:,:)
character(len=*), intent(in), optional :: context
character(len=*), intent(in), optional :: filename
integer,          intent(in), optional :: nc_start(:)
integer,          intent(in), optional :: nc_count(:)
integer,          intent(in), optional :: nc_stride(:)
integer,          intent(in), optional :: nc_map(:)

character(len=*), parameter :: routine = 'nc_put_real_3d'
integer :: ret, varid

ret = nf90_inq_varid(ncid, varname, varid)
call nc_check(ret, routine, 'inquire variable id for '//trim(varname), context, filename, ncid)

ret = nf90_put_var(ncid, varid, varvals, nc_start, nc_count, nc_stride, nc_map)
call nc_check(ret, routine, 'put values for '//trim(varname), context, filename, ncid)

end subroutine nc_put_real_3d

!--------------------------------------------------------------------

subroutine nc_put_int_4d(ncid, varname, varvals, context, filename, &
   nc_start, nc_count, nc_stride, nc_map)

integer,          intent(in) :: ncid
character(len=*), intent(in) :: varname
integer,          intent(in) :: varvals(:,:,:,:)
character(len=*), intent(in), optional :: context
character(len=*), intent(in), optional :: filename
integer,          intent(in), optional :: nc_start(:)
integer,          intent(in), optional :: nc_count(:)
integer,          intent(in), optional :: nc_stride(:)
integer,          intent(in), optional :: nc_map(:)

character(len=*), parameter :: routine = 'nc_put_int_4d'
integer :: ret, varid

ret = nf90_inq_varid(ncid, varname, varid)
call nc_check(ret, routine, 'inquire variable id for '//trim(varname), context, filename, ncid)

ret = nf90_put_var(ncid, varid, varvals, nc_start, nc_count, nc_stride, nc_map)
call nc_check(ret, routine, 'put values for '//trim(varname), context, filename, ncid)

end subroutine nc_put_int_4d

!--------------------------------------------------------------------

subroutine nc_put_real_4d(ncid, varname, varvals, context, filename, &
   nc_start, nc_count, nc_stride, nc_map)

integer,          intent(in) :: ncid
character(len=*), intent(in) :: varname
real(r8),         intent(in) :: varvals(:,:,:,:)
character(len=*), intent(in), optional :: context
character(len=*), intent(in), optional :: filename
integer,          intent(in), optional :: nc_start(:)
integer,          intent(in), optional :: nc_count(:)
integer,          intent(in), optional :: nc_stride(:)
integer,          intent(in), optional :: nc_map(:)

character(len=*), parameter :: routine = 'nc_put_real_4d'
integer :: ret, varid

ret = nf90_inq_varid(ncid, varname, varid)
call nc_check(ret, routine, 'inquire variable id for '//trim(varname), context, filename, ncid)

ret = nf90_put_var(ncid, varid, varvals, nc_start, nc_count, nc_stride, nc_map)
call nc_check(ret, routine, 'put values for '//trim(varname), context, filename, ncid)

end subroutine nc_put_real_4d

!--------------------------------------------------------------------
!--------------------------------------------------------------------
! get values from variables
!
! check for scale/offset attributes and for now, error out.  eventually
! we could support in the _get_ routines to scale/offset them - but
! the return type won't be the same as the input.  e.g. might compute a
! real from input of short plus offset, scale factors.  maybe we don't
! ever want to support these - just punt and make the caller drop down
! into direct calls to the netcdf lib.

subroutine nc_get_short_1d(ncid, varname, varvals, context, filename, &
   nc_start, nc_count, nc_stride, nc_map)

integer,          intent(in)  :: ncid
character(len=*), intent(in)  :: varname
integer(i2),      intent(out) :: varvals(:)
character(len=*), intent(in), optional :: context
character(len=*), intent(in), optional :: filename
integer,          intent(in), optional :: nc_start(:)
integer,          intent(in), optional :: nc_count(:)
integer,          intent(in), optional :: nc_stride(:)
integer,          intent(in), optional :: nc_map(:)

character(len=*), parameter :: routine = 'nc_get_short_1d'
integer :: ret, varid

ret = nf90_inq_varid(ncid, varname, varid)
call nc_check(ret, routine, 'inquire variable id for '//trim(varname), context, filename, ncid)

! don't support variables which are supposed to have the values multiplied and shifted.
if (has_scale_off(ncid, varid)) call no_scale_off(ncid, routine, varname, context, filename)

ret = nf90_get_var(ncid, varid, varvals, nc_start, nc_count, nc_stride, nc_map)
call nc_check(ret, routine, 'get values for '//trim(varname), context, filename, ncid)

end subroutine nc_get_short_1d

!--------------------------------------------------------------------

subroutine nc_get_single_int_1d(ncid, varname, varval, context, filename)

integer,          intent(in)  :: ncid
character(len=*), intent(in)  :: varname
integer,          intent(out) :: varval
character(len=*), intent(in), optional :: context
character(len=*), intent(in), optional :: filename

character(len=*), parameter :: routine = 'nc_get_single_int_1d'
integer :: ret, varid

ret = nf90_inq_varid(ncid, varname, varid)
call nc_check(ret, routine, 'inquire variable id for '//trim(varname), context, filename, ncid)

! don't support variables which are supposed to have the values multiplied and shifted.
if (has_scale_off(ncid, varid)) call no_scale_off(ncid, routine, varname, context, filename)

ret = nf90_get_var(ncid, varid, varval)
call nc_check(ret, routine, 'get values for '//trim(varname), context, filename, ncid)

end subroutine nc_get_single_int_1d

!--------------------------------------------------------------------

subroutine nc_get_int_1d(ncid, varname, varvals, context, filename, &
   nc_start, nc_count, nc_stride, nc_map)

integer,          intent(in)  :: ncid
character(len=*), intent(in)  :: varname
integer,          intent(out) :: varvals(:)
character(len=*), intent(in), optional :: context
character(len=*), intent(in), optional :: filename
integer,          intent(in), optional :: nc_start(:)
integer,          intent(in), optional :: nc_count(:)
integer,          intent(in), optional :: nc_stride(:)
integer,          intent(in), optional :: nc_map(:)

character(len=*), parameter :: routine = 'nc_get_int_1d'
integer :: ret, varid

ret = nf90_inq_varid(ncid, varname, varid)
call nc_check(ret, routine, 'inquire variable id for '//trim(varname), context, filename, ncid)

! don't support variables which are supposed to have the values multiplied and shifted.
if (has_scale_off(ncid, varid)) call no_scale_off(ncid, routine, varname, context, filename)

ret = nf90_get_var(ncid, varid, varvals, nc_start, nc_count, nc_stride, nc_map)
call nc_check(ret, routine, 'get values for '//trim(varname), context, filename, ncid)

end subroutine nc_get_int_1d

!--------------------------------------------------------------------

subroutine nc_get_single_real_1d(ncid, varname, varval, context, filename)

integer,          intent(in)  :: ncid
character(len=*), intent(in)  :: varname
real(r8),         intent(out) :: varval
character(len=*), intent(in), optional :: context
character(len=*), intent(in), optional :: filename

character(len=*), parameter :: routine = 'nc_get_single_real_1d'
integer :: ret, varid

ret = nf90_inq_varid(ncid, varname, varid)
call nc_check(ret, routine, 'inquire variable id for '//trim(varname), context, filename, ncid)

! don't support variables which are supposed to have the values multiplied and shifted.
if (has_scale_off(ncid, varid)) call no_scale_off(ncid, routine, varname, context, filename)

ret = nf90_get_var(ncid, varid, varval)
call nc_check(ret, routine, 'get values for '//trim(varname), context, filename, ncid)

end subroutine nc_get_single_real_1d

!--------------------------------------------------------------------

subroutine nc_get_real_1d(ncid, varname, varvals, context, filename, &
   nc_start, nc_count, nc_stride, nc_map)

! This will match r4 and if r8=r4 

integer,          intent(in)  :: ncid
character(len=*), intent(in)  :: varname
real(r4),         intent(out) :: varvals(:)
character(len=*), intent(in), optional :: context
character(len=*), intent(in), optional :: filename
integer,          intent(in), optional :: nc_start(:)
integer,          intent(in), optional :: nc_count(:)
integer,          intent(in), optional :: nc_stride(:)
integer,          intent(in), optional :: nc_map(:)

character(len=*), parameter :: routine = 'nc_get_real_1d'
integer :: ret, varid

ret = nf90_inq_varid(ncid, varname, varid)
call nc_check(ret, routine, 'inquire variable id for '//trim(varname), context, filename, ncid)

! don't support variables which are supposed to have the values multiplied and shifted.
if (has_scale_off(ncid, varid)) call no_scale_off(ncid, routine, varname, context, filename)

ret = nf90_get_var(ncid, varid, varvals, nc_start, nc_count, nc_stride, nc_map)
call nc_check(ret, routine, 'get values for '//trim(varname), context, filename, ncid)

end subroutine nc_get_real_1d

!--------------------------------------------------------------------

subroutine nc_get_double_1d(ncid, varname, varvals, context, filename, &
   nc_start, nc_count, nc_stride, nc_map)

integer,          intent(in)  :: ncid
character(len=*), intent(in)  :: varname
real(digits12),   intent(out) :: varvals(:)
character(len=*), intent(in), optional :: context
character(len=*), intent(in), optional :: filename
integer,          intent(in), optional :: nc_start(:)
integer,          intent(in), optional :: nc_count(:)
integer,          intent(in), optional :: nc_stride(:)
integer,          intent(in), optional :: nc_map(:)

character(len=*), parameter :: routine = 'nc_get_double_1d'
integer :: ret, varid

ret = nf90_inq_varid(ncid, varname, varid)
call nc_check(ret, routine, 'inquire variable id for '//trim(varname), context, filename, ncid)

! don't support variables which are supposed to have the values multiplied and shifted.
if (has_scale_off(ncid, varid)) call no_scale_off(ncid, routine, varname, context, filename)

ret = nf90_get_var(ncid, varid, varvals, nc_start, nc_count, nc_stride, nc_map)
call nc_check(ret, routine, 'get values for '//trim(varname), context, filename, ncid)

end subroutine nc_get_double_1d

!--------------------------------------------------------------------

subroutine nc_get_short_2d(ncid, varname, varvals, context, filename, &
   nc_start, nc_count, nc_stride, nc_map)

integer,          intent(in)  :: ncid
character(len=*), intent(in)  :: varname
integer(i2),      intent(out) :: varvals(:,:)
character(len=*), intent(in), optional :: context
character(len=*), intent(in), optional :: filename
integer,          intent(in), optional :: nc_start(:)
integer,          intent(in), optional :: nc_count(:)
integer,          intent(in), optional :: nc_stride(:)
integer,          intent(in), optional :: nc_map(:)

character(len=*), parameter :: routine = 'nc_get_short_2d'
integer :: ret, varid

ret = nf90_inq_varid(ncid, varname, varid)
call nc_check(ret, routine, 'inquire variable id for '//trim(varname), context, filename, ncid)

! don't support variables which are supposed to have the values multiplied and shifted.
if (has_scale_off(ncid, varid)) call no_scale_off(ncid, routine, varname, context, filename)

ret = nf90_get_var(ncid, varid, varvals, nc_start, nc_count, nc_stride, nc_map)
call nc_check(ret, routine, 'get values for '//trim(varname), context, filename, ncid)

end subroutine nc_get_short_2d

!--------------------------------------------------------------------

subroutine nc_get_int_2d(ncid, varname, varvals, context, filename, &
   nc_start, nc_count, nc_stride, nc_map)

integer,          intent(in)  :: ncid
character(len=*), intent(in)  :: varname
integer,          intent(out) :: varvals(:,:)
character(len=*), intent(in), optional :: context
character(len=*), intent(in), optional :: filename
integer,          intent(in), optional :: nc_start(:)
integer,          intent(in), optional :: nc_count(:)
integer,          intent(in), optional :: nc_stride(:)
integer,          intent(in), optional :: nc_map(:)

character(len=*), parameter :: routine = 'nc_get_int_2d'
integer :: ret, varid

ret = nf90_inq_varid(ncid, varname, varid)
call nc_check(ret, routine, 'inquire variable id for '//trim(varname), context, filename, ncid)

! don't support variables which are supposed to have the values multiplied and shifted.
if (has_scale_off(ncid, varid)) call no_scale_off(ncid, routine, varname, context, filename)

ret = nf90_get_var(ncid, varid, varvals, nc_start, nc_count, nc_stride, nc_map)
call nc_check(ret, routine, 'get values for '//trim(varname), context, filename, ncid)

end subroutine nc_get_int_2d

!--------------------------------------------------------------------

subroutine nc_get_real_2d(ncid, varname, varvals, context, filename, &
   nc_start, nc_count, nc_stride, nc_map)
integer,          intent(in)  :: ncid
character(len=*), intent(in)  :: varname
real(r8),         intent(out) :: varvals(:,:)
character(len=*), intent(in), optional :: context
character(len=*), intent(in), optional :: filename
integer,          intent(in), optional :: nc_start(:)
integer,          intent(in), optional :: nc_count(:)
integer,          intent(in), optional :: nc_stride(:)
integer,          intent(in), optional :: nc_map(:)

character(len=*), parameter :: routine = 'nc_get_real_2d'
integer :: ret, varid

ret = nf90_inq_varid(ncid, varname, varid)
call nc_check(ret, routine, 'inquire variable id for '//trim(varname), context, filename, ncid)

! don't support variables which are supposed to have the values multiplied and shifted.
if (has_scale_off(ncid, varid)) call no_scale_off(ncid, routine, varname, context, filename)

ret = nf90_get_var(ncid, varid, varvals, nc_start, nc_count, nc_stride, nc_map)
call nc_check(ret, routine, 'get values for '//trim(varname), context, filename, ncid)

end subroutine nc_get_real_2d

!--------------------------------------------------------------------

subroutine nc_get_short_3d(ncid, varname, varvals, context, filename, &
   nc_start, nc_count, nc_stride, nc_map)

integer,          intent(in)  :: ncid
character(len=*), intent(in)  :: varname
integer(i2),      intent(out) :: varvals(:,:,:)
character(len=*), intent(in), optional :: context
character(len=*), intent(in), optional :: filename
integer,          intent(in), optional :: nc_start(:)
integer,          intent(in), optional :: nc_count(:)
integer,          intent(in), optional :: nc_stride(:)
integer,          intent(in), optional :: nc_map(:)

character(len=*), parameter :: routine = 'nc_get_short_3d'
integer :: ret, varid

ret = nf90_inq_varid(ncid, varname, varid)
call nc_check(ret, routine, 'inquire variable id for '//trim(varname), context, filename, ncid)

! don't support variables which are supposed to have the values multiplied and shifted.
if (has_scale_off(ncid, varid)) call no_scale_off(ncid, routine, varname, context, filename)

ret = nf90_get_var(ncid, varid, varvals, nc_start, nc_count, nc_stride, nc_map)
call nc_check(ret, routine, 'get values for '//trim(varname), context, filename, ncid)

end subroutine nc_get_short_3d

!--------------------------------------------------------------------

subroutine nc_get_int_3d(ncid, varname, varvals, context, filename, &
   nc_start, nc_count, nc_stride, nc_map)

integer,          intent(in)  :: ncid
character(len=*), intent(in)  :: varname
integer,          intent(out) :: varvals(:,:,:)
character(len=*), intent(in), optional :: context
character(len=*), intent(in), optional :: filename
integer,          intent(in), optional :: nc_start(:)
integer,          intent(in), optional :: nc_count(:)
integer,          intent(in), optional :: nc_stride(:)
integer,          intent(in), optional :: nc_map(:)

character(len=*), parameter :: routine = 'nc_get_int_3d'
integer :: ret, varid

ret = nf90_inq_varid(ncid, varname, varid)
call nc_check(ret, routine, 'inquire variable id for '//trim(varname), context, filename, ncid)

! don't support variables which are supposed to have the values multiplied and shifted.
if (has_scale_off(ncid, varid)) call no_scale_off(ncid, routine, varname, context, filename)

ret = nf90_get_var(ncid, varid, varvals, nc_start, nc_count, nc_stride, nc_map)
call nc_check(ret, routine, 'get values for '//trim(varname), context, filename, ncid)

end subroutine nc_get_int_3d

!--------------------------------------------------------------------

subroutine nc_get_real_3d(ncid, varname, varvals, context, filename, &
   nc_start, nc_count, nc_stride, nc_map)

integer,          intent(in)  :: ncid
character(len=*), intent(in)  :: varname
real(r8),         intent(out) :: varvals(:,:,:)
character(len=*), intent(in), optional :: context
character(len=*), intent(in), optional :: filename
integer,          intent(in), optional :: nc_start(:)
integer,          intent(in), optional :: nc_count(:)
integer,          intent(in), optional :: nc_stride(:)
integer,          intent(in), optional :: nc_map(:)

character(len=*), parameter :: routine = 'nc_get_real_3d'
integer :: ret, varid

ret = nf90_inq_varid(ncid, varname, varid)
call nc_check(ret, routine, 'inquire variable id for '//trim(varname), context, filename, ncid)

! don't support variables which are supposed to have the values multiplied and shifted.
if (has_scale_off(ncid, varid)) call no_scale_off(ncid, routine, varname, context, filename)

ret = nf90_get_var(ncid, varid, varvals, nc_start, nc_count, nc_stride, nc_map)
call nc_check(ret, routine, 'get values for '//trim(varname), context, filename, ncid)

end subroutine nc_get_real_3d

!--------------------------------------------------------------------

subroutine nc_get_int_4d(ncid, varname, varvals, context, filename, &
   nc_start, nc_count, nc_stride, nc_map)

integer,          intent(in)  :: ncid
character(len=*), intent(in)  :: varname
integer,          intent(out) :: varvals(:,:,:,:)
character(len=*), intent(in), optional :: context
character(len=*), intent(in), optional :: filename
integer,          intent(in), optional :: nc_start(:)
integer,          intent(in), optional :: nc_count(:)
integer,          intent(in), optional :: nc_stride(:)
integer,          intent(in), optional :: nc_map(:)

character(len=*), parameter :: routine = 'nc_get_int_4d'
integer :: ret, varid

ret = nf90_inq_varid(ncid, varname, varid)
call nc_check(ret, routine, 'inquire variable id for '//trim(varname), context, filename, ncid)

! don't support variables which are supposed to have the values multiplied and shifted.
if (has_scale_off(ncid, varid)) call no_scale_off(ncid, routine, varname, context, filename)

ret = nf90_get_var(ncid, varid, varvals, nc_start, nc_count, nc_stride, nc_map)
call nc_check(ret, routine, 'get values for '//trim(varname), context, filename, ncid)

end subroutine nc_get_int_4d

!--------------------------------------------------------------------

subroutine nc_get_real_4d(ncid, varname, varvals, context, filename, &
   nc_start, nc_count, nc_stride, nc_map)

integer,          intent(in)  :: ncid
character(len=*), intent(in)  :: varname
real(r8),         intent(out) :: varvals(:,:,:,:)
character(len=*), intent(in), optional :: context
character(len=*), intent(in), optional :: filename
integer,          intent(in), optional :: nc_start(:)
integer,          intent(in), optional :: nc_count(:)
integer,          intent(in), optional :: nc_stride(:)
integer,          intent(in), optional :: nc_map(:)

character(len=*), parameter :: routine = 'nc_get_real_4d'
integer :: ret, varid

ret = nf90_inq_varid(ncid, varname, varid)
call nc_check(ret, routine, 'inquire variable id for '//trim(varname), context, filename, ncid)

! don't support variables which are supposed to have the values multiplied and shifted.
if (has_scale_off(ncid, varid)) call no_scale_off(ncid, routine, varname, context, filename)

ret = nf90_get_var(ncid, varid, varvals, nc_start, nc_count, nc_stride, nc_map)
call nc_check(ret, routine, 'get values for '//trim(varname), context, filename, ncid)

end subroutine nc_get_real_4d

!--------------------------------------------------------------------
<<<<<<< HEAD
=======
!> Query and return information about a netCDF variable given the variable name.
!> Optionally returns the type of variable, the number of dimensions, 
!> the dimension names and lengths, the number of attributes (but not the attribute values (yet))

subroutine nc_get_variable_info(ncid, varname, xtype, ndims, dimlens, dimnames, natts, &
                                context, filename)

integer,          intent(in)            :: ncid
character(len=*), intent(in)            :: varname
integer,          intent(out), optional :: xtype
integer,          intent(out), optional :: ndims
integer,          intent(out), optional :: dimlens(:)
character(len=*), intent(out), optional :: dimnames(:)
integer,          intent(out), optional :: natts
character(len=*), intent(in) , optional :: context
character(len=*), intent(in) , optional :: filename

character(len=*), parameter :: routine = 'nc_get_variable_info'
integer :: ret, varid, dimid, ii

integer :: myndims
integer :: mydimids(NF90_MAX_VAR_DIMS)
integer :: mydimlens(NF90_MAX_VAR_DIMS)
character(len=NF90_MAX_NAME) :: mydimnames(NF90_MAX_VAR_DIMS)

ret = nf90_inq_varid(ncid, varname, varid)
call nc_check(ret, routine, 'inq_varid for '//trim(varname), context, filename)

ret = nf90_inquire_variable(ncid, varid, xtype=xtype, ndims=myndims, &
                            dimids=mydimids, natts=natts) 
call nc_check(ret, routine, 'inquire_variable for '//trim(varname), context, filename)

if (present(dimlens) .or. present(dimnames)) then  ! more work to do 

   !>@todo do we want to make sure dimlens, dimnames are long enough
   if (present(dimlens))  dimlens  = 0
   if (present(dimnames)) dimnames = 'null'

   do ii = 1,myndims

      dimid = mydimids(ii)
      ret = nf90_inquire_dimension(ncid, dimid, name=mydimnames(ii), len=mydimlens(ii))

      write(msgstring1,*)'inquire_dimension ',ii,' for "'//trim(varname)//'"'
      call nc_check(ret, routine, msgstring1, context, filename)

   enddo
endif

if (present(   ndims)) ndims             = myndims
if (present( dimlens)) dimlens(1:ndims)  = mydimlens(1:ndims)
if (present(dimnames)) dimnames(1:ndims) = mydimnames(1:ndims)

end subroutine nc_get_variable_info

!--------------------------------------------------------------------
>>>>>>> d9faaae6

subroutine nc_get_variable_size_1d(ncid, varname, varsize, context, filename)      

integer,          intent(in)  :: ncid
character(len=*), intent(in)  :: varname
integer,          intent(out) :: varsize
character(len=*), intent(in), optional :: context
character(len=*), intent(in), optional :: filename

character(len=*), parameter :: routine = 'nc_get_variable_size_1d'
integer :: ret, ndims, varid, dimids(NF90_MAX_VAR_DIMS)

ret = nf90_inq_varid(ncid, varname, varid)
call nc_check(ret, routine, 'inquire variable id for '//trim(varname), context, filename, ncid)

ret = nf90_inquire_variable(ncid, varid, dimids=dimids, ndims=ndims)
call nc_check(ret, routine, 'inquire dimensions for variable '//trim(varname), context, filename, ncid)

if (ndims /= 1) &
   call nc_check(NF90_EDIMSIZE, routine, 'variable '//trim(varname)//' not 1 dimensional', &
                 context, filename, ncid)

ret = nf90_inquire_dimension(ncid, dimids(1), len=varsize)
call nc_check(ret, routine, 'inquire dimension length for dimension 1', context, filename, ncid)

end subroutine nc_get_variable_size_1d

!--------------------------------------------------------------------

subroutine nc_get_variable_size_Nd(ncid, varname, varsize, context, filename)      

integer,          intent(in)  :: ncid
character(len=*), intent(in)  :: varname
integer,          intent(out) :: varsize(:)
character(len=*), intent(in), optional :: context
character(len=*), intent(in), optional :: filename

character(len=*), parameter :: routine = 'nc_get_variable_size_Nd'
integer :: ret, i, ndims, varid, dimids(NF90_MAX_VAR_DIMS)


ret = nf90_inq_varid(ncid, varname, varid)
call nc_check(ret, routine, 'inquire variable id for '//trim(varname), context, filename, ncid)

ret = nf90_inquire_variable(ncid, varid, dimids=dimids, ndims=ndims)
call nc_check(ret, routine, 'inquire dimensions for variable '//trim(varname), context, filename, ncid)

if (ndims > size(varsize)) &
   call nc_check(NF90_EDIMSIZE, routine, 'variable '//trim(varname)//' return varsize array too small', &
                 context, filename, ncid)

! in case the var is larger than ndims, set unused dims to -1
varsize(:) = -1
do i=1, ndims
   ret = nf90_inquire_dimension(ncid, dimids(i), len=varsize(i))
   call nc_check(ret, routine, 'inquire dimension length for variable '//trim(varname), &
                 context, filename, ncid)
enddo

end subroutine nc_get_variable_size_Nd

!------------------------------------------------------------------

subroutine nc_get_variable_num_dimensions(ncid, varname, numdims, context, filename) 

integer, intent(in) :: ncid
character(len=*), intent(in):: varname
integer, intent(out) :: numdims
character(len=*), intent(in), optional :: context
character(len=*), intent(in), optional :: filename

character(len=*), parameter :: routine = 'nc_get_variable_num_dimensions'
integer :: ret, varid

ret = nf90_inq_varid(ncid, varname, varid)
call nc_check(ret, routine, 'inquire variable id for '//trim(varname), context, filename, ncid)

ret = nf90_inquire_variable(ncid, varid, ndims=numdims)
call nc_check(ret, routine, 'inquire dimensions for variable '//trim(varname), context, filename, ncid)

end subroutine nc_get_variable_num_dimensions 

!------------------------------------------------------------------

subroutine nc_get_variable_dimension_names(ncid, varname, dimnames, context, filename) 

integer, intent(in) :: ncid
character(len=*), intent(in):: varname
character(len=*), intent(out) :: dimnames(:)
character(len=*), intent(in), optional :: context
character(len=*), intent(in), optional :: filename

character(len=*), parameter :: routine = 'nc_get_variable_dimension_names'
integer :: ret, i, ndims, varid, dimids(NF90_MAX_VAR_DIMS)


ret = nf90_inq_varid(ncid, varname, varid)
call nc_check(ret, routine, 'inquire variable id for '//trim(varname), context, filename, ncid)

ret = nf90_inquire_variable(ncid, varid, dimids=dimids, ndims=ndims)
call nc_check(ret, routine, 'inquire dimensions for variable '//trim(varname), context, filename, ncid)

if (ndims > size(dimnames)) &
   call nc_check(NF90_EDIMSIZE, routine, 'variable '//trim(varname)//' return dimnames array too small', &
                 context, filename, ncid)

! in case the var is larger than ndims, set unused dims to ""
dimnames(:) = ""
do i=1, ndims
   ret = nf90_inquire_dimension(ncid, dimids(i), name=dimnames(i))
   call nc_check(ret, routine, 'inquire dimension name for variable '//trim(varname), &
                 context, filename, ncid)
enddo

end subroutine nc_get_variable_dimension_names 

!--------------------------------------------------------------------
!--------------------------------------------------------------------
! misc section: file operations, standard timestamp routine

subroutine nc_add_global_creation_time(ncid, context, filename)

integer,          intent(in) :: ncid
character(len=*), intent(in), optional :: context
character(len=*), intent(in), optional :: filename

character(len=8)      :: crdate      ! needed by F90 DATE_AND_TIME intrinsic
character(len=10)     :: crtime      ! needed by F90 DATE_AND_TIME intrinsic
character(len=5)      :: crzone      ! needed by F90 DATE_AND_TIME intrinsic
integer, dimension(8) :: values      ! needed by F90 DATE_AND_TIME intrinsic

character(len=128) :: str1

call DATE_AND_TIME(crdate,crtime,crzone,values)
write(str1,'(''YYYY MM DD HH MM SS = '',i4,5(1x,i2.2))') &
                  values(1), values(2), values(3), values(5), values(6), values(7)

call nc_add_global_char_att(ncid, "creation_date", str1, context, filename)

end subroutine nc_add_global_creation_time

!--------------------------------------------------------------------

! the opens are the only routines in which filename is not the last argument.
! all other start with ncid.  this one starts with filename and it's required.
! it is also a function that returns an integer.  (caller doesn't need netcdf)

function nc_open_file_readonly(filename, context)

character(len=*), intent(in)  :: filename
character(len=*), intent(in), optional :: context
integer                       :: nc_open_file_readonly

character(len=*), parameter :: routine = 'nc_open_file_readonly'
integer :: ret, ncid

ret = nf90_open(filename, NF90_NOWRITE, ncid)
call nc_check(ret, routine, 'open '//trim(filename)//' read only', context)

call add_fh_to_list(ncid, filename)
nc_open_file_readonly = ncid

end function nc_open_file_readonly

!--------------------------------------------------------------------

! the opens are the only routines in which filename is not the last argument.
! all other start with ncid.  this one starts with filename and it's required.

function nc_open_file_readwrite(filename, context)

character(len=*), intent(in)  :: filename
character(len=*), intent(in), optional :: context
integer                       :: nc_open_file_readwrite

character(len=*), parameter :: routine = 'nc_open_file_readwrite'
integer :: ret, ncid, oldmode

ret = nf90_open(filename, NF90_WRITE, ncid)
call nc_check(ret, routine, 'open '//trim(filename)//' read/write', context)

call add_fh_to_list(ncid, filename)
nc_open_file_readwrite = ncid

! faster if we don't fill the vars first with 'fill' value.
! this works if we are planning to write all vars.  (which we are.)

ret = nf90_set_fill(ncid, NF90_NOFILL, oldmode)
call nc_check(ret, routine, 'set nofill mode', context, ncid=ncid)

end function nc_open_file_readwrite

!--------------------------------------------------------------------

! the opens are the only routines in which filename is not the last argument.
! all other start with ncid.  this one starts with filename and it's required.

function nc_create_file(filename, context)

character(len=*), intent(in)  :: filename
character(len=*), intent(in), optional :: context
integer                       :: nc_create_file

character(len=*), parameter :: routine = 'nc_create_file'
integer :: ret, ncid, oldmode

ret = nf90_create(filename, NF90_CLOBBER, ncid)
call nc_check(ret, routine, 'create '//trim(filename)//' read/write', context)

call add_fh_to_list(ncid, filename)
nc_create_file = ncid

! faster if we don't fill the vars first with 'fill' value.
! this works if we are planning to write all vars.  (which we are.)

ret = nf90_set_fill(ncid, NF90_NOFILL, oldmode)
call nc_check(ret, routine, 'set nofill mode', context, ncid=ncid)

end function nc_create_file

!--------------------------------------------------------------------

subroutine nc_close_file(ncid, context, filename)

integer,          intent(in) :: ncid
character(len=*), intent(in), optional :: context
character(len=*), intent(in), optional :: filename

character(len=*), parameter :: routine = 'nc_close_file'
integer :: ret

ret = nf90_close(ncid)
call nc_check(ret, routine, 'close file', context, filename, ncid)

call del_fh_from_list(ncid)

end subroutine nc_close_file

!--------------------------------------------------------------------

subroutine nc_begin_define_mode(ncid, context, filename)

integer,          intent(in) :: ncid
character(len=*), intent(in), optional :: context
character(len=*), intent(in), optional :: filename

character(len=*), parameter :: routine = 'nc_begin_define_mode'
integer :: ret

ret = nf90_redef(ncid)
call nc_check(ret, routine, 'begin file define mode', context, filename, ncid)

end subroutine nc_begin_define_mode

!--------------------------------------------------------------------

subroutine nc_end_define_mode(ncid, context, filename)

integer,          intent(in) :: ncid
character(len=*), intent(in), optional :: context
character(len=*), intent(in), optional :: filename

character(len=*), parameter :: routine = 'nc_end_define_mode'
integer :: ret

ret = nf90_enddef(ncid)
call nc_check(ret, routine, 'end file define mode', context, filename, ncid)

end subroutine nc_end_define_mode

!--------------------------------------------------------------------

subroutine nc_synchronize_file(ncid, context, filename)

integer,          intent(in) :: ncid
character(len=*), intent(in), optional :: context
character(len=*), intent(in), optional :: filename

character(len=*), parameter :: routine = 'nc_synchronize_file'
integer :: ret

ret = nf90_sync(ncid)
call nc_check(ret, routine, 'synchronize file contents', context, filename, ncid)

end subroutine nc_synchronize_file

!--------------------------------------------------------------------
!> check for the existence of either (or both) scale/offset attributes

function has_scale_off(ncid, varid)
integer, intent(in) :: ncid
integer, intent(in) :: varid
logical :: has_scale_off

integer :: ret

ret = nf90_inquire_attribute(ncid, varid, "scale_factor")
has_scale_off = (ret == NF90_NOERR) 
if (ret == NF90_NOERR) return

ret = nf90_inquire_attribute(ncid, varid, "add_offset")
has_scale_off = (ret == NF90_NOERR) 

end function has_scale_off

!------------------------------------------------------------------
!> don't support reading in that variable with this code
!> if either or both are found.  caller needs to go straight
!> to the netcdf interfaces to get the right types

subroutine no_scale_off(ncid, routine, varname, context, filename)
integer, intent(in) :: ncid
character(len=*), intent(in) :: routine
character(len=*), intent(in) :: varname
character(len=*), intent(in), optional :: context
character(len=*), intent(in), optional :: filename

call nc_check(NF90_ERANGE, routine, &
   'variable '//trim(varname)//' attrs "scale_factor","add_offset" unsupported', &
   context, filename, ncid)

end subroutine no_scale_off

!--------------------------------------------------------------------
!--------------------------------------------------------------------
! internal bookkeeping of mapping between ncids and filenames

!------------------------------------------------------------------
!> add file handle and filename to an available slot

subroutine add_fh_to_list(ncid, filename)
integer, intent(in) :: ncid
character(len=*), intent(in) :: filename

integer :: i

do i=1, MAX_NCFILES
   if (ncinfo(i)%file_handle /= FH_EMPTY) cycle

   ncinfo(i)%file_handle = ncid
   ncinfo(i)%file_name = filename
   return 
enddo

end subroutine add_fh_to_list

!------------------------------------------------------------------
!> remove an entry when file is closed

subroutine del_fh_from_list(ncid)
integer, intent(in) :: ncid

integer :: i

do i=1, MAX_NCFILES
   if (ncinfo(i)%file_handle /= ncid) cycle

   ncinfo(i)%file_handle = FH_EMPTY
   ncinfo(i)%file_name = ''
   return 
enddo

end subroutine del_fh_from_list

!------------------------------------------------------------------
!> look up and return the filename for this handle

subroutine find_name_from_fh(ncid, filename)
integer, intent(in) :: ncid
character(len=*), intent(out) :: filename

integer :: i

do i=1, MAX_NCFILES
   if (ncinfo(i)%file_handle /= ncid) cycle

   filename = ncinfo(i)%file_name 
   return 
enddo

filename = ''

end subroutine find_name_from_fh

!------------------------------------------------------------------

end module netcdf_utilities_mod
<|MERGE_RESOLUTION|>--- conflicted
+++ resolved
@@ -1803,8 +1803,6 @@
 end subroutine nc_get_real_4d
 
 !--------------------------------------------------------------------
-<<<<<<< HEAD
-=======
 !> Query and return information about a netCDF variable given the variable name.
 !> Optionally returns the type of variable, the number of dimensions, 
 !> the dimension names and lengths, the number of attributes (but not the attribute values (yet))
@@ -1861,7 +1859,6 @@
 end subroutine nc_get_variable_info
 
 !--------------------------------------------------------------------
->>>>>>> d9faaae6
 
 subroutine nc_get_variable_size_1d(ncid, varname, varsize, context, filename)      
 
