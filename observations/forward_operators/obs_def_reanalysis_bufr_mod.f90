--- conflicted
+++ resolved
@@ -1,10 +1,7 @@
 ! DART software - Copyright UCAR. This open source software is provided
 ! by UCAR, "as is", without charge, subject to all terms of use at
 ! http://www.image.ucar.edu/DAReS/DART/DART_download
-<<<<<<< HEAD
-=======
 !
->>>>>>> a193dd25
 
 ! !!! Note about Specific Humidity observations:
 ! !!! UNITS in original BUFR are g/kg; This is converted to kg/kg by
@@ -48,18 +45,8 @@
 !AIRS_TEMPERATURE,             QTY_TEMPERATURE,          COMMON_CODE
 !AIRS_SPECIFIC_HUMIDITY,       QTY_SPECIFIC_HUMIDITY,    COMMON_CODE
 !GPS_PRECIPITABLE_WATER,       QTY_PRECIPITABLE_WATER,   COMMON_CODE
-<<<<<<< HEAD
 !VADWND_U_WIND_COMPONENT,      QTY_U_WIND_COMPONENT,     COMMON_CODE
 !VADWND_V_WIND_COMPONENT,      QTY_V_WIND_COMPONENT,     COMMON_CODE
 !CIMMS_AMV_U_WIND_COMPONENT,   QTY_U_WIND_COMPONENT,     COMMON_CODE
 !CIMMS_AMV_V_WIND_COMPONENT,   QTY_V_WIND_COMPONENT,     COMMON_CODE
-! END DART PREPROCESS KIND LIST
-
-! !!! Note about Specific Humidity observations:
-! !!! UNITS in original BUFR are g/kg; This is converted to kg/kg by
-! !!! the BUFR to obs_sequence conversion programs making it unnecessary
-! !!! to multiply by 1000 at assimilation time.
-! !!! PLEASE pay attention to units for specific humidity in models.
-=======
 ! END DART PREPROCESS TYPE DEFINITIONS
->>>>>>> a193dd25
