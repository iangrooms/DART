&perfect_model_obs_nml
   start_from_restart    = .true.,
   output_restart        = .true.,
   async                 = 2,
   init_time_days        = 139338,
   init_time_seconds     = 0,
   first_obs_days        = -1,
   first_obs_seconds     = -1,
   last_obs_days         = -1,
   last_obs_seconds      = -1,
   output_interval       = 1,
   restart_in_file_name  = "perfect_ic_old",
   restart_out_file_name = "perfect_ic_new"
   obs_seq_in_file_name  = "obs_seq.in",
   obs_seq_out_file_name = "obs_seq.out",
   adv_ens_command       = "./advance_model.csh",
   output_timestamps     = .false.,
   trace_execution       = .false.,
   output_forward_op_errors = .false.,
   print_every_nth_obs   = -1,
   silence               = .false.,
   /

&filter_nml
   async                    = 2,
   adv_ens_command          = "./advance_model.csh",
   ens_size                 = 10, 
   start_from_restart       = .true.,
   output_restart           = .true.,
   obs_sequence_in_name     = "obs_seq.out",
   obs_sequence_out_name    = "obs_seq.final",
   restart_in_file_name     = "filter_ics",
   restart_out_file_name    = "filter_ic_new", 
   init_time_days           = 139338,
   init_time_seconds        = 0,
   first_obs_days           = -1,
   first_obs_seconds        = -1,
   last_obs_days            = -1,
   last_obs_seconds         = -1,
   num_output_state_members = 0,
   num_output_obs_members   = 0,
   output_interval          = 1,
   num_groups               = 1,
   input_qc_threshold       = 3.0,
   outlier_threshold        = 3.0,
   output_forward_op_errors = .false.,
   output_inflation         = .true.,
   trace_execution          = .false.,
   output_timestamps        = .false.,
   silence                  = .false.,

   inf_flavor               = 0,                      0,
   inf_start_from_restart   = .false.,                .false.,
   inf_output_restart       = .true.,                 .true.,
   inf_deterministic        = .true.,                 .true.,
   inf_in_file_name         = 'prior_inf_ic_old',     'post_inf_ic_old',
   inf_out_file_name        = 'prior_inf_ic_new',     'post_inf_ic_new',
   inf_diag_file_name       = 'prior_inf_diag',       'post_inf_diag',
   inf_initial              = 1.0,                     1.0,
   inf_lower_bound          = 1.0,                     1.0,
   inf_upper_bound          = 1000000.0,               1000000.0,
   inf_damping              = 1.0,                     1.0,
   inf_sd_initial           = 0.1,                     0.1,
<<<<<<< HEAD
   inf_sd_lower_bound       = 0.0,                     0.0,
=======
   inf_sd_lower_bound       = 0.0,                     0.0
>>>>>>> 5850b2e7
   inf_sd_max_change        = 1.05,                    1.05
   /

&smoother_nml
   num_lags              = 0
   start_from_restart    = .false.
   output_restart        = .false.
   restart_in_file_name  = 'smoother_ics'
   restart_out_file_name = 'smoother_restart'
   /

&ensemble_manager_nml
   single_restart_file_in = .false.,
   single_restart_file_out = .false.
   /

&assim_tools_nml
   filter_kind                     = 1,
   cutoff                          = 0.2,
   sort_obs_inc                    = .false.,
   spread_restoration              = .false.,
   sampling_error_correction       = .false.,
   adaptive_localization_threshold = -1,
   output_localization_diagnostics = .false.,
   localization_diagnostics_file   = 'localization_diagnostics',
   print_every_nth_obs             = 0
   /

&cov_cutoff_nml
   select_localization = 1
   /

&reg_factor_nml
   select_regression = 1,
   input_reg_file = "time_mean_reg" 
   save_reg_diagnostics = .false.,
   reg_diagnostics_file = 'reg_diagnostics'
   /

&obs_sequence_nml
   write_binary_obs_sequence = .false.
   /

&model_nml
   model_config_file  = 'fv_rst.res.nc', 
   model_restart_file = 'fv_rst.res.nc',
   tracer_names = 'liq_wat', 
                  'ice_wat',
                  'cld_amt', 
   tracer_files = 'atmos_tracers.res.nc', 
                  'atmos_tracers.res.nc', 
                  'atmos_tracers.res.nc',
   tracer_config_files = 'atmos_tracers.res.nc', 
                  	 'atmos_tracers.res.nc', 
                  	 'atmos_tracers.res.nc',
   tracer_obs_kind_names = 
                  'CLOUD_LIQUID_WATER', 
                  'CLOUD_ICE', 
                  'CLOUD_FRACTION'
   highest_obs_pressure_mb   = 100.0,
   highest_state_pressure_mb = 150.0,
   max_obs_lat_degree        = 85.0,
   Time_step_seconds         = 21600,
   Time_step_days            = 0
   /

&am2_to_dart_nml
   restart_file            = 'fv_rst.res.nc',
   tracer_file             = 'atmos_tracers.res.nc',
   am2_to_dart_output_file = 'dart_ics'
   /

&dart_to_am2_nml
   dart_to_am2_input_file  = 'dart_restart',
   restart_file            = 'fv_rst.res.nc',
   tracer_file             = 'atmos_tracers.res.nc',
   advance_time_present    = .false.
   /

&location_nml
   horiz_dist_only = .false.,
   vert_normalization_pressure = 100000.0, 
   vert_normalization_height = 10000.0,
   vert_normalization_level = 20.0,
   approximate_distance = .true.,
   nlon = 71, 
   nlat = 36
   /

&preprocess_nml
           overwrite_output = .true.,
    input_obs_kind_mod_file = '../../../assimilation_code/modules/observations/DEFAULT_obs_kind_mod.F90',
   output_obs_kind_mod_file = '../../../assimilation_code/modules/observations/obs_kind_mod.f90',
     input_obs_def_mod_file = '../../../observations/forward_operators/DEFAULT_obs_def_mod.F90',
    output_obs_def_mod_file = '../../../observations/forward_operators/obs_def_mod.f90',
   input_files              = '../../../observations/forward_operators/obs_def_reanalysis_bufr_mod.f90',
                              '../../../observations/forward_operators/obs_def_gps_mod.f90',
                              '../../../observations/forward_operators/obs_def_QuikSCAT_mod.f90',
                              '../../../observations/forward_operators/obs_def_AIRS_mod.f90',
                              '../../../observations/forward_operators/obs_def_cloud_mod.f90'
   /

&obs_kind_nml
   assimilate_these_obs_types = 'RADIOSONDE_TEMPERATURE',
                                'ACARS_TEMPERATURE',
                                'AIRCRAFT_TEMPERATURE',
                                'RADIOSONDE_U_WIND_COMPONENT',
                                'RADIOSONDE_V_WIND_COMPONENT',
                                'AIRCRAFT_U_WIND_COMPONENT',
                                'AIRCRAFT_V_WIND_COMPONENT',
                                'ACARS_U_WIND_COMPONENT',
                                'ACARS_V_WIND_COMPONENT',
                                'SAT_U_WIND_COMPONENT',
                                'SAT_V_WIND_COMPONENT',
                                'CLOUD_LIQUID_WATER', 
                                'CLOUD_ICE', 
                                'CLOUD_FRACTION'
   /

!   evaluate_these_obs_types = 'RADIOSONDE_SURFACE_PRESSURE' /

&utilities_nml
   TERMLEVEL = 1,
   module_details = .false.,
   logfilename = 'dart_log.out',
   nmlfilename = 'dart_log.nml',
   write_nml   = 'file'
   /

&mpi_utilities_nml
   /

&obs_def_gps_nml
  max_gpsro_obs = 100000,
   / 

&obs_sequence_tool_nml
   filename_seq      = 'obs_seq.test',
   filename_out      = 'obs_seq.processed',
   first_obs_days    = -1,
   first_obs_seconds = -1,
   last_obs_days     = -1,
   last_obs_seconds  = -1,
   print_only        = .false.,
   min_lat           = -90.0,
   max_lat           =  90.0,
   min_lon           =   0.0,
   max_lon           = 360.0,
   gregorian_cal     = .true.
   /

# other possible obs tool namelist items:
#
# keep only the U and V radiosonde winds:
#   obs_types          = 'RADIOSONDE_U_WIND_COMPONENT',
#                        'RADIOSONDE_V_WIND_COMPONENT',
#   keep_types         = .true.,
#
# remove the U and V radiosonde winds:
#   obs_types          = 'RADIOSONDE_U_WIND_COMPONENT',
#                        'RADIOSONDE_V_WIND_COMPONENT',
#   keep_types         = .false.,
#
# keep only observations with a DART QC of 0:
#   qc_metadata        = 'Dart quality control',
#   min_qc             = 0,
#   max_qc             = 0,
#
# keep only radiosonde temp obs between 250 and 300 K:
#   copy_metadata      = 'NCEP BUFR observation',
#   copy_type          = 'RADIOSONDE_TEMPERATURE',
#   min_copy           = 250.0,
#   max_copy           = 300.0,
#


# The times in the namelist for the obs_diag program are vectors
# that follow the following sequence:
# year   month   day   hour   minute   second
# max_num_bins can be used to specify a fixed number of bins,
# in which case last_bin_center should be safely in the future.
#
# Acceptable latitudes range from  [-90,  90]
# Acceptable longitudes range from [  0, Inf]

&obs_diag_nml
   obs_sequence_name = 'obs_seq.final',
   obs_sequence_list = '',
   first_bin_center =  2003, 1, 1, 6, 0, 0 ,
   last_bin_center  =  2003, 1, 2, 0, 0, 0 ,
   bin_separation   =     0, 0, 0, 6, 0, 0 ,
   bin_width        =     0, 0, 0, 6, 0, 0 ,
   time_to_skip     =     0, 0, 1, 0, 0, 0 ,
   max_num_bins     = 1000,
   trusted_obs      = 'null',
   Nregions   = 4,
   lonlim1    =   0.0,   0.0,   0.0, 235.0,
   lonlim2    = 360.0, 360.0, 360.0, 295.0,
   latlim1    =  20.0, -80.0, -20.0,  25.0,
   latlim2    =  80.0, -20.0,  20.0,  55.0,
   reg_names  = 'Northern Hemisphere', 'Southern Hemisphere', 'Tropics', 'North America',
   print_mismatched_locs = .false.,
   create_rank_histogram = .true.,
   outliers_in_histogram = .true.,
   use_zero_error_obs    = .false.,
   verbose               = .false.
   /

<|MERGE_RESOLUTION|>--- conflicted
+++ resolved
@@ -61,11 +61,7 @@
    inf_upper_bound          = 1000000.0,               1000000.0,
    inf_damping              = 1.0,                     1.0,
    inf_sd_initial           = 0.1,                     0.1,
-<<<<<<< HEAD
-   inf_sd_lower_bound       = 0.0,                     0.0,
-=======
    inf_sd_lower_bound       = 0.0,                     0.0
->>>>>>> 5850b2e7
    inf_sd_max_change        = 1.05,                    1.05
    /
 
