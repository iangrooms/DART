--- conflicted
+++ resolved
@@ -985,10 +985,3 @@
 or something along those lines.
 
 
-<<<<<<< HEAD
-- Converted `observations/obs_converters/observations.html` to `observations/obs_converters/README.md`
-
-- Refactored `obs_def_tower_mod.f90` to put basic land observation support in `obs_def_land_mod.f90`.
-  `obs_def_tower_mod.f90` is now specifically for flux tower support.
-=======
->>>>>>> 874e5916
