--- conflicted
+++ resolved
@@ -3,13 +3,8 @@
 <HTML>
 <HEAD>
 <TITLE>program obs_diag (for 3D lat,lon,vert observations)</TITLE>
-<<<<<<< HEAD
-<link rel="stylesheet" type="text/css" href="../../../../documentation/html/doc.css" />
-<link href="../../../../documentation/images/dart.ico" rel="shortcut icon" />
-=======
 <link rel="stylesheet" type="text/css" href="../../../../docs/html/doc.css" />
 <link href="../../../../docs/images/dart.ico" rel="shortcut icon" />
->>>>>>> 5850b2e7
 </HEAD>
 <BODY>
 <A NAME="TOP"></A>
@@ -19,20 +14,9 @@
 <table border=0 summary="" cellpadding=5>
 <tr>
     <td valign=middle>
-<<<<<<< HEAD
-    <img src="../../../../documentation/images/Dartboard7.png" alt="DART project logo" height=70 />
-    </td>
-    <td>
-       <P>Jump to <a href="../../../../documentation/index.html">DART Documentation Main Index</a><br />
-          <small><small>version information for this file: <br />
-          <!-- version tag follows, do not edit -->
-          $Id$</small></small>
-       </P></td>
-=======
     <img src="../../../../docs/images/Dartboard7.png" alt="DART project logo" height=70 />
     </td>
     <td>Jump to <a href="../../../../docs/index.html">DART Documentation Main Index</a></td>
->>>>>>> 5850b2e7
 </tr>
 </table>
 
@@ -103,20 +87,6 @@
 </P>
 
 <table width="100%"><tr>
-<<<<<<< HEAD
-<td rowspan=2><a href="../../../../documentation/images/obs_diag_evolution_example.png">
-<img src="../../../../documentation/images/obs_diag_evolution_example.png" width="300">
-</a></td>
-<td rowspan=2><a href="../../../../documentation/images/obs_diag_profile_example.png">
-<img src="../../../../documentation/images/obs_diag_profile_example.png" width="300">
-</a></td>
-<td><a href="../../../../documentation/images/RankHistogram_ncview.png">
-<img src="../../../../documentation/images/RankHistogram_ncview.png" width="200">
-</a></td>
-</tr>
-<tr><td><a href="../../../../documentation/images/RankHistogram_matlab.png">
-<img src="../../../../documentation/images/RankHistogram_matlab.png" width="200">
-=======
 <td rowspan=2><a href="../../../../docs/images/obs_diag_evolution_example.png">
 <img src="../../../../docs/images/obs_diag_evolution_example.png" width="300">
 </a></td>
@@ -129,7 +99,6 @@
 </tr>
 <tr><td><a href="../../../../docs/images/RankHistogram_matlab.png">
 <img src="../../../../docs/images/RankHistogram_matlab.png" width="200">
->>>>>>> 5850b2e7
 </a></td>
 </tr>
 </table>
@@ -808,25 +777,15 @@
 
 
 <table width="100%">
-<<<<<<< HEAD
-<tr><td><a href="../../../../documentation/images/RankHistogram_ncview.png">
-    <img src="../../../../documentation/images/RankHistogram_ncview.png" width="200"></a>
-=======
 <tr><td><a href="../../../../docs/images/RankHistogram_ncview.png">
     <img src="../../../../docs/images/RankHistogram_ncview.png" width="200"></a>
->>>>>>> 5850b2e7
     </td>
     <td><a href="http://www.image.ucar.edu/DAReS/DART/DART2_Documentation.php#ncview_histogram">
     Instructions for viewing the rank histogram with ncview</a>.
     </td>
 </tr>
-<<<<<<< HEAD
-<tr><td><a href="../../../../documentation/images/RankHistogram_matlab.png">
-        <img src="../../../../documentation/images/RankHistogram_matlab.png" width="200"></a>
-=======
 <tr><td><a href="../../../../docs/images/RankHistogram_matlab.png">
         <img src="../../../../docs/images/RankHistogram_matlab.png" width="200"></a>
->>>>>>> 5850b2e7
     </td>
     <td><a href="http://www.image.ucar.edu/DAReS/DART/DART2_Documentation.php#mat_obs">
     Instructions for viewing the rank histogram with Matlab</a>.
@@ -914,13 +873,8 @@
         reflects the number of observations rejected by the outlier threshhold and the
         number of failed forward observation operators.
 </td>
-<<<<<<< HEAD
-<td>&nbsp;&nbsp;<a href="../../../../documentation/images/RAD_T_trusted_bias_evolution.png"
-><img src="../../../../documentation/images/RAD_T_trusted_bias_evolution.png" width=600></a>
-=======
 <td>&nbsp;&nbsp;<a href="../../../../docs/images/RAD_T_trusted_bias_evolution.png"
 ><img src="../../../../docs/images/RAD_T_trusted_bias_evolution.png" width=600></a>
->>>>>>> 5850b2e7
 </td>
 </tr>
 </table>
@@ -993,11 +947,7 @@
    explore the assimilation. By way of an example, we will NOT be using
    outlier observations in the rank histogram. Lets presume that all your
    <em class=file>obs_seq.final</em> files are in alphabetically-nice directories:</td>
-<<<<<<< HEAD
-   <td>&nbsp;&nbsp;<img src="../../../../documentation/images/RankHistogram_matlab.png" width="200"></td>
-=======
    <td>&nbsp;&nbsp;<img src="../../../../docs/images/RankHistogram_matlab.png" width="200"></td>
->>>>>>> 5850b2e7
 </tr>
 </table>
 <pre>
