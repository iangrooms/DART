--- conflicted
+++ resolved
@@ -4,12 +4,8 @@
 % DART tutorial is faster. 
 %       - The X- and Y- labels are turned off. 
 %       - The function allows for zooming 
-<<<<<<< HEAD
-=======
-%
-% DART $Id$
+
 global MEAN_DIST
->>>>>>> caebfa7a
 
     if nargin > 2
         varargin{1} = THETA;
@@ -92,6 +88,8 @@
     tc = axGridColor;
     ls = get(cax, 'GridLineStyle');
     
+    tc = [0.7 0.7 0.7]; % TJH test
+    
     % Hold on to current Text defaults, reset them to the
     % Axes' font attributes so tick marks use them.
     fAngle = get(cax, 'DefaultTextFontAngle');
@@ -114,7 +112,8 @@
         % ensure that Inf values don't enter into the limit calculation.
         arho = abs(rho(:));
         maxrho = max(arho(arho ~= Inf));
-        hhh = line([-maxrho, -maxrho, maxrho, maxrho], [-maxrho, maxrho, maxrho, -maxrho], 'Parent', cax);
+        hhh = line([-maxrho, -maxrho, maxrho,  maxrho], ...
+                   [-maxrho,  maxrho, maxrho, -maxrho], 'Parent', cax);
         set(cax, 'DataAspectRatio', [1, 1, 1], 'PlotBoxAspectRatioMode', 'auto');
         v = [get(cax, 'XLim') get(cax, 'YLim')];
         ticks = sum(get(cax, 'YTick') >= 0);
@@ -146,23 +145,16 @@
                 'HandleVisibility', 'off', 'Parent', cax);
         end
         
-<<<<<<< HEAD
-        % draw radial circles for looks, no need to annotate
-=======
         % draw radial circles (remove annotation; not useful here!)
         c82 = cos(80 * pi / 180);
         s82 = sin(80 * pi / 180);
->>>>>>> caebfa7a
         rinc = (rmax - rmin) / rticks;
         for i = (rmin + rinc) : rinc : rmax - 1
-            hhh = line(xunit * i, yunit * i, 'LineStyle', ls, 'Color', tc, 'LineWidth', 1, ...
-                'HandleVisibility', 'off', 'Parent', cax);
-<<<<<<< HEAD
-=======
+            hhh = line(xunit * i, yunit * i, 'LineStyle', ls, 'Color', tc, ...
+                'LineWidth', 1, 'HandleVisibility', 'off', 'Parent', cax);
             text((i - 2 + rinc / 20) * c82, (i - 2 + rinc / 20) * s82, ...
                 ['  ' num2str(i-MEAN_DIST)], 'VerticalAlignment', 'bottom', ...
                 'HandleVisibility', 'off', 'Parent', cax, 'FontSize', 10);
->>>>>>> caebfa7a
         end
         set(hhh, 'LineStyle', '-'); % Make outer circle solid
         
