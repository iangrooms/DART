! DART software - Copyright UCAR. This open source software is provided
! by UCAR, "as is", without charge, subject to all terms of use at
! http://www.image.ucar.edu/DAReS/DART/DART_download

module model_mod

! This is the interface between the MITgcm ocean model and DART.

! Modules that are absolutely required for use are listed
use        types_mod,      only : r4, r8, i8, SECPERDAY, vtablenamelength, &
                                  MISSING_I, MISSING_R4, MISSING_R8

use time_manager_mod,      only : time_type, set_time, set_date, get_date, get_time, &
                                  set_calendar_type, GREGORIAN, print_time, print_date, &
                                  operator(*),  operator(+), operator(-), &
                                  operator(>),  operator(<), operator(/), &
                                  operator(/=), operator(<=)

use     location_mod,      only : location_type, get_close_init, &
                                  get_close_state, get_close_obs, set_location, &
                                  VERTISHEIGHT, get_location, is_vertical, &
                                  convert_vertical_obs, convert_vertical_state
! EL use only nc_check was here, deleted for now for testing
use    utilities_mod,      only : error_handler, E_ERR, E_WARN, E_MSG, &
                                  logfileunit, get_unit, nc_check, do_output, to_upper, &
                                  find_namelist_in_file, check_namelist_read, &
                                  open_file, file_exist, find_textfile_dims, file_to_text, &
                                  string_to_real, string_to_logical

use     obs_kind_mod,      only : QTY_TEMPERATURE, QTY_SALINITY, QTY_U_CURRENT_COMPONENT,  &
                                  QTY_V_CURRENT_COMPONENT, QTY_SEA_SURFACE_HEIGHT,         &
                                  QTY_NITRATE_CONCENTRATION, QTY_SURFACE_CHLOROPHYLL,      &
                                  QTY_PHOSPHATE_CONCENTRATION, QTY_DISSOLVED_OXYGEN,       &
                                  QTY_PHYTOPLANKTON_BIOMASS, QTY_DISSOLVED_INORGANIC_IRON, &
                                  QTY_DISSOLVED_INORGANIC_CARBON, QTY_DISSOLVED_ORGANIC_P, &
                                  QTY_DISSOLVED_ORGANIC_NITROGEN, QTY_ALKALINITY,          &
                                  get_index_for_quantity

use mpi_utilities_mod,     only : my_task_id

use random_seq_mod,        only : random_seq_type, init_random_seq, random_gaussian

use default_model_mod,     only : nc_write_model_vars, adv_1step, &
                                  init_conditions => fail_init_conditions

use dart_time_io_mod,      only : write_model_time

use ensemble_manager_mod,  only : ensemble_type

use distributed_state_mod, only : get_state

use state_structure_mod,   only : add_domain, get_model_variable_indices, &
                                  get_varid_from_kind, &
                                  get_index_start, get_index_end, &
                                  get_dart_vector_index, get_num_variables, &
                                  get_domain_size, &
                                  get_io_clamping_minval
                                  
use netcdf_utilities_mod,  only : nc_open_file_readonly, nc_get_variable, & 
                                  nc_get_variable_size

use netcdf

implicit none
private

! these routines must be public and you cannot change
! the arguments - they will be called *from* the DART code.
public :: get_model_size,         &
          adv_1step,              &
          get_state_meta_data,    &
          model_interpolate,      &
          shortest_time_between_assimilations, &
          end_model,              &
          static_init_model,      &
          init_time,              &
          init_conditions,        &
          nc_write_model_atts,    &
          nc_write_model_vars,    &
          pert_model_copies,      &
          get_close_init,         &
          get_close_obs,          &
          get_close_state,        &
          convert_vertical_obs,   &
          convert_vertical_state, &
          read_model_time,        &
          write_model_time

! generally useful routines for various support purposes.
! the interfaces here can be changed as appropriate.
public :: MIT_meta_type, read_meta, write_meta, &
          get_gridsize, &
          write_data_namelistfile, set_model_end_time, &
          timestep_to_DARTtime, DARTtime_to_MITtime, &
          DARTtime_to_timestepindex, &
          lon_bounds,lat_bounds, lon_dist, max_nx, max_ny, max_nz, max_nr, MAX_LEN_FNAM 

character(len=*), parameter :: source = 'MITgcm_ocean/model_mod.f90'

character(len=512) :: string1, string2, string3
logical, save      :: module_initialized = .false.


!------------------------------------------------------------------
!
! MITgcm namelist section:  we want to share the 'data' namelist file
! with the model, so we must declare all possible namelist entries to
! avoid getting an error from a valid namelist file.  Most of these
! values are unused in this model_mod code; only a few are needed and
! those are indicated in comments below.
!
!------------------------------------------------------------------
! The time manager namelist variables
! some types/etc come from   <mitsource>/pkg/cal/cal.h
! some useful insight from   cal_set.F, cal_convdate.F
!
! startDate_1 (integer) yyyymmdd   "start date of the integration"
! startDate_2 (integer) hhmmss
!------------------------------------------------------------------

character(len=9) :: TheCalendar         = 'gregorian'
! integration start date follows: yyyymmddhhmmss
integer          :: startDate_1         = 19530101
integer          :: startDate_2         = 60000
logical          :: calendarDumps       = .false.
logical          :: pickupStrictlyMatch = .false.

NAMELIST /CAL_NML/ TheCalendar, startDate_1, startDate_2, calendarDumps

! FIXME: these namelists should probably be in a separate file, and only
! the actual values needed should be made public, so this isn't so messy.

! must match the value in EEPARAMS.h
integer, parameter :: MAX_LEN_FNAM = 512

! these come from SIZE.h and can vary.  
! should they be namelist controlled?
! MEG increased these for the high-res runs
integer, parameter :: max_nx = 2048
integer, parameter :: max_ny = 2048
integer, parameter :: max_nz = 512
integer, parameter :: max_nr = 512

!-- FIXME: i have not been able to find all of these in the
!-- original source code.  the ones we're using have been
!-- checked that they are the right type.  the others might
!-- cause problems since i don't have a namelist file i can
!-- examine that has the full set of values specified.
!-- 
!-- must match lists declared in ini_parms.f

!--   Time stepping parameters variable declarations
real(r8) :: pickupSuff, &
      deltaT, deltaTClock, deltaTmom, &
      deltaTtracer, dTtracerLev(max_nr), deltaTfreesurf, &
      abEps, alph_AB, beta_AB, &
      tauCD, rCD, &
      baseTime, startTime, endTime, chkPtFreq, &
      dumpFreq, dumpInitAndLast, adjDumpFreq, taveFreq, tave_lastIter, &
      diagFreq, monitorFreq, adjMonitorFreq, pChkPtFreq, cAdjFreq, &
      outputTypesInclusive, &
      tauThetaClimRelax, tauSaltClimRelax, latBandClimRelax, &
      tauThetaClimRelax3Dim, tauSaltClimRelax3Dim, tauTr1ClimRelax, &
      periodicExternalForcing, externForcingPeriod, externForcingCycle
integer :: nIter0, nTimeSteps, nEndIter, momForcingOutAB, tracForcingOutAB
logical :: forcing_In_AB, &
      momDissip_In_AB, doAB_onGtGs, &
      startFromPickupAB2, &
      checkIniTemp, checkIniSalt

!--   Gridding parameters variable declarations 
logical :: usingCartesianGrid, usingCylindricalGrid, &
           usingSphericalPolarGrid, usingCurvilinearGrid, &
           deepAtmosphere
real(r8) :: dxSpacing, dySpacing, delX(max_nx), delY(max_ny), &
            ygOrigin, xgOrigin, rSphere, &
            Ro_SeaLevel, delZ(max_nz), delP, delR(max_nr), delRc(max_nr+1), &
            rkFac, groundAtK1
character(len=MAX_LEN_FNAM) :: delXFile, delYFile, &
                      delRFile, delRcFile, &
                      horizGridFile

!--   Input files variable declarations 
character(len=MAX_LEN_FNAM) :: &
      bathyFile, topoFile, shelfIceFile, &
      hydrogThetaFile, hydrogSaltFile, diffKrFile, &
      zonalWindFile, meridWindFile, &
      thetaClimFile, saltClimFile, &
      surfQfile, surfQnetFile, surfQswFile, EmPmRfile, saltFluxFile, &
      lambdaThetaFile, lambdaSaltFile, &
      uVelInitFile, vVelInitFile, pSurfInitFile, &
      dQdTFile, ploadFile,tCylIn,tCylOut, &
      eddyTauxFile, eddyTauyFile, &
      mdsioLocalDir, &
      the_run_name

!--   Time stepping parameters namelist
NAMELIST /PARM03/ &
      nIter0, nTimeSteps, nEndIter, pickupSuff, &
      deltaT, deltaTClock, deltaTmom, &
      deltaTtracer, dTtracerLev, deltaTfreesurf, &
      forcing_In_AB, momForcingOutAB, tracForcingOutAB, &
      momDissip_In_AB, doAB_onGtGs, &
      abEps, alph_AB, beta_AB, startFromPickupAB2, &
      tauCD, rCD, &
      baseTime, startTime, endTime, chkPtFreq, &
      dumpFreq, dumpInitAndLast, adjDumpFreq, taveFreq, tave_lastIter, &
      diagFreq, monitorFreq, adjMonitorFreq, pChkPtFreq, cAdjFreq, &
      outputTypesInclusive, &
      tauThetaClimRelax, tauSaltClimRelax, latBandClimRelax, &
      tauThetaClimRelax3Dim, tauSaltClimRelax3Dim, tauTr1ClimRelax, &
      periodicExternalForcing, externForcingPeriod, externForcingCycle, &
      calendarDumps, &
            pickupStrictlyMatch

!--   Gridding parameters namelist
NAMELIST /PARM04/ &
      usingCartesianGrid, usingCylindricalGrid, &
      dxSpacing, dySpacing, delX, delY, delXFile, delYFile, &
      usingSphericalPolarGrid, ygOrigin, xgOrigin, rSphere, &
      usingCurvilinearGrid, horizGridFile, deepAtmosphere, &
      Ro_SeaLevel, delZ, delP, delR, delRc, delRFile, delRcFile, &
      rkFac, groundAtK1

!--   Input files namelist
! MEG: These parameters are not used anywhere in the mod_mod!
NAMELIST /PARM05/ &
      bathyFile, topoFile, shelfIceFile, &
      hydrogThetaFile, hydrogSaltFile, diffKrFile, &
      zonalWindFile, meridWindFile, &
      thetaClimFile, saltClimFile, &
      surfQfile, surfQnetFile, surfQswFile, EmPmRfile, saltFluxFile, &
      lambdaThetaFile, lambdaSaltFile, &
      uVelInitFile, vVelInitFile, pSurfInitFile, &
      dQdTFile, ploadFile,tCylIn,tCylOut, &
      eddyTauxFile, eddyTauyFile, &
      mdsioLocalDir, &
      the_run_name, &
      checkIniTemp, checkIniSalt

!------------------------------------------------------------------
!
! The DART state vector (control vector) will consist of:  S, T, U, V, Eta
! (Salinity, Temperature, U velocity, V velocity, Sea Surface Height).
! S, T are 3D arrays, located at cell centers.  U is staggered in X
! and V is staggered in Y (meaning the points are located on the cell
! faces) but the grids are offset by half a cell, so there are actually
! the same number of points in each grid. 
! Eta is a 2D field (X,Y only).  The Z direction is downward.
!
!------------------------------------------------------------------

integer :: FVAL=-999.0 !SIVA: The FVAL is the fill value used for input netcdf files.

! Grid parameters - the values will be read from a
! standard MITgcm namelist and filled in here.

integer :: Nx=-1, Ny=-1, Nz=-1    ! grid counts for each field

! locations of cell centers (C) and edges (G) for each axis.
real(r8), allocatable :: XC(:), XG(:), YC(:), YG(:), ZC(:), ZG(:)
real(r4), allocatable :: XC_sq(:), YC_sq(:), XG_sq(:), YG_sq(:), ZC_sq(:)
integer               :: xcsqsize, ycsqsize, zcsqsize
integer               :: shape_file_id

real(r8)        :: ocean_dynamics_timestep = 900.0_r4
integer         :: timestepcount = 0
type(time_type) :: model_time, model_timestep

integer(i8) :: model_size    ! the state vector length

! Model namelist declarations with defaults
! Codes for interpreting the columns of the variable_table

integer, parameter :: VT_VARNAMEINDX  = 1 ! ... variable name
integer, parameter :: VT_KINDINDX     = 2 ! ... DART QUANTITY
integer, parameter :: VT_MINVALINDX   = 3 ! ... minimum value if any
integer, parameter :: VT_MAXVALINDX   = 4 ! ... maximum value if any
integer, parameter :: VT_STATEINDX    = 5 ! ... update (state) or not
integer, parameter :: MAX_STATE_VARIABLES = 20
integer, parameter :: NUM_STATE_TABLE_COLUMNS = 5
character(len=vtablenamelength) :: mitgcm_variables(NUM_STATE_TABLE_COLUMNS, MAX_STATE_VARIABLES ) = ' '


character(len=256) :: model_shape_file = ' '
integer  :: assimilation_period_days = 7
integer  :: assimilation_period_seconds = 0
real(r8) :: model_perturbation_amplitude = 0.2

namelist /model_nml/ assimilation_period_days,     &
                     assimilation_period_seconds,  &
                     model_perturbation_amplitude, &
                     model_shape_file,             &
                     mitgcm_variables 

logical :: go_to_dart    = .false.
logical :: do_bgc        = .false.
logical :: log_transform = .false.

namelist /trans_mitdart_nml/ go_to_dart, do_bgc, log_transform

! /pkg/mdsio/mdsio_write_meta.F writes the .meta files 
type MIT_meta_type
!  private
   integer :: nDims
   integer :: dimList(3)
   character(len=32) :: dataprec
   integer :: reclen
   integer :: nrecords
   integer :: timeStepNumber    ! optional
end type MIT_meta_type

integer :: domain_id
integer :: nvars

contains

!==================================================================



!------------------------------------------------------------------
!> Called to do one-time initialization of the model.

subroutine static_init_model()

character(len=vtablenamelength) :: var_names(MAX_STATE_VARIABLES) = ' '
integer  :: quantity_list(MAX_STATE_VARIABLES)   = MISSING_I
real(r8) ::    clamp_vals(MAX_STATE_VARIABLES,2) = MISSING_R8
logical  ::   update_list(MAX_STATE_VARIABLES)   = .FALSE.

integer :: i, iunit, io
integer :: ss, dd

! The Plan:
!
!   read the standard MITgcm namelist file 'data.cal' for the calendar info
!
!   read the standard MITgcm namelist file 'data' for the
!   time stepping info and the grid info.
!
!   open the grid data files to get the actual grid coordinates
!
!   Compute the model size.
!
!   set the index numbers where the field types change
!
!   set the grid location info
!

! Since this routine calls other routines that could call this routine
! we'll say we've been initialized pretty dang early.
module_initialized = .true.


! Read the DART namelist for this model
call find_namelist_in_file("input.nml", "model_nml", iunit)
read(iunit, nml = model_nml, iostat = io)
call check_namelist_read(iunit, io, "model_nml")

! Record the namelist values used for the run
call error_handler(E_MSG,'static_init_model','model_nml values are',' ',' ',' ')
if (do_output()) write(logfileunit, nml=model_nml)
if (do_output()) write(     *     , nml=model_nml)

! mit2dart, dart2mit interface
call find_namelist_in_file("input.nml", "trans_mitdart_nml", iunit)
read(iunit, nml = trans_mitdart_nml, iostat = io)
call check_namelist_read(iunit, io, "trans_mitdart_nml")

! MIT calendar information
call find_namelist_in_file("data.cal", "CAL_NML", iunit)
read(iunit, nml = CAL_NML, iostat = io)
call check_namelist_read(iunit, io, "CAL_NML")

if (index(TheCalendar,'g') > 0 ) then
   call set_calendar_type(GREGORIAN)
elseif (index(TheCalendar,'G') > 0 )then
   call set_calendar_type(GREGORIAN)
else
   write(string1,*)"namelist data.cal indicates a ",trim(TheCalendar)," calendar."
   call error_handler(E_MSG,"static_init_model", string1, source)
   write(string1,*)"only have support for Gregorian"
   call error_handler(E_ERR,"static_init_model", string1, source)
endif
if (do_output()) write(*,*)'model_mod:namelist cal_NML',startDate_1,startDate_2
if (do_output()) write(*,nml=CAL_NML)

! Time stepping parameters are in PARM03
call find_namelist_in_file("data", "PARM03", iunit)
read(iunit, nml = PARM03, iostat = io)
call check_namelist_read(iunit, io, "PARM03")

if ((deltaTmom   == deltaTtracer) .and. &
    (deltaTmom   == deltaTClock ) .and. &
    (deltaTClock == deltaTtracer)) then
   ocean_dynamics_timestep = deltaTmom                    ! need a time_type version
else
   write(string1,*)"namelist PARM03 has deltaTmom /= deltaTtracer /= deltaTClock"
   call error_handler(E_MSG,"static_init_model", string1, source)
   write(string1,*)"values were ",deltaTmom, deltaTtracer, deltaTClock
   call error_handler(E_MSG,"static_init_model", string1, source)
   write(string1,*)"At present, DART only supports equal values."
   call error_handler(E_ERR,"static_init_model", string1, source)
endif

! Define the assimilation period as the model_timestep
! Ensure model_timestep is multiple of ocean_dynamics_timestep

model_time     = timestep_to_DARTtime(timestepcount)
model_timestep = set_model_time_step(assimilation_period_seconds, &
                                     assimilation_period_days,    &
                                     ocean_dynamics_timestep)

call get_time(model_timestep,ss,dd) ! set_time() assures the seconds [0,86400)

write(string1,*)"assimilation period is ",dd," days ",ss," seconds"
call error_handler(E_MSG,'static_init_model',string1,source)
if (do_output()) write(logfileunit,*)string1

! Grid-related variables are in PARM04
delX(:) = 0.0_r4
delY(:) = 0.0_r4
delZ(:) = 0.0_r4
delR(:) = 0.0_r4
call find_namelist_in_file("data", "PARM04", iunit)
read(iunit, nml = PARM04, iostat = io)
call check_namelist_read(iunit, io, "PARM04")

! we use either delR or delZ in mitgcm
if (delR(1) /= 0.0_r4) then
   delZ = delR
endif

! Input datasets are in PARM05
call find_namelist_in_file("data", "PARM05", iunit)
read(iunit, nml = PARM05, iostat = io)
call check_namelist_read(iunit, io, "PARM05")

! The only way I know to compute the number of
! levels/lats/lons is to set the default value of delZ to 0.0
! before reading the namelist.  now loop until you get back
! to zero and that is the end of the list.
! Not a very satisfying/robust solution ...

Nx = -1
do i=1, size(delX)
 if (delX(i) == 0.0_r4) then
    Nx = i-1
    exit
 endif
enddo
if (Nx == -1) then
   write(string1,*)'could not figure out number of longitudes from delX in namelist'
   call error_handler(E_ERR,"static_init_model", string1, source)
endif

Ny = -1
do i=1, size(delY)
 if (delY(i) == 0.0_r4) then
    Ny = i-1
    exit
 endif
enddo
if (Ny == -1) then
   write(string1,*)'could not figure out number of latitudes from delY in namelist'
   call error_handler(E_ERR,"static_init_model", string1, source)
endif

Nz = -1
do i=1, size(delZ)
 if (delZ(i) == 0.0_r4) then
    Nz = i-1
    exit
 endif
enddo
if (Nz == -1) then
   write(string1,*)'could not figure out number of depth levels from delZ in namelist'
   call error_handler(E_ERR,"static_init_model", string1, source)
endif

! We know enough to allocate grid variables. 

if (.not. allocated(XC)) allocate(XC(Nx))
if (.not. allocated(YC)) allocate(YC(Ny))
if (.not. allocated(ZC)) allocate(ZC(Nz))
if (.not. allocated(XG)) allocate(XG(Nx))
if (.not. allocated(YG)) allocate(YG(Ny))
if (.not. allocated(ZG)) allocate(ZG(Nz))

! XG (the grid edges) and XC (the grid centroids) must be computed.

XG(1) = xgOrigin
XC(1) = xgOrigin + 0.5_r8 * delX(1)
do i=2, Nx
 XG(i) = XG(i-1) + delX(i-1)
 XC(i) = XC(i-1) + 0.5_r8 * delX(i-1) + 0.5_r8 * delX(i) 
enddo

! YG (the grid edges) and YC (the grid centroids) must be computed.

YG(1) = ygOrigin
YC(1) = ygOrigin + 0.5_r8 * delY(1)
do i=2, Ny
 YG(i) = YG(i-1) + delY(i-1)
 YC(i) = YC(i-1) + 0.5_r8 * delY(i-1) + 0.5_r8 * delY(i) 
enddo

! the namelist contains a list of thicknesses of each depth level (delZ)
! ZG (the grid edges) and ZC (the grid centroids) must be computed.

ZG(1) = 0.0_r8
ZC(1) = -0.5_r8 * delZ(1)
do i=2, Nz
 ZG(i) = ZG(i-1) - delZ(i-1)
 ZC(i) = ZC(i-1) - 0.5_r8 * delZ(i-1) - 0.5_r8 * delZ(i) 
enddo

! in spite of the staggering, all grids are the same size
! and offset by half a grid cell.  4 are 3D and 1 is 2D.
!  e.g. S,T,U,V = 256 x 225 x 70
!  e.g. Eta = 256 x 225

if (do_output()) write(logfileunit, *) 'Using grid size : '
if (do_output()) write(logfileunit, *) '  Nx, Ny, Nz = ', Nx, Ny, Nz
if (do_output()) write(     *     , *) 'Using grid size : '
if (do_output()) write(     *     , *) '  Nx, Ny, Nz = ', Nx, Ny, Nz

call parse_variable_input(mitgcm_variables, model_shape_file, nvars, &
                var_names, quantity_list, clamp_vals, update_list)

domain_id = add_domain(model_shape_file, nvars, &
                    var_names, quantity_list, clamp_vals, update_list )
! Open the file
shape_file_id = nc_open_file_readonly(model_shape_file)
! Get the size
call nc_get_variable_size(shape_file_id, 'XC_3D', xcsqsize)
call nc_get_variable_size(shape_file_id, 'YC_3D', ycsqsize)
call nc_get_variable_size(shape_file_id, 'ZC_3D', zcsqsize)

! Allocate the variable and get the values
allocate(xc_sq(xcsqsize))
allocate(yc_sq(ycsqsize))
allocate(zc_sq(zcsqsize))
allocate(xg_sq(xcsqsize))
allocate(yg_sq(ycsqsize))

call nc_get_variable(shape_file_id, 'XC_3D', XC_sq)
call nc_get_variable(shape_file_id, 'YC_3D', YC_sq)
call nc_get_variable(shape_file_id, 'ZC_3D', ZC_sq)

! EL: tentative solution of XG values
do i=1, xcsqsize
	XG_sq(i) = XC_sq(i) - 0.5*delX(1)
	YG_sq(i) = YC_sq(i) - 0.5*delY(1)
enddo


model_size = get_domain_size(domain_id)

if (do_output()) write(*,*) 'model_size = ', model_size

end subroutine static_init_model

function get_model_size()
!------------------------------------------------------------------
!
! Returns the size of the model as an integer. Required for all
! applications.

integer(i8) :: get_model_size

if ( .not. module_initialized ) call static_init_model

get_model_size = model_size

end function get_model_size



subroutine init_time(time)
!------------------------------------------------------------------
!
! Companion interface to init_conditions. Returns a time that is somehow 
! appropriate for starting up a long integration of the model.
! At present, this is only used if the namelist parameter 
! start_from_restart is set to .false. in the program perfect_model_obs.
! If this option is not to be used in perfect_model_obs, or if no 
! synthetic data experiments using perfect_model_obs are planned, 
! this can be a NULL INTERFACE.

type(time_type), intent(out) :: time

if ( .not. module_initialized ) call static_init_model

! for now, just set to 0
!@>todo read time from netCDF input file if possible

time = set_time(0,0)

end subroutine init_time

!-----------------------------------------------------------------------
!

subroutine model_interpolate(state_handle, ens_size, location, quantity, interp_val, istatus)

type(ensemble_type),   intent(in)  :: state_handle
integer,               intent(in)  :: ens_size
type(location_type),   intent(in)  :: location 
integer,               intent(in)  :: quantity
real(r8),              intent(out) :: interp_val(ens_size)
integer,               intent(out) :: istatus(ens_size)

! model_interpolate will interpolate any variable in the DART vector to the given location.
! The first variable matching the quantity of interest will be used for the interpolation.
!
! istatus =  0 ... success
! istatus =  1 ... unknown model level
! istatus =  2 ... vertical coordinate unsupported
! istatus =  3 ... quantity not in the DART vector
! istatus =  4 ... vertical  interpolation failed
! istatus = 11 ... latitude  interpolation failed
! istatus = 12 ... longitude interpolation failed
! istatus = 13 ... corner a retrieval failed
! istatus = 14 ... corner b retrieval failed
! istatus = 15 ... corner c retrieval failed
! istatus = 16 ... corner d retrieval failed

! Local storage
real(r8)    :: loc_array(3), llon, llat, lheight
integer(i8) :: base_offset, offset
integer     :: ind
integer     :: hgt_bot, hgt_top
real(r8)    :: hgt_fract
real(r8)    :: top_val(ens_size), bot_val(ens_size)
integer     :: hstatus
integer     :: i, varid

if ( .not. module_initialized ) call static_init_model

! Successful istatus is 0
interp_val = MISSING_R8
istatus    = 0

! Get the individual locations values
loc_array = get_location(location)
llon      = loc_array(1)
llat      = loc_array(2)
lheight   = loc_array(3)
   
if( is_vertical(location,"HEIGHT") ) then
   ! Nothing to do 
elseif ( is_vertical(location,"SURFACE") ) then
   ! Nothing to do 
elseif (is_vertical(location,"LEVEL")) then
   ! convert the level index to an actual depth 
   ind = nint(loc_array(3))
   if ( (ind < 1) .or. (ind > size(zc)) ) then 
      lheight = zc(ind)
   else
      istatus = 1
      return
   endif
else   ! if pressure or undefined, we don't know what to do
   istatus = 2
   return
endif

! determine which variable is the desired QUANTITY
varid = get_varid_from_kind(domain_id, quantity)

if (varid < 1) then
   istatus = 3
   return
endif

! Do horizontal interpolations for the appropriate levels

! For Sea Surface Height don't need the vertical coordinate
if( is_vertical(location,"SURFACE") ) then
   call lat_lon_interpolate(state_handle, ens_size, llon, llat, 1, varid, quantity, interp_val, istatus)
   return
endif
   
! Get the bounding vertical levels and the fraction between bottom and top
call height_bounds(lheight, nz, zc, hgt_bot, hgt_top, hgt_fract, hstatus)
if(hstatus /= 0) then
   istatus = 4
   return
endif

call lat_lon_interpolate(state_handle, ens_size, llon, llat, hgt_top, varid, quantity, top_val, istatus)
! Failed istatus from interpolate means give up
do i =1,ens_size
   if(istatus(i) /= 0) return
enddo
   
call lat_lon_interpolate(state_handle, ens_size, llon, llat, hgt_bot, varid, quantity, bot_val, istatus)
! Failed istatus from interpolate means give up
do i =1,ens_size
   if(istatus(i) /= 0) return
enddo
! Then weight them by the fraction and return
interp_val = bot_val + hgt_fract * (top_val - bot_val)

end subroutine model_interpolate



subroutine height_bounds(lheight, nheights, hgt_array, bot, top, fract, istatus)
!=======================================================================
!
real(r8),             intent(in) :: lheight
integer,              intent(in) :: nheights
real(r8),             intent(in) :: hgt_array(nheights)
integer,             intent(out) :: bot, top
real(r8),            intent(out) :: fract
integer,             intent(out) :: istatus

! Local variables
integer   :: i

if ( .not. module_initialized ) call static_init_model

! Succesful istatus is 0
istatus = 0

! The zc array contains the depths of the center of the vertical grid boxes

! It is assumed that the top box is shallow and any observations shallower
! than the depth of this boxes center are just given the value of the
! top box.
if(lheight > hgt_array(1)) then
   top = 1
   bot = 2
   ! NOTE: the fract definition is the relative distance from bottom to top
   ! ??? Make sure this is consistent with the interpolation
   fract = 1.0_r8 
endif

! Search through the boxes
do i = 2, nheights
   ! If the location is shallower than this entry, it must be in this box
   if(lheight >= hgt_array(i)) then
      top = i -1
      bot = i
      fract = (lheight - hgt_array(bot)) / (hgt_array(top) - hgt_array(bot))
      return
   endif
end do

! Falling off the end means the location is lower than the deepest height
! Fail with istatus 2 in this case
istatus = 2

end subroutine height_bounds


subroutine lat_lon_interpolate(state_handle, ens_size, llon, llat, level, var_id, qty, interp_val, istatus)
!=======================================================================
!

! Subroutine to interpolate to a lat lon location for a given level

type(ensemble_type), intent(in)  :: state_handle
integer,             intent(in)  :: ens_size

real(r8),            intent(in) :: llon, llat
integer,             intent(in) :: level
integer,             intent(in) :: var_id, qty
integer,            intent(out) :: istatus(ens_size)
real(r8),           intent(out) :: interp_val(ens_size)

! Local storage
real(r8) :: lat_array(ny), lon_array(nx)
integer  :: lat_bot, lat_top, lon_bot, lon_top
real(r8) :: lat_fract, lon_fract
real(r8),dimension(ens_size) :: pa, pb, pc, pd, xbot, xtop
integer  :: lat_status, lon_status
logical  :: masked

if ( .not. module_initialized ) call static_init_model

! Succesful return has istatus of 0
istatus = 0

! Find out what latitude box and fraction
! The latitude grid being used depends on the variable type
! V is on the YG latitude grid

lat_array = yc
if(qty == QTY_V_CURRENT_COMPONENT) lat_array = yg

call lat_bounds(llat, ny, lat_array, lat_bot, lat_top, lat_fract, lat_status)

! Check for error on the latitude interpolation
if(lat_status /= 0) then 
   istatus = 11
   return
endif

! Find out what longitude box and fraction
lon_array = xc
if(qty == QTY_U_CURRENT_COMPONENT) lon_array = xg

call lon_bounds(llon, nx, lon_array, lon_bot, lon_top, lon_fract, lon_status)

! Check for error on the longitude interpolation
if(lon_status /= 0) then 
   istatus = 12
   return
endif


! Vector is laid out with lat outermost loop, lon innermost loop
! Find the bounding points for the lat lon box
! NOTE: For now, it is assumed that a real(r8) value of exactly 0.0 indicates
! that a particular gridded quantity is masked and not available. This is not
! the most robust way to do this, but may be sufficient since exact 0's are
! expected to happen rarely. Jeff Anderson believes that the only implication
! will be that an observation whos forward operator requires interpolating
! from a point that has exactly 0.0 (but is not masked) will not be 
! assimilated.

pa = get_val(lon_bot, lat_bot, level, var_id, state_handle, ens_size, masked)
if(masked) then
   istatus = 13
   return
endif
pb = get_val(lon_top, lat_bot, level, var_id, state_handle, ens_size, masked)
if(masked) then
   istatus = 14
   return
endif
pc = get_val(lon_bot, lat_top, level, var_id, state_handle, ens_size, masked)
if(masked) then
   istatus = 15
   return
endif
pd = get_val(lon_top, lat_top, level, var_id, state_handle, ens_size, masked)
if(masked) then
   istatus = 16
   return
endif

xbot = pa + lon_fract * (pb - pa)
xtop = pc + lon_fract * (pd - pc)
interp_val = xbot + lat_fract * (xtop - xbot)

end subroutine lat_lon_interpolate




subroutine lat_bounds(llat, nlats, lat_array, bot, top, fract, istatus)

!=======================================================================
!

! Given a latitude llat, the array of latitudes for grid boundaries, and the
! number of latitudes in the grid, returns the indices of the latitude
! below and above the location latitude and the fraction of the distance
! between. istatus is returned as 0 unless the location latitude is 
! south of the southernmost grid point (1 returned) or north of the 
! northernmost (2 returned). If one really had lots of polar obs would 
! want to worry about interpolating around poles.

real(r8),          intent(in) :: llat
integer,           intent(in) :: nlats
real(r8),          intent(in) :: lat_array(nlats)
integer,          intent(out) :: bot, top
real(r8),         intent(out) :: fract
integer,          intent(out) :: istatus

! Local storage
integer    :: i

if ( .not. module_initialized ) call static_init_model

! Default is success
istatus = 0

! Check for too far south or north
if(llat < lat_array(1)) then
   istatus = 1
   return
else if(llat > lat_array(nlats)) then
   istatus = 2
   return
endif

! In the middle, search through
do i = 2, nlats
   if(llat <= lat_array(i)) then
      bot = i - 1
      top = i
      fract = (llat - lat_array(bot)) / (lat_array(top) - lat_array(bot))
      return
   endif
end do

end subroutine lat_bounds



subroutine lon_bounds(llon, nlons, lon_array, bot, top, fract, istatus)

!=======================================================================
!

! Given a longitude llon, the array of longitudes for grid boundaries, and the
! number of longitudes in the grid, returns the indices of the longitude
! below and above the location longitude and the fraction of the distance
! between. istatus is returned as 0 unless the location longitude is 
! not between any of the longitude box boundaries. This should be modified
! for global wrap-around grids.
! Algorithm fails for a silly grid that
! has only two longitudes separated by 180 degrees.

real(r8),          intent(in) :: llon
integer,           intent(in) :: nlons
real(r8),          intent(in) :: lon_array(nlons)
integer,          intent(out) :: bot, top
real(r8),         intent(out) :: fract
integer,          intent(out) :: istatus

! Local storage
integer  :: i
real(r8) :: dist_bot, dist_top

if ( .not. module_initialized ) call static_init_model

! Default is success
istatus = 0

! This is inefficient, someone could clean it up
! Plus, it doesn't work for a global model that wraps around
do i = 2, nlons
   dist_bot = lon_dist(llon, lon_array(i - 1))
   dist_top = lon_dist(llon, lon_array(i))
   if(dist_bot >= 0 .and. dist_top < 0) then
      bot = i - 1
      top = i
      fract = dist_bot / (dist_bot + abs(dist_top))
      ! orig: fract = abs(dist_bot) / (abs(dist_bot) + dist_top)
      return
   endif
end do

! Falling off the end means its in between. Add the wraparound check.
! For now, return istatus 1
istatus = 1

end subroutine lon_bounds



function lon_dist(lon1, lon2)
!=======================================================================
!

! Returns the smallest signed distance between lon1 and lon2 on the sphere
! If lon1 is less than 180 degrees east of lon2 the distance is negative
! If lon1 is less than 180 degrees west of lon2 the distance is positive

real(r8), intent(in) :: lon1, lon2
real(r8)             :: lon_dist

if ( .not. module_initialized ) call static_init_model

lon_dist = lon1 - lon2
if(lon_dist >= -180.0_r8 .and. lon_dist <= 180.0_r8) then 
   return
else if(lon_dist < -180.0_r8) then
   lon_dist = lon_dist + 360.0_r8
else
   lon_dist = lon_dist - 360.0_r8
endif

end function lon_dist


function get_dart_vector_index_new(iloc, jloc, kloc, dom_id, var_id)

integer, intent(in) :: iloc, jloc, kloc
integer, intent(in) :: dom_id, var_id
integer(i8)         :: get_dart_vector_index_new
real(r4)            :: x_var, y_var, z_var   ! The target lat, lon, level values
integer             :: i    ! loop counter
logical             :: x_close, y_close, z_close
integer             :: ct

! integer :: ndims
integer(i8) :: offset
! integer :: dsize(NF90_MAX_VAR_DIMS)

! Step 1
offset = get_index_start(dom_id, var_id)

! Step 2
x_var = XC(iloc)
y_var = YC(jloc)
z_var = ZC(kloc)

! Set the default value to be -1
get_dart_vector_index_new = -1
! Step 3, 4
do i=1, xcsqsize
	x_close = .FALSE.
	y_close = .FALSE. 
	z_close = .FALSE.
	! If we find the value
	if ( XC_sq(i) .eq. x_var ) then
		x_close = .TRUE. 
	endif
	if ( YC_sq(i) .eq. y_var ) then
		y_close = .TRUE. 
	endif
	
	if ( ZC_sq(i) .eq. z_var ) then
		z_close = .TRUE. 
	endif
	
	if (x_close .and. y_close .and. z_close )then
		get_dart_vector_index_new = offset + i - 1
		exit
	endif
enddo

end function get_dart_vector_index_new

!> The iloc, jloc, and kloc here are the grid indices
!> For example, it might be (1000,1000,50)
!> For the original case, the approach was to find the offset (i.e. where the specific
!> variable starts in the state vector, then add number of values in dimensions to the offset
!> to get the values. 

!> NEW APPROACH: 
!> 1. still need to find offset
!> 2. Need to find XC(iloc), YC(jloc), ZC(kloc) 
!> 3. Start searching for the values above in XC_sq, YC_sq, ZC_sq (long arrays)
!> 4. return the value and add offset, that should be it.   

function get_val(lon_index, lat_index, level, var_id, state_handle,ens_size, masked)
!=======================================================================
!

! Returns the value from a single level array given the lat and lon indices
integer,             intent(in)  :: lon_index, lat_index, level
integer,             intent(in)  :: var_id ! state variable
type(ensemble_type), intent(in)  :: state_handle
integer,             intent(in)  :: ens_size
logical,             intent(out) :: masked                       
real(r8)                         :: get_val(ens_size)

integer(i8) :: state_index
integer :: i

if ( .not. module_initialized ) call static_init_model

state_index = get_dart_vector_index_new(lon_index, lat_index, level, domain_id, var_id)

if (state_index .ne. -1) then
	get_val = get_state(state_index,state_handle)
else
	masked = .true. 
endif

! Masked returns false if the value is masked
! A grid variable is assumed to be masked if its value is FVAL. 
! Just to maintain legacy, we also assume that A grid variable is assumed 
! to be masked if its value is exactly 0.
! See discussion in lat_lon_interpolate.

! MEG CAUTION: THE ABOVE STATEMENT IS INCORRECT
! trans_mitdart already looks for 0.0 and makes them FVAL
! So, in the condition below we don't need to check for zeros
! The only mask is FVAL

! No need to search for fill values now. Default get_state_vector_index_new is -1
! do i=1,ens_size
! !   if(get_val(i) == FVAL .or. get_val(i) == 0.0_r8 ) masked = .true.
!     if(get_val(i) == FVAL) masked = .true.
! enddo

end function get_val



function set_model_time_step(ss, dd, dt)
!------------------------------------------------------------------
!
! Sets the model 'timestep' AKA 'assimilation period'.
! Must make sure the assimilation period is a multiple of the 
! model's dynamical timestepping requirement.

integer,  intent(in) :: ss    ! assimilation_period_seconds
integer,  intent(in) :: dd    ! assimilation_period_days
real(r8), intent(in) :: dt    ! ocean_dynamics_timestep

type(time_type) :: set_model_time_step

integer :: assim_period, ndt

if ( .not. module_initialized ) call static_init_model

assim_period = ss + dd*SECPERDAY   ! in seconds 
ndt = max(nint(assim_period / dt),1)
assim_period = nint(ndt * dt)

set_model_time_step = set_time(assim_period, 0) ! works seconds > 86400

end function set_model_time_step



function shortest_time_between_assimilations()
!------------------------------------------------------------------
!
! Returns the the time step of the model; the smallest increment
! in time that the model is capable of advancing the state in a given
! implementation. This interface is required for all applications.

type(time_type) :: shortest_time_between_assimilations

if ( .not. module_initialized ) call static_init_model

shortest_time_between_assimilations = model_timestep

end function shortest_time_between_assimilations



subroutine set_model_end_time(adv_to_offset)
!------------------------------------------------------------------
!
! sets PARM03:endTime to reflect the time when the model will stop. 
! endTime is in module storage 

type(time_type), intent(in) :: adv_to_offset

integer :: secs, days

if ( .not. module_initialized ) call static_init_model

call get_time(adv_to_offset, secs, days)

endTime = (secs + days*SECPERDAY)

end subroutine set_model_end_time



!------------------------------------------------------------------
!> Given an integer index into the state vector structure, returns the
!> associated location. A second intent(out) optional argument kind
!> can be returned if the model has more than one type of field (for
!> instance temperature and zonal wind component). This interface is
!> required for all filter applications as it is required for computing
!> the distance between observations and state variables.

subroutine get_state_meta_data(index_in, location, qty)

integer(i8),         intent(in)  :: index_in
type(location_type), intent(out) :: location
integer,             intent(out), optional :: qty

real(r4) :: lat, lon, depth
integer  :: iloc, jloc, kloc

if ( .not. module_initialized ) call static_init_model

call get_model_variable_indices(index_in, iloc, jloc, kloc, kind_index = qty)

! The new array is 1-D

lon   = XC_sq(iloc)
lat   = YC_sq(iloc)
depth = ZC_sq(iloc)

! Acounting for surface variables and those on staggered grids
! MEG: check chl's depth here
if (qty == QTY_SEA_SURFACE_HEIGHT .or. &
    qty == QTY_SURFACE_CHLOROPHYLL) depth = 0.0_r8
if (qty == QTY_U_CURRENT_COMPONENT) lon   = XG_sq(iloc)
if (qty == QTY_V_CURRENT_COMPONENT) lat   = YG_sq(iloc)  

location = set_location(real(lon, r8), real(lat, r8), real(depth, r8), VERTISHEIGHT)

end subroutine get_state_meta_data



subroutine end_model()
!------------------------------------------------------------------
!
! Does any shutdown and clean-up needed for model. Can be a NULL
! INTERFACE if the model has no need to clean up storage, etc.

! good style ... perhaps you could deallocate stuff (from static_init_model?).
! deallocate(state_loc)

if ( .not. module_initialized ) call static_init_model

end subroutine end_model



!------------------------------------------------------------------
!> Writes the model-specific attributes to a netCDF file.
!> This includes coordinate variables and some metadata,
!> but NOT the model state.

subroutine nc_write_model_atts(ncFileID, domain_id)

! assim_model_mod:init_diag_output uses information from the location_mod
!     to define the location dimension and variable ID. All we need to do
!     is query, verify, and fill ...
!

integer, intent(in)  :: ncFileID
integer, intent(in)  :: domain_id

integer :: ierr
integer :: nDimensions, nVariables, nAttributes, unlimitedDimID

!integer :: TimeDimID       ! netCDF pointer to time dimension           (unlimited)

!----------------------------------------------------------------------
! variables if we parse the state vector into prognostic variables.
!----------------------------------------------------------------------

! for the dimensions and coordinate variables
integer :: XGDimID, XCDimID, YGDimID, YCDimID, ZGDimID, ZCDimID
integer :: XGVarID, XCVarID, YGVarID, YCVarID, ZGVarID, ZCVarID

!----------------------------------------------------------------------
! local variables 
!----------------------------------------------------------------------

character(len=128) :: filename

if ( .not. module_initialized ) call static_init_model

ierr = -1 ! assume things go poorly

!--------------------------------------------------------------------
! we only have a netcdf handle here so we do not know the filename
! or the fortran unit number.  but construct a string with at least
! the netcdf handle, so in case of error we can trace back to see
! which netcdf file is involved.
!--------------------------------------------------------------------

write(filename,*) 'ncFileID', ncFileID

!-------------------------------------------------------------------------------
! make sure ncFileID refers to an open netCDF file, 
! and then put into define mode.
!-------------------------------------------------------------------------------

call nc_check(nf90_Inquire(ncFileID,nDimensions,nVariables,nAttributes,unlimitedDimID),&
                                   "nc_write_model_atts", "inquire "//trim(filename))
call nc_check(nf90_Redef(ncFileID),"nc_write_model_atts",   "redef "//trim(filename))


!-------------------------------------------------------------------------------
! Write Global Attributes 
!-------------------------------------------------------------------------------

call nc_check(nf90_put_att(ncFileID, NF90_GLOBAL, "model_source"  ,source  ), &
           "nc_write_model_atts", "source put "//trim(filename))
call nc_check(nf90_put_att(ncFileID, NF90_GLOBAL, "model",  "MITgcm_ocean" ), &
           "nc_write_model_atts", "model put "//trim(filename))

!-------------------------------------------------------------------------------
! Determine shape of most important namelist
!-------------------------------------------------------------------------------

   call nc_check(nf90_def_dim(ncid=ncFileID, name="XG", &
          len = Nx, dimid = XGDimID),"nc_write_model_atts", "XG def_dim "//trim(filename))
   call nc_check(nf90_def_dim(ncid=ncFileID, name="XC", &
          len = Nx, dimid = XCDimID),"nc_write_model_atts", "XC def_dim "//trim(filename))
   call nc_check(nf90_def_dim(ncid=ncFileID, name="YG", &
          len = Ny, dimid = YGDimID),"nc_write_model_atts", "YG def_dim "//trim(filename))
   call nc_check(nf90_def_dim(ncid=ncFileID, name="YC", &
          len = Ny, dimid = YCDimID),"nc_write_model_atts", "YC def_dim "//trim(filename))
   call nc_check(nf90_def_dim(ncid=ncFileID, name="ZG", &
          len = Nz, dimid = ZGDimID),"nc_write_model_atts", "ZG def_dim "//trim(filename))
   call nc_check(nf90_def_dim(ncid=ncFileID, name="ZC", &
          len = Nz, dimid = ZCDimID),"nc_write_model_atts", "ZC def_dim "//trim(filename))
   
   !----------------------------------------------------------------------------
   ! Create the (empty) Coordinate Variables and the Attributes
   !----------------------------------------------------------------------------

   ! U Grid Longitudes
   call nc_check(nf90_def_var(ncFileID,name="XG",xtype=nf90_real,dimids=XGDimID,varid=XGVarID),&
                 "nc_write_model_atts", "XG def_var "//trim(filename))
   call nc_check(nf90_put_att(ncFileID,  XGVarID, "long_name", "longitude grid edges"), &
                 "nc_write_model_atts", "XG long_name "//trim(filename))
   call nc_check(nf90_put_att(ncFileID,  XGVarID, "cartesian_axis", "X"),  &
                 "nc_write_model_atts", "XG cartesian_axis "//trim(filename))
   call nc_check(nf90_put_att(ncFileID,  XGVarID, "units", "degrees_east"), &
                 "nc_write_model_atts", "XG units "//trim(filename))
   call nc_check(nf90_put_att(ncFileID,  XGVarID, "valid_range", (/ 0.0_r8, 360.0_r8 /)), &
                 "nc_write_model_atts", "XG valid_range "//trim(filename))

   ! S,T,V,Eta Grid Longitudes
   call nc_check(nf90_def_var(ncFileID,name="XC",xtype=nf90_real,dimids=XCDimID,varid=XCVarID),&
                 "nc_write_model_atts", "XC def_var "//trim(filename))
   call nc_check(nf90_put_att(ncFileID, XCVarID, "long_name", "longitude grid centroids"), &
                 "nc_write_model_atts", "XC long_name "//trim(filename))
   call nc_check(nf90_put_att(ncFileID, XCVarID, "cartesian_axis", "X"),   &
                 "nc_write_model_atts", "XC cartesian_axis "//trim(filename))
   call nc_check(nf90_put_att(ncFileID, XCVarID, "units", "degrees_east"),  &
                 "nc_write_model_atts", "XC units "//trim(filename))
   call nc_check(nf90_put_att(ncFileID, XCVarID, "valid_range", (/ 0.0_r8, 360.0_r8 /)), &
                 "nc_write_model_atts", "XC valid_range "//trim(filename))

   ! V Grid Latitudes
   call nc_check(nf90_def_var(ncFileID,name="YG",xtype=nf90_real,dimids=YGDimID,varid=YGVarID),&
                 "nc_write_model_atts", "YG def_var "//trim(filename))
   call nc_check(nf90_put_att(ncFileID, YGVarID, "long_name", "latitude grid edges"), &
                 "nc_write_model_atts", "YG long_name "//trim(filename))
   call nc_check(nf90_put_att(ncFileID, YGVarID, "cartesian_axis", "Y"),   &
                 "nc_write_model_atts", "YG cartesian_axis "//trim(filename))
   call nc_check(nf90_put_att(ncFileID, YGVarID, "units", "degrees_north"),  &
                 "nc_write_model_atts", "YG units "//trim(filename))
   call nc_check(nf90_put_att(ncFileID,YGVarID,"valid_range",(/-90.0_r8,90.0_r8 /)), &
                 "nc_write_model_atts", "YG valid_range "//trim(filename))

   ! S,T,U,Eta Grid Latitudes
   call nc_check(nf90_def_var(ncFileID,name="YC",xtype=nf90_real,dimids=YCDimID,varid=YCVarID), &
                 "nc_write_model_atts", "YC def_var "//trim(filename))
   call nc_check(nf90_put_att(ncFileID, YCVarID, "long_name", "latitude grid centroids"), &
                 "nc_write_model_atts", "YC long_name "//trim(filename))
   call nc_check(nf90_put_att(ncFileID, YCVarID, "cartesian_axis", "Y"),   &
                 "nc_write_model_atts", "YC cartesian_axis "//trim(filename))
   call nc_check(nf90_put_att(ncFileID, YCVarID, "units", "degrees_north"),  &
                 "nc_write_model_atts", "YC units "//trim(filename))
   call nc_check(nf90_put_att(ncFileID, YCVarID, "valid_range", (/ -90.0_r8, 90.0_r8 /)), &
                 "nc_write_model_atts", "YC valid_range "//trim(filename))

   ! Depths
   call nc_check(nf90_def_var(ncFileID,name="ZC",xtype=nf90_real,dimids=ZCDimID,varid=ZCVarID), &
                 "nc_write_model_atts", "ZC def_var "//trim(filename))
   call nc_check(nf90_put_att(ncFileID, ZCVarID, "long_name", "depth at grid centroids"), &
                 "nc_write_model_atts", "ZC long_name "//trim(filename))
   call nc_check(nf90_put_att(ncFileID, ZCVarID, "cartesian_axis", "Z"),   &
                 "nc_write_model_atts", "ZC cartesian_axis "//trim(filename))
   call nc_check(nf90_put_att(ncFileID, ZCVarID, "units", "meters"),  &
                 "nc_write_model_atts", "ZC units "//trim(filename))
   call nc_check(nf90_put_att(ncFileID, ZCVarID, "positive", "down"),  &
                 "nc_write_model_atts", "ZC units "//trim(filename))
   call nc_check(nf90_put_att(ncFileID, ZCVarID, "comment", &
                  "more negative is closer to the center of the earth"),  &
                 "nc_write_model_atts", "ZC comment "//trim(filename))

   !>@todo FIXME ... why are we not defining ZGVarID

   ! Finished with dimension/variable definitions, must end 'define' mode to fill.

   call nc_check(nf90_enddef(ncfileID), "prognostic enddef "//trim(filename))

   !----------------------------------------------------------------------------
   ! Fill the coordinate variables
   !----------------------------------------------------------------------------

   call nc_check(nf90_put_var(ncFileID, XGVarID, XG ), &
                "nc_write_model_atts", "XG put_var "//trim(filename))
   call nc_check(nf90_put_var(ncFileID, XCVarID, XC ), &
                "nc_write_model_atts", "XC put_var "//trim(filename))
   call nc_check(nf90_put_var(ncFileID, YGVarID, YG ), &
                "nc_write_model_atts", "YG put_var "//trim(filename))
   call nc_check(nf90_put_var(ncFileID, YCVarID, YC ), &
                "nc_write_model_atts", "YC put_var "//trim(filename))
   call nc_check(nf90_put_var(ncFileID, ZCVarID, ZC ), &
                "nc_write_model_atts", "ZC put_var "//trim(filename))


!-------------------------------------------------------------------------------
! Flush the buffer and leave netCDF file open
!-------------------------------------------------------------------------------
call nc_check(nf90_sync(ncFileID), "nc_write_model_atts", "atts sync")

ierr = 0 ! If we got here, things went well.

end subroutine nc_write_model_atts



!------------------------------------------------------------------
! Create an ensemble of states from a single state.

subroutine pert_model_copies(state_ens_handle, ens_size, pert_amp, interf_provided)

type(ensemble_type), intent(inout) :: state_ens_handle
integer,             intent(in)    :: ens_size
real(r8),            intent(in)    :: pert_amp
logical,             intent(out)   :: interf_provided

integer  :: ivar
integer  :: copy
integer  :: i
real(r8) :: pertval, clamp_min_val 
integer  :: iloc, jloc, kloc ! not used, but required for get_model_variable_indices

type(random_seq_type) :: random_seq

if ( .not. module_initialized ) call static_init_model

interf_provided = .true.

call init_random_seq(random_seq, my_task_id())
 
INDICES : do i = 1, state_ens_handle%my_num_vars

   call get_model_variable_indices(state_ens_handle%my_vars(i), iloc, jloc, kloc, ivar)
   clamp_min_val = get_io_clamping_minval(domain_id, ivar)

<<<<<<< HEAD
   INDICES : do i = 1, state_ens_handle%my_num_vars
      MEMBERS : do copy = 1, ens_size

         ! Only perturb the actual ocean cells;
         ! Leave the land and ocean floor values alone.
         if( state_ens_handle%copies(copy, i) == FVAL ) cycle MEMBERS
=======
   MEMBERS : do copy = 1, ens_size
>>>>>>> 0de0a8aa

      ! Only perturb the actual ocean cells;
      ! Leave the land and ocean floor values alone.
      if( state_ens_handle%copies(copy, i) == FVAL ) cycle MEMBERS

      pertval = random_gaussian(random_seq, state_ens_handle%copies(copy, i), &
                                      model_perturbation_amplitude)

      ! Clamping: Samples obtained from truncated Gaussian dist. 
      if (.not. log_transform) pertval = max(clamp_min_val, pertval)

      state_ens_handle%copies(copy, i) = pertval

   enddo MEMBERS
enddo INDICES

end subroutine pert_model_copies


!--------------------------------------------------------------------
!> read the time from the input file

function read_model_time(filename)

character(len=*), intent(in) :: filename
type(time_type)              :: read_model_time

if ( .not. module_initialized ) call static_init_model

! The filename is not actually used for this model.
! The time comes from the MITgcm namelists, which are read in static_init_model

read_model_time = model_time

if (do_output()) then
   call print_time(read_model_time, str='MITgcm_ocean time is ',iunit=logfileunit)
   call print_time(read_model_time, str='MITgcm_ocean time is ')
   call print_date(read_model_time, str='MITgcm_ocean date is ',iunit=logfileunit)
   call print_date(read_model_time, str='MITgcm_ocean date is ')
endif

end function read_model_time


function read_meta(fbase, vartype)
!------------------------------------------------------------------
!
! Reads the meta files associated with each 'snapshot'
! and fills the appropriate parts of the output structure.
!
! I believe  pkg/mdsio/mdsio_write_meta.F writes the .meta files 
!
! The files look something like: 
!
! nDims = [   2 ];
! dimList = [
!   256,    1,  256,
!   225,    1,  225
! ];
! dataprec = [ 'float32' ];
! nrecords = [     1 ];
! timeStepNumber = [          0 ];
!
! USAGE:
! metadata = read_meta('U.0000000024')
! ... or ...
! metadata = read_meta('0000000024','U')

character(len=*),           intent(in) :: fbase
character(len=*), OPTIONAL, intent(in) :: vartype
type(MIT_meta_type)                    :: read_meta

character(len=128) :: filename, charstring
integer :: iunit, io
integer :: i, j, indx, nlines, dim1, dimN
logical :: fexist

if ( .not. module_initialized ) call static_init_model

if (present(vartype)) then
   filename = vartype//'.'//trim(fbase)//'.meta'
else
   filename = trim(fbase)//'.meta'
endif

! Initialize to (mostly) bogus values

read_meta%nDims = 0
read_meta%dimList = (/ Nx, Ny, Nz /)
read_meta%dataprec = 'float32'
read_meta%reclen = 0
read_meta%nrecords = 0
read_meta%timeStepNumber = timestepcount

iunit = get_unit()

! See if the file exists ... typically not the case for a cold start.
! If the file does not exist, we must use the namelist values as parsed.

inquire(file=filename, exist=fexist, iostat=io)
if ((io /= 0) .or. (.not. fexist)) then 
   write(string1,*) trim(filename), ' does not exist, using namelist values'
   call error_handler(E_MSG,'model_mod:read_meta',string1,source)
   return
endif

! Get next available unit number and open the file

open(unit=iunit, file=filename, action='read', form='formatted', iostat = io)
if (io /= 0) then
   write(string1,*) 'cannot open ', trim(filename), ', using namelist values'
   call error_handler(E_MSG,'model_mod:read_meta',string1,source)
   return
endif

! Read every line looking for the nDims entry
! Count the lines just to make future loops more sensible.
! nDims = [   2 ];

nlines = 0
ReadnDims: do i = 1,1000 
   read(iunit,'(a)', iostat = io)charstring
   if (io /= 0) exit ReadnDims
   nlines = nlines + 1

   indx = index(charstring,'nDims = [')
   if (indx > 0) then
      read(charstring(indx+9:),*,iostat=io)read_meta%nDims
      if (io /= 0 )then
         write(string1,*)'unable to parse line ',nlines,' from ', trim(filename)
         call error_handler(E_ERR,'model_mod:read_meta:nDims',string1,source)
      endif
   endif
enddo ReadnDims

if (read_meta%nDims < 1) then
   write(string1,*) 'unable to determine nDims from ', trim(filename)
   call error_handler(E_ERR,'model_mod:read_meta',string1,source)
endif

! Read every line looking for the dimList entry
! dimList = [
!   256,    1,  256,
!   225,    1,  225
! ];

rewind(iunit)
ReaddimList: do i = 1,nlines 
   
   read(iunit,'(a)', iostat = io)charstring
   if (io /= 0) then
      write(string1,*) 'unable to read line ',i,' of ', trim(filename)
      call error_handler(E_ERR,'model_mod:read_meta:dimList',string1,source)
   endif

   indx = index(charstring,'dimList = [')

   if (indx > 0) then
      do j = 1,read_meta%nDims
         read(iunit,*,iostat=io)read_meta%dimList(j),dim1,dimN
         if (io /= 0) then
            write(string1,*)'unable to parse dimList(',j, ') from ', trim(filename)
            call error_handler(E_ERR,'model_mod:read_meta',string1,source)
         endif
      enddo
      exit ReaddimList
   endif
enddo ReaddimList

if (all(read_meta%dimList < 1)) then
   write(string1,*) 'unable to determine dimList from ', trim(filename)
   call error_handler(E_ERR,'model_mod:read_meta',string1,source)
endif


! Read every line looking for the dataprec entry
! dataprec = [ 'float32' ];

rewind(iunit)
Readdataprec: do i = 1,nlines 

   read(iunit,'(a)', iostat = io)charstring
   if (io /= 0) then
      write(string1,*) 'unable to read line ',i,' of ', trim(filename)
      call error_handler(E_ERR,'model_mod:read_meta:dataprec',string1,source)
   endif

   indx = index(charstring,'dataprec = [')

   if (indx > 0) then
      read(charstring(indx+12:),*,iostat=io)read_meta%dataprec
      if (io /= 0) then
         write(string1,*)'unable to parse dataprec from ', trim(filename)
         call error_handler(E_ERR,'model_mod:read_meta',string1,source)
      endif
      exit Readdataprec
   endif
enddo Readdataprec

if (index(read_meta%dataprec,'null') > 0) then
   write(string1,*) 'unable to determine dataprec from ', trim(filename)
   call error_handler(E_ERR,'model_mod:read_meta',string1,source)
endif


! Read every line looking for the nrecords entry
! nrecords = [     1 ];

rewind(iunit) 
Readnrecords: do i = 1,nlines 
   read(iunit,'(a)', iostat = io)charstring
   if (io /= 0) then
      call error_handler(E_ERR,'model_mod:read_meta','message',source)
   endif

   indx = index(charstring,'nrecords = [')

   if (indx > 0) then
      read(charstring(indx+12:),*,iostat=io)read_meta%nrecords
      if (io /= 0) then
         write(string1,*)'unable to parse nrecords from ', trim(filename)
         call error_handler(E_ERR,'model_mod:read_meta',string1,source)
      endif
      exit Readnrecords
   endif
enddo Readnrecords

if (read_meta%nrecords < 1) then
   write(string1,*) 'unable to determine nrecords from ', trim(filename)
   call error_handler(E_ERR,'model_mod:read_meta',string1,source)
endif


! Read every line looking for the timeStepNumber entry
! timeStepNumber = [          0 ];

rewind(iunit)
ReadtimeStepNumber: do i = 1,nlines 
   read(iunit,'(a)', iostat = io)charstring
   if (io /= 0) then
      call error_handler(E_ERR,'model_mod:read_meta','message',source)
   endif

   indx = index(charstring,'timeStepNumber = [')
   if (indx > 0) then
      read(charstring(indx+18:),*,iostat=io)read_meta%timeStepNumber
      if (io /= 0) then
         write(string1,*)'unable to parse timeStepNumber from ', trim(filename)
         call error_handler(E_ERR,'model_mod:read_meta',string1,source)
      endif
      exit ReadtimeStepNumber

   endif
enddo ReadtimeStepNumber

if (read_meta%timeStepNumber < 0) then
   write(string1,*) 'unable to determine timeStepNumber from ', trim(filename)
   call error_handler(E_MSG,'model_mod:read_meta',string1,source)
endif

close(iunit)

end function read_meta


subroutine write_meta(metadata, filebase)
!------------------------------------------------------------------
!
type(MIT_meta_type), intent(in) :: metadata
character(len=*), intent(in) :: filebase

integer :: iunit, io, i
character(len=128) :: filename

if ( .not. module_initialized ) call static_init_model

filename = trim(filebase)//'.meta'

iunit = get_unit()
open(unit=iunit, file=filename, action='write', form='formatted', iostat = io)
if (io /= 0) then
   write(string1,*) 'unable to open file ', trim(filename), ' for writing'
   call error_handler(E_ERR,'model_mod:write_meta',string1,source)
endif

write(iunit, "(A,I5,A)") "nDims = [ ", metadata%nDims, " ];"
write(iunit, "(A)")     "dimList = [ "
do i=1, metadata%nDims-1
  write(iunit, "(3(I5,A))") metadata%dimList(i), ',', &
                           1, ',', &
                           metadata%dimList(i), ','
enddo
write(iunit, "(3(I5,A))") metadata%dimList(i), ',', &
                         1, ',', &
                         metadata%dimList(i), ' '

write(iunit, "(A)") "];"

write(iunit, "(3A)") "dataprec = [ '", trim(metadata%dataprec), "' ];"

write(iunit, "(A,I5,A)") "nrecords = [ ", metadata%nrecords, " ];"

write(iunit, "(A,I8,A)") "timeStepNumber = [ ", metadata%timeStepNumber, " ];"

close(iunit)

end subroutine write_meta


!-------------------------------------------------------------------------------
!> The MITtime is composed of an offset to a fixed time base.
!> The base time is derived from the namelist in 'date.cal',
!> the model timestep (deltaT) is from the namelist 'PARM03',
!> and the timestepindex is the middle portion of the filename
!> of the MIT files   [S,T,U,V,Eta].nnnnnnnnnn.dat 
!
!> (namelist) startDate_1  yyyymmdd (year/month/day)
!> (namelist) startDate_2    hhmmss (hours/minutes/seconds)
!> (namelist) deltaTmom   aka 'timestep' ... r4 ... implies roundoff nuances

function timestep_to_DARTtime(TimeStepIndex)

integer, intent(in) :: TimeStepIndex
type(time_type)     :: timestep_to_DARTtime

integer         :: yy,mn,dd,hh,mm,ss
integer         :: modeloffset, maxtimestep
type(time_type) :: offset

if ( .not. module_initialized ) call static_init_model

offset = set_time(0,0)

! Calculate how many seconds/days are represented by the 
! timestepindex and timestepdeltaT .... the offset.
! the timestepindex can be a 10 digit integer ... potential overflow
! when multiplied by a large deltaT

maxtimestep = HUGE(modeloffset)/ocean_dynamics_timestep

if (TimeStepIndex >= maxtimestep) then
   write(string1,*)' timestepindex (',TimeStepIndex, &
                     ') * timestep (',ocean_dynamics_timestep,') overflows.'
   call error_handler(E_ERR,'model_mod:timestep_to_DARTtime',string1,source) 
endif

modeloffset = nint(TimeStepIndex * ocean_dynamics_timestep)
dd          = modeloffset /     SECPERDAY    ! use integer arithmetic 
ss          = modeloffset - (dd*SECPERDAY)
offset      = set_time(ss,dd)

! Calculate the DART time_type for the MIT base time.

yy =     startDate_1/10000
mn = mod(startDate_1/100,100)
dd = mod(startDate_1,100)

hh =     startDate_2/10000 
mm = mod(startDate_2/100,100)
ss = mod(startDate_2,100)

timestep_to_DARTtime =  set_date(yy,mn,dd,hh,mm,ss) + offset

end function timestep_to_DARTtime



subroutine DARTtime_to_MITtime(darttime,date1,date2)
!
! The MITtime is composed of:
! (namelist) startDate_1  yyyymmdd (year/month/day)
! (namelist) startDate_2    hhmmss (hours/minutes/seconds)
!
type(time_type), intent(in)  :: darttime
integer,         intent(out) :: date1, date2

integer         :: yy,mn,dd,hh,mm,ss

if ( .not. module_initialized ) call static_init_model

call get_date(darttime,yy,mn,dd,hh,mm,ss)

date1 = yy*10000 + mn*100 + dd
date2 = hh*10000 + mm*100 + ss

!if (do_output()) call print_time(darttime,'DART2MIT dart model time')
!if (do_output()) call print_date(darttime,'DART2MIT dart model date')
!if (do_output()) write(*,*)'DART2MIT',date1,date2

end subroutine DARTtime_to_MITtime



function DARTtime_to_timestepindex(mytime)
!
! The MITtime is composed of an offset to a fixed time base.
! The base time is derived from the namelist in 'date.cal',
! the model timestep (deltaT) is from the namelist 'PARM03',
! and the timestepindex is the middle portion of the filename
! of the MIT files   [S,T,U,V,Eta].nnnnnnnnnn.dat 
!
! (namelist) startDate_1  yyyymmdd (year/month/day)
! (namelist) startDate_2    hhmmss (hours/minutes/seconds)
! (namelist) deltaTmom   aka 'timestep' ... r4 ... implies roundoff nuances
!
type(time_type), intent(in)  :: mytime
integer                      :: DARTtime_to_timestepindex

integer :: dd,ss
type(time_type) :: timeorigin, offset

if ( .not. module_initialized ) call static_init_model

timeorigin = timestep_to_DARTtime(0)
offset     = mytime - timeorigin
call get_time(offset,ss,dd)

if (dd >= (HUGE(dd)/SECPERDAY)) then   ! overflow situation
   call print_time(mytime,'DART time is',logfileunit)
   write(string1,*)'Trying to convert DART time to MIT timestep overflows'
   call error_handler(E_ERR,'model_mod:DARTtime_to_timestepindex',string1,source) 
endif

DARTtime_to_timestepindex = nint((dd*SECPERDAY+ss) / ocean_dynamics_timestep)

end function DARTtime_to_timestepindex


!------------------------------------------------------------------
!

subroutine get_gridsize(num_x, num_y, num_z)

integer, intent(out) :: num_x, num_y, num_z

num_x = Nx
num_y = Ny
num_z = Nz

end subroutine get_gridsize



!------------------------------------------------------------------
! Essentially, we want to set the PARM03:endTime value to tell the
! model when to stop. To do that, we have to write an entirely new
! 'data' file, which unfortunately contains multiple namelists.
!
! The strategy here is to determine where the PARM03 namelist starts
! and stops. The stopping part is generally tricky, since 
! the terminator is not well-defined.
!
! So - once we know where the namelist starts and stops, we can
! hunt for the values we need to change and change them while 
! preserving everything else.

subroutine write_data_namelistfile

integer :: iunit, ounit
integer :: linenum1, linenumE, linenumN
integer :: io, iline
real(r8) :: MyEndTime

character(len=169) :: nml_string, uc_string

if ( .not. file_exist('data') ) then
   call error_handler(E_ERR,'write_data_namelistfile', &
      'namelist file "data" does not exist',source) 
endif

iunit = open_file('data',      action = 'read')
ounit = open_file('data.DART', action = 'write')
rewind(ounit)

! Find which line number contains &PARM03 and how many lines total.
! Since static_init_model() has already read this once, we know
! that the data file exists and that it contains a PARM03 namelist.
linenumN = 0
linenum1 = 0

FINDSTART : do

   read(iunit, '(A)', iostat = io) nml_string

   if (io < 0 ) then ! end of file
   !  write(*,*)'FINDSTART ... end-of-file at ',linenumN
      exit FINDSTART
   elseif (io /= 0 ) then ! read error
      write(*,string1)'manual namelist read failed at line ',linenum1
      call error_handler(E_ERR,'write_data_namelistfile',string1,source) 
   endif

   linenumN = linenumN + 1

   if('&PARM03' == trim(adjustl(nml_string))) then
      linenum1 = linenumN
   endif

enddo FINDSTART

! write(*,*)'Namelist PARM03 starts at line ',linenum1
! write(*,*)'File has ',linenumN,' lines'

if (linenum1 < 1) then
   write(*,string1)'unable to find string PARM03'
   call error_handler(E_ERR,'write_data_namelistfile',string1,source) 
endif

! We must preserve the value of the paramters right now,
! so we can write THEM (and not the values we are about to read!)

MyEndTime  = endTime

! Hopefully, we can read the namelist and stay positioned
! Since static_init_model() has already read this once, 
! it is highly unlikely to fail here ...

rewind(iunit) 
read(iunit, nml = PARM03, iostat = io)
if (io /= 0 ) then
   call error_handler(E_ERR,'write_data_namelistfile','namelist READ failed somehow',source) 
endif

endTime  = MyEndTime
dumpFreq = 10800
taveFreq = 0

! Find how many more lines till the end-of-file 
linenumE = 0

FINDEND : do

   read(iunit, '(A)', iostat = io) nml_string

   if (io < 0 ) then ! end of file
   !  write(*,*)'FINDEND ... end-of-file at ',linenumE
      exit FINDEND
   elseif (io /= 0 ) then ! read error
      write(*,string1)'manual namelist read failed at line ',linenumE
      call error_handler(E_ERR,'write_data_namelistfile',string1,source) 
   endif

   linenumE = linenumE + 1

enddo FINDEND

! write(*,*)'There are ',linenumE,' lines after the namelist ends.'
rewind(iunit) 

! Read the original namelistfile, write the new namelistfile

do iline = 1,linenum1
    read(iunit, '(A)', iostat = io) nml_string
   write(ounit, '(A)', iostat = io) trim(nml_string)
enddo 
do iline = 1,(linenumN-linenum1-linenumE+1)

    read(iunit, '(A)', iostat = io) nml_string
   uc_string = nml_string
   call to_upper(uc_string)

   if     (index(uc_string,'ADJDUMPFREQ') > 0) then
      continue

   elseif (index(uc_string,'STARTTIME') > 0) then
      write(nml_string,'('' startTime = '',f12.6,'','')')0.0_r8

   elseif (index(uc_string,'DUMPFREQ') > 0) then
      write(nml_string,'('' dumpFreq = '',f12.6,'','')')dumpFreq

   elseif (index(uc_string,'ENDTIME') > 0) then
      write(nml_string,'('' endTime  = '',f12.6,'','')')endTime

   elseif (index(uc_string,'TAVEFREQ') > 0) then
      write(nml_string,'('' taveFreq = '',f12.8,'','')')taveFreq

   endif

   write(ounit, '(A)', iostat = io) trim(nml_string)
enddo 
do iline = 1,(linenumE-1)
    read(iunit, '(A)', iostat = io) nml_string
   write(ounit, '(A)', iostat = io) trim(nml_string)
enddo 

close(iunit)
close(ounit)

end subroutine write_data_namelistfile


!-----------------------------------------------------------------------
!>
!> Fill the array of requested variables, dart kinds, possible min/max
!> values and whether or not to update the field in the output file.
!>
!>@param state_variables the list of variables and kinds from model_mod_nml
!>@param ngood the number of variable/KIND pairs specified

subroutine parse_variable_input(state_variables, filename, ngood, &
                     var_names, quantity_list, clamp_vals, update_list)

character(len=*), intent(in)  :: state_variables(:,:)
character(len=*), intent(in)  :: filename
integer,          intent(out) :: ngood
character(len=*), intent(out) :: var_names(:)
integer,          intent(out) :: quantity_list(:)
real(r8),         intent(out) :: clamp_vals(:,:)
logical,          intent(out) :: update_list(:)

integer :: i
character(len=NF90_MAX_NAME) :: varname
character(len=NF90_MAX_NAME) :: dartstr
character(len=NF90_MAX_NAME) :: minvalstring
character(len=NF90_MAX_NAME) :: maxvalstring
character(len=NF90_MAX_NAME) :: updateable

ngood = 0
MyLoop : do i = 1, MAX_STATE_VARIABLES

   varname      = trim(state_variables(VT_VARNAMEINDX,i))
   dartstr      = trim(state_variables(VT_KINDINDX   ,i))
   minvalstring = trim(state_variables(VT_MINVALINDX ,i))
   maxvalstring = trim(state_variables(VT_MAXVALINDX ,i))
   updateable   = trim(state_variables(VT_STATEINDX  ,i))

   if ( varname == ' ' .and. dartstr == ' ' ) exit MyLoop ! Found end of list.

   if ( varname == ' ' .or. dartstr == ' ' ) then
      string1 = 'model_nml:model "variables" not fully specified'
      string2 = 'reading from "'//trim(filename)//'"'
      call error_handler(E_ERR,'parse_variable_input:',string1,source,text2=string2)
   endif

   ! Make sure DART quantity is valid

   if( get_index_for_quantity(dartstr) < 0 ) then
      write(string1,'(''there is no quantity <'',a,''> in obs_kind_mod.f90'')') trim(dartstr)
      call error_handler(E_ERR,'parse_variable_input:',string1,source)
   endif

   call to_upper(minvalstring)
   call to_upper(maxvalstring)
   call to_upper(updateable)

   var_names(i)     = varname
   quantity_list(i) = get_index_for_quantity(dartstr)
   clamp_vals(i, 1) = string_to_real(minvalstring)
   clamp_vals(i, 2) = string_to_real(maxvalstring)
   update_list(i)   = string_to_logical(updateable, 'UPDATE')

   ! Adjust clamping in case of log-transform
   if (quantity_list(i) == QTY_NITRATE_CONCENTRATION     ) call adjust_clamp(clamp_vals(i, 1))
   if (quantity_list(i) == QTY_PHOSPHATE_CONCENTRATION   ) call adjust_clamp(clamp_vals(i, 1))
   if (quantity_list(i) == QTY_DISSOLVED_OXYGEN          ) call adjust_clamp(clamp_vals(i, 1))
   if (quantity_list(i) == QTY_PHYTOPLANKTON_BIOMASS     ) call adjust_clamp(clamp_vals(i, 1))
   if (quantity_list(i) == QTY_ALKALINITY                ) call adjust_clamp(clamp_vals(i, 1))
   if (quantity_list(i) == QTY_DISSOLVED_INORGANIC_CARBON) call adjust_clamp(clamp_vals(i, 1))
   if (quantity_list(i) == QTY_DISSOLVED_ORGANIC_P       ) call adjust_clamp(clamp_vals(i, 1))
   if (quantity_list(i) == QTY_DISSOLVED_ORGANIC_NITROGEN) call adjust_clamp(clamp_vals(i, 1))
   if (quantity_list(i) == QTY_DISSOLVED_INORGANIC_IRON  ) call adjust_clamp(clamp_vals(i, 1))
   if (quantity_list(i) == QTY_SURFACE_CHLOROPHYLL       ) call adjust_clamp(clamp_vals(i, 1))

   ngood = ngood + 1

enddo MyLoop

if (ngood == MAX_STATE_VARIABLES) then
   string1 = 'WARNING: There is a possibility you need to increase ''MAX_STATE_VARIABLES'''
   write(string2,'(''WARNING: you have specified at least '',i4,'' perhaps more.'')')ngood
   call error_handler(E_MSG,'parse_variable_input:',string1,source,text2=string2)
endif

end subroutine parse_variable_input


!-----------------------------------------------------------------------
!>
!> We may choose to do a log transformation for the bgc tracers
!> Make sure the user has the right lower_bound 

subroutine adjust_clamp(lower_bound)

real(r8), intent(inout) :: lower_bound

if (log_transform) then 
   lower_bound = MISSING_R8
else
   lower_bound = 0.0_r8
endif

end subroutine adjust_clamp


!===================================================================
! End of MITgcm_ocean model_mod
!===================================================================
end module model_mod
<|MERGE_RESOLUTION|>--- conflicted
+++ resolved
@@ -1419,16 +1419,7 @@
    call get_model_variable_indices(state_ens_handle%my_vars(i), iloc, jloc, kloc, ivar)
    clamp_min_val = get_io_clamping_minval(domain_id, ivar)
 
-<<<<<<< HEAD
-   INDICES : do i = 1, state_ens_handle%my_num_vars
-      MEMBERS : do copy = 1, ens_size
-
-         ! Only perturb the actual ocean cells;
-         ! Leave the land and ocean floor values alone.
-         if( state_ens_handle%copies(copy, i) == FVAL ) cycle MEMBERS
-=======
    MEMBERS : do copy = 1, ens_size
->>>>>>> 0de0a8aa
 
       ! Only perturb the actual ocean cells;
       ! Leave the land and ocean floor values alone.
