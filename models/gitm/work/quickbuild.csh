--- conflicted
+++ resolved
@@ -7,21 +7,6 @@
 # DART $Id$
 
 #----------------------------------------------------------------------
-<<<<<<< HEAD
-# compile all programs in the current directory with a mkmf_xxx file.
-#
-# usage: [ -mpi | -nompi ]
-#----------------------------------------------------------------------
-# 'preprocess' is a program that culls the appropriate sections of the
-# observation module for the observations types in 'input.nml'; the
-# resulting source file is used by all the remaining programs,
-# so this MUST be run first.
-#----------------------------------------------------------------------
-
-\rm -f preprocess *.o *.mod Makefile .cppdefs
-\rm -f ../../../obs_def/obs_def_mod.f90
-\rm -f ../../../obs_kind/obs_kind_mod.f90
-=======
 # compile all programs in the current directory that have a mkmf_xxx file.
 #
 # usage: [ -mpi | -nompi ]
@@ -41,7 +26,6 @@
 # programs which have the option of building with MPI:
 #set MPI_TARGETS = "filter perfect_model_obs model_mod_check perturb_single_instance closest_member_tool"
 set MPI_TARGETS = "filter perfect_model_obs model_mod_check"
->>>>>>> 5850b2e7
 
 # set default (override with -mpi or -nompi):
 #  0 = build without MPI, 1 = build with MPI
@@ -106,51 +90,6 @@
 # Build all the single-threaded targets
 #----------------------------------------------------------------------
 
-<<<<<<< HEAD
-foreach TARGET ( mkmf_* )
-
-   set PROG = `echo $TARGET | sed -e 's#mkmf_##'`
-
-   switch ( $TARGET )
-   case mkmf_preprocess:
-      breaksw
-   default:
-      @ n = $n + 1
-      echo
-      echo "---------------------------------------------------"
-      echo "${MODEL} build number ${n} is ${PROG}"
-      \rm -f ${PROG}
-      csh $TARGET || exit $n
-      make        || exit $n
-      breaksw
-   endsw
-end
-
-\rm -f *.o *.mod Makefile .cppdefs
-
-if ( $#argv == 1 && "$1" == "-mpi" ) then
-  echo "Success: All single task DART programs compiled."
-  echo "Script now compiling MPI parallel versions of the DART programs."
-else if ( $#argv == 1 && "$1" == "-nompi" ) then
-  echo "Success: All single task DART programs compiled."
-  echo "Script is exiting without building the MPI version of the DART programs."
-  exit 0
-else
-  echo ""
-  echo "Success: All single task DART programs compiled."
-  echo "Script now compiling MPI parallel versions of the DART programs."
-  echo "Run the quickbuild.csh script with a -nompi argument or"
-  echo "edit the quickbuild.csh script and add an exit line"
-  echo "to bypass compiling with MPI to run in parallel on multiple cpus."
-  echo ""
-endif
-
-#----------------------------------------------------------------------
-# to disable an MPI parallel version of filter for this model,
-# call this script with the -nompi argument, or if you are never going to
-# build with MPI, add an exit before the entire section above.
-#----------------------------------------------------------------------
-=======
 @ n = 0
 
 foreach TARGET ( mkmf_preprocess mkmf_* )
@@ -207,10 +146,9 @@
 endif
 
 \rm -f *.o *.mod Makefile .cppdefs
->>>>>>> 5850b2e7
 
 #----------------------------------------------------------------------
-# Build the MPI-enabled target(s)
+# Build the MPI-enabled target(s) 
 #----------------------------------------------------------------------
 
 foreach PROG ( $MPI_TARGETS )
@@ -239,25 +177,7 @@
 endif
 \rm -f input.nml*_default
 
-<<<<<<< HEAD
-@ n = $n + 1
-echo
-echo "---------------------------------------------------"
-echo "build number $n is mkmf_wakeup_filter"
-csh  mkmf_wakeup_filter -mpi
-make || exit $n
-
-\rm -f *.o *.mod Makefile .cppdefs
-
-echo
-echo 'time to run filter here:'
-echo ' for lsf run "bsub < runme_filter"'
-echo ' for pbs run "qsub runme_filter"'
-echo ' for lam-mpi run "lamboot" once, then "runme_filter"'
-echo ' for mpich run "mpd" once, then "runme_filter"'
-=======
 echo "Success: All MPI parallel DART programs compiled."  
->>>>>>> 5850b2e7
 
 exit 0
 
