! This namelist is set up for a single, CAM-FV, assimilation cycle
! using the default values as found in model_mod.f90 and
! shell_scripts/cesm2_1/setup_{hybrid,advanced}
! starting from a single model state, which must be perturbed into an ensemble.
! Comments below give suggestions for setting it up for other assimilations:
! > continuing an assimilation (no perturbations) and/or starting from an ensemble.
! > Setting up a WACCM(-X) assimilation
! > Setting up for perfect_model_obs
!
! PLEASE READ
!
! cam-fv/model_mod.html
!
! for recommendations on namelist settings for CAM.

! ens_size, num_output_*  will be (re)set by the setup script
! To use a pre-existing ensemble, make the following changes
! This applies to the second cycle after starting from a single ensemble member.
! It's not necessary to change any other variables controlling the perturbation
! because this will cause them to be ignored.
!    perturb_from_single_instance = .false.
! Other variables of interest
! stages_to_write          Controls diagnostic and restart output.  Valid values are
!                          'input', 'forecast','preassim', 'postassim', 'analysis', and 'output'.
!                          If only prior inflation is used, then 'postassim' and 'analysis'
!                          are redundant with 'output'.  Just use 'output'.
!                          If only posterior inflation is used, 'forecast' and 'preassim'
!                          are redundant with 'input'.
!                          If you want input_mean and input_sd, you'll
!                          need to set output_mean and output_sd = .true.
!                          (and include 'input' in stages_to_write).
!    inf_initial_from_restart These should be true because assimilate.csh will create
!    inf_sd_from_restart      inflation restart files from the values in inf*_initial
!                             if needed.

&filter_nml
   input_state_files            = 'caminput.nc'
   input_state_file_list        = ''
   single_file_in               = .false.
   perturb_from_single_instance = .true.
   init_time_days               = -1
   init_time_seconds            = -1

<<<<<<< HEAD
   stages_to_write              = 'output'
=======
   stages_to_write              = 'forecast','output'
>>>>>>> 2b92b63d

   output_state_files           = ''
   output_state_file_list       = 'cam_out_files'
   output_mean                  = .false.
   output_sd                    = .false.
   output_members               = .false.
   num_output_state_members     = 3
   single_file_out              = .false.
   write_all_stages_at_end      = .false.
   output_interval              = 1

   ens_size                     = 3
   num_groups                   = 1
   distributed_state            = .true.

   inf_flavor                  = 5,                       0
   inf_initial_from_restart    = .true.,                  .false.
   inf_initial                 = 1.0,                     1.0
   inf_lower_bound             = 0.0,                     0.0
   inf_upper_bound             = 100.0,                   100.0
   inf_sd_initial_from_restart = .true.,                  .false.
   inf_sd_initial              = 0.6,                     0.6
   inf_sd_lower_bound          = 0.6,                     0.6
   inf_sd_max_change           = 1.05,                    1.05
   inf_damping                 = 0.9,                     0.9
   inf_deterministic           = .true.,                  .true.

   obs_sequence_in_name     = 'obs_seq.out'
   obs_sequence_out_name    = 'obs_seq.final'
<<<<<<< HEAD
   first_obs_days           = -1
   first_obs_seconds        = -1
   last_obs_days            = -1
   last_obs_seconds         = -1
   compute_posterior        = .false.
   num_output_obs_members   = 0
=======
   num_output_obs_members   = 3
   compute_posterior        = .false.
>>>>>>> 2b92b63d

   trace_execution          = .true.
   output_timestamps        = .true.
   output_forward_op_errors = .false.
   silence                  = .false.
   /
! Moha's enhanced (gamma distribution) adaptive:
!    inf_flavor                  = 5,                       0
!    inf_lower_bound             = 0.0,                     0.0
! flavor 2
!    inf_flavor                  = 2,                       0
!    inf_lower_bound             = 1.0,                     1.0


! Not used in CAM assims
   first_obs_days           = -1
   first_obs_seconds        = -1
   last_obs_days            = -1
   last_obs_seconds         = -1
   obs_window_days          = -1
   obs_window_seconds       = -1
   adv_ens_command          = 'no_CESM_advance_script'
   tasks_per_model_advance      = -1  Used only for models run inside filter.
   write_obs_every_cycle        = .false. intended for debugging when cycling inside filter.

&perfect_model_obs_nml
   read_input_state_from_file = .true.
   input_state_files          = "caminput.nc"
   init_time_days             = -1
   init_time_seconds          = -1

   write_output_state_to_file = .false.
   output_state_files         = "unused"

   obs_seq_in_file_name       = "obs_seq.in"
   obs_seq_out_file_name      = "obs_seq.out"
   first_obs_days             = -1
   first_obs_seconds          = -1
   last_obs_days              = -1
   last_obs_seconds           = -1

   trace_execution            = .true.
   output_timestamps          = .true.
   print_every_nth_obs        = 0
   output_forward_op_errors   = .false.
   /

#========================================================================
# Start of CAM-FV dependencies and general discussion.
#========================================================================
!
! Creation of initial ensemble from a single model state.
!     fields_to_perturb lists the DART QTY_s of the state variables to be perturbed to make the ensemble.
!     perturbation_amplitude > 0 allows each point of the fields_to_perturb fields of each ens member 
!         to be randomly perturbed with a standard deviation of perturbation_amplitude.  
!         Each field can be given a different perturbation_amplitude.
!     Used by filter's call to pert_model_copies.
!
! state_variables (5 columns for each variable):
!     netcdf varname, dart quantity, min allowed value, max allowed value, (no)update this var
!
! vert_normalization_YYY
!     The vert_normalization_scale_height default value was chosen based on 
!     Pedatella's settling on 1.5 (scale heights/radian), based on tuning experiments.
!     This is supported by tuning experiments with CAM5.
!
! use_log_vertical_scale(vertical interpolation only):
!     .false. or .true.
!
! no_obs_assim_above_level 
!     Prevents assimilation of observations whose vertical location is above
!     this model level.  Note that, if this value is set to a large value,
!     it may be within CAM's hybrid coordinate layers instead of in the pure pressure layers.
!     This will result in the the observation cutoff height being at different pressure levels
!     over mountains versus lower areas.

! model_damping_ends_at_level
!     This controls how much innovations are reduced near the model top, to mitigate the effects 
!     of the extra diffusion sometimes applied there in CAM and WACCM (see fv_div24del2flag).
!     The default value (-1) turns off the damping and relies on the choices of the following 
!     variables to prevent assimilation from happening in CAM's diffusive top layers:
!        no_obs_assim_above_level,
!        use_log_vertical_scale,
!        vert_normalization_YYY,
!        cutoff.
!     When it is turned on (> 0), it is the lowest level which will be damped.  
!     Damping increases with height (smaller level numbers).
!     The values given below are the minimums recommended for various models.
!     You can start with the minimum and increase it if there seems to be excessive
!     noise in the upper layers.
!
! CAM-FV Section
!     Model top 220 Pa
!     Number of CAM model top levels with extra diffusion, controlled by div24del2:
!         2 = div2    -> 2 levels
!         4,24 = del2 -> 3 levels 
!     CAM assimilations can use pressure or scale height vertical coordinate.
!     We recommend scale height.
!        use_log_vertical_scale          = .true.
!        vert_normalization_scale_height = 1.5 
!        vert_normalization_pressure     = 20000. 
!     
!     26 levels (CAM4):
!        no_obs_assim_above_level            = 5       ! corresponds to ~3700 Pa
!     30 levels (CAM5):
!        no_obs_assim_above_level            = 5       ! corresponds to ~3800 Pa
!     32 levels (CAM6):
!        no_obs_assim_above_level            = 5       ! corresponds to ~3600 Pa
!
! WACCM 
!     The model top for WACCM is (naturally) much higher: 4.5e-4 Pa
!     The number of model top levels with extra diffusion is controlled by WACCM's 
!     fv_div24del2flag:
!         2 = div2    -> 3 levels
!         4,24 = del2 -> 4 levels
!     70 levels (WACCM4):
!        no_obs_assim_above_level            = 7       ! corresponds to 0.012 Pa
!     This values must be used with WACCM assimilations;
!        use_log_vertical_scale          = .true.
!     This is recommended, but your own tuning experiments may support a different value.
!        vert_normalization_scale_height = 1.5
!
!========================================================================

&model_nml
   cam_template_filename       = 'caminput.nc'
   cam_phis_filename           = 'cam_phis.nc'
   custom_routine_to_generate_ensemble = .true.
   fields_to_perturb                   = 'QTY_TEMPERATURE'
   perturbation_amplitude              = 0.1
   state_variables  = 'T',     'QTY_TEMPERATURE',         'NA', 'NA', 'UPDATE'
                      'US',    'QTY_U_WIND_COMPONENT',    'NA', 'NA', 'UPDATE'
                      'VS',    'QTY_V_WIND_COMPONENT',    'NA', 'NA', 'UPDATE'
                      'Q',     'QTY_SPECIFIC_HUMIDITY',   'NA', 'NA', 'UPDATE'
                      'CLDLIQ','QTY_CLOUD_LIQUID_WATER',  'NA', 'NA', 'UPDATE'
                      'CLDICE','QTY_CLOUD_ICE',           'NA', 'NA', 'UPDATE'
                      'PS',    'QTY_SURFACE_PRESSURE',    'NA', 'NA', 'UPDATE'
   use_log_vertical_scale              = .true.
   use_variable_mean_mass              = .false.
   no_normalization_of_scale_heights   = .true.
   vertical_localization_coord         = 'SCALEHEIGHT'
   no_obs_assim_above_level            = 5
   model_damping_ends_at_level         = -1
   using_chemistry                = .false.
   assimilation_period_days       = 0
   assimilation_period_seconds    = 21600
   suppress_grid_info_in_output   = .false.
   debug_level                    = 0
   /

! Other fields in the CAM initial file, which could be included in the model state:
! These QTYs should be changed to physically meaningful values before any real assim.
!                       'DMS',   'QTY_3D_PARAMETER',    'NA', 'NA', 'UPDATE'
!                       'H2O2',  'QTY_3D_PARAMETER',    'NA', 'NA', 'UPDATE'
!                       'H2SO4', 'QTY_3D_PARAMETER',    'NA', 'NA', 'UPDATE'
!                       'NUMICE','QTY_3D_PARAMETER',    'NA', 'NA', 'UPDATE'
!                       'NUMLIQ','QTY_3D_PARAMETER',    'NA', 'NA', 'UPDATE'
!                       'NUMRAI','QTY_3D_PARAMETER',    'NA', 'NA', 'UPDATE'
!                       'NUMSNO','QTY_3D_PARAMETER',    'NA', 'NA', 'UPDATE'
!                       'RAINQM','QTY_3D_PARAMETER',    'NA', 'NA', 'UPDATE'
!                       'SNOWQM','QTY_3D_PARAMETER',    'NA', 'NA', 'UPDATE'
!                       'SO2',   'QTY_3D_PARAMETER',    'NA', 'NA', 'UPDATE'
!                       'SOAG',  'QTY_3D_PARAMETER',    'NA', 'NA', 'UPDATE'
!                       'bc_a1', 'QTY_3D_PARAMETER',    'NA', 'NA', 'UPDATE'
!                       'bc_a4', 'QTY_3D_PARAMETER',    'NA', 'NA', 'UPDATE'
!                       'dst_a1','QTY_3D_PARAMETER',    'NA', 'NA', 'UPDATE'
!                       'dst_a2','QTY_3D_PARAMETER',    'NA', 'NA', 'UPDATE'
!                       'dst_a3','QTY_3D_PARAMETER',    'NA', 'NA', 'UPDATE'
!                       'ncl_a1','QTY_3D_PARAMETER',    'NA', 'NA', 'UPDATE'
!                       'ncl_a2','QTY_3D_PARAMETER',    'NA', 'NA', 'UPDATE'
!                       'ncl_a3','QTY_3D_PARAMETER',    'NA', 'NA', 'UPDATE'
!                       'num_a1','QTY_3D_PARAMETER',    'NA', 'NA', 'UPDATE'
!                       'num_a2','QTY_3D_PARAMETER',    'NA', 'NA', 'UPDATE'
!                       'num_a3','QTY_3D_PARAMETER',    'NA', 'NA', 'UPDATE'
!                       'num_a4','QTY_3D_PARAMETER',    'NA', 'NA', 'UPDATE'
!                       'pom_a1','QTY_3D_PARAMETER',    'NA', 'NA', 'UPDATE'
!                       'pom_a4','QTY_3D_PARAMETER',    'NA', 'NA', 'UPDATE'
!                       'so4_a1','QTY_3D_PARAMETER',    'NA', 'NA', 'UPDATE'
!                       'so4_a2','QTY_3D_PARAMETER',    'NA', 'NA', 'UPDATE'
!                       'so4_a3','QTY_3D_PARAMETER',    'NA', 'NA', 'UPDATE'
!                       'soa_a1','QTY_3D_PARAMETER',    'NA', 'NA', 'UPDATE'
!                       'soa_a2','QTY_3D_PARAMETER',    'NA', 'NA', 'UPDATE'
&location_nml
   horiz_dist_only                 = .false.
   vert_normalization_pressure     = 20000.0
   vert_normalization_height       = 10000.0
   vert_normalization_level        = 20.0
   vert_normalization_scale_height = 1.5
   approximate_distance            = .true.
   nlon                            = 141
   nlat                            = 72
   output_box_info                 = .false.
   print_box_level                 = 0
   /

#========================================================================
# End of CAM-FV dependencies.
#========================================================================

&fill_inflation_restart_nml
   write_prior_inf = .true.
   prior_inf_mean  = 1.01
   prior_inf_sd    = 0.6

   write_post_inf  = .false.
   post_inf_mean   = 1.00
   post_inf_sd     = 0.6

   input_state_files = 'caminput.nc'
   single_file       = .false.
                       
   verbose           = .false.
   /

! to use chemistry or saber temperatures, include the following below.
!                             '../../../observations/forward_operators/obs_def_CO_Nadir_mod.f90',
!                             '../../../observations/forward_operators/obs_def_SABER_mod.f90',
!                             '../../../observations/forward_operators/obs_def_MOPITT_CO_mod.f90',

&preprocess_nml
   overwrite_output        = .true.
   input_obs_qty_mod_file  = '../../../assimilation_code/modules/observations/DEFAULT_obs_kind_mod.F90'
   output_obs_qty_mod_file = '../../../assimilation_code/modules/observations/obs_kind_mod.f90'
   input_obs_def_mod_file  = '../../../observations/forward_operators/DEFAULT_obs_def_mod.F90'
   output_obs_def_mod_file = '../../../observations/forward_operators/obs_def_mod.f90'
   obs_type_files          = '../../../observations/forward_operators/obs_def_gps_mod.f90',
                             '../../../observations/forward_operators/obs_def_upper_atm_mod.f90',
                             '../../../observations/forward_operators/obs_def_reanalysis_bufr_mod.f90',
                             '../../../observations/forward_operators/obs_def_altimeter_mod.f90'
   quantity_files          = '../../../assimilation_code/modules/observations/atmosphere_quantities_mod.f90',
                             '../../../assimilation_code/modules/observations/space_quantities_mod.f90',
                             '../../../assimilation_code/modules/observations/chemistry_quantities_mod.f90'
   /

! Not usually assimilated.  No fundamental reason not to.
!                               'RADIOSONDE_SPECIFIC_HUMIDITY',
! Available from mid-2006 onward.  Build filter with obs_def_gps_mod.f90
!                               'GPSRO_REFRACTIVITY',
! WACCM can use higher observations than CAM.
! An example can be included via obs_def_SABER_mod.f90.
!                               'SABER_TEMPERATURE',

&obs_kind_nml
   assimilate_these_obs_types = 'RADIOSONDE_U_WIND_COMPONENT',
                                'RADIOSONDE_V_WIND_COMPONENT',
                                'RADIOSONDE_TEMPERATURE',
                                'AIRCRAFT_U_WIND_COMPONENT',
                                'AIRCRAFT_V_WIND_COMPONENT',
                                'AIRCRAFT_TEMPERATURE',
                                'ACARS_U_WIND_COMPONENT',
                                'ACARS_V_WIND_COMPONENT',
                                'ACARS_TEMPERATURE',
                                'SAT_U_WIND_COMPONENT',
                                'SAT_V_WIND_COMPONENT',
                                'GPSRO_REFRACTIVITY'

   evaluate_these_obs_types = 'RADIOSONDE_SPECIFIC_HUMIDITY',
   /


&state_vector_io_nml
   buffer_state_io         = .false.
   single_precision_output = .false.
   /


! 'layout' and 'tasks_per_node' will be reset by the assimilate.csh script
! to match the number used when laying out the job.

&ensemble_manager_nml
   layout         = 2
   tasks_per_node = 16
   /


&assim_tools_nml
   filter_kind                       = 1
   cutoff                            = 0.15
   sort_obs_inc                      = .false.
   spread_restoration                = .false.
   sampling_error_correction       = .true.
   adaptive_localization_threshold   = -1
   output_localization_diagnostics   = .false.
   localization_diagnostics_file     = 'localization_diagnostics'
   convert_all_obs_verticals_first   = .true.
   convert_all_state_verticals_first = .true.
   print_every_nth_obs               = 10000
   distribute_mean                   = .false.
   /


&cov_cutoff_nml
   select_localization = 1
   /


&reg_factor_nml
   select_regression    = 1
   input_reg_file       = 'time_mean_reg'
   save_reg_diagnostics = .false.
   reg_diagnostics_file = 'reg_diagnostics'
   /


&obs_sequence_nml
   write_binary_obs_sequence = .false.
   /


&quality_control_nml
   input_qc_threshold          =  3.0
   outlier_threshold           =  3.0
   enable_special_outlier_code = .false.
   /


&xyz_location_nml
   /


!  : error codes >= TERMLEVEL will cause termination
!  E_DBG = -2,   E_MSG = -1,  E_ALLMSG = 0, E_WARN = 1, E_ERR = 2
!  write_nml default is 'file'.
!    write_nml = 'none'  reduces printed output.
&utilities_nml
   TERMLEVEL      = 2
   module_details = .false.
   logfilename    = 'dart_log.out'
   nmlfilename    = 'dart_log.nml'
   /


&mpi_utilities_nml
   /


&obs_def_gps_nml
   max_gpsro_obs = 15000000
   /


#========================================================================
# observation manipulation tools
#========================================================================

! other possible obs tool namelist items:
!
! keep only the U and V radiosonde winds:
!   obs_types          = 'RADIOSONDE_U_WIND_COMPONENT'
!                        'RADIOSONDE_V_WIND_COMPONENT'
!   keep_types         = .true.
!
! remove the U and V radiosonde winds:
!   obs_types          = 'RADIOSONDE_U_WIND_COMPONENT'
!                        'RADIOSONDE_V_WIND_COMPONENT'
!   keep_types         = .false.
!
! keep only observations with a DART QC of 0:
!   qc_metadata        = 'Dart quality control'
!   min_qc             = 0
!   max_qc             = 0
!
! keep only radiosonde temp obs between 250 and 300 K:
!   copy_metadata      = 'NCEP BUFR observation'
!   copy_type          = 'RADIOSONDE_TEMPERATURE'
!   min_copy           = 250.0
!   max_copy           = 300.0


&obs_sequence_tool_nml
   num_input_files    = 2
   filename_seq       = 'obs_seq.one', 'obs_seq.two'
   filename_out       = 'obs_seq.processed'
   first_obs_days     = -1
   first_obs_seconds  = -1
   last_obs_days      = -1
   last_obs_seconds   = -1
   min_lat            =  -90.0
   max_lat            =   90.0
   min_lon            =    0.0
   max_lon            =  360.0
   gregorian_cal      = .true.
   print_only         =  .false.
   /


&obs_common_subset_nml
   num_to_compare_at_once   = 2
   filename_seq             = ''
   filename_seq_list        = ''
   filename_out_suffix      = '.common' 
   print_only               = .false.
   print_every              = 10000
   calendar                 = 'Gregorian'
   dart_qc_threshold        = 3
   eval_and_assim_can_match = .false.
   /


&obs_impact_tool_nml
   input_filename         = 'cross_correlations.txt'
   output_filename        = 'control_impact_runtime.txt'
   debug                  = .false.
   /


&smoother_nml
   num_lags              = 0
   start_from_restart    = .false.
   output_restart        = .false.
   restart_in_file_name  = 'smoother_ics'
   restart_out_file_name = 'smoother_restart'
   /


#========================================================================
# diagnostic tools
#========================================================================

! The times in the namelist for the obs_diag program are vectors
! that follow the following sequence:
! year   month   day   hour   minute   second
! max_num_bins can be used to specify a fixed number of bins,
! in which case last_bin_center should be safely in the future.
!
! Acceptable latitudes range from  [-90,  90]
! Acceptable longitudes range from [  0, Inf]
!
! Other available namelist variables, not in the default obs_diag.nml:
!  hlevel
!  mlevel
!  print_obs_locations
!  outliers_in_histogram
!  plevel_edges
!  hlevel_edges
!  mlevel_edges
! Standard layers:
! 1000, 925, 850, 700, 600, 500, 400, 300,  250,  200,  150,  100,   70,   50,   30,   20,   10 hPa
!    +950(MetOffc)     -600(skipped in obs_diag.f90 defaults)   -70 and less skipped in obs_diag.f90
! Corresponding heights (assuming a standard atmosphere)
! 200,  650, 1350, 2900,4100,5480,7090,9080,10280,11700,13520,16100,18358,21060,24640,27480,32330
! I've changed the height vertical axis in plot_rmse_xxx* to be logarithmic 
! in order to make the layers look more like the pressure layers.
! So the bottom edge can't be 0.
! The lowest GPS ob is 200, so that's the new lowest edge
!
!    plevel = 1000.,925.,850.,700.,500.,400.,300.,250.,200.,150.,100.,50.,20.,10.
!    hlevel = 1000., 2000., 3000., 4000., 5000., 6000., 7000., 8000., 9000., 10000.,11000.
!             0, 1500, 2500, 3500, 4500, 5500, 6500, 7500, 9500, 11500, 13500, 15500
!
! Defaults
!    plevel = 1000.,850.,700.,500.,400.,300.,200.,150.,100.
!    Nregions   = 4
!    lonlim1    =   0.0,   0.0,   0.0, 235.0
!    lonlim2    = 360.0, 360.0, 360.0, 295.0
!    latlim1    =  20.0, -80.0, -20.0,  25.0
!    latlim2    =  80.0, -20.0,  20.0,  55.0
!    reg_names  = 'Northern Hemisphere', 'Southern Hemisphere', 'Tropics', 'North America'
!
! for WACCM you will want to change the plevel to match
! the higher vertical range of the model.
!   plevel = 1000.,850.,700.,500.,400.,300.,200.,150.,100.
! these are specified in hectopascals (hPa)

&obs_diag_nml
   obs_sequence_name = 'obs_seq.final'
   obs_sequence_list = ''
   first_bin_center  =  BOGUS_YEAR, 1, 1, 0, 0, 0
   last_bin_center   =  BOGUS_YEAR, 1, 2, 0, 0, 0
   bin_separation    =     0, 0, 0, 6, 0, 0
   bin_width         =     0, 0, 0, 6, 0, 0
   time_to_skip      =     0, 0, 1, 0, 0, 0
   max_num_bins      = 1000
   trusted_obs       = 'null'
   plevel_edges = 1035.5, 962.5, 887.5, 775, 600, 450, 350, 275, 225,   175,   125,   75,   35,   15,    2
   hlevel_edges =    200, 630,   930,  1880,3670,5680,7440,9130,10530,12290, 14650,18220,23560,29490,43000
   Nregions     = 3
   reg_names    = 'Northern Hemisphere', 'Tropics', 'Southern Hemisphere'
   lonlim1      =   0.0,   0.0,   0.0
   lonlim2      = 360.0, 360.0, 360.0
   latlim1      =  20.0, -20.0, -90.0
   latlim2      =  90.0,  20.0, -20.0
   print_mismatched_locs = .false.
   create_rank_histogram = .true.
   outliers_in_histogram = .true.
   use_zero_error_obs    = .false.
   verbose               = .false.
   /


&schedule_nml
   calendar             = 'Gregorian'
   first_bin_start      =  1601,  1,  1,  0,  0,  0
   first_bin_end        =  2999,  1,  1,  0,  0,  0
   last_bin_end         =  2999,  1,  1,  0,  0,  0
   bin_interval_days    = 1000000
   bin_interval_seconds = 0
   max_num_bins         = 1000
   print_table          = .true.
   /


&obs_seq_to_netcdf_nml
   obs_sequence_name = 'obs_seq.final'
   obs_sequence_list = ''
   append_to_netcdf  = .false.
   lonlim1    =    0.0
   lonlim2    =  360.0
   latlim1    =  -90.0
   latlim2    =   90.0
   verbose    = .false.
   /


&model_mod_check_nml
   input_state_files     = 'caminput.nc'
   output_state_files    = 'mmc_output.nc'
   test1thru             = 0
   run_tests             = 1,2,3,4,5,7
   x_ind                 = 175001

   quantity_of_interest  = 'QTY_U_WIND_COMPONENT'
   loc_of_interest       = 254.727854, 39.9768545, 50000.0

   interp_test_lonrange  = 0.0, 360.0
   interp_test_dlon      = 1.0
   interp_test_latrange  = -90.0, 90.0
   interp_test_dlat      = 1.0
   interp_test_vertrange = 10000.0,  90000.0
   interp_test_dvert     = 10000.0
   interp_test_vertcoord = 'VERTISPRESSURE'
   verbose               = .false.
   /


! different methods to compute 'distance' from mean:
!  1 = simple absolute difference
!  2 = normalized absolute difference
!  3 = simple rmse difference
!  4 = normalized rmse difference

&closest_member_tool_nml
   input_restart_file_list = 'cam_in.txt'
   output_file_name        = 'closest_restart'
   ens_size                = 3
   single_restart_file_in  = .false.
   difference_method       = 4
   use_only_qtys           = ''
   /


&perturb_single_instance_nml
   ens_size               = 3
   input_files            = 'caminput.nc'
   output_files           = 'cam_pert1.nc','cam_pert2.nc','cam_pert3.nc'
   output_file_list       = ''
   perturbation_amplitude = 0.2
   /


&quad_interpolate_nml
   debug = 0
   /
<|MERGE_RESOLUTION|>--- conflicted
+++ resolved
@@ -41,11 +41,7 @@
    init_time_days               = -1
    init_time_seconds            = -1
 
-<<<<<<< HEAD
    stages_to_write              = 'output'
-=======
-   stages_to_write              = 'forecast','output'
->>>>>>> 2b92b63d
 
    output_state_files           = ''
    output_state_file_list       = 'cam_out_files'
@@ -75,17 +71,12 @@
 
    obs_sequence_in_name     = 'obs_seq.out'
    obs_sequence_out_name    = 'obs_seq.final'
-<<<<<<< HEAD
    first_obs_days           = -1
    first_obs_seconds        = -1
    last_obs_days            = -1
    last_obs_seconds         = -1
    compute_posterior        = .false.
-   num_output_obs_members   = 0
-=======
    num_output_obs_members   = 3
-   compute_posterior        = .false.
->>>>>>> 2b92b63d
 
    trace_execution          = .true.
    output_timestamps        = .true.
