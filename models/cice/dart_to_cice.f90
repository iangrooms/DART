--- conflicted
+++ resolved
@@ -100,12 +100,6 @@
 !Parameters
 real(r8), allocatable :: r_snw(:,:)
 
-<<<<<<< HEAD
-!Parameters
-real(r8), allocatable :: r_snw(:,:)
-
-=======
->>>>>>> 53fc56bd
 !Temporary variables
 real(r8), allocatable :: aice_temp(:,:)
 real(r8), allocatable :: increment_aice(:,:)
