--- conflicted
+++ resolved
@@ -163,33 +163,6 @@
    allow_obs_below_vol         = .false.
    /
 
-
-<<<<<<< HEAD
-# polar and periodic_x are used in global wrf.  if polar is true, the 
-# grid interpolation routines will wrap over the north & south poles.  
-# if periodic_x is true, when the east and west edges of the grid are
-# reached the interpolation will wrap.  note this is a separate issue
-# from regional models which cross the GMT line; those grids are marked
-# as having a negative offset and do not need to wrap; this flag controls
-# what happens when the edges of the grid are reached.
-
-# the scm flag is used for the 'single column model' version of WRF.
-# it needs the periodic_x and periodic_y flags set to true, in which
-# case the X and Y directions are periodic; no collapsing of the grid
-# into a single location like the 3d-spherical polar flag implies.
-
-&dart_to_wrf_nml
-   model_advance_file = .false.
- /
-
-&wrf_to_dart_nml
-   dart_restart_name   = 'mean_rma',
-   print_data_ranges   = .false.,
-   debug               = .false.
-   /
-
-=======
->>>>>>> 1034d11a
 &utilities_nml
    TERMLEVEL                   = 1,
    logfilename                 = 'dart_log.out',
@@ -230,57 +203,8 @@
 
 #   assimilate_these_obs_types = 'LAND_SFC_PRESSURE'
 
-<<<<<<< HEAD
-&obs_kind_nml
-  assimilate_these_obs_types = 'AQUA_AIRS_AMSU_RADIANCE',
-  /
-
-  assimilate_these_obs_types = 'RADIOSONDE_TEMPERATURE',
-                                'RADIOSONDE_U_WIND_COMPONENT',
-                                'RADIOSONDE_V_WIND_COMPONENT',
-                                'RADIOSONDE_SURFACE_ALTIMETER',
-                                'RADIOSONDE_SPECIFIC_HUMIDITY',
-                                'LAND_SFC_U_WIND_COMPONENT',
-                                'LAND_SFC_V_WIND_COMPONENT',
-                                'LAND_SFC_TEMPERATURE',
-                                'LAND_SFC_SPECIFIC_HUMIDITY',
-                                'MARINE_SFC_U_WIND_COMPONENT',
-                                'MARINE_SFC_V_WIND_COMPONENT',
-                                'MARINE_SFC_TEMPERATURE',
-                                'MARINE_SFC_SPECIFIC_HUMIDITY',
-                                'AIRCRAFT_U_WIND_COMPONENT',
-                                'AIRCRAFT_V_WIND_COMPONENT',
-                                'AIRCRAFT_TEMPERATURE',
-                                'ACARS_U_WIND_COMPONENT',
-                                'ACARS_V_WIND_COMPONENT',
-                                'ACARS_TEMPERATURE',
-                                'SAT_U_WIND_COMPONENT',
-                                'SAT_V_WIND_COMPONENT',
-
-   coef_filename = 'rtcoef_eos_2_amsua.dat'
-   nlevels = 28
-
-# Notes for obs_def_radar_mod_nml:
-# (1) Reflectivity limit can be applied both to observations or state (forward operator).
-# (2) Default lowest_reflectivity values DART will use (if apply_reflectivity_limit = .true.)
-#     is missing_r8. If you want to use the default, delete the line of respective
-#     lowest_reflectivity.
-# (3) As it is not clear how to assimilate Z (for now), "convert_to_dbz" is reset to .true.
-#     even if you set it to .false. here in the namelist.
-
-&obs_def_radar_mod_nml
-   convert_to_dbz             =  .true. ,
-   dbz_threshold              =   0.001 ,
-   apply_ref_limit_to_obs     = .false. ,
-   reflectivity_limit_obs     =     0.0 ,
-   lowest_reflectivity_obs    =     0.0 ,
-   apply_ref_limit_to_state   = .false. ,
-   reflectivity_limit_state   =     0.0 ,
-   lowest_reflectivity_state  =     0.0 /
-=======
 &obs_def_tpw_nml
    /
->>>>>>> 1034d11a
 
 # The times in the namelist for the obs_diag program are vectors
 # that follow the following sequence:
@@ -349,14 +273,6 @@
    /                           
                                
 &state_vector_io_nml
-<<<<<<< HEAD
-/
-
-&quality_control_nml
-   input_qc_threshold       = 4.0,
-   outlier_threshold        = 8.0,
-/
-=======
    single_precision_output    = .true.,
    /
 
@@ -371,7 +287,6 @@
    difference_method         = 4,
    use_only_qtys             = 'QTY_U_WIND_COMPONENT'
    /
->>>>>>> 1034d11a
 
 &state_space_diag_nml
   single_file           = .true.
@@ -394,8 +309,7 @@
    interp_test_vertrange = 2000.0, 4000.0
    interp_test_vertcoord = 'VERTISHEIGHT'
    verbose               = .false.
-<<<<<<< HEAD
-  /
+   /
 
    coef_filename = 'rtcoef_noaa_16_avhrr.dat'
 
@@ -407,7 +321,4 @@
    nchannels = 3
    channel_list = 1,2,3
    nthreads = 1
-   /
-=======
-   /
->>>>>>> 1034d11a
+   /