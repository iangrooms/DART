! DART software - Copyright UCAR. This open source software is provided
! by UCAR, "as is", without charge, subject to all terms of use at
! http://www.image.ucar.edu/DAReS/DART/DART_download
!
! $Id$

<<<<<<< HEAD
=======
!> This tool is no longer supported.

>>>>>>> 54fa0833
program restart_file_tool

print *, 'This tool is no longer supported.  DART initial condition and restart files'
print *, 'are now in NetCDF format and any NetCDF tool can be used to manipulate them.'

end program restart_file_tool
<|MERGE_RESOLUTION|>--- conflicted
+++ resolved
@@ -4,11 +4,8 @@
 !
 ! $Id$
 
-<<<<<<< HEAD
-=======
 !> This tool is no longer supported.
 
->>>>>>> 54fa0833
 program restart_file_tool
 
 print *, 'This tool is no longer supported.  DART initial condition and restart files'
