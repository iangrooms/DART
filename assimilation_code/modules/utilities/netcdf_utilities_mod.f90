--- conflicted
+++ resolved
@@ -148,10 +148,7 @@
    module procedure nc_get_int_1d
    module procedure nc_get_single_real_1d
    module procedure nc_get_real_1d
-<<<<<<< HEAD
-=======
    module procedure nc_get_double_1d
->>>>>>> 5850b2e7
    module procedure nc_get_short_2d
    module procedure nc_get_int_2d
    module procedure nc_get_real_2d
@@ -184,21 +181,6 @@
 integer, parameter :: MAX_NCFILES = 50
 integer, parameter :: FH_EMPTY = -1
 
-<<<<<<< HEAD
-character(len=512) :: msgstring1
-
-!> make a derived type that is (ncid, filename) 
-!> store filename on file open, delete it on file close. cache the
-!> last N filenames - look them up on error and stop
-!> having to keep the filename around.
-
-! NOTE this is the max number of concurrently 
-! open netcdf files on a single task.
-integer, parameter :: MAX_NCFILES = 50
-integer, parameter :: FH_EMPTY = -1
-
-=======
->>>>>>> 5850b2e7
 type ncinfo_type
   integer :: file_handle = FH_EMPTY
   character(len=256) :: file_name = ''
@@ -369,7 +351,6 @@
 !------------------------------------------------------------------
 
 subroutine nc_get_global_char_att(ncid, attname, val, context, filename)
-<<<<<<< HEAD
 
 integer,          intent(in)  :: ncid
 character(len=*), intent(in)  :: attname
@@ -601,16 +582,11 @@
 
 integer,          intent(in)  :: ncid
 character(len=*), intent(in)  :: varname
-=======
-
-integer,          intent(in)  :: ncid
->>>>>>> 5850b2e7
 character(len=*), intent(in)  :: attname
 character(len=*), intent(out) :: val
 character(len=*), intent(in), optional :: context
 character(len=*), intent(in), optional :: filename
 
-<<<<<<< HEAD
 character(len=*), parameter :: routine = 'nc_get_char_att_from_var'
 integer :: ret, varid
 
@@ -628,27 +604,11 @@
 
 integer,          intent(in)  :: ncid
 character(len=*), intent(in)  :: varname
-=======
-character(len=*), parameter :: routine = 'nc_get_global_char_att'
-integer :: ret
-
-ret = nf90_get_att(ncid, NF90_GLOBAL, attname, val)
-call nc_check(ret, routine, 'getting the global attribute: '//trim(attname), context, filename, ncid)
-
-end subroutine nc_get_global_char_att
-
-!--------------------------------------------------------------------
-
-subroutine nc_get_global_int_att(ncid, attname, val, context, filename)
-
-integer,          intent(in)  :: ncid
->>>>>>> 5850b2e7
 character(len=*), intent(in)  :: attname
 integer,          intent(out) :: val
 character(len=*), intent(in), optional :: context
 character(len=*), intent(in), optional :: filename
 
-<<<<<<< HEAD
 character(len=*), parameter :: routine = 'nc_get_int_att_from_var'
 integer :: ret, varid
 
@@ -783,15 +743,6 @@
 call nc_check(ret, routine, 'inquire dimension '//trim(dimname), context, filename, ncid)
 
 end function nc_get_dimension_size
-=======
-character(len=*), parameter :: routine = 'nc_get_global_int_att'
-integer :: ret
-
-ret = nf90_get_att(ncid, NF90_GLOBAL, attname, val)
-call nc_check(ret, routine, 'getting the global attribute: '//trim(attname), context, filename, ncid)
-
-end subroutine nc_get_global_int_att
->>>>>>> 5850b2e7
 
 !--------------------------------------------------------------------
 !--------------------------------------------------------------------
@@ -1510,9 +1461,11 @@
 
 subroutine nc_get_real_1d(ncid, varname, varvals, context, filename)
 
+! This will match r4 and if r8=r4 
+
 integer,          intent(in)  :: ncid
 character(len=*), intent(in)  :: varname
-real(r8),         intent(out) :: varvals(:)
+real(r4),         intent(out) :: varvals(:)
 character(len=*), intent(in), optional :: context
 character(len=*), intent(in), optional :: filename
 
@@ -1529,6 +1482,30 @@
 call nc_check(ret, routine, 'get values for '//trim(varname), context, filename, ncid)
 
 end subroutine nc_get_real_1d
+
+!--------------------------------------------------------------------
+
+subroutine nc_get_double_1d(ncid, varname, varvals, context, filename)
+
+integer,          intent(in)  :: ncid
+character(len=*), intent(in)  :: varname
+real(digits12),   intent(out) :: varvals(:)
+character(len=*), intent(in), optional :: context
+character(len=*), intent(in), optional :: filename
+
+character(len=*), parameter :: routine = 'nc_get_double_1d'
+integer :: ret, varid
+
+ret = nf90_inq_varid(ncid, varname, varid)
+call nc_check(ret, routine, 'inquire variable id for '//trim(varname), context, filename, ncid)
+
+! don't support variables which are supposed to have the values multiplied and shifted.
+if (has_scale_off(ncid, varid)) call no_scale_off(ncid, routine, varname, context, filename)
+
+ret = nf90_get_var(ncid, varid, varvals)
+call nc_check(ret, routine, 'get values for '//trim(varname), context, filename, ncid)
+
+end subroutine nc_get_double_1d
 
 !--------------------------------------------------------------------
 
@@ -2080,1683 +2057,4 @@
 !------------------------------------------------------------------
 !------------------------------------------------------------------
 
-subroutine nc_get_global_real_att(ncid, attname, val, context, filename)
-
-<<<<<<< HEAD
-! <next few lines under version control, do not edit>
-! $URL$
-! $Id$
-! $Revision$
-! $Date$
-=======
-integer,          intent(in)  :: ncid
-character(len=*), intent(in)  :: attname
-real(r8),         intent(out) :: val
-character(len=*), intent(in), optional :: context
-character(len=*), intent(in), optional :: filename
-
-character(len=*), parameter :: routine = 'nc_get_global_real_att'
-integer :: ret
-
-ret = nf90_get_att(ncid, NF90_GLOBAL, attname, val)
-call nc_check(ret, routine, 'getting the global attribute: '//trim(attname), context, filename, ncid)
-
-end subroutine nc_get_global_real_att
-
-!--------------------------------------------------------------------
-
-subroutine nc_get_global_real_array_att(ncid, attname, val, context, filename)
-
-integer,          intent(in)  :: ncid
-character(len=*), intent(in)  :: attname
-real(r8),         intent(out) :: val(:)
-character(len=*), intent(in), optional :: context
-character(len=*), intent(in), optional :: filename
-
-character(len=*), parameter :: routine = 'nc_get_global_real_array_att'
-integer :: ret
-
-ret = nf90_get_att(ncid, NF90_GLOBAL, attname, val)
-call nc_check(ret, routine, 'getting the global attribute: '//trim(attname), context, filename, ncid)
-
-end subroutine nc_get_global_real_array_att
-
-!------------------------------------------------------------------
-!--------------------------------------------------------------------
-! attributes on specific variables section
-
-subroutine nc_add_char_att_to_var(ncid, varname, attname, val, context, filename)
-
-integer,          intent(in) :: ncid
-character(len=*), intent(in) :: varname
-character(len=*), intent(in) :: attname
-character(len=*), intent(in) :: val
-character(len=*), intent(in), optional :: context
-character(len=*), intent(in), optional :: filename
-
-character(len=*), parameter :: routine = 'nc_add_char_att_to_var'
-integer :: ret, varid
-
-ret = nf90_inq_varid(ncid, varname, varid)
-call nc_check(ret, routine, 'inquire variable id for '//trim(varname), context, filename, ncid)
-
-ret = nf90_put_att(ncid, varid, attname, val)
-call nc_check(ret, routine, 'adding the attribute: '//trim(attname)//' to variable: '//trim(varname), context, filename, ncid)
-
-end subroutine nc_add_char_att_to_var
-
-!--------------------------------------------------------------------
-
-subroutine nc_add_int_att_to_var(ncid, varname, attname, val, context, filename)
-
-integer,          intent(in) :: ncid
-character(len=*), intent(in) :: varname
-character(len=*), intent(in) :: attname
-integer,          intent(in) :: val
-character(len=*), intent(in), optional :: context
-character(len=*), intent(in), optional :: filename
-
-character(len=*), parameter :: routine = 'nc_add_int_att_to_var'
-integer :: ret, varid
-
-ret = nf90_inq_varid(ncid, varname, varid)
-call nc_check(ret, routine, 'inquire variable id for '//trim(varname), context, filename, ncid)
-
-ret = nf90_put_att(ncid, varid, attname, val)
-call nc_check(ret, routine, 'adding the attribute: '//trim(attname)//' to variable: '//trim(varname), context, filename, ncid)
-
-end subroutine nc_add_int_att_to_var
-
-!--------------------------------------------------------------------
-
-subroutine nc_add_int_array_att_to_var(ncid, varname, attname, val, context, filename)
-
-integer,          intent(in) :: ncid
-character(len=*), intent(in) :: varname
-character(len=*), intent(in) :: attname
-integer,          intent(in) :: val(:)
-character(len=*), intent(in), optional :: context
-character(len=*), intent(in), optional :: filename
-
-character(len=*), parameter :: routine = 'nc_add_int_array_att_to_var'
-integer :: ret, varid
-
-ret = nf90_inq_varid(ncid, varname, varid)
-call nc_check(ret, routine, 'inquire variable id for '//trim(varname), context, filename, ncid)
-
-ret = nf90_put_att(ncid, varid, attname, val)
-call nc_check(ret, routine, 'adding the attribute: '//trim(attname)//' to variable: '//trim(varname), context, filename, ncid)
-
-end subroutine nc_add_int_array_att_to_var
-
-!--------------------------------------------------------------------
-
-subroutine nc_add_float_att_to_var(ncid, varname, attname, val, context, filename)
-
-integer,          intent(in) :: ncid
-character(len=*), intent(in) :: varname
-character(len=*), intent(in) :: attname
-real(r4),         intent(in) :: val
-character(len=*), intent(in), optional :: context
-character(len=*), intent(in), optional :: filename
-
-character(len=*), parameter :: routine = 'nc_add_float_att_to_var'
-integer :: ret, varid
-
-ret = nf90_inq_varid(ncid, varname, varid)
-call nc_check(ret, routine, 'inquire variable id for '//trim(varname), context, filename, ncid)
-
-ret = nf90_put_att(ncid, varid, attname, val)
-call nc_check(ret, routine, 'adding the attribute: '//trim(attname)//' to variable: '//trim(varname), context, filename, ncid)
-
-end subroutine nc_add_float_att_to_var
-
-!--------------------------------------------------------------------
-
-subroutine nc_add_double_att_to_var(ncid, varname, attname, val, context, filename)
-
-integer,          intent(in) :: ncid
-character(len=*), intent(in) :: varname
-character(len=*), intent(in) :: attname
-real(digits12),   intent(in) :: val
-character(len=*), intent(in), optional :: context
-character(len=*), intent(in), optional :: filename
-
-character(len=*), parameter :: routine = 'nc_add_double_att_to_var'
-integer :: ret, varid
-
-ret = nf90_inq_varid(ncid, varname, varid)
-call nc_check(ret, routine, 'inquire variable id for '//trim(varname), context, filename, ncid)
-
-ret = nf90_put_att(ncid, varid, attname, val)
-call nc_check(ret, routine, 'adding the attribute: '//trim(attname)//' to variable: '//trim(varname), context, filename, ncid)
-
-end subroutine nc_add_double_att_to_var
-
-!--------------------------------------------------------------------
-
-subroutine nc_add_float_array_att_to_var(ncid, varname, attname, val, context, filename)
-
-integer,          intent(in) :: ncid
-character(len=*), intent(in) :: varname
-character(len=*), intent(in) :: attname
-real(r4),         intent(in) :: val(:)
-character(len=*), intent(in), optional :: context
-character(len=*), intent(in), optional :: filename
-
-character(len=*), parameter :: routine = 'nc_add_float_array_att_to_var'
-integer :: ret, varid
-
-ret = nf90_inq_varid(ncid, varname, varid)
-call nc_check(ret, routine, 'inquire variable id for '//trim(varname), context, filename, ncid)
-
-ret = nf90_put_att(ncid, varid, attname, val)
-call nc_check(ret, routine, 'adding the attribute: '//trim(attname)//' to variable: '//trim(varname), context, filename, ncid)
-
-end subroutine nc_add_float_array_att_to_var
-
-!--------------------------------------------------------------------
-
-subroutine nc_add_double_array_att_to_var(ncid, varname, attname, val, context, filename)
-
-integer,          intent(in) :: ncid
-character(len=*), intent(in) :: varname
-character(len=*), intent(in) :: attname
-real(digits12),   intent(in) :: val(:)
-character(len=*), intent(in), optional :: context
-character(len=*), intent(in), optional :: filename
-
-character(len=*), parameter :: routine = 'nc_add_double_array_att_to_var'
-integer :: ret, varid
-
-ret = nf90_inq_varid(ncid, varname, varid)
-call nc_check(ret, routine, 'inquire variable id for '//trim(varname), context, filename, ncid)
-
-ret = nf90_put_att(ncid, varid, attname, val)
-call nc_check(ret, routine, 'adding the attribute: '//trim(attname)//' to variable: '//trim(varname), context, filename, ncid)
-
-end subroutine nc_add_double_array_att_to_var
-
-!--------------------------------------------------------------------
-
-subroutine nc_get_char_att_from_var(ncid, varname, attname, val, context, filename)
-
-integer,          intent(in)  :: ncid
-character(len=*), intent(in)  :: varname
-character(len=*), intent(in)  :: attname
-character(len=*), intent(out) :: val
-character(len=*), intent(in), optional :: context
-character(len=*), intent(in), optional :: filename
-
-character(len=*), parameter :: routine = 'nc_get_char_att_from_var'
-integer :: ret, varid
-
-ret = nf90_inq_varid(ncid, varname, varid)
-call nc_check(ret, routine, 'inquire variable id for '//trim(varname), context, filename, ncid)
-
-ret = nf90_get_att(ncid, varid, attname, val)
-call nc_check(ret, routine, 'getting the attribute: '//trim(attname)//' to variable: '//trim(varname), context, filename, ncid)
-
-end subroutine nc_get_char_att_from_var
-
-!--------------------------------------------------------------------
-
-subroutine nc_get_int_att_from_var(ncid, varname, attname, val, context, filename)
-
-integer,          intent(in)  :: ncid
-character(len=*), intent(in)  :: varname
-character(len=*), intent(in)  :: attname
-integer,          intent(out) :: val
-character(len=*), intent(in), optional :: context
-character(len=*), intent(in), optional :: filename
-
-character(len=*), parameter :: routine = 'nc_get_int_att_from_var'
-integer :: ret, varid
-
-ret = nf90_inq_varid(ncid, varname, varid)
-call nc_check(ret, routine, 'inquire variable id for '//trim(varname), context, filename, ncid)
-
-ret = nf90_get_att(ncid, varid, attname, val)
-call nc_check(ret, routine, 'getting the attribute: '//trim(attname)//' to variable: '//trim(varname), context, filename, ncid)
-
-end subroutine nc_get_int_att_from_var
-
-!--------------------------------------------------------------------
-
-subroutine nc_get_int_array_att_from_var(ncid, varname, attname, val, context, filename)
-
-integer,          intent(in)  :: ncid
-character(len=*), intent(in)  :: varname
-character(len=*), intent(in)  :: attname
-integer,          intent(out) :: val(:)
-character(len=*), intent(in), optional :: context
-character(len=*), intent(in), optional :: filename
-
-character(len=*), parameter :: routine = 'nc_get_int_array_att_from_var'
-integer :: ret, varid
-
-ret = nf90_inq_varid(ncid, varname, varid)
-call nc_check(ret, routine, 'inquire variable id for '//trim(varname), context, filename, ncid)
-
-ret = nf90_get_att(ncid, varid, attname, val)
-call nc_check(ret, routine, 'getting the attribute: '//trim(attname)//' to variable: '//trim(varname), context, filename, ncid)
-
-end subroutine nc_get_int_array_att_from_var
-
-!--------------------------------------------------------------------
-
-subroutine nc_get_real_att_from_var(ncid, varname, attname, val, context, filename)
-
-integer,          intent(in)  :: ncid
-character(len=*), intent(in)  :: varname
-character(len=*), intent(in)  :: attname
-real(r8),         intent(out) :: val
-character(len=*), intent(in), optional :: context
-character(len=*), intent(in), optional :: filename
-
-character(len=*), parameter :: routine = 'nc_get_real_att_from_var'
-integer :: ret, varid
-
-ret = nf90_inq_varid(ncid, varname, varid)
-call nc_check(ret, routine, 'inquire variable id for '//trim(varname), context, filename, ncid)
-
-ret = nf90_get_att(ncid, varid, attname, val)
-call nc_check(ret, routine, 'getting the attribute: '//trim(attname)//' to variable: '//trim(varname), context, filename, ncid)
-
-end subroutine nc_get_real_att_from_var
-
-!--------------------------------------------------------------------
-
-subroutine nc_get_real_array_att_from_var(ncid, varname, attname, val, context, filename)
-
-integer,          intent(in)  :: ncid
-character(len=*), intent(in)  :: varname
-character(len=*), intent(in)  :: attname
-real(r8),         intent(out) :: val(:)
-character(len=*), intent(in), optional :: context
-character(len=*), intent(in), optional :: filename
-
-character(len=*), parameter :: routine = 'nc_get_real_array_att_from_var'
-integer :: ret, varid
-
-ret = nf90_inq_varid(ncid, varname, varid)
-call nc_check(ret, routine, 'inquire variable id for '//trim(varname), context, filename, ncid)
-
-ret = nf90_get_att(ncid, varid, attname, val)
-call nc_check(ret, routine, 'getting the attribute: '//trim(attname)//' to variable: '//trim(varname), context, filename, ncid)
-
-end subroutine nc_get_real_array_att_from_var
-
-!--------------------------------------------------------------------
-!--------------------------------------------------------------------
-! dimensions section
-
-subroutine nc_define_dimension(ncid, dimname, dimlen, context, filename)
-
-integer,          intent(in) :: ncid
-character(len=*), intent(in) :: dimname
-integer,          intent(in) :: dimlen
-character(len=*), intent(in), optional :: context
-character(len=*), intent(in), optional :: filename
-
-character(len=*), parameter :: routine = 'nc_define_dimension'
-integer :: ret, dimid
-
-ret = nf90_def_dim(ncid, dimname, dimlen, dimid)
-call nc_check(ret, routine, 'define dimension '//trim(dimname), context, filename, ncid)
-
-end subroutine nc_define_dimension
-
-!--------------------------------------------------------------------
-
-subroutine nc_define_unlimited_dimension(ncid, dimname, context, filename)
-
-integer,          intent(in) :: ncid
-character(len=*), intent(in) :: dimname
-character(len=*), intent(in), optional :: context
-character(len=*), intent(in), optional :: filename
-
-character(len=*), parameter :: routine = 'nc_define_unlimited_dimension'
-integer :: ret, dimid
-
-ret = nf90_def_dim(ncid, dimname, NF90_UNLIMITED, dimid)
-call nc_check(ret, routine, 'define unlimited dimension '//trim(dimname), context, filename, ncid)
-
-end subroutine nc_define_unlimited_dimension
-
-!--------------------------------------------------------------------
-
-function nc_get_dimension_size(ncid, dimname, context, filename)
-
-integer,          intent(in) :: ncid
-character(len=*), intent(in) :: dimname
-character(len=*), intent(in), optional :: context
-character(len=*), intent(in), optional :: filename
-integer :: nc_get_dimension_size
-
-character(len=*), parameter :: routine = 'nc_get_dimension_size'
-integer :: ret, dimid
-
-ret = nf90_inq_dimid(ncid, dimname, dimid)
-call nc_check(ret, routine, 'inq dimid '//trim(dimname), context, filename, ncid)
-
-ret = nf90_inquire_dimension(ncid, dimid, len=nc_get_dimension_size)
-call nc_check(ret, routine, 'inquire dimension '//trim(dimname), context, filename, ncid)
-
-end function nc_get_dimension_size
-
-!--------------------------------------------------------------------
-!--------------------------------------------------------------------
-! defining variables section
-
-!> unfortunately, the scalar versions of these routines cannot be
-!> overloaded with the Nd versions.  the optional arguments make
-!> the signatures (combinations of arguments) inseperable. 
-!> it's less common to define scalars in netcdf files, so those ones 
-!> get a separate entry point.
-
-!--------------------------------------------------------------------
-
-subroutine nc_define_var_char_1d(ncid, varname, dimname, context, filename)
-
-integer,          intent(in) :: ncid
-character(len=*), intent(in) :: varname
-character(len=*), intent(in) :: dimname
-character(len=*), intent(in), optional :: context
-character(len=*), intent(in), optional :: filename
-
-character(len=*), parameter :: routine = 'nc_define_var_char_1d'
-integer :: ret, dimid, varid
-
-ret = nf90_inq_dimid(ncid, dimname, dimid)
-call nc_check(ret, routine, 'inquire dimension id for dim '//trim(dimname), context, filename, ncid)
-
-ret = nf90_def_var(ncid, varname, nf90_char, dimid, varid)
-call nc_check(ret, routine, 'define character variable '//trim(varname), context, filename, ncid)
-
-end subroutine nc_define_var_char_1d
-
-!--------------------------------------------------------------------
-
-subroutine nc_define_var_char_Nd(ncid, varname, dimnames, context, filename)
-
-integer,          intent(in) :: ncid
-character(len=*), intent(in) :: varname
-character(len=*), intent(in) :: dimnames(:)
-character(len=*), intent(in), optional :: context
-character(len=*), intent(in), optional :: filename
-
-character(len=*), parameter :: routine = 'nc_define_var_char_Nd'
-integer :: ret, dimid1, dimid2, dimid3, varid
-
-if (size(dimnames) >= 1) then
-   ret = nf90_inq_dimid(ncid, dimnames(1), dimid1)
-   call nc_check(ret, routine, 'inquire dimension id for dim '//trim(dimnames(1)), context, filename, ncid)
-endif
-
-if (size(dimnames) >= 2) then
-   ret = nf90_inq_dimid(ncid, dimnames(2), dimid2)
-   call nc_check(ret, routine, 'inquire dimension id for dim '//trim(dimnames(2)), context, filename, ncid)
-endif
-
-if (size(dimnames) >= 3) then
-   ret = nf90_inq_dimid(ncid, dimnames(3), dimid3)
-   call nc_check(ret, routine, 'inquire dimension id for dim '//trim(dimnames(3)), context, filename, ncid)
-endif
-
-if (size(dimnames) >= 4) then
-   call error_handler(E_ERR, routine, 'only 1d, 2d and 3d character variables supported', &
-                      source, revision, revdate, text2='variable '//trim(varname))
-endif
-
-if (size(dimnames) == 1) then
-   ret = nf90_def_var(ncid, varname, nf90_char, dimid1, varid=varid)
-else if (size(dimnames) == 2) then
-   ret = nf90_def_var(ncid, varname, nf90_char, dimids=(/ dimid1, dimid2 /), varid=varid)
-else if (size(dimnames) == 3) then
-   ret = nf90_def_var(ncid, varname, nf90_char, dimids=(/ dimid1, dimid2, dimid3 /), varid=varid)
-endif
-
-call nc_check(ret, routine, 'define character variable '//trim(varname), context, filename, ncid)
-
-end subroutine nc_define_var_char_Nd
-
-!--------------------------------------------------------------------
-
-subroutine nc_define_integer_scalar(ncid, varname, context, filename)
-
-integer,          intent(in) :: ncid
-character(len=*), intent(in) :: varname
-character(len=*), intent(in), optional :: context
-character(len=*), intent(in), optional :: filename
-
-character(len=*), parameter :: routine = 'nc_define_integer_scalar'
-integer :: ret, varid
-
-ret = nf90_def_var(ncid, varname, nf90_int, varid=varid)
-call nc_check(ret, routine, 'define scalar integer variable '//trim(varname), context, filename, ncid)
-
-end subroutine nc_define_integer_scalar
-
-!--------------------------------------------------------------------
-
-subroutine nc_define_var_int_1d(ncid, varname, dimname, context, filename)
-
-integer,          intent(in) :: ncid
-character(len=*), intent(in) :: varname
-character(len=*), intent(in) :: dimname
-character(len=*), intent(in), optional :: context
-character(len=*), intent(in), optional :: filename
-
-character(len=*), parameter :: routine = 'nc_define_var_int_1d'
-integer :: ret, dimid, varid
-
-ret = nf90_inq_dimid(ncid, dimname, dimid)
-call nc_check(ret, routine, 'inquire dimension id for dim '//trim(dimname), context, filename, ncid)
-
-ret = nf90_def_var(ncid, varname, nf90_int, dimid, varid)
-call nc_check(ret, routine, 'define integer variable '//trim(varname), context, filename, ncid)
-
-end subroutine nc_define_var_int_1d
-
-!--------------------------------------------------------------------
-! fortran supports up to 7 dimensional arrays.  but in this set of 
-! routines we only go up to 4D arrays.
-
-subroutine nc_define_var_int_Nd(ncid, varname, dimnames, context, filename)
-
-integer,          intent(in) :: ncid
-character(len=*), intent(in) :: varname
-character(len=*), intent(in) :: dimnames(:)
-character(len=*), intent(in), optional :: context
-character(len=*), intent(in), optional :: filename
-
-character(len=*), parameter :: routine = 'nc_define_var_int_Nd'
-integer :: i, ret, ndims, varid, dimids(NF90_MAX_VAR_DIMS)
-
-ndims = size(dimnames)
-if (ndims > 4) then
-   call error_handler(E_ERR, routine, 'only 1d, 2d, 3d and 4d integer variables supported', &
-                      source, revision, revdate, text2='variable '//trim(varname))
-endif
-
-do i=1, ndims
-   ret = nf90_inq_dimid(ncid, dimnames(i), dimids(i))
-   call nc_check(ret, routine, 'inquire dimension id for dim '//trim(dimnames(i)), context, filename, ncid)
-enddo
-
-ret = nf90_def_var(ncid, varname, nf90_int, dimids(1:ndims), varid=varid)
-call nc_check(ret, routine, 'define integer variable '//trim(varname), context, filename, ncid)
-
-end subroutine nc_define_var_int_Nd
-
-!--------------------------------------------------------------------
-
-subroutine nc_define_real_scalar(ncid, varname, context, filename)
-
-integer,          intent(in) :: ncid
-character(len=*), intent(in) :: varname
-character(len=*), intent(in), optional :: context
-character(len=*), intent(in), optional :: filename
-
-character(len=*), parameter :: routine = 'nc_define_real_scalar'
-integer :: ret, varid
-
-ret = nf90_def_var(ncid, varname, nf90_real, varid=varid)
-call nc_check(ret, routine, 'define scalar real variable '//trim(varname), context, filename, ncid)
-
-end subroutine nc_define_real_scalar
-
-!--------------------------------------------------------------------
-
-subroutine nc_define_var_real_1d(ncid, varname, dimname, context, filename)
-
-integer,          intent(in) :: ncid
-character(len=*), intent(in) :: varname
-character(len=*), intent(in) :: dimname
-character(len=*), intent(in), optional :: context
-character(len=*), intent(in), optional :: filename
-
-character(len=*), parameter :: routine = 'nc_define_var_real_1d'
-integer :: ret, dimid, varid
-
-ret = nf90_inq_dimid(ncid, dimname, dimid)
-call nc_check(ret, routine, 'inquire dimension id for dim '//trim(dimname), context, filename, ncid)
-
-ret = nf90_def_var(ncid, varname, nf90_real, dimid, varid)
-call nc_check(ret, routine, 'define real variable '//trim(varname), context, filename, ncid)
-
-end subroutine nc_define_var_real_1d
-
-!--------------------------------------------------------------------
-
-subroutine nc_define_var_real_Nd(ncid, varname, dimnames, context, filename)
-
-integer,          intent(in) :: ncid
-character(len=*), intent(in) :: varname
-character(len=*), intent(in) :: dimnames(:)
-character(len=*), intent(in), optional :: context
-character(len=*), intent(in), optional :: filename
-
-character(len=*), parameter :: routine = 'nc_define_var_real_Nd'
-integer :: i, ret, ndims, varid, dimids(NF90_MAX_VAR_DIMS)
-
-ndims = size(dimnames)
-if (ndims > 4) then
-   call error_handler(E_ERR, routine, 'only 1d, 2d, 3d and 4d real variables supported', &
-                      source, revision, revdate, text2='variable '//trim(varname))
-endif
-
-do i=1, ndims
-   ret = nf90_inq_dimid(ncid, dimnames(i), dimids(i))
-   call nc_check(ret, routine, 'inquire dimension id for dim '//trim(dimnames(i)), context, filename, ncid)
-enddo
-
-ret = nf90_def_var(ncid, varname, nf90_real, dimids(1:ndims), varid=varid)
-call nc_check(ret, routine, 'define real variable '//trim(varname), context, filename, ncid)
-
-end subroutine nc_define_var_real_Nd
-
-!--------------------------------------------------------------------
-
-subroutine nc_define_double_scalar(ncid, varname, context, filename)
-
-integer,          intent(in) :: ncid
-character(len=*), intent(in) :: varname
-character(len=*), intent(in), optional :: context
-character(len=*), intent(in), optional :: filename
-
-character(len=*), parameter :: routine = 'nc_define_double_scalar'
-integer :: ret, varid
-
-ret = nf90_def_var(ncid, varname, nf90_double, varid=varid)
-call nc_check(ret, routine, 'define scalar double variable '//trim(varname), context, filename, ncid)
-
-end subroutine nc_define_double_scalar
-
-!--------------------------------------------------------------------
-
-subroutine nc_define_var_double_1d(ncid, varname, dimname, context, filename)
-
-integer,          intent(in) :: ncid
-character(len=*), intent(in) :: varname
-character(len=*), intent(in) :: dimname
-character(len=*), intent(in), optional :: context
-character(len=*), intent(in), optional :: filename
-
-character(len=*), parameter :: routine = 'nc_define_var_double_1d'
-integer :: ret, dimid, varid
-
-ret = nf90_inq_dimid(ncid, dimname, dimid)
-call nc_check(ret, routine, 'inquire dimension id for dim '//trim(dimname), context, filename, ncid)
-
-ret = nf90_def_var(ncid, varname, nf90_double, dimid, varid)
-call nc_check(ret, routine, 'define double variable '//trim(varname), context, filename, ncid)
-
-end subroutine nc_define_var_double_1d
-
-!--------------------------------------------------------------------
-
-subroutine nc_define_var_double_Nd(ncid, varname, dimnames, context, filename)
-
-integer,          intent(in) :: ncid
-character(len=*), intent(in) :: varname
-character(len=*), intent(in) :: dimnames(:)
-character(len=*), intent(in), optional :: context
-character(len=*), intent(in), optional :: filename
-
-character(len=*), parameter :: routine = 'nc_define_var_double_Nd'
-integer :: i, ret, ndims, varid, dimids(NF90_MAX_VAR_DIMS)
-
-ndims = size(dimnames)
-if (ndims > 4) then
-   call error_handler(E_ERR, routine, 'only 1d, 2d, 3d and 4d double variables supported', &
-                      source, revision, revdate, text2='variable '//trim(varname))
-endif
-
-do i=1, ndims
-   ret = nf90_inq_dimid(ncid, dimnames(i), dimids(i))
-   call nc_check(ret, routine, 'inquire dimension id for dim '//trim(dimnames(i)), context, filename, ncid)
-enddo
-
-ret = nf90_def_var(ncid, varname, nf90_double, dimids(1:ndims), varid=varid)
-call nc_check(ret, routine, 'define double variable '//trim(varname), context, filename, ncid)
-
-end subroutine nc_define_var_double_Nd
-
-!--------------------------------------------------------------------
-!--------------------------------------------------------------------
-! check if vars, dims, or global atts exist (without error if not)
-! these are functions, unlike the rest of these routines.
-
-function nc_global_attribute_exists(ncid, attname)
-
-integer,          intent(in) :: ncid
-character(len=*), intent(in) :: attname
-logical                      :: nc_global_attribute_exists
-
-character(len=*), parameter :: routine = 'nc_global_attribute_exists'
-integer :: ret
-
-ret = nf90_inquire_attribute(ncid, NF90_GLOBAL, attname)
-nc_global_attribute_exists = (ret == NF90_NOERR) 
-
-end function nc_global_attribute_exists
-
-!--------------------------------------------------------------------
-
-function nc_variable_attribute_exists(ncid, varname, attname)
-
-integer,          intent(in) :: ncid
-character(len=*), intent(in) :: varname
-character(len=*), intent(in) :: attname
-logical                      :: nc_variable_attribute_exists
-
-character(len=*), parameter :: routine = 'nc_variable_attribute_exists'
-integer :: varid, ret
-
-ret = nf90_inq_varid(ncid, varname, varid)
-nc_variable_attribute_exists = (ret == NF90_NOERR) 
-if (ret /= NF90_NOERR) return
-
-ret = nf90_inquire_attribute(ncid, varid, attname)
-nc_variable_attribute_exists = (ret == NF90_NOERR) 
-
-end function nc_variable_attribute_exists
-
-!--------------------------------------------------------------------
-
-function nc_dimension_exists(ncid, dimname)
-
-integer,          intent(in) :: ncid
-character(len=*), intent(in) :: dimname
-logical                      :: nc_dimension_exists
-
-character(len=*), parameter :: routine = 'nc_dimension_exists'
-integer :: ret, dimid
-
-ret = nf90_inq_dimid(ncid, dimname, dimid)
-nc_dimension_exists = (ret == NF90_NOERR)
-
-end function nc_dimension_exists
-
-!--------------------------------------------------------------------
-
-function nc_variable_exists(ncid, varname)
-
-integer,          intent(in) :: ncid
-character(len=*), intent(in) :: varname
-logical                      :: nc_variable_exists
-
-character(len=*), parameter :: routine = 'nc_variable_exists'
-integer :: ret, varid
-
-ret = nf90_inq_varid(ncid, varname, varid)
-nc_variable_exists = (ret == NF90_NOERR) 
-
-end function nc_variable_exists
-
-!--------------------------------------------------------------------
-!--------------------------------------------------------------------
-! put values into variables
-
-
-subroutine nc_put_char_1d(ncid, varname, varvals, context, filename)
-
-integer,          intent(in) :: ncid
-character(len=*), intent(in) :: varname
-character(len=*), intent(in) :: varvals
-character(len=*), intent(in), optional :: context
-character(len=*), intent(in), optional :: filename
-
-character(len=*), parameter :: routine = 'nc_put_char_1d'
-integer :: ret, varid
-
-ret = nf90_inq_varid(ncid, varname, varid)
-call nc_check(ret, routine, 'inquire variable id for '//trim(varname), context, filename, ncid)
-
-ret = nf90_put_var(ncid, varid, varvals)
-call nc_check(ret, routine, 'put values for '//trim(varname), context, filename, ncid)
-
-end subroutine nc_put_char_1d
-
-!--------------------------------------------------------------------
-
-subroutine nc_put_single_int_1d(ncid, varname, varindex, varval, context, filename)
-
-integer,          intent(in) :: ncid
-character(len=*), intent(in) :: varname
-integer,          intent(in) :: varindex
-integer,          intent(in) :: varval
-character(len=*), intent(in), optional :: context
-character(len=*), intent(in), optional :: filename
-
-character(len=*), parameter :: routine = 'nc_put_int_1d'
-integer :: ret, varid
-
-ret = nf90_inq_varid(ncid, varname, varid)
-call nc_check(ret, routine, 'inquire variable id for '//trim(varname), context, filename, ncid)
-
-ret = nf90_put_var(ncid, varid, varval, start=(/varindex/))
-call nc_check(ret, routine, 'put value for '//trim(varname), context, filename, ncid)
-
-end subroutine nc_put_single_int_1d
-
-!--------------------------------------------------------------------
-
-subroutine nc_put_int_1d(ncid, varname, varvals, context, filename)
-
-integer,          intent(in) :: ncid
-character(len=*), intent(in) :: varname
-integer,          intent(in) :: varvals(:)
-character(len=*), intent(in), optional :: context
-character(len=*), intent(in), optional :: filename
-
-character(len=*), parameter :: routine = 'nc_put_int_1d'
-integer :: ret, varid
-
-ret = nf90_inq_varid(ncid, varname, varid)
-call nc_check(ret, routine, 'inquire variable id for '//trim(varname), context, filename, ncid)
-
-ret = nf90_put_var(ncid, varid, varvals)
-call nc_check(ret, routine, 'put values for '//trim(varname), context, filename, ncid)
-
-end subroutine nc_put_int_1d
-
-!--------------------------------------------------------------------
-
-subroutine nc_put_single_real_1d(ncid, varname, varindex, varval, context, filename)
-
-integer,          intent(in) :: ncid
-character(len=*), intent(in) :: varname
-integer,          intent(in) :: varindex
-real(r8),         intent(in) :: varval
-character(len=*), intent(in), optional :: context
-character(len=*), intent(in), optional :: filename
-
-character(len=*), parameter :: routine = 'nc_put_real_1d'
-integer :: ret, varid
-
-ret = nf90_inq_varid(ncid, varname, varid)
-call nc_check(ret, routine, 'inquire variable id for '//trim(varname), context, filename, ncid)
-
-ret = nf90_put_var(ncid, varid, varval, start=(/varindex/))
-call nc_check(ret, routine, 'put value for '//trim(varname), context, filename, ncid)
-
-end subroutine nc_put_single_real_1d
-
-!--------------------------------------------------------------------
-
-subroutine nc_put_real_1d(ncid, varname, varvals, context, filename)
-
-integer,          intent(in) :: ncid
-character(len=*), intent(in) :: varname
-real(r8),         intent(in) :: varvals(:)
-character(len=*), intent(in), optional :: context
-character(len=*), intent(in), optional :: filename
-
-character(len=*), parameter :: routine = 'nc_put_real_1d'
-integer :: ret, varid
-
-ret = nf90_inq_varid(ncid, varname, varid)
-call nc_check(ret, routine, 'inquire variable id for '//trim(varname), context, filename, ncid)
-
-ret = nf90_put_var(ncid, varid, varvals)
-call nc_check(ret, routine, 'put values for '//trim(varname), context, filename, ncid)
-
-end subroutine nc_put_real_1d
-
-!--------------------------------------------------------------------
-
-subroutine nc_put_char_2d(ncid, varname, varvals, context, filename)
-
-integer,          intent(in) :: ncid
-character(len=*), intent(in) :: varname
-character(len=*), intent(in) :: varvals(:)
-character(len=*), intent(in), optional :: context
-character(len=*), intent(in), optional :: filename
-
-character(len=*), parameter :: routine = 'nc_put_char_2d'
-integer :: ret, varid
-
-ret = nf90_inq_varid(ncid, varname, varid)
-call nc_check(ret, routine, 'inquire variable id for '//trim(varname), context, filename, ncid)
-
-ret = nf90_put_var(ncid, varid, varvals)
-call nc_check(ret, routine, 'put values for '//trim(varname), context, filename, ncid)
-
-end subroutine nc_put_char_2d
-
-!--------------------------------------------------------------------
-
-subroutine nc_put_int_2d(ncid, varname, varvals, context, filename)
-
-integer,          intent(in) :: ncid
-character(len=*), intent(in) :: varname
-integer,          intent(in) :: varvals(:,:)
-character(len=*), intent(in), optional :: context
-character(len=*), intent(in), optional :: filename
-
-character(len=*), parameter :: routine = 'nc_put_int_2d'
-integer :: ret, varid
-
-ret = nf90_inq_varid(ncid, varname, varid)
-call nc_check(ret, routine, 'inquire variable id for '//trim(varname), context, filename, ncid)
-
-ret = nf90_put_var(ncid, varid, varvals)
-call nc_check(ret, routine, 'put values for '//trim(varname), context, filename, ncid)
-
-end subroutine nc_put_int_2d
-
-!--------------------------------------------------------------------
-
-subroutine nc_put_real_2d(ncid, varname, varvals, context, filename)
-
-integer,          intent(in) :: ncid
-character(len=*), intent(in) :: varname
-real(r8),         intent(in) :: varvals(:,:)
-character(len=*), intent(in), optional :: context
-character(len=*), intent(in), optional :: filename
-
-character(len=*), parameter :: routine = 'nc_put_real_2d'
-integer :: ret, varid
-
-ret = nf90_inq_varid(ncid, varname, varid)
-call nc_check(ret, routine, 'inquire variable id for '//trim(varname), context, filename, ncid)
-
-ret = nf90_put_var(ncid, varid, varvals)
-call nc_check(ret, routine, 'put values for '//trim(varname), context, filename, ncid)
-
-end subroutine nc_put_real_2d
-
-!--------------------------------------------------------------------
-
-subroutine nc_put_int_3d(ncid, varname, varvals, context, filename)
-
-integer,          intent(in) :: ncid
-character(len=*), intent(in) :: varname
-integer,          intent(in) :: varvals(:,:,:)
-character(len=*), intent(in), optional :: context
-character(len=*), intent(in), optional :: filename
-
-character(len=*), parameter :: routine = 'nc_put_int_3d'
-integer :: ret, varid
-
-ret = nf90_inq_varid(ncid, varname, varid)
-call nc_check(ret, routine, 'inquire variable id for '//trim(varname), context, filename, ncid)
-
-ret = nf90_put_var(ncid, varid, varvals)
-call nc_check(ret, routine, 'put values for '//trim(varname), context, filename, ncid)
-
-end subroutine nc_put_int_3d
-
-!--------------------------------------------------------------------
-
-subroutine nc_put_real_3d(ncid, varname, varvals, context, filename)
-
-integer,          intent(in) :: ncid
-character(len=*), intent(in) :: varname
-real(r8),         intent(in) :: varvals(:,:,:)
-character(len=*), intent(in), optional :: context
-character(len=*), intent(in), optional :: filename
-
-character(len=*), parameter :: routine = 'nc_put_real_3d'
-integer :: ret, varid
-
-ret = nf90_inq_varid(ncid, varname, varid)
-call nc_check(ret, routine, 'inquire variable id for '//trim(varname), context, filename, ncid)
-
-ret = nf90_put_var(ncid, varid, varvals)
-call nc_check(ret, routine, 'put values for '//trim(varname), context, filename, ncid)
-
-end subroutine nc_put_real_3d
-
-!--------------------------------------------------------------------
-
-subroutine nc_put_int_4d(ncid, varname, varvals, context, filename)
-
-integer,          intent(in) :: ncid
-character(len=*), intent(in) :: varname
-integer,          intent(in) :: varvals(:,:,:,:)
-character(len=*), intent(in), optional :: context
-character(len=*), intent(in), optional :: filename
-
-character(len=*), parameter :: routine = 'nc_put_int_4d'
-integer :: ret, varid
-
-ret = nf90_inq_varid(ncid, varname, varid)
-call nc_check(ret, routine, 'inquire variable id for '//trim(varname), context, filename, ncid)
-
-ret = nf90_put_var(ncid, varid, varvals)
-call nc_check(ret, routine, 'put values for '//trim(varname), context, filename, ncid)
-
-end subroutine nc_put_int_4d
-
-!--------------------------------------------------------------------
-
-subroutine nc_put_real_4d(ncid, varname, varvals, context, filename)
-
-integer,          intent(in) :: ncid
-character(len=*), intent(in) :: varname
-real(r8),         intent(in) :: varvals(:,:,:,:)
-character(len=*), intent(in), optional :: context
-character(len=*), intent(in), optional :: filename
-
-character(len=*), parameter :: routine = 'nc_put_real_4d'
-integer :: ret, varid
-
-ret = nf90_inq_varid(ncid, varname, varid)
-call nc_check(ret, routine, 'inquire variable id for '//trim(varname), context, filename, ncid)
-
-ret = nf90_put_var(ncid, varid, varvals)
-call nc_check(ret, routine, 'put values for '//trim(varname), context, filename, ncid)
-
-end subroutine nc_put_real_4d
-
-!--------------------------------------------------------------------
-!--------------------------------------------------------------------
-! get values from variables
-!
-! check for scale/offset attributes and for now, error out.  eventually
-! we could support in the _get_ routines to scale/offset them - but
-! the return type won't be the same as the input.  e.g. might compute a
-! real from input of short plus offset, scale factors.  maybe we don't
-! ever want to support these - just punt and make the caller drop down
-! into direct calls to the netcdf lib.
-
-subroutine nc_get_short_1d(ncid, varname, varvals, context, filename)
-
-integer,          intent(in)  :: ncid
-character(len=*), intent(in)  :: varname
-integer(i2),      intent(out) :: varvals(:)
-character(len=*), intent(in), optional :: context
-character(len=*), intent(in), optional :: filename
-
-character(len=*), parameter :: routine = 'nc_get_short_1d'
-integer :: ret, varid
-
-ret = nf90_inq_varid(ncid, varname, varid)
-call nc_check(ret, routine, 'inquire variable id for '//trim(varname), context, filename, ncid)
-
-! don't support variables which are supposed to have the values multiplied and shifted.
-if (has_scale_off(ncid, varid)) call no_scale_off(ncid, routine, varname, context, filename)
-
-ret = nf90_get_var(ncid, varid, varvals)
-call nc_check(ret, routine, 'get values for '//trim(varname), context, filename, ncid)
-
-end subroutine nc_get_short_1d
-
-!--------------------------------------------------------------------
-
-subroutine nc_get_single_int_1d(ncid, varname, varval, context, filename)
-
-integer,          intent(in)  :: ncid
-character(len=*), intent(in)  :: varname
-integer,          intent(out) :: varval
-character(len=*), intent(in), optional :: context
-character(len=*), intent(in), optional :: filename
-
-character(len=*), parameter :: routine = 'nc_get_single_int_1d'
-integer :: ret, varid
-
-ret = nf90_inq_varid(ncid, varname, varid)
-call nc_check(ret, routine, 'inquire variable id for '//trim(varname), context, filename, ncid)
-
-! don't support variables which are supposed to have the values multiplied and shifted.
-if (has_scale_off(ncid, varid)) call no_scale_off(ncid, routine, varname, context, filename)
-
-ret = nf90_get_var(ncid, varid, varval)
-call nc_check(ret, routine, 'get values for '//trim(varname), context, filename, ncid)
-
-end subroutine nc_get_single_int_1d
-
-!--------------------------------------------------------------------
-
-subroutine nc_get_int_1d(ncid, varname, varvals, context, filename)
-
-integer,          intent(in)  :: ncid
-character(len=*), intent(in)  :: varname
-integer,          intent(out) :: varvals(:)
-character(len=*), intent(in), optional :: context
-character(len=*), intent(in), optional :: filename
-
-character(len=*), parameter :: routine = 'nc_get_int_1d'
-integer :: ret, varid
-
-ret = nf90_inq_varid(ncid, varname, varid)
-call nc_check(ret, routine, 'inquire variable id for '//trim(varname), context, filename, ncid)
-
-! don't support variables which are supposed to have the values multiplied and shifted.
-if (has_scale_off(ncid, varid)) call no_scale_off(ncid, routine, varname, context, filename)
-
-ret = nf90_get_var(ncid, varid, varvals)
-call nc_check(ret, routine, 'get values for '//trim(varname), context, filename, ncid)
-
-end subroutine nc_get_int_1d
-
-!--------------------------------------------------------------------
-
-subroutine nc_get_single_real_1d(ncid, varname, varval, context, filename)
-
-integer,          intent(in)  :: ncid
-character(len=*), intent(in)  :: varname
-real(r8),         intent(out) :: varval
-character(len=*), intent(in), optional :: context
-character(len=*), intent(in), optional :: filename
-
-character(len=*), parameter :: routine = 'nc_get_single_real_1d'
-integer :: ret, varid
-
-ret = nf90_inq_varid(ncid, varname, varid)
-call nc_check(ret, routine, 'inquire variable id for '//trim(varname), context, filename, ncid)
-
-! don't support variables which are supposed to have the values multiplied and shifted.
-if (has_scale_off(ncid, varid)) call no_scale_off(ncid, routine, varname, context, filename)
-
-ret = nf90_get_var(ncid, varid, varval)
-call nc_check(ret, routine, 'get values for '//trim(varname), context, filename, ncid)
-
-end subroutine nc_get_single_real_1d
-
-!--------------------------------------------------------------------
-
-subroutine nc_get_real_1d(ncid, varname, varvals, context, filename)
-
-! This will match r4 and if r8=r4 
-
-integer,          intent(in)  :: ncid
-character(len=*), intent(in)  :: varname
-real(r4),         intent(out) :: varvals(:)
-character(len=*), intent(in), optional :: context
-character(len=*), intent(in), optional :: filename
-
-character(len=*), parameter :: routine = 'nc_get_real_1d'
-integer :: ret, varid
-
-ret = nf90_inq_varid(ncid, varname, varid)
-call nc_check(ret, routine, 'inquire variable id for '//trim(varname), context, filename, ncid)
-
-! don't support variables which are supposed to have the values multiplied and shifted.
-if (has_scale_off(ncid, varid)) call no_scale_off(ncid, routine, varname, context, filename)
-
-ret = nf90_get_var(ncid, varid, varvals)
-call nc_check(ret, routine, 'get values for '//trim(varname), context, filename, ncid)
-
-end subroutine nc_get_real_1d
-
-!--------------------------------------------------------------------
-
-subroutine nc_get_double_1d(ncid, varname, varvals, context, filename)
-
-integer,          intent(in)  :: ncid
-character(len=*), intent(in)  :: varname
-real(digits12),   intent(out) :: varvals(:)
-character(len=*), intent(in), optional :: context
-character(len=*), intent(in), optional :: filename
-
-character(len=*), parameter :: routine = 'nc_get_double_1d'
-integer :: ret, varid
-
-ret = nf90_inq_varid(ncid, varname, varid)
-call nc_check(ret, routine, 'inquire variable id for '//trim(varname), context, filename, ncid)
-
-! don't support variables which are supposed to have the values multiplied and shifted.
-if (has_scale_off(ncid, varid)) call no_scale_off(ncid, routine, varname, context, filename)
-
-ret = nf90_get_var(ncid, varid, varvals)
-call nc_check(ret, routine, 'get values for '//trim(varname), context, filename, ncid)
-
-end subroutine nc_get_double_1d
-
-!--------------------------------------------------------------------
-
-subroutine nc_get_short_2d(ncid, varname, varvals, context, filename)
-
-integer,          intent(in)  :: ncid
-character(len=*), intent(in)  :: varname
-integer(i2),      intent(out) :: varvals(:,:)
-character(len=*), intent(in), optional :: context
-character(len=*), intent(in), optional :: filename
-
-character(len=*), parameter :: routine = 'nc_get_short_2d'
-integer :: ret, varid
-
-ret = nf90_inq_varid(ncid, varname, varid)
-call nc_check(ret, routine, 'inquire variable id for '//trim(varname), context, filename, ncid)
-
-! don't support variables which are supposed to have the values multiplied and shifted.
-if (has_scale_off(ncid, varid)) call no_scale_off(ncid, routine, varname, context, filename)
-
-ret = nf90_get_var(ncid, varid, varvals)
-call nc_check(ret, routine, 'get values for '//trim(varname), context, filename, ncid)
-
-end subroutine nc_get_short_2d
-
-!--------------------------------------------------------------------
-
-subroutine nc_get_int_2d(ncid, varname, varvals, context, filename)
-
-integer,          intent(in)  :: ncid
-character(len=*), intent(in)  :: varname
-integer,          intent(out) :: varvals(:,:)
-character(len=*), intent(in), optional :: context
-character(len=*), intent(in), optional :: filename
-
-character(len=*), parameter :: routine = 'nc_get_int_2d'
-integer :: ret, varid
-
-ret = nf90_inq_varid(ncid, varname, varid)
-call nc_check(ret, routine, 'inquire variable id for '//trim(varname), context, filename, ncid)
-
-! don't support variables which are supposed to have the values multiplied and shifted.
-if (has_scale_off(ncid, varid)) call no_scale_off(ncid, routine, varname, context, filename)
-
-ret = nf90_get_var(ncid, varid, varvals)
-call nc_check(ret, routine, 'get values for '//trim(varname), context, filename, ncid)
-
-end subroutine nc_get_int_2d
-
-!--------------------------------------------------------------------
-
-subroutine nc_get_real_2d(ncid, varname, varvals, context, filename)
-integer,          intent(in)  :: ncid
-character(len=*), intent(in)  :: varname
-real(r8),         intent(out) :: varvals(:,:)
-character(len=*), intent(in), optional :: context
-character(len=*), intent(in), optional :: filename
-
-character(len=*), parameter :: routine = 'nc_get_real_2d'
-integer :: ret, varid
-
-ret = nf90_inq_varid(ncid, varname, varid)
-call nc_check(ret, routine, 'inquire variable id for '//trim(varname), context, filename, ncid)
-
-! don't support variables which are supposed to have the values multiplied and shifted.
-if (has_scale_off(ncid, varid)) call no_scale_off(ncid, routine, varname, context, filename)
-
-ret = nf90_get_var(ncid, varid, varvals)
-call nc_check(ret, routine, 'get values for '//trim(varname), context, filename, ncid)
-
-end subroutine nc_get_real_2d
-
-!--------------------------------------------------------------------
-
-subroutine nc_get_short_3d(ncid, varname, varvals, context, filename)
-
-integer,          intent(in)  :: ncid
-character(len=*), intent(in)  :: varname
-integer(i2),      intent(out) :: varvals(:,:,:)
-character(len=*), intent(in), optional :: context
-character(len=*), intent(in), optional :: filename
-
-character(len=*), parameter :: routine = 'nc_get_short_3d'
-integer :: ret, varid
-
-ret = nf90_inq_varid(ncid, varname, varid)
-call nc_check(ret, routine, 'inquire variable id for '//trim(varname), context, filename, ncid)
-
-! don't support variables which are supposed to have the values multiplied and shifted.
-if (has_scale_off(ncid, varid)) call no_scale_off(ncid, routine, varname, context, filename)
-
-ret = nf90_get_var(ncid, varid, varvals)
-call nc_check(ret, routine, 'get values for '//trim(varname), context, filename, ncid)
-
-end subroutine nc_get_short_3d
-
-!--------------------------------------------------------------------
-
-subroutine nc_get_int_3d(ncid, varname, varvals, context, filename)
-
-integer,          intent(in)  :: ncid
-character(len=*), intent(in)  :: varname
-integer,          intent(out) :: varvals(:,:,:)
-character(len=*), intent(in), optional :: context
-character(len=*), intent(in), optional :: filename
-
-character(len=*), parameter :: routine = 'nc_get_int_3d'
-integer :: ret, varid
-
-ret = nf90_inq_varid(ncid, varname, varid)
-call nc_check(ret, routine, 'inquire variable id for '//trim(varname), context, filename, ncid)
-
-! don't support variables which are supposed to have the values multiplied and shifted.
-if (has_scale_off(ncid, varid)) call no_scale_off(ncid, routine, varname, context, filename)
-
-ret = nf90_get_var(ncid, varid, varvals)
-call nc_check(ret, routine, 'get values for '//trim(varname), context, filename, ncid)
-
-end subroutine nc_get_int_3d
-
-!--------------------------------------------------------------------
-
-subroutine nc_get_real_3d(ncid, varname, varvals, context, filename)
-
-integer,          intent(in)  :: ncid
-character(len=*), intent(in)  :: varname
-real(r8),         intent(out) :: varvals(:,:,:)
-character(len=*), intent(in), optional :: context
-character(len=*), intent(in), optional :: filename
-
-character(len=*), parameter :: routine = 'nc_get_real_3d'
-integer :: ret, varid
-
-ret = nf90_inq_varid(ncid, varname, varid)
-call nc_check(ret, routine, 'inquire variable id for '//trim(varname), context, filename, ncid)
-
-! don't support variables which are supposed to have the values multiplied and shifted.
-if (has_scale_off(ncid, varid)) call no_scale_off(ncid, routine, varname, context, filename)
-
-ret = nf90_get_var(ncid, varid, varvals)
-call nc_check(ret, routine, 'get values for '//trim(varname), context, filename, ncid)
-
-end subroutine nc_get_real_3d
-
-!--------------------------------------------------------------------
-
-subroutine nc_get_int_4d(ncid, varname, varvals, context, filename)
-
-integer,          intent(in)  :: ncid
-character(len=*), intent(in)  :: varname
-integer,          intent(out) :: varvals(:,:,:,:)
-character(len=*), intent(in), optional :: context
-character(len=*), intent(in), optional :: filename
-
-character(len=*), parameter :: routine = 'nc_get_int_4d'
-integer :: ret, varid
-
-ret = nf90_inq_varid(ncid, varname, varid)
-call nc_check(ret, routine, 'inquire variable id for '//trim(varname), context, filename, ncid)
-
-! don't support variables which are supposed to have the values multiplied and shifted.
-if (has_scale_off(ncid, varid)) call no_scale_off(ncid, routine, varname, context, filename)
-
-ret = nf90_get_var(ncid, varid, varvals)
-call nc_check(ret, routine, 'get values for '//trim(varname), context, filename, ncid)
-
-end subroutine nc_get_int_4d
-
-!--------------------------------------------------------------------
-
-subroutine nc_get_real_4d(ncid, varname, varvals, context, filename)
-
-integer,          intent(in)  :: ncid
-character(len=*), intent(in)  :: varname
-real(r8),         intent(out) :: varvals(:,:,:,:)
-character(len=*), intent(in), optional :: context
-character(len=*), intent(in), optional :: filename
-
-character(len=*), parameter :: routine = 'nc_get_real_4d'
-integer :: ret, varid
-
-ret = nf90_inq_varid(ncid, varname, varid)
-call nc_check(ret, routine, 'inquire variable id for '//trim(varname), context, filename, ncid)
-
-! don't support variables which are supposed to have the values multiplied and shifted.
-if (has_scale_off(ncid, varid)) call no_scale_off(ncid, routine, varname, context, filename)
-
-ret = nf90_get_var(ncid, varid, varvals)
-call nc_check(ret, routine, 'get values for '//trim(varname), context, filename, ncid)
-
-end subroutine nc_get_real_4d
-
-!------------------------------------------------------------------
-!--------------------------------------------------------------------
-! inquire variable info
-
-subroutine nc_get_variable_size_1d(ncid, varname, varsize, context, filename)      
-
-integer,          intent(in)  :: ncid
-character(len=*), intent(in)  :: varname
-integer,          intent(out) :: varsize
-character(len=*), intent(in), optional :: context
-character(len=*), intent(in), optional :: filename
-
-character(len=*), parameter :: routine = 'nc_get_variable_size_1d'
-integer :: ret, ndims, varid, dimids(NF90_MAX_VAR_DIMS)
-
-ret = nf90_inq_varid(ncid, varname, varid)
-call nc_check(ret, routine, 'inquire variable id for '//trim(varname), context, filename, ncid)
-
-ret = nf90_inquire_variable(ncid, varid, dimids=dimids, ndims=ndims)
-call nc_check(ret, routine, 'inquire dimensions for variable '//trim(varname), context, filename, ncid)
-
-if (ndims /= 1) &
-   call nc_check(NF90_EDIMSIZE, routine, 'variable '//trim(varname)//' not 1 dimensional', &
-                 context, filename, ncid)
-
-ret = nf90_inquire_dimension(ncid, dimids(1), len=varsize)
-call nc_check(ret, routine, 'inquire dimension length for dimension 1', context, filename, ncid)
-
-end subroutine nc_get_variable_size_1d
-
-!--------------------------------------------------------------------
-
-subroutine nc_get_variable_size_Nd(ncid, varname, varsize, context, filename)      
-
-integer,          intent(in)  :: ncid
-character(len=*), intent(in)  :: varname
-integer,          intent(out) :: varsize(:)
-character(len=*), intent(in), optional :: context
-character(len=*), intent(in), optional :: filename
-
-character(len=*), parameter :: routine = 'nc_get_variable_size_Nd'
-integer :: ret, i, ndims, varid, dimids(NF90_MAX_VAR_DIMS)
-
-
-ret = nf90_inq_varid(ncid, varname, varid)
-call nc_check(ret, routine, 'inquire variable id for '//trim(varname), context, filename, ncid)
-
-ret = nf90_inquire_variable(ncid, varid, dimids=dimids, ndims=ndims)
-call nc_check(ret, routine, 'inquire dimensions for variable '//trim(varname), context, filename, ncid)
-
-if (ndims > size(varsize)) &
-   call nc_check(NF90_EDIMSIZE, routine, 'variable '//trim(varname)//' dimension mismatch', &
-                 context, filename, ncid)
-
-! in case the var is larger than ndims, set unused dims to -1
-varsize(:) = -1
-do i=1, ndims
-   ret = nf90_inquire_dimension(ncid, dimids(i), len=varsize(i))
-   call nc_check(ret, routine, 'inquire dimension length for variable '//trim(varname), &
-                 context, filename, ncid)
-enddo
-
-end subroutine nc_get_variable_size_Nd
-
-!------------------------------------------------------------------
-
-subroutine nc_get_variable_num_dimensions(ncid, varname, numdims, context, filename) 
-
-integer, intent(in) :: ncid
-character(len=*), intent(in):: varname
-integer, intent(out) :: numdims
-character(len=*), intent(in), optional :: context
-character(len=*), intent(in), optional :: filename
-
-character(len=*), parameter :: routine = 'nc_get_variable_num_dimensions'
-integer :: ret, varid
-
-ret = nf90_inq_varid(ncid, varname, varid)
-call nc_check(ret, routine, 'inquire variable id for '//trim(varname), context, filename, ncid)
-
-ret = nf90_inquire_variable(ncid, varid, ndims=numdims)
-call nc_check(ret, routine, 'inquire dimensions for variable '//trim(varname), context, filename, ncid)
-
-end subroutine nc_get_variable_num_dimensions 
-
-!--------------------------------------------------------------------
-!--------------------------------------------------------------------
-! misc section: file operations, standard timestamp routine
-
-subroutine nc_add_global_creation_time(ncid, context, filename)
-
-integer,          intent(in) :: ncid
-character(len=*), intent(in), optional :: context
-character(len=*), intent(in), optional :: filename
-
-character(len=8)      :: crdate      ! needed by F90 DATE_AND_TIME intrinsic
-character(len=10)     :: crtime      ! needed by F90 DATE_AND_TIME intrinsic
-character(len=5)      :: crzone      ! needed by F90 DATE_AND_TIME intrinsic
-integer, dimension(8) :: values      ! needed by F90 DATE_AND_TIME intrinsic
-
-character(len=128) :: str1
-
-call DATE_AND_TIME(crdate,crtime,crzone,values)
-write(str1,'(''YYYY MM DD HH MM SS = '',i4,5(1x,i2.2))') &
-                  values(1), values(2), values(3), values(5), values(6), values(7)
-
-call nc_add_global_char_att(ncid, "creation_date", str1, context, filename)
-
-end subroutine nc_add_global_creation_time
-
-!--------------------------------------------------------------------
-
-! the opens are the only routines in which filename is not the last argument.
-! all other start with ncid.  this one starts with filename and it's required.
-! it is also a function that returns an integer.  (caller doesn't need netcdf)
-
-function nc_open_file_readonly(filename, context)
-
-character(len=*), intent(in)  :: filename
-character(len=*), intent(in), optional :: context
-integer                       :: nc_open_file_readonly
-
-character(len=*), parameter :: routine = 'nc_open_file_readonly'
-integer :: ret, ncid
-
-ret = nf90_open(filename, NF90_NOWRITE, ncid)
-call nc_check(ret, routine, 'open '//trim(filename)//' read only', context)
-
-call add_fh_to_list(ncid, filename)
-nc_open_file_readonly = ncid
-
-end function nc_open_file_readonly
-
-!--------------------------------------------------------------------
-
-! the opens are the only routines in which filename is not the last argument.
-! all other start with ncid.  this one starts with filename and it's required.
-
-function nc_open_file_readwrite(filename, context)
-
-character(len=*), intent(in)  :: filename
-character(len=*), intent(in), optional :: context
-integer                       :: nc_open_file_readwrite
-
-character(len=*), parameter :: routine = 'nc_open_file_readwrite'
-integer :: ret, ncid, oldmode
-
-ret = nf90_open(filename, NF90_WRITE, ncid)
-call nc_check(ret, routine, 'open '//trim(filename)//' read/write', context)
-
-call add_fh_to_list(ncid, filename)
-nc_open_file_readwrite = ncid
-
-! faster if we don't fill the vars first with 'fill' value.
-! this works if we are planning to write all vars.  (which we are.)
-
-ret = nf90_set_fill(ncid, NF90_NOFILL, oldmode)
-call nc_check(ret, routine, 'set nofill mode', context, ncid=ncid)
-
-end function nc_open_file_readwrite
-
-!--------------------------------------------------------------------
-
-! the opens are the only routines in which filename is not the last argument.
-! all other start with ncid.  this one starts with filename and it's required.
-
-function nc_create_file(filename, context)
-
-character(len=*), intent(in)  :: filename
-character(len=*), intent(in), optional :: context
-integer                       :: nc_create_file
-
-character(len=*), parameter :: routine = 'nc_create_file'
-integer :: ret, ncid, oldmode
-
-ret = nf90_create(filename, NF90_CLOBBER, ncid)
-call nc_check(ret, routine, 'create '//trim(filename)//' read/write', context)
-
-call add_fh_to_list(ncid, filename)
-nc_create_file = ncid
-
-! faster if we don't fill the vars first with 'fill' value.
-! this works if we are planning to write all vars.  (which we are.)
-
-ret = nf90_set_fill(ncid, NF90_NOFILL, oldmode)
-call nc_check(ret, routine, 'set nofill mode', context, ncid=ncid)
-
-end function nc_create_file
-
-!--------------------------------------------------------------------
-
-subroutine nc_close_file(ncid, context, filename)
-
-integer,          intent(in) :: ncid
-character(len=*), intent(in), optional :: context
-character(len=*), intent(in), optional :: filename
-
-character(len=*), parameter :: routine = 'nc_close_file'
-integer :: ret
-
-ret = nf90_close(ncid)
-call nc_check(ret, routine, 'close file', context, filename, ncid)
-
-call del_fh_from_list(ncid)
-
-end subroutine nc_close_file
-
-!--------------------------------------------------------------------
-
-subroutine nc_begin_define_mode(ncid, context, filename)
-
-integer,          intent(in) :: ncid
-character(len=*), intent(in), optional :: context
-character(len=*), intent(in), optional :: filename
-
-character(len=*), parameter :: routine = 'nc_begin_define_mode'
-integer :: ret
-
-ret = nf90_redef(ncid)
-call nc_check(ret, routine, 'begin file define mode', context, filename, ncid)
-
-end subroutine nc_begin_define_mode
-
-!--------------------------------------------------------------------
-
-subroutine nc_end_define_mode(ncid, context, filename)
-
-integer,          intent(in) :: ncid
-character(len=*), intent(in), optional :: context
-character(len=*), intent(in), optional :: filename
-
-character(len=*), parameter :: routine = 'nc_end_define_mode'
-integer :: ret
-
-ret = nf90_enddef(ncid)
-call nc_check(ret, routine, 'end file define mode', context, filename, ncid)
-
-end subroutine nc_end_define_mode
-
-!--------------------------------------------------------------------
-
-subroutine nc_synchronize_file(ncid, context, filename)
-
-integer,          intent(in) :: ncid
-character(len=*), intent(in), optional :: context
-character(len=*), intent(in), optional :: filename
-
-character(len=*), parameter :: routine = 'nc_synchronize_file'
-integer :: ret
-
-ret = nf90_sync(ncid)
-call nc_check(ret, routine, 'synchronize file contents', context, filename, ncid)
-
-end subroutine nc_synchronize_file
-
-!------------------------------------------------------------------
-!------------------------------------------------------------------
-
-!------------------------------------------------------------------
-!> check for the existence of either (or both) scale/offset attributes
-
-function has_scale_off(ncid, varid)
-integer, intent(in) :: ncid
-integer, intent(in) :: varid
-logical :: has_scale_off
-
-integer :: ret
-
-ret = nf90_inquire_attribute(ncid, varid, "scale_factor")
-has_scale_off = (ret == NF90_NOERR) 
-if (ret == NF90_NOERR) return
-
-ret = nf90_inquire_attribute(ncid, varid, "add_offset")
-has_scale_off = (ret == NF90_NOERR) 
-
-end function has_scale_off
-
-!------------------------------------------------------------------
-!> don't support reading in that variable with this code
-!> if either or both are found.  caller needs to go straight
-!> to the netcdf interfaces to get the right types
-
-subroutine no_scale_off(ncid, routine, varname, context, filename)
-integer, intent(in) :: ncid
-character(len=*), intent(in) :: routine
-character(len=*), intent(in) :: varname
-character(len=*), intent(in), optional :: context
-character(len=*), intent(in), optional :: filename
-
-call nc_check(NF90_ERANGE, routine, &
-   'variable '//trim(varname)//' attrs "scale_factor","add_offset" unsupported', &
-   context, filename, ncid)
-
-end subroutine no_scale_off
-
-!--------------------------------------------------------------------
-!--------------------------------------------------------------------
-! internal bookkeeping of mapping between ncids and filenames
-
-!------------------------------------------------------------------
-!> add file handle and filename to an available slot
-
-subroutine add_fh_to_list(ncid, filename)
-integer, intent(in) :: ncid
-character(len=*), intent(in) :: filename
-
-integer :: i
-
-do i=1, MAX_NCFILES
-   if (ncinfo(i)%file_handle /= FH_EMPTY) cycle
-
-   ncinfo(i)%file_handle = ncid
-   ncinfo(i)%file_name = filename
-   return 
-enddo
-
-end subroutine add_fh_to_list
-
-!------------------------------------------------------------------
-!> remove an entry when file is closed
-
-subroutine del_fh_from_list(ncid)
-integer, intent(in) :: ncid
-
-integer :: i
-
-do i=1, MAX_NCFILES
-   if (ncinfo(i)%file_handle /= ncid) cycle
-
-   ncinfo(i)%file_handle = FH_EMPTY
-   ncinfo(i)%file_name = ''
-   return 
-enddo
-
-end subroutine del_fh_from_list
-
-!------------------------------------------------------------------
-!> look up and return the filename for this handle
-
-subroutine find_name_from_fh(ncid, filename)
-integer, intent(in) :: ncid
-character(len=*), intent(out) :: filename
-
-integer :: i
-
-do i=1, MAX_NCFILES
-   if (ncinfo(i)%file_handle /= ncid) cycle
-
-   filename = ncinfo(i)%file_name 
-   return 
-enddo
-
-filename = ''
-
-end subroutine find_name_from_fh
-
-!------------------------------------------------------------------
-!------------------------------------------------------------------
-
 end module netcdf_utilities_mod
->>>>>>> 5850b2e7
