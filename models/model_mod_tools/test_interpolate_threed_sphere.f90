--- conflicted
+++ resolved
@@ -17,12 +17,8 @@
                                   find_namelist_in_file, check_namelist_read,   &
                                   E_MSG, open_file, close_file, do_output
  
-<<<<<<< HEAD
-use  netcdf_utilities_mod, only : nc_check
-=======
 use  netcdf_utilities_mod, only : nc_check, nc_create_file, nc_close_file, &
                                   nc_end_define_mode
->>>>>>> 5850b2e7
 
 use          location_mod, only : location_type, set_location, write_location,  &
                                   get_dist, get_location, LocationDims, &
@@ -55,9 +51,6 @@
 character(len=*), parameter :: source   = "$URL$"
 character(len=*), parameter :: revision = "$Revision$"
 character(len=*), parameter :: revdate  = "$Date$"
-
-! for messages
-character(len=512) :: string1, string2, string3
 
 ! for messages
 character(len=512) :: string1, string2, string3
@@ -221,13 +214,8 @@
 write(string1,'(''YYYY MM DD HH MM SS = '',i4,5(1x,i2.2))') &
                   values(1), values(2), values(3), values(5), values(6), values(7)
 
-<<<<<<< HEAD
-call nc_check( nf90_create(path=trim(ncfilename), cmode=NF90_clobber, ncid=ncid), &
-                  routine, 'open '//trim(ncfilename))
-=======
 ncid = nc_create_file(ncfilename,'test_interpolate_threed_sphere')
 
->>>>>>> 5850b2e7
 call nc_check( nf90_put_att(ncid, NF90_GLOBAL, 'creation_date' ,trim(string1) ), &
                   routine, 'creation put '//trim(ncfilename))
 
@@ -289,12 +277,7 @@
 enddo
 
 ! Leave define mode so we can fill the variables.
-<<<<<<< HEAD
-call nc_check(nf90_enddef(ncid), &
-              routine,'field enddef '//trim(ncfilename))
-=======
 call nc_end_define_mode(ncid, routine)
->>>>>>> 5850b2e7
 
 ! Fill the variables
 call nc_check(nf90_put_var(ncid, lonVarID, lon), &
@@ -310,11 +293,7 @@
 enddo
 
 ! tidy up
-<<<<<<< HEAD
-call nc_check(nf90_close(ncid), routine,'close '//trim(ncfilename))
-=======
 call nc_close_file(ncid, routine)
->>>>>>> 5850b2e7
 
 deallocate(lon, lat, vert, field)
 deallocate(all_ios_out)
