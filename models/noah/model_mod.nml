&model_nml
<<<<<<< HEAD
     noah_netcdf_filename         = 'restart.nc',
     assimilation_period_days     =    0,
     assimilation_period_seconds  = 3600,
     model_perturbation_amplitude = 0.0,
     debug                        = 1,
     noah_state_variables         = 'SOIL_T',   'QTY_SOIL_TEMPERATURE',
                                    'SOIL_M',   'QTY_SOIL_MOISTURE',
                                    'SOIL_W',   'QTY_SOIL_LIQUID_WATER',
                                    'SKINTEMP', 'QTY_SKIN_TEMPERATURE',
                                    'SNODEP',   'QTY_SNOW_THICKNESS',
                                    'WEASD',    'QTY_SNOW_WATER',
                                    'CANWAT',   'QTY_CANOPY_WATER',
                                    'QFX',      'QTY_LATENT_HEAT_FLUX',
  /
=======
   domain_shapefiles            = '', '', ''
   lsm_model_choice             = ''
   assimilation_period_days     =    0
   assimilation_period_seconds  = 3600
   model_perturbation_amplitude = 0.002
   perturbation_distribution    = 'lognormal'
   debug                        = 0 
   polar                        = .false. 
   periodic_x                   = .false. 
   periodic_y                   = .false. 
   lsm_variables = 'SOIL_T',   'QTY_SOIL_TEMPERATURE',   '0.0',  'NA', 'UPDATE',
                   'SOIL_M',   'QTY_SOIL_MOISTURE',      '0.0', '1.0', 'UPDATE',
                   'SNOW_T',   'QTY_SNOW_TEMPERATURE',   '0.0',  'NA', 'UPDATE',
                   'SOIL_W',   'QTY_SOIL_LIQUID_WATER',  '0.0',  'NA', 'UPDATE',
                   'SKINTEMP', 'QTY_SKIN_TEMPERATURE',   '0.0',  'NA', 'UPDATE',
                   'GRDFLX',   'QTY_GROUND_HEAT_FLUX'    '0.0',  'NA', 'UPDATE',
                   'SNODEP',   'QTY_SNOW_THICKNESS',     '0.0',  'NA', 'UPDATE',
                   'WEASD',    'QTY_SNOW_WATER',         '0.0',  'NA', 'UPDATE',
                   'CANWAT',   'QTY_CANOPY_WATER',       '0.0',  'NA', 'UPDATE',
  /
>>>>>>> 5850b2e7
<|MERGE_RESOLUTION|>--- conflicted
+++ resolved
@@ -1,20 +1,4 @@
 &model_nml
-<<<<<<< HEAD
-     noah_netcdf_filename         = 'restart.nc',
-     assimilation_period_days     =    0,
-     assimilation_period_seconds  = 3600,
-     model_perturbation_amplitude = 0.0,
-     debug                        = 1,
-     noah_state_variables         = 'SOIL_T',   'QTY_SOIL_TEMPERATURE',
-                                    'SOIL_M',   'QTY_SOIL_MOISTURE',
-                                    'SOIL_W',   'QTY_SOIL_LIQUID_WATER',
-                                    'SKINTEMP', 'QTY_SKIN_TEMPERATURE',
-                                    'SNODEP',   'QTY_SNOW_THICKNESS',
-                                    'WEASD',    'QTY_SNOW_WATER',
-                                    'CANWAT',   'QTY_CANOPY_WATER',
-                                    'QFX',      'QTY_LATENT_HEAT_FLUX',
-  /
-=======
    domain_shapefiles            = '', '', ''
    lsm_model_choice             = ''
    assimilation_period_days     =    0
@@ -35,4 +19,3 @@
                    'WEASD',    'QTY_SNOW_WATER',         '0.0',  'NA', 'UPDATE',
                    'CANWAT',   'QTY_CANOPY_WATER',       '0.0',  'NA', 'UPDATE',
   /
->>>>>>> 5850b2e7
