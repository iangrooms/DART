--- conflicted
+++ resolved
@@ -129,11 +129,7 @@
    large filesystem - since the data files for 10s to 100s of copies of a model 
    can get very large.
    A lightly pruned directory tree can be browsed in the main
-<<<<<<< HEAD
-   <a href="../../../documentation/index.html#Directories">index.html</a>.
-=======
    <a href="../../../docs/index.html#Directories">index.html</a>.
->>>>>>> 5850b2e7
 </P>
 
 <A NAME="FilterTypes"></A>
@@ -671,11 +667,7 @@
 and forward operators, and new assimilation algorithms.  
 </P>
 <P>
-<<<<<<< HEAD
-The locations in the DART <a href="../../../documentation/index.html#Directories">code tree </a>
-=======
 The locations in the DART <a href="../../../docs/index.html#Directories">code tree </a>
->>>>>>> 5850b2e7
 which are intended to be modified by users are:
 </P>
 <DL>
