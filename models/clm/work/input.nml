--- conflicted
+++ resolved
@@ -11,19 +11,11 @@
    output_interval            = 1
    single_file_in             = .false.
    single_file_out            = .false.
-<<<<<<< HEAD
-   input_state_files          = 'clm_restart.nc', 'clm_history.nc', 'clm_vector_history.nc'
-   output_state_files         = 'restart_out.nc', 'history_out.nc', 'vector_history_out.nc'
-   obs_seq_in_file_name       = 'obs_seq.in'
-   obs_seq_out_file_name      = 'obs_seq.out'
-   adv_ens_command            = '../shell_scripts/advance_model.csh'
-=======
    input_state_files          = 'clm_restart.nc', 'clm_history.nc'
    output_state_files         = 'restart_out.nc', 'history_out.nc'
    obs_seq_in_file_name       = 'obs_seq.in'
    obs_seq_out_file_name      = 'obs_seq.out'
    adv_ens_command            = 'cannot_advance_clm'
->>>>>>> b6efe3f8
    output_timestamps          = .false.
    trace_execution            = .true.
    output_forward_op_errors   = .false.
@@ -33,26 +25,14 @@
 
 &filter_nml
    async                    = 0
-<<<<<<< HEAD
-   adv_ens_command          = 'no_advance_script'
-=======
    adv_ens_command          = 'cannot_advance_clm'
->>>>>>> b6efe3f8
    ens_size                 = 3
    obs_sequence_in_name     = 'obs_seq.1000obs'
    obs_sequence_out_name    = 'obs_seq.final'
    input_state_file_list    = 'restart_files.txt',
-<<<<<<< HEAD
-                              'history_files.txt',
-                              'history_vector_files.txt' 
-   output_state_file_list   = 'restart_files_out.txt',
-                              'history_files_out.txt',
-                              'history_vector_files_out.txt'
-=======
                               'history_files.txt' 
    output_state_file_list   = 'restart_files_out.txt',
                               'history_files_out.txt'
->>>>>>> b6efe3f8
    init_time_days           = -1
    init_time_seconds        = -1
    first_obs_days           = -1
