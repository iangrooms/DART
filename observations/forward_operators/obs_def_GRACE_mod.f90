! DART software - Copyright UCAR. This open source software is provided
! by UCAR, "as is", without charge, subject to all terms of use at
! http://www.image.ucar.edu/DAReS/DART/DART_download
!
! $Id$

! This is for the GRACE total water storage observation operator.

! BEGIN DART PREPROCESS KIND LIST
! WATER_UNCONFINED_AQUIFER,   QTY_LIQUID_WATER,        COMMON_CODE
! GRACE_TOTAL_WATER_STORAGE,  QTY_TOTAL_WATER_STORAGE
! END DART PREPROCESS KIND LIST

!-------------------------------------------------------------------------------
! BEGIN DART PREPROCESS USE OF SPECIAL OBS_DEF MODULE
! use obs_def_GRACE_mod, only: get_expected_TWS
! END DART PREPROCESS USE OF SPECIAL OBS_DEF MODULE
!-------------------------------------------------------------------------------

!-------------------------------------------------------------------------------
! BEGIN DART PREPROCESS GET_EXPECTED_OBS_FROM_DEF
! case(GRACE_TOTAL_WATER_STORAGE)
! call get_expected_TWS(state_handle, ens_size, location, &
!                       obs_def%key, expected_obs, istatus)
! END DART PREPROCESS GET_EXPECTED_OBS_FROM_DEF
!-------------------------------------------------------------------------------

!-------------------------------------------------------------------------------
! BEGIN DART PREPROCESS READ_OBS_DEF
!    case(GRACE_TOTAL_WATER_STORAGE)
!       continue
! END DART PREPROCESS READ_OBS_DEF
!-------------------------------------------------------------------------------

!-------------------------------------------------------------------------------
! BEGIN DART PREPROCESS WRITE_OBS_DEF
!    case(GRACE_TOTAL_WATER_STORAGE)
!       continue
! END DART PREPROCESS WRITE_OBS_DEF
!-------------------------------------------------------------------------------

!-------------------------------------------------------------------------------
! BEGIN DART PREPROCESS INTERACTIVE_OBS_DEF
!    case(GRACE_TOTAL_WATER_STORAGE)
!       continue
! END DART PREPROCESS INTERACTIVE_OBS_DEF
!-------------------------------------------------------------------------------


!-------------------------------------------------------------------------------
! BEGIN DART PREPROCESS MODULE CODE

module obs_def_GRACE_mod

use        types_mod, only : r4, r8, MISSING_R8, PI, DEG2RAD, RAD2DEG

use     obs_kind_mod, only : QTY_SOIL_MOISTURE, QTY_SNOW_WATER, QTY_AQUIFER_WATER

use          location_mod, only : location_type, get_close_type, get_dist, &
                                  get_close_obs, get_close_state, &
                                  convert_vertical_obs, convert_vertical_state, &
                                  set_location, set_location_missing, &
                                  query_location, write_location, &
                                  get_location, is_vertical,  &
                                  VERTISSURFACE, VERTISHEIGHT

use    utilities_mod, only : register_module, E_ERR, E_MSG, error_handler, &
                             check_namelist_read, find_namelist_in_file,   &
                             nmlfileunit, do_output, do_nml_file, do_nml_term, &
                             nc_check, file_exist, is_longitude_between

use  assim_model_mod, only : interpolate

use  ensemble_manager_mod, only : ensemble_type
use obs_def_utilities_mod, only : track_status

use typesizes
use netcdf

implicit none
private

public ::  get_expected_TWS

! version controlled file description for error handling, do not edit
character(len=*), parameter :: source   = 'obs_def_GRACE_mod.f90'
character(len=*), parameter :: revision = '$Revision$'
character(len=*), parameter :: revdate  = '$Date$'

logical               :: module_initialized = .false.
logical               :: debug              = .false.
integer               :: max_grace_obs      = 100000
real(r8), allocatable :: grace_data(:)

namelist /obs_def_grace_nml/ max_grace_obs, debug

character(len=512) :: string1, string2, string3

contains

!-----------------------------------------------------------------------
!>! initialize key number and allocate space for obs data

subroutine initialize_module

integer :: iunit, rc

module_initialized = .true.
! Log the version of this source file.
call register_module(source, revision, revdate)

! Read the namelist entry
call find_namelist_in_file('input.nml', 'obs_def_grace_nml', iunit)
read(iunit, nml = obs_def_grace_nml, iostat = rc)
call check_namelist_read(iunit, rc, 'obs_def_grace_nml')

! Record the namelist values used for the run ...
if (do_nml_file()) write(nmlfileunit, nml=obs_def_grace_nml)
if (do_nml_term()) write(     *     , nml=obs_def_grace_nml)

! find max number of grace obs which can be stored, and initialize type
allocate(grace_data(max_grace_obs), stat = rc)
if (rc /= 0) then
   write(string1, *) 'initial allocation failed for grace observation data,', &
                       'itemcount = ', max_grace_obs
   call error_handler(E_ERR,'initialize_module', string1, &
                      source, revision, revdate)
endif

end subroutine initialize_module


!-------------------------------------------------------------------------------
!> The forward operator for Total Water Storage.
!> Get the soil moisture at several layers, add in the snow amounts ...

subroutine get_expected_TWS(state_handle, ens_size, location, &
                            velkey, expected_obs, istatus)

type(ensemble_type), intent(in)  :: state_handle
integer,             intent(in)  :: ens_size
type(location_type), intent(in)  :: location
type(location_type)              :: location_soil
integer,             intent(in)  :: velkey
real(r8),            intent(out) :: expected_obs(ens_size)
integer,             intent(out) :: istatus(ens_size)

character(len=*), parameter :: routine = 'get_expected_TWS'

real(r8):: obs_h2osno(ens_size)
real(r8):: h2osoi_1(ens_size)
real(r8):: h2osoi_2(ens_size)
real(r8):: h2osoi_3(ens_size)
real(r8):: h2osoi_4(ens_size)
real(r8):: obs_h2osoi(ens_size)
real(r8):: obs_wa(ens_size)

integer :: istatus1(ens_size)
integer :: istatus2(ens_size)
integer :: istatus3(ens_size)
logical :: return_now

integer :: num
real(r8):: loc(3)

istatus      = 0
expected_obs = MISSING_R8

if ( .not. module_initialized ) call initialize_module

call error_handler(E_ERR,routine,'lots of work to do',source, revision, revdate)

!>@todo Determine number of layers and their thicknesses automatically

! Simple error check on key number before accessing the array
!call velkey_out_of_range(velkey,'get_expected_TWS')

loc = get_location(location)

!-------------------------------------------------------------------------------
! Get the soil moisture at 4 different levels

loc(3) = 0.05_r8
location_soil=set_location(loc(1),loc(2),loc(3),VERTISHEIGHT)
call interpolate(state_handle, ens_size, location_soil, QTY_SOIL_MOISTURE, &
                 h2osoi_1, istatus1)
call track_status(ens_size, istatus1, h2osoi_1, istatus, return_now)
if (return_now) return

loc(3) = 0.25_r8
location_soil=set_location(loc(1),loc(2),loc(3),VERTISHEIGHT)
call interpolate(state_handle, ens_size, location_soil, QTY_SOIL_MOISTURE, &
                 h2osoi_2, istatus1)
call track_status(ens_size, istatus1, h2osoi_2, istatus, return_now)
if (return_now) return

loc(3) = 0.7_r8
location_soil=set_location(loc(1),loc(2),loc(3),VERTISHEIGHT)
call interpolate(state_handle, ens_size, location_soil, QTY_SOIL_MOISTURE, &
                 h2osoi_3, istatus1)
call track_status(ens_size, istatus1, h2osoi_3, istatus, return_now)
if (return_now) return

loc(3) = 1.5_r8
location_soil=set_location(loc(1),loc(2),loc(3),VERTISHEIGHT)
call interpolate(state_handle, ens_size, location_soil, QTY_SOIL_MOISTURE, &
                 h2osoi_4, istatus1)
call track_status(ens_size, istatus1, h2osoi_4, istatus, return_now)
if (return_now) return

!>@todo replace the 100, 300, 600, 1000 with the actual layer thicknesses.
obs_h2osoi = h2osoi_1*100 + h2osoi_2*300 + h2osoi_3*600 + h2osoi_4*1000

if (debug) then
   write(string1,*)'soil moisture components:', &
        h2osoi_1(1),h2osoi_2(1),h2osoi_3(1),h2osoi_4(1),obs_h2osoi(1)
   call error_handler(E_MSG, 'get_expected_TWS', string1, &
                     source, revision, revdate)
endif

! Get the amount of water in the snow

call interpolate(state_handle, ens_size, location, QTY_SNOW_WATER, &
                 obs_h2osno, istatus2)
call track_status(ens_size, istatus2, obs_h2osno, istatus, return_now)
if (return_now) return

! Get the amount of water in the aquifer ...
!>@todo some models may not have aquifer ... should this be an error ...

call interpolate(state_handle, ens_size, location, QTY_AQUIFER_WATER, &
                 obs_wa, istatus3)
call track_status(ens_size, istatus3, obs_wa, istatus, return_now)
if (return_now) return

<<<<<<< HEAD
where (istatus == 0 ) expected_obs = obs_h2osno + obs_h2osoi + obs_wa

! Add up the water amounts from the different sources

=======
!-------------------------------------------------------------------------------
! Add up the water amounts from the different sources
! warn if things dont make sense

where (istatus == 0 ) expected_obs = obs_h2osno + obs_h2osoi + obs_wa

>>>>>>> 6f4f6a43
do num = 1, ens_size
   if (expected_obs(num) < 0.0_r8 .and. istatus(num) == 0) then

      call write_location(0,location,charstring=string3)
      write(string1,*)'TWS expected_obs for member ',num,' at ', &
                      trim(string3),' is unphysical ',expected_obs(num)
      write(string2,*)'obs_h2osno, obs_h2osoi, obs_wa', &
                     obs_h2osno(num), obs_h2osoi(num), obs_wa(num)
      write(string3,*)'istatus1, istatus2, istatus3', &
                     istatus1(num), istatus2(num), istatus3(num)  
      call error_handler(E_MSG, 'get_expected_TWS', string1, &
                     source, revision, revdate, text2=string2, text3=string3)
   
      expected_obs(num) = MISSING_R8
      istatus = 1
   
   endif
enddo

end subroutine get_expected_TWS


end module obs_def_GRACE_mod

! END DART PREPROCESS MODULE CODE
!-------------------------------------------------------------------------------<|MERGE_RESOLUTION|>--- conflicted
+++ resolved
@@ -225,6 +225,7 @@
 call track_status(ens_size, istatus2, obs_h2osno, istatus, return_now)
 if (return_now) return
 
+!-------------------------------------------------------------------------------
 ! Get the amount of water in the aquifer ...
 !>@todo some models may not have aquifer ... should this be an error ...
 
@@ -233,19 +234,12 @@
 call track_status(ens_size, istatus3, obs_wa, istatus, return_now)
 if (return_now) return
 
-<<<<<<< HEAD
-where (istatus == 0 ) expected_obs = obs_h2osno + obs_h2osoi + obs_wa
-
-! Add up the water amounts from the different sources
-
-=======
 !-------------------------------------------------------------------------------
 ! Add up the water amounts from the different sources
 ! warn if things dont make sense
 
 where (istatus == 0 ) expected_obs = obs_h2osno + obs_h2osoi + obs_wa
 
->>>>>>> 6f4f6a43
 do num = 1, ens_size
    if (expected_obs(num) < 0.0_r8 .and. istatus(num) == 0) then
 
