--- conflicted
+++ resolved
@@ -15,10 +15,6 @@
   first_obs_seconds           = -1
   last_obs_days               = -1
   last_obs_seconds            = -1
-<<<<<<< HEAD
-=======
-  distributed_state           = .true.
->>>>>>> 6dcdb6d9
   ens_size                    = 40 
   num_output_obs_members      = 40
   num_output_state_members    = 40
@@ -26,11 +22,7 @@
   output_members              = .true. 
   output_mean                 = .true.
   output_sd                   = .true.
-<<<<<<< HEAD
   stages_to_write             = 'preassim', 'analysis', 'output'
-=======
-  stages_to_write             = 'preassim','analysis','output'
->>>>>>> 6dcdb6d9
   write_all_stages_at_end     = .true.
   distributed_state           = .true.
   compute_posterior           = .true.
@@ -39,10 +31,6 @@
   num_groups                  = 1
   output_forward_op_errors    = .false.
 
-<<<<<<< HEAD
-
-=======
->>>>>>> 6dcdb6d9
   inf_flavor                  =  2,                 0,
   inf_initial_from_restart    = .true.,           .false.,
   inf_sd_initial_from_restart = .true.,           .false.,
@@ -77,6 +65,10 @@
 ! go into CM1 code and tell the model to output three-dimensional air temperature and
 ! specific humidity variables in "./src/writeout_nc.F" and "./src/restart.F"
 !
+! RADIOSONDE_DEWPOINT observations can be calculated by being passed 
+! water vapor mixing ratio and air pressure fields, both of which are standard outputs of
+! cm1.  In my experience, results improve when assimilating DEWPOINT temperature information
+! rather than specific humidity information because the dynamic range is much narrower
 
 &model_nml
   assimilation_period_days    = 0
@@ -90,36 +82,18 @@
                     'va'   , 'QTY_V_WIND_COMPONENT'        , 'NULL', 'NULL', 'UPDATE',
                     'wa'   , 'QTY_VERTICAL_VELOCITY'       , 'NULL', 'NULL', 'UPDATE',
                     'theta', 'QTY_POTENTIAL_TEMPERATURE'   , 0.0000, 'NULL', 'UPDATE',
-<<<<<<< HEAD
-                    'prs'  , 'QTY_PRESSURE'                , 'NULL', 'NULL', 'UPDATE',
-=======
                     'prs'  , 'QTY_PRESSURE'                , 0.0000, 'NULL', 'UPDATE',
-               'air_temp'  , 'QTY_TEMPERATURE'             , 'NULL', 'NULL', 'UPDATE',
-               'dewpoint'  , 'QTY_DEWPOINT'                , 'NULL', 'NULL', 'UPDATE',
->>>>>>> 6dcdb6d9
                     'qv'   , 'QTY_VAPOR_MIXING_RATIO'      , 0.0000, 'NULL', 'UPDATE',
                     'qc'   , 'QTY_CLOUD_LIQUID_WATER'      , 0.0000, 'NULL', 'UPDATE',
                     'qr'   , 'QTY_RAINWATER_MIXING_RATIO'  , 0.0000, 'NULL', 'UPDATE',
                     'qi'   , 'QTY_CLOUD_ICE'               , 0.0000, 'NULL', 'UPDATE',
                     'qs'   , 'QTY_SNOW_MIXING_RATIO'       , 0.0000, 'NULL', 'UPDATE',
                     'qg'   , 'QTY_GRAUPEL_MIXING_RATIO'    , 0.0000, 'NULL', 'UPDATE',
-<<<<<<< HEAD
                    'ncr'   , 'QTY_RAIN_NUMBER_CONCENTR'    , 0.0000, 'NULL', 'UPDATE',
                    'nci'   , 'QTY_ICE_NUMBER_CONCENTRATION', 0.0000, 'NULL', 'UPDATE',
                    'ncs'   , 'QTY_SNOW_NUMBER_CONCENTR'    , 0.0000, 'NULL', 'UPDATE',
                    'ncg'   , 'QTY_GRAUPEL_NUMBER_CONCENTR' , 0.0000, 'NULL', 'UPDATE',
                    'rho'   , 'QTY_DENSITY'                 , 0.0000, 'NULL', 'UPDATE',
-=======
-                    'qhl'  , 'QTY_HAIL_MIXING_RATIO'       , 0.0000, 'NULL', 'UPDATE',
-                   'ccw'   , 'QTY_DROPLET_NUMBER_CONCENTR' , 0.0000, 'NULL', 'UPDATE', 
-                   'crw'   , 'QTY_RAIN_NUMBER_CONCENTR'    , 0.0000, 'NULL', 'UPDATE',
-                   'cci'   , 'QTY_ICE_NUMBER_CONCENTRATION', 0.0000, 'NULL', 'UPDATE',
-                   'csw'   , 'QTY_SNOW_NUMBER_CONCENTR'    , 0.0000, 'NULL', 'UPDATE',
-                   'chw'   , 'QTY_GRAUPEL_NUMBER_CONCENTR' , 0.0000, 'NULL', 'UPDATE',
-                   'chl'   , 'QTY_HAIL_NUMBER_CONCENTR'    , 0.0000, 'NULL', 'UPDATE',
-                   'vhw'   , 'QTY_GRAUPEL_VOLUME'          , 0.0000, 'NULL', 'UPDATE',
-                   'vhl'   , 'QTY_HAIL_VOLUME'             , 0.0000, 'NULL', 'UPDATE',
->>>>>>> 6dcdb6d9
                    'dbz'   , 'QTY_RADAR_REFLECTIVITY'      , 0.0000, 'NULL', 'UPDATE',
   
                    ! Model variables that are output when you run with a simulation with 
@@ -156,8 +130,6 @@
 !
 
 &obs_kind_nml
-<<<<<<< HEAD
-
   assimilate_these_obs_types  = 'RADIOSONDE_U_WIND_COMPONENT', 
                                 'RADIOSONDE_V_WIND_COMPONENT', 
                                 'RADAR_REFLECTIVITY', 
@@ -168,6 +140,11 @@
   !                             'RADIOSONDE_TEMPERATURE', 
   !                             'RADIOSONDE_SPECIFIC_HUMIDITY' 
 
+
+  !  Observations that require water vapor mixing ratio and atmospheric pressure as inputs.  
+  !  These are typically output by the CM1 model
+                                'RADIOSONDE_DEWPOINT'
+
   !  Observations that require CM1 simulations to be run with a surface model                          
   !  Then set "output_sfcdiags = 1"
   !                             'TEMPERATURE_2M',
@@ -176,14 +153,19 @@
   !                             'SURFACE_PRESSURE',
   !                             'SPECIFIC_HUMIDITY_2M'
                    
-
-
-=======
-  assimilate_these_obs_types = 'RADIOSONDE_U_WIND_COMPONENT', 'RADIOSONDE_V_WIND_COMPONENT', 'RADIOSONDE_TEMPERATURE', 'RADIOSONDE_DEWPOINT', 'RADAR_REFLECTIVITY', 'DOPPLER_RADIAL_VELOCITY'
->>>>>>> 6dcdb6d9
   evaluate_these_obs_types   = ''
 /
 
+! This block is where you define the vertical localization radius for difference observations.
+! Define the observation type in 'special_vert_normalization_obs_types' and define the vertical 
+! radius in 'special_vert_normalization_heights'.
+!
+! The vertical localization radius is defined as '2*special_vert_normalization_heights x special_localization_cutoffs'
+! For example if... special_vert_normalization_heights = 50000 m (for RADIOSONDE)
+!                   special_localization_cutoffs = 0.04 (for RADIOSONDE)
+!        
+!                   the horizontal localization radius will be 100000 m
+!                   the vertical locaalization radius will be 4000 m
 
 &location_nml
    x_is_periodic       = .false.
@@ -202,8 +184,8 @@
    ny                  = 10
    nz                  = 10
    vert_normalization_height = 1
-   special_vert_normalization_obs_types = 'DROPSONDE_U_WIND_COMPONENT','DROPSONDE_V_WIND_COMPONENT', 'DROPSONDE_TEMPERATURE', 'DROPSONDE_SPECIFIC_HUMIDITY','RADIOSONDE_U_WIND_COMPONENT','RADIOSONDE_V_WIND_COMPONENT', 'RADIOSONDE_TEMPERATURE', 'RADIOSONDE_DEWPOINT', 'RADAR_REFLECTIVITY', 'DOPPLER_RADIAL_VELOCITY'
-   special_vert_normalization_heights   = 0.0075, 0.0075, 0.0075, 0.0075, 0.04, 0.04, 0.04, 0.04, 0.33, 0.33
+   special_vert_normalization_obs_types = 'RADIOSONDE_U_WIND_COMPONENT','RADIOSONDE_V_WIND_COMPONENT', 'RADAR_REFLECTIVITY', 'DOPPLER_RADIAL_VELOCITY'
+   special_vert_normalization_heights   = 0.04, 0.04, 0.33, 0.33
 /
 
 
@@ -266,16 +248,8 @@
   distribute_mean                 = .true.
   output_localization_diagnostics = .false.
   localization_diagnostics_file   = 'localization_diagnostics'
-<<<<<<< HEAD
   special_localization_obs_types    = 'RADIOSONDE_U_WIND_COMPONENT','RADIOSONDE_V_WIND_COMPONENT', 'RADAR_REFLECTIVITY', 'DOPPLER_RADIAL_VELOCITY'
   special_localization_cutoffs      = 50000., 50000., 6000., 6000.
-=======
-  adjust_obs_impact                 = .false.
-  obs_impact_filename               = "NONE"
-  special_localization_obs_types  = 'DROPSONDE_U_WIND_COMPONENT','DROPSONDE_V_WIND_COMPONENT', 'DROPSONDE_TEMPERATURE', 'DROPSONDE_SPECIFIC_HUMIDITY','RADIOSONDE_U_WIND_COMPONENT','RADIOSONDE_V_WIND_COMPONENT', 'RADIOSONDE_TEMPERATURE', 'RADIOSONDE_DEWPOINT', 'RADAR_REFLECTIVITY', 'DOPPLER_RADIAL_VELOCITY'
-  special_localization_cutoffs    = 400000., 400000., 400000., 400000., 50000.,50000.,50000.,50000.,6000.,6000.
-
->>>>>>> 6dcdb6d9
 /
 
 
@@ -409,7 +383,6 @@
   verbose               = .true.
 /
 
-<<<<<<< HEAD
 ! This block of code is for assimilating radar observations
 ! Rather than diagnosing radar reflectivity directly from model output
 ! I feed the DART system the 3D radar reflectivity variable output by cm1.
@@ -418,13 +391,6 @@
 ! To calculate radar radial velocity you need to set allow_dbztowt_conv=.true.
 ! this will allow the DART to diagnose particle fall speed via reflecvtivity 
 ! which is used for the radial velocity calculation
-=======
-&obs_impact_tool_nml
-  input_filename          = 'cross_correlations.txt'
-  output_filename         = 'control_impact_runtime.txt'
-  debug                   = .false.
-  /
->>>>>>> 6dcdb6d9
 
 &obs_def_radar_mod_nml
    apply_ref_limit_to_obs      =   .false.,
