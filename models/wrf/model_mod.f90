--- conflicted
+++ resolved
@@ -1802,12 +1802,9 @@
       ! Adjust zloc for staggered ZNW grid (or W-grid, as compared to ZNU or M-grid)
       zloc = zloc + 0.5_r8
 
-<<<<<<< HEAD
-=======
       !>@todo what should you do with this?
       k = max(1,int(zloc))
 
->>>>>>> 5850b2e7
       deallocate(uniquek)
 
       ! Re-find the unique k values
@@ -3744,7 +3741,6 @@
 ! Write Global Attributes 
 !-------------------------------------------------------------------------------
 call nc_begin_define_mode(ncid)
-<<<<<<< HEAD
 
 call nc_add_global_creation_time(ncid)
 
@@ -3752,15 +3748,6 @@
 call nc_add_global_attribute(ncid, "model_revision", revision )
 call nc_add_global_attribute(ncid, "model_revdate", revdate )
 
-=======
-
-call nc_add_global_creation_time(ncid)
-
-call nc_add_global_attribute(ncid, "model_source", source )
-call nc_add_global_attribute(ncid, "model_revision", revision )
-call nc_add_global_attribute(ncid, "model_revdate", revdate )
-
->>>>>>> 5850b2e7
 call nc_add_global_attribute(ncid, "model", "wrf")
 
 !-----------------------------------------------------------------
