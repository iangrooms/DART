! DART software - Copyright UCAR. This open source software is provided
! by UCAR, "as is", without charge, subject to all terms of use at
! http://www.image.ucar.edu/DAReS/DART/DART_download
!
! $Id$

!> A selection of sorting routines. The simplest version sorts a given array
!> of values and returns a copy of the array with the items in ascending sorted
!> order.  This works on integer and real(r8) arrays.
<<<<<<< HEAD
!> Another version returns an integer index array.  Accessing the original
!> list using these indices will traverse the array in sorted order.
=======
!>
!> Another version returns an integer index array.  Accessing the original
!> list using these indices will traverse the array in sorted order.
!>
>>>>>>> 5850b2e7
!> The final version of the sort routine is similar to the index sort
!> but a compare routine is supplied by the user, allowing this code
!> to sort a list of any kinds of items.
!>
<<<<<<< HEAD
=======
!> @todo FIXME - some routines work in place and some return copies.
!> this affects the calling code in a very visible way.  can we make
!> these consistent?  or add an optional argument that says copy or no?
!> (hard to do because some are functions that return the copy; some
!> are subroutines that work in place.  would need to change the calling
!> code to be all subroutines and pass in either a single array for
!> "in place" or a src and dst array for copy.
>>>>>>> 5850b2e7

module sort_mod

use     types_mod, only : r8, i8
use utilities_mod, only : register_module

implicit none
private

<<<<<<< HEAD
public :: sort, index_sort
=======
! what this should be:
!public :: sort, index_sort

! for now, let code indicate what sort they want. 
public :: sort, index_sort, insertion_sort, index_insertion_sort
!public :: simple_sort, simple_index_sort  
>>>>>>> 5850b2e7

! version controlled file description for error handling, do not edit
character(len=*), parameter :: source   = "$URL:$"
character(len=*), parameter :: revision = "$Revision:$"
character(len=*), parameter :: revdate  = "$Date:$"

logical, save :: module_initialized = .false.

!> single interface to sort real or integer arrays

interface sort
   module procedure rsort
   module procedure isort
end interface sort

<<<<<<< HEAD
=======
interface insertion_sort
   module procedure insertion_sort_real
   module procedure insertion_sort_int
end interface insertion_sort

! the simple sorts are here so we can time them, 
! but in all cases they are slower and a bad choice.

interface simple_sort
   module procedure simple_sort_real
   module procedure simple_sort_int
end interface simple_sort

>>>>>>> 5850b2e7
!> single interface to return indices in sorted order,
!> leaving the original array in place.

interface index_sort
<<<<<<< HEAD
   module procedure index_sort_real
   module procedure index_sort_int
=======
   module procedure index_sort_real_int
   module procedure index_sort_real_i8
   module procedure index_sort_int_int
!  module procedure index_sort_i8_i8
>>>>>>> 5850b2e7
   module procedure index_sort_user
end interface

interface index_insertion_sort
   module procedure index_insertion_sort_real
   module procedure index_insertion_sort_int
end interface index_insertion_sort

interface simple_index_sort
   module procedure simple_index_sort_real
   module procedure simple_index_sort_int
end interface simple_index_sort

contains

!-----------------------------------------------------------------------

subroutine initialize_module()

if (module_initialized) return

call register_module(source, revision, revdate)
module_initialized = .true.

end subroutine initialize_module

!-----------------------------------------------------------------------

!> Uses a heap sort algorithm on real(r8) array x(), returns sorted array.
!> x() must be allocated or declared to be exactly the intended size; 
!> all items in x() are sorted.
!>
!> @param x the (real) array to sort
!>
<<<<<<< HEAD
=======

function rsort(x)

real(r8), intent(in) :: x(:)
real(r8)             :: rsort(size(x))

integer  :: num, level, indx, i, j
real(r8) :: l_val

! Get the array size
num = size(x)

! Copy to output
rsort = x

! Only one element, just send it back
if(num <= 1) return

level = num / 2 + 1
indx = num

! Keep looping until finished
do
   ! Keep going down levels until bottom
   if(level > 1) then
      level = level - 1
      l_val = rsort(level)
   else
      l_val = rsort(indx)
      rsort(indx) = rsort(1)
      indx = indx - 1
      if(indx == 1) then
         rsort(1) = l_val
         return
      endif
   endif

   i = level
   j = 2 * level

   do while(j <= indx)
      if(j < indx) then
         if(rsort(j) < rsort(j + 1)) j = j + 1
      endif
      if(l_val < rsort(j)) then
         rsort(i) = rsort(j)
         i = j
         j = 2 * j
      else
         j = indx + 1
      endif
   end do

   rsort(i) = l_val

end do

end function rsort

!-------------------------------------------------------------------------

!> Uses a heap sort algorithm on integer array x(), returns sorted array.
!> x() must be allocated or declared to be exactly the intended size; 
!> all items in x() are sorted.
!>
!> @param x the (integer) array to sort
!>

function isort(x)

integer, intent(in) :: x(:)
integer             :: isort(size(x))

integer :: num, level, indx, i, j
integer :: l_val

! Get the array size
num = size(x)

! Copy to output
isort = x

! Only one element, just send it back
if(num <= 1) return

level = num / 2 + 1
indx = num

! Keep looping until finished
do
   ! Keep going down levels until bottom
   if(level > 1) then
      level = level - 1
      l_val = isort(level)
   else
      l_val = isort(indx)
      isort(indx) = isort(1)
      indx = indx - 1
      if(indx == 1) then
         isort(1) = l_val
         return
      endif
   endif

   i = level
   j = 2 * level

   do while(j <= indx)
      if(j < indx) then
         if(isort(j) < isort(j + 1)) j = j + 1
      endif
      if(l_val < isort(j)) then
         isort(i) = isort(j)
         i = j
         j = 2 * j
      else
         j = indx + 1
      endif
   end do

   isort(i) = l_val

end do

end function isort

!-------------------------------------------------------------------------
>>>>>>> 5850b2e7

!> Uses a heap sort algorithm on x(), returns integer array of sorted indices.
!> x(num) array returned unchanged; index array doesn't need to be 
!> initialized before this call. 
!> usage: do i=1,num;  x(indx(i)) is next item in sorted order; enddo
!> This differs from index_sort_int_int only in the data type of the x() array.
!>
!> @param x the (real) array to sort
!> @param indx the array of integer indices to be used to traverse the input array in sorted order
!> @param num the length of x

<<<<<<< HEAD
real(r8), intent(in) :: x(:)
real(r8)             :: rsort(size(x))
=======
subroutine index_sort_real_int(x, indx, num)

integer,  intent(in)  :: num
real(r8), intent(in)  :: x(num)
integer,  intent(out) :: indx(num)
>>>>>>> 5850b2e7

integer  :: ind, i, j, l_val_indx, level
real(r8) :: l_val

<<<<<<< HEAD
! Get the array size
num = size(x)

! Copy to output
rsort = x
=======
if ( .not. module_initialized ) call initialize_module

! Initialize the index array to input order
do i = 1, num
   indx(i) = i
end do
>>>>>>> 5850b2e7

! Only one element, just send it back
if(num <= 1) return

level = num / 2 + 1
ind = num

! Keep looping until finished
do
   ! Keep going down levels until bottom
   if(level > 1) then
      level = level - 1
      l_val = x(indx(level))
      l_val_indx = indx(level)
   else
      l_val = x(indx(ind))
      l_val_indx = indx(ind)

      indx(ind) = indx(1)
      ind = ind - 1
      if(ind == 1) then
         indx(1) = l_val_indx
         return
      endif
   endif

   i = level
   j = 2 * level

   do while(j <= ind)
      if(j < ind) then
         if(x(indx(j)) < x(indx(j + 1))) j = j + 1
      endif
      if(l_val < x(indx(j))) then
         indx(i) = indx(j)
         i = j
         j = 2 * j
      else
         j = ind + 1
      endif
   end do

   indx(i) = l_val_indx

<<<<<<< HEAD
!-------------------------------------------------------------------------

!> Uses a heap sort algorithm on integer array x(), returns sorted array.
!> x() must be allocated or declared to be exactly the intended size; 
!> all items in x() are sorted.
!>
!> @param x the (integer) array to sort
!>
=======
end do

end subroutine index_sort_real_int

!-------------------------------------------------------------------------
>>>>>>> 5850b2e7

!> Uses a heap sort algorithm on x(), returns long-integer array of sorted indices.
!> x(num) array returned unchanged; index array doesn't need to be 
!> initialized before this call. 
!> usage: do i=1,num;  x(indx(i)) is next item in sorted order; enddo
!> This differs from index_sort_real_int only in the data type of the integer array
!> and the data type of the length of the integer array.
!>
!> @param x the (real) array to sort
!> @param indx the array of long-integer indices to be used to traverse the input array in sorted order
!> @param num the length of x as a long-integer

<<<<<<< HEAD
integer, intent(in) :: x(:)
integer             :: isort(size(x))
=======
subroutine index_sort_real_i8(x, indx, num)

integer(i8),  intent(in)  :: num
real(r8),     intent(in)  :: x(num)
integer(i8),  intent(out) :: indx(num)
>>>>>>> 5850b2e7

integer(i8) :: ind, i, j, l_val_indx, level
real(r8) :: l_val

<<<<<<< HEAD
! Get the array size
num = size(x)

! Copy to output
isort = x
=======
if ( .not. module_initialized ) call initialize_module

! Initialize the index array to input order
do i = 1, num
   indx(i) = i
end do
>>>>>>> 5850b2e7

! Only one element, just send it back
if(num <= 1) return

level = num / 2 + 1
ind = num

! Keep looping until finished
do
   ! Keep going down levels until bottom
   if(level > 1) then
      level = level - 1
      l_val = x(indx(level))
      l_val_indx = indx(level)
   else
      l_val = x(indx(ind))
      l_val_indx = indx(ind)

      indx(ind) = indx(1)
      ind = ind - 1
      if(ind == 1) then
         indx(1) = l_val_indx
         return
      endif
   endif

   i = level
   j = 2 * level

   do while(j <= ind)
      if(j < ind) then
         if(x(indx(j)) < x(indx(j + 1))) j = j + 1
      endif
      if(l_val < x(indx(j))) then
         indx(i) = indx(j)
         i = j
         j = 2 * j
      else
         j = ind + 1
      endif
   end do

   indx(i) = l_val_indx

<<<<<<< HEAD
!-------------------------------------------------------------------------

=======
end do

end subroutine index_sort_real_i8

!-------------------------------------------------------------------------

>>>>>>> 5850b2e7
!> Uses a heap sort algorithm on x(), returns integer array of sorted indices.
!> x(num) array returned unchanged; index array doesn't need to be 
!> initialized before this call. 
!> usage: do i=1,num;  x(indx(i)) is next item in sorted order; enddo
<<<<<<< HEAD
!> This differs from index_sort_int only in the data type of the x() array.
!>
!> @param x the (real) array to sort
!> @param indx the array of integer indices to be used to traverse the input array in sorted order
!> @param num the length of x
!>
subroutine index_sort_real(x, indx, num)

integer,  intent(in)  :: num
real(r8), intent(in)  :: x(num)
integer,  intent(out) :: indx(num)
=======
!> This differs from index_sort_real_int only in the data type of the x() array.
!>
!> @param x the (integer) array to sort
!> @param indx the array of integer indices to be used to traverse the input array in sorted order
!> @param num the length of x

subroutine index_sort_int_int(x, indx, num)
>>>>>>> 5850b2e7

integer, intent(in)  :: num
integer, intent(in)  :: x(num)
integer, intent(out) :: indx(num)

integer :: ind, i, j, l_val_indx, level
integer :: l_val

if ( .not. module_initialized ) call initialize_module

! Initialize the index array to input order
do i = 1, num
   indx(i) = i
end do

! Only one element, just send it back
if(num <= 1) return

level = num / 2 + 1
ind = num

! Keep looping until finished
do
   ! Keep going down levels until bottom
   if(level > 1) then
      level = level - 1
      l_val = x(indx(level))
<<<<<<< HEAD
      l_val_index = indx(level)
   else
      l_val = x(indx(ind))
      l_val_index = indx(ind)
=======
      l_val_indx = indx(level)
   else
      l_val = x(indx(ind))
      l_val_indx = indx(ind)
>>>>>>> 5850b2e7

      indx(ind) = indx(1)
      ind = ind - 1
      if(ind == 1) then
<<<<<<< HEAD
         indx(1) = l_val_index
         return
=======
         indx(1) = l_val_indx
      return
>>>>>>> 5850b2e7
      endif
   endif

   i = level
   j = 2 * level

   do while(j <= ind)
      if(j < ind) then
         if(x(indx(j)) < x(indx(j + 1))) j = j + 1
      endif
      if(l_val < x(indx(j))) then
         indx(i) = indx(j)
         i = j
         j = 2 * j
      else
         j = ind + 1
      endif
   end do
<<<<<<< HEAD
   indx(i) = l_val_index
=======

   indx(i) = l_val_indx
>>>>>>> 5850b2e7

end do

end subroutine index_sort_int_int

!-------------------------------------------------------------------------
<<<<<<< HEAD

!> Uses a heap sort algorithm on x(), returns integer array of sorted indices.
!> x(num) array returned unchanged; index array doesn't need to be 
!> initialized before this call. 
!> usage: do i=1,num;  x(indx(i)) is next item in sorted order; enddo
!> This differs from index_sort_real only in the data type of the x() array.
!>
!> @param x the (integer) array to sort
!> @param indx the array of integer indices to be used to traverse the input array in sorted order
!> @param num the length of x
!>

subroutine index_sort_int(x, indx, num)

integer,  intent(in)  :: num
integer, intent(in)  :: x(num)
integer, intent(out) :: indx(num)
=======
!> Uses a heap sort algorithm on x(), returns long-integer array of sorted indices.
!> x(num) array returned unchanged; index array doesn't need to be 
!> initialized before this call. 
!> usage: do i=1,num;  x(indx(i)) is next item in sorted order; enddo
!> This differs from index_sort_int_int only in the data type of the x() array.
!>
!> @param x the (long-integer) array to sort
!> @param indx the array of long-integer indices to be used to traverse the input array in sorted order
!> @param num the length of x

subroutine index_sort_i8_i8(x, indx, num)

implicit none

integer(i8), intent(in)  :: num
integer(i8), intent(in)  :: x(num)
integer(i8), intent(out) :: indx(num)

integer(i8) :: ind, i, j, l_val_indx, level
integer(i8) :: l_val

if ( .not. module_initialized ) call initialize_module

! Initialize the index array to input order
do i = 1, num
  indx(i) = i
end do

! Only one element, just send it back
if(num <= 1) return

level = num / 2 + 1
ind = num

! Keep looping until finished
do
   ! Keep going down levels until bottom
   if(level > 1) then
      level = level - 1
      l_val = x(indx(level))
      l_val_indx = indx(level)
   else
      l_val = x(indx(ind))
      l_val_indx = indx(ind)
      indx(ind) = indx(1)
      ind = ind - 1
      if(ind == 1) then
         indx(1) = l_val_indx
         return
      endif
   endif

   i = level
   j = 2 * level

   do while(j <= ind)
      if(j < ind) then
         if(x(indx(j)) < x(indx(j + 1))) j = j + 1
      endif
      if(l_val < x(indx(j))) then
         indx(i) = indx(j)
         i = j
         j = 2 * j
      else
         j = ind + 1
      endif
   end do

   indx(i) = l_val_indx

end do

end subroutine index_sort_i8_i8

!-------------------------------------------------------------------------

!> Uses a heap sort algorithm to compute a sorted array of indices.  The
!> actual items being sorted are opaque to this routine; the user supplies
!> a sorting function which must have access to the original items.  This
!> routine only manipulates the integer index values which are then returned.
!>
!> The third argument is a user-supplied function which takes 2 integers (a,b) 
!> as arguments and return an integer code: 
!>     -1 if mything(a) <  mything(b)
!>      0 if mything(a) == mything(b)
!>      1 if mything(a) >  mything(b)
!> The function only gets the index numbers; the user code should use them 
!> to compare the items corresponding to those index numbers and return the 
!> ordering between them.  
!> This seems to work best when the comparefunc() is a public routine inside
!> a module so the interface specification is known to the compiler.
!>
!> usage: do i=1,num; mything(indx(i)) is next item in sorted order; enddo
!>
!> @param indx the array of integers
!> @param num the length of x
!> @param comparefunc the name of the comparison function
!>

subroutine index_sort_user(indx, num, comparefunc)

integer,  intent(in)  :: num
integer,  intent(out) :: indx(num)
interface
  integer function comparefunc(a, b)
    integer, intent(in) :: a, b
  end function comparefunc
end interface
>>>>>>> 5850b2e7

integer :: ind, i, j, l_val_indx, level
integer :: compval

if ( .not. module_initialized ) call initialize_module

! Initialize the index array to input order
do i = 1, num
   indx(i) = i
<<<<<<< HEAD
end do
=======
enddo
>>>>>>> 5850b2e7

! Only one element, just send it back
if(num <= 1) return

level = num / 2 + 1
ind = num

! Keep looping until finished
do
<<<<<<< HEAD
  ! Keep going down levels until bottom
  if(level > 1) then
    level = level - 1
      l_val = x(indx(level))
      l_val_index = indx(level)
   else
      l_val = x(indx(ind))
      l_val_index = indx(ind)

      indx(ind) = indx(1)
  ind = ind - 1
    if(ind == 1) then
         indx(1) = l_val_index
    return
    endif
  endif

  i = level
  j = 2 * level

  do while(j <= ind)
    if(j < ind) then
         if(x(indx(j)) < x(indx(j + 1))) j = j + 1
    endif
      if(l_val < x(indx(j))) then
         indx(i) = indx(j)
      i = j
      j = 2 * j
    else
     j = ind + 1
    endif
=======
   ! Keep going down levels until bottom
   if(level > 1) then
      level = level - 1
      l_val_indx = indx(level)
   else
      l_val_indx = indx(ind)

      indx(ind) = indx(1)
      ind = ind - 1
      if(ind == 1) then
        indx(1) = l_val_indx
        return
      endif
   endif

   i = level
   j = 2 * level

   do while(j <= ind)
      if(j < ind) then
         compval = comparefunc(indx(j), indx(j+1))
         if(compval < 0) j = j + 1
      endif
      compval = comparefunc(l_val_indx, indx(j))
      if(compval < 0) then
         indx(i) = indx(j)
         i = j
         j = 2 * j
      else
         j = ind + 1
      endif

   enddo
   indx(i) = l_val_indx

enddo

end subroutine index_sort_user

!-------------------------------------------------------------------------
! Insertion sort can be fast for small arrays and for arrays that are 
! already nearly sorted.  works in place.  real(r8) version.

subroutine insertion_sort_real(x)

real(r8), intent(inout) :: x(:)

integer :: i, j, num
real(r8) :: v

num = size(x)
i = 2
do while (i <= num)
  v = x(i)
  j = i - 1 
  do while (j >= 1)
     if (x(j) <= v) exit
     x(j+1) = x(j)
     j = j - 1
  end do
  x(j + 1) = v
  i = i + 1
end do

end subroutine insertion_sort_real

!-------------------------------------------------------------------------
! Insertion sort can be fast for small arrays and for arrays that are 
! already nearly sorted.  works in place.  integer version.

subroutine insertion_sort_int(x)

integer, intent(inout) :: x(:)

integer :: i, j, num, v

num = size(x)
i = 2
do while (i <= num)
  v = x(i)
  j = i - 1 
  do while (j >= 1)
     if (x(j) <= v) exit
     x(j+1) = x(j)
     j = j - 1
  end do
  x(j + 1) = v
  i = i + 1
end do

end subroutine insertion_sort_int

!-------------------------------------------------------------------------
! index version for real(r8) data.
>>>>>>> 5850b2e7

subroutine index_insertion_sort_real(x, indx, num)

integer,  intent(in) :: num
integer, intent(out) :: indx(num)
real(r8), intent(in) :: x(num)

integer :: i, j, v_indx
real(r8) :: v

do i=1, num
   indx(i) = i
enddo

i = 2
do while (i <= num)
   v = x(indx(i))
   v_indx = indx(i)
   j = i - 1 
   do while (j >= 1)
      if (x(indx(j)) <= v) exit
      indx(j+1) = indx(j)
      j = j - 1
   end do
<<<<<<< HEAD
   indx(i) = l_val_index
=======
   indx(j + 1) = v_indx
   i = i + 1
end do

end subroutine index_insertion_sort_real
>>>>>>> 5850b2e7

!-------------------------------------------------------------------------
! index version for integer data.

subroutine index_insertion_sort_int(x, indx, num)

integer, intent(in)  :: num
integer, intent(out) :: indx(num)
integer, intent(in)  :: x(num)

integer :: i, j, v_indx
integer :: v

do i=1, num
   indx(i) = i
enddo

i = 2
do while (i <= num)
  v = x(indx(i))
  v_indx = indx(i)
  j = i - 1 
  do while (j >= 1)
     if (x(indx(j)) <= v) exit
     indx(j+1) = indx(j)
     j = j - 1
  end do
  indx(j + 1) = v_indx
  i = i + 1
end do

end subroutine index_insertion_sort_int

!-------------------------------------------------------------------------
<<<<<<< HEAD

!> Uses a heap sort algorithm to compute a sorted array of indices.  The
!> actual items being sorted are opaque to this routine; the user supplies
!> a sorting function which must have access to the original items.  This
!> routine only manipulates the integer index values which are then returned.
!>
!> The third argument is a user-supplied function which takes 2 integers (a,b) 
!> as arguments and return an integer code: 
!>     -1 if mything(a) <  mything(b)
!>      0 if mything(a) == mything(b)
!>      1 if mything(a) >  mything(b)
!> The function only gets the index numbers; the user code should use them 
!> to compare the items corresponding to those index numbers and return the 
!> ordering between them.  
!> This seems to work best when the comparefunc() is a public routine inside
!> a module so the interface specification is known to the compiler.
!>
!> usage: do i=1,num; mything(indx(i)) is next item in sorted order; enddo
!>
!> @param indx the array of integers
!> @param num the length of x
!> @param comparefunc the name of the comparison function
!>

subroutine index_sort_user(indx, num, comparefunc)

integer,  intent(in)  :: num
integer,  intent(out) :: indx(num)
interface
  integer function comparefunc(a, b)
    integer, intent(in) :: a, b
  end function comparefunc
end interface

integer :: ind, i, j, l_val_index, level
integer :: compval

if ( .not. module_initialized ) call initialize_module

! Initialize the index array to input order
do i = 1, num
   indx(i) = i
enddo

! Only one element, just send it back
if(num <= 1) return

level = num / 2 + 1
ind = num

! Keep looping until finished
do
   ! Keep going down levels until bottom
   if(level > 1) then
      level = level - 1
      l_val_index = indx(level)
   else
      l_val_index = indx(ind)

      indx(ind) = indx(1)
      ind = ind - 1
      if(ind == 1) then
        indx(1) = l_val_index
        return
      endif
   endif

   i = level
   j = 2 * level

   do while(j <= ind)
      if(j < ind) then
         compval = comparefunc(indx(j), indx(j+1))
         if(compval < 0) j = j + 1
      endif
      compval = comparefunc(l_val_index, indx(j))
      if(compval < 0) then
         indx(i) = indx(j)
         i = j
         j = 2 * j
      else
         j = ind + 1
      endif

   enddo
   indx(i) = l_val_index

enddo

end subroutine index_sort_user

!-------------------------------------------------------------------------
=======
!-------------------------------------------------------------------------

! a simple sort for real(r8) array data.  do not use - slower in all cases.
! (is this a variant of a selection sort?). works in place.
>>>>>>> 5850b2e7

subroutine simple_sort_real(x)

real(r8), intent(inout) :: x(:)

real(r8) :: tmp
integer :: j, k, num

if ( .not. module_initialized ) call initialize_module

num = size(x)

! O(N^2) sort 
do j = 1, num - 1
   do k = j + 1, num
      ! Exchange two elements if they're in the wrong order
      if(x(j) > x(k)) then
         tmp = x(k)
         x(k) = x(j)
         x(j) = tmp
      end if
   end do
end do

end subroutine simple_sort_real

!-------------------------------------------------------------------------

! a simple sort for integer array data.  do not use - slower in all cases.
! (is this a variant of a selection sort?). works in place.

subroutine simple_sort_int(x)

integer, intent(inout) :: x(:)

integer :: tmp
integer :: j, k, num

if ( .not. module_initialized ) call initialize_module

num = size(x)

! O(N^2) sort 
do j = 1, num - 1
   do k = j + 1, num
      ! Exchange two elements if they're in the wrong order
      if(x(j) > x(k)) then
         tmp = x(k)
         x(k) = x(j)
         x(j) = tmp
      end if
   end do
end do

end subroutine simple_sort_int

!-------------------------------------------------------------------------

!  real(r8) index sort

subroutine simple_index_sort_real(x, indx, num)

integer,  intent(in)  :: num
integer,  intent(out) :: indx(num)
real(r8), intent(in)  :: x(num)

integer :: i, j, k, itmp

if ( .not. module_initialized ) call initialize_module

! Initialize the index array to input order
do i = 1, num
   indx(i) = i
end do

! O(N^2) sort
do j = 1, num
   do k = 1, num - 1
      ! Exchange two elements if they're in the wrong order
      if(x(indx(k)) > x(indx(k+1))) then
         itmp = indx(k)
         indx(k) = indx(k+1)
         indx(k+1) = itmp
      endif
   end do
end do

end subroutine simple_index_sort_real

!-------------------------------------------------------------------------

!  integer  index sort

subroutine simple_index_sort_int(x, indx, num)

integer, intent(in)  :: num
integer, intent(out) :: indx(num)
integer, intent(in)  :: x(num)

integer :: i, j, k, itmp

if ( .not. module_initialized ) call initialize_module

! Initialize the index array to input order
do i = 1, num
   indx(i) = i
end do

! O(N^2) sort
do j = 1, num
   do k = 1, num - 1
      ! Exchange two elements if they're in the wrong order
      if(x(indx(k)) > x(indx(k+1))) then
         itmp = indx(k)
         indx(k) = indx(k+1)
         indx(k+1) = itmp
      endif
   end do
end do

end subroutine simple_index_sort_int

!-------------------------------------------------------------------------


!-------------------------------------------------------------------------

end module sort_mod
<|MERGE_RESOLUTION|>--- conflicted
+++ resolved
@@ -7,21 +7,14 @@
 !> A selection of sorting routines. The simplest version sorts a given array
 !> of values and returns a copy of the array with the items in ascending sorted
 !> order.  This works on integer and real(r8) arrays.
-<<<<<<< HEAD
+!>
 !> Another version returns an integer index array.  Accessing the original
 !> list using these indices will traverse the array in sorted order.
-=======
-!>
-!> Another version returns an integer index array.  Accessing the original
-!> list using these indices will traverse the array in sorted order.
-!>
->>>>>>> 5850b2e7
+!>
 !> The final version of the sort routine is similar to the index sort
 !> but a compare routine is supplied by the user, allowing this code
 !> to sort a list of any kinds of items.
 !>
-<<<<<<< HEAD
-=======
 !> @todo FIXME - some routines work in place and some return copies.
 !> this affects the calling code in a very visible way.  can we make
 !> these consistent?  or add an optional argument that says copy or no?
@@ -29,7 +22,6 @@
 !> are subroutines that work in place.  would need to change the calling
 !> code to be all subroutines and pass in either a single array for
 !> "in place" or a src and dst array for copy.
->>>>>>> 5850b2e7
 
 module sort_mod
 
@@ -39,16 +31,12 @@
 implicit none
 private
 
-<<<<<<< HEAD
-public :: sort, index_sort
-=======
 ! what this should be:
 !public :: sort, index_sort
 
 ! for now, let code indicate what sort they want. 
 public :: sort, index_sort, insertion_sort, index_insertion_sort
 !public :: simple_sort, simple_index_sort  
->>>>>>> 5850b2e7
 
 ! version controlled file description for error handling, do not edit
 character(len=*), parameter :: source   = "$URL:$"
@@ -64,8 +52,6 @@
    module procedure isort
 end interface sort
 
-<<<<<<< HEAD
-=======
 interface insertion_sort
    module procedure insertion_sort_real
    module procedure insertion_sort_int
@@ -79,20 +65,14 @@
    module procedure simple_sort_int
 end interface simple_sort
 
->>>>>>> 5850b2e7
 !> single interface to return indices in sorted order,
 !> leaving the original array in place.
 
 interface index_sort
-<<<<<<< HEAD
-   module procedure index_sort_real
-   module procedure index_sort_int
-=======
    module procedure index_sort_real_int
    module procedure index_sort_real_i8
    module procedure index_sort_int_int
 !  module procedure index_sort_i8_i8
->>>>>>> 5850b2e7
    module procedure index_sort_user
 end interface
 
@@ -127,8 +107,6 @@
 !>
 !> @param x the (real) array to sort
 !>
-<<<<<<< HEAD
-=======
 
 function rsort(x)
 
@@ -256,7 +234,6 @@
 end function isort
 
 !-------------------------------------------------------------------------
->>>>>>> 5850b2e7
 
 !> Uses a heap sort algorithm on x(), returns integer array of sorted indices.
 !> x(num) array returned unchanged; index array doesn't need to be 
@@ -268,34 +245,21 @@
 !> @param indx the array of integer indices to be used to traverse the input array in sorted order
 !> @param num the length of x
 
-<<<<<<< HEAD
-real(r8), intent(in) :: x(:)
-real(r8)             :: rsort(size(x))
-=======
 subroutine index_sort_real_int(x, indx, num)
 
 integer,  intent(in)  :: num
 real(r8), intent(in)  :: x(num)
 integer,  intent(out) :: indx(num)
->>>>>>> 5850b2e7
 
 integer  :: ind, i, j, l_val_indx, level
 real(r8) :: l_val
 
-<<<<<<< HEAD
-! Get the array size
-num = size(x)
-
-! Copy to output
-rsort = x
-=======
 if ( .not. module_initialized ) call initialize_module
 
 ! Initialize the index array to input order
 do i = 1, num
    indx(i) = i
 end do
->>>>>>> 5850b2e7
 
 ! Only one element, just send it back
 if(num <= 1) return
@@ -340,22 +304,11 @@
 
    indx(i) = l_val_indx
 
-<<<<<<< HEAD
-!-------------------------------------------------------------------------
-
-!> Uses a heap sort algorithm on integer array x(), returns sorted array.
-!> x() must be allocated or declared to be exactly the intended size; 
-!> all items in x() are sorted.
-!>
-!> @param x the (integer) array to sort
-!>
-=======
 end do
 
 end subroutine index_sort_real_int
 
 !-------------------------------------------------------------------------
->>>>>>> 5850b2e7
 
 !> Uses a heap sort algorithm on x(), returns long-integer array of sorted indices.
 !> x(num) array returned unchanged; index array doesn't need to be 
@@ -368,34 +321,21 @@
 !> @param indx the array of long-integer indices to be used to traverse the input array in sorted order
 !> @param num the length of x as a long-integer
 
-<<<<<<< HEAD
-integer, intent(in) :: x(:)
-integer             :: isort(size(x))
-=======
 subroutine index_sort_real_i8(x, indx, num)
 
 integer(i8),  intent(in)  :: num
 real(r8),     intent(in)  :: x(num)
 integer(i8),  intent(out) :: indx(num)
->>>>>>> 5850b2e7
 
 integer(i8) :: ind, i, j, l_val_indx, level
 real(r8) :: l_val
 
-<<<<<<< HEAD
-! Get the array size
-num = size(x)
-
-! Copy to output
-isort = x
-=======
 if ( .not. module_initialized ) call initialize_module
 
 ! Initialize the index array to input order
 do i = 1, num
    indx(i) = i
 end do
->>>>>>> 5850b2e7
 
 ! Only one element, just send it back
 if(num <= 1) return
@@ -440,34 +380,16 @@
 
    indx(i) = l_val_indx
 
-<<<<<<< HEAD
-!-------------------------------------------------------------------------
-
-=======
 end do
 
 end subroutine index_sort_real_i8
 
 !-------------------------------------------------------------------------
 
->>>>>>> 5850b2e7
 !> Uses a heap sort algorithm on x(), returns integer array of sorted indices.
 !> x(num) array returned unchanged; index array doesn't need to be 
 !> initialized before this call. 
 !> usage: do i=1,num;  x(indx(i)) is next item in sorted order; enddo
-<<<<<<< HEAD
-!> This differs from index_sort_int only in the data type of the x() array.
-!>
-!> @param x the (real) array to sort
-!> @param indx the array of integer indices to be used to traverse the input array in sorted order
-!> @param num the length of x
-!>
-subroutine index_sort_real(x, indx, num)
-
-integer,  intent(in)  :: num
-real(r8), intent(in)  :: x(num)
-integer,  intent(out) :: indx(num)
-=======
 !> This differs from index_sort_real_int only in the data type of the x() array.
 !>
 !> @param x the (integer) array to sort
@@ -475,7 +397,6 @@
 !> @param num the length of x
 
 subroutine index_sort_int_int(x, indx, num)
->>>>>>> 5850b2e7
 
 integer, intent(in)  :: num
 integer, intent(in)  :: x(num)
@@ -503,28 +424,16 @@
    if(level > 1) then
       level = level - 1
       l_val = x(indx(level))
-<<<<<<< HEAD
-      l_val_index = indx(level)
-   else
-      l_val = x(indx(ind))
-      l_val_index = indx(ind)
-=======
       l_val_indx = indx(level)
    else
       l_val = x(indx(ind))
       l_val_indx = indx(ind)
->>>>>>> 5850b2e7
 
       indx(ind) = indx(1)
       ind = ind - 1
       if(ind == 1) then
-<<<<<<< HEAD
-         indx(1) = l_val_index
-         return
-=======
          indx(1) = l_val_indx
       return
->>>>>>> 5850b2e7
       endif
    endif
 
@@ -543,37 +452,14 @@
          j = ind + 1
       endif
    end do
-<<<<<<< HEAD
-   indx(i) = l_val_index
-=======
 
    indx(i) = l_val_indx
->>>>>>> 5850b2e7
 
 end do
 
 end subroutine index_sort_int_int
 
 !-------------------------------------------------------------------------
-<<<<<<< HEAD
-
-!> Uses a heap sort algorithm on x(), returns integer array of sorted indices.
-!> x(num) array returned unchanged; index array doesn't need to be 
-!> initialized before this call. 
-!> usage: do i=1,num;  x(indx(i)) is next item in sorted order; enddo
-!> This differs from index_sort_real only in the data type of the x() array.
-!>
-!> @param x the (integer) array to sort
-!> @param indx the array of integer indices to be used to traverse the input array in sorted order
-!> @param num the length of x
-!>
-
-subroutine index_sort_int(x, indx, num)
-
-integer,  intent(in)  :: num
-integer, intent(in)  :: x(num)
-integer, intent(out) :: indx(num)
-=======
 !> Uses a heap sort algorithm on x(), returns long-integer array of sorted indices.
 !> x(num) array returned unchanged; index array doesn't need to be 
 !> initialized before this call. 
@@ -682,7 +568,6 @@
     integer, intent(in) :: a, b
   end function comparefunc
 end interface
->>>>>>> 5850b2e7
 
 integer :: ind, i, j, l_val_indx, level
 integer :: compval
@@ -692,11 +577,7 @@
 ! Initialize the index array to input order
 do i = 1, num
    indx(i) = i
-<<<<<<< HEAD
-end do
-=======
 enddo
->>>>>>> 5850b2e7
 
 ! Only one element, just send it back
 if(num <= 1) return
@@ -706,39 +587,6 @@
 
 ! Keep looping until finished
 do
-<<<<<<< HEAD
-  ! Keep going down levels until bottom
-  if(level > 1) then
-    level = level - 1
-      l_val = x(indx(level))
-      l_val_index = indx(level)
-   else
-      l_val = x(indx(ind))
-      l_val_index = indx(ind)
-
-      indx(ind) = indx(1)
-  ind = ind - 1
-    if(ind == 1) then
-         indx(1) = l_val_index
-    return
-    endif
-  endif
-
-  i = level
-  j = 2 * level
-
-  do while(j <= ind)
-    if(j < ind) then
-         if(x(indx(j)) < x(indx(j + 1))) j = j + 1
-    endif
-      if(l_val < x(indx(j))) then
-         indx(i) = indx(j)
-      i = j
-      j = 2 * j
-    else
-     j = ind + 1
-    endif
-=======
    ! Keep going down levels until bottom
    if(level > 1) then
       level = level - 1
@@ -833,7 +681,6 @@
 
 !-------------------------------------------------------------------------
 ! index version for real(r8) data.
->>>>>>> 5850b2e7
 
 subroutine index_insertion_sort_real(x, indx, num)
 
@@ -858,15 +705,11 @@
       indx(j+1) = indx(j)
       j = j - 1
    end do
-<<<<<<< HEAD
-   indx(i) = l_val_index
-=======
    indx(j + 1) = v_indx
    i = i + 1
 end do
 
 end subroutine index_insertion_sort_real
->>>>>>> 5850b2e7
 
 !-------------------------------------------------------------------------
 ! index version for integer data.
@@ -901,105 +744,10 @@
 end subroutine index_insertion_sort_int
 
 !-------------------------------------------------------------------------
-<<<<<<< HEAD
-
-!> Uses a heap sort algorithm to compute a sorted array of indices.  The
-!> actual items being sorted are opaque to this routine; the user supplies
-!> a sorting function which must have access to the original items.  This
-!> routine only manipulates the integer index values which are then returned.
-!>
-!> The third argument is a user-supplied function which takes 2 integers (a,b) 
-!> as arguments and return an integer code: 
-!>     -1 if mything(a) <  mything(b)
-!>      0 if mything(a) == mything(b)
-!>      1 if mything(a) >  mything(b)
-!> The function only gets the index numbers; the user code should use them 
-!> to compare the items corresponding to those index numbers and return the 
-!> ordering between them.  
-!> This seems to work best when the comparefunc() is a public routine inside
-!> a module so the interface specification is known to the compiler.
-!>
-!> usage: do i=1,num; mything(indx(i)) is next item in sorted order; enddo
-!>
-!> @param indx the array of integers
-!> @param num the length of x
-!> @param comparefunc the name of the comparison function
-!>
-
-subroutine index_sort_user(indx, num, comparefunc)
-
-integer,  intent(in)  :: num
-integer,  intent(out) :: indx(num)
-interface
-  integer function comparefunc(a, b)
-    integer, intent(in) :: a, b
-  end function comparefunc
-end interface
-
-integer :: ind, i, j, l_val_index, level
-integer :: compval
-
-if ( .not. module_initialized ) call initialize_module
-
-! Initialize the index array to input order
-do i = 1, num
-   indx(i) = i
-enddo
-
-! Only one element, just send it back
-if(num <= 1) return
-
-level = num / 2 + 1
-ind = num
-
-! Keep looping until finished
-do
-   ! Keep going down levels until bottom
-   if(level > 1) then
-      level = level - 1
-      l_val_index = indx(level)
-   else
-      l_val_index = indx(ind)
-
-      indx(ind) = indx(1)
-      ind = ind - 1
-      if(ind == 1) then
-        indx(1) = l_val_index
-        return
-      endif
-   endif
-
-   i = level
-   j = 2 * level
-
-   do while(j <= ind)
-      if(j < ind) then
-         compval = comparefunc(indx(j), indx(j+1))
-         if(compval < 0) j = j + 1
-      endif
-      compval = comparefunc(l_val_index, indx(j))
-      if(compval < 0) then
-         indx(i) = indx(j)
-         i = j
-         j = 2 * j
-      else
-         j = ind + 1
-      endif
-
-   enddo
-   indx(i) = l_val_index
-
-enddo
-
-end subroutine index_sort_user
-
-!-------------------------------------------------------------------------
-=======
 !-------------------------------------------------------------------------
 
 ! a simple sort for real(r8) array data.  do not use - slower in all cases.
 ! (is this a variant of a selection sort?). works in place.
->>>>>>> 5850b2e7
 
 subroutine simple_sort_real(x)
 
