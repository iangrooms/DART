! DART software - Copyright UCAR. This open source software is provided
! by UCAR, "as is", without charge, subject to all terms of use at
! http://www.image.ucar.edu/DAReS/DART/DART_download
!
! $Id$

module model_mod

! This is the interface between the POP ocean model and DART.

! Modules that are absolutely required for use are listed
use        types_mod, only : r4, r8, i4, i8, SECPERDAY, MISSING_R8, rad2deg, PI, &
                             vtablenamelength
use time_manager_mod, only : time_type, set_time, set_date, get_date, get_time,&
                             print_time, print_date,                           &
                             operator(*),  operator(+), operator(-),           &
                             operator(>),  operator(<), operator(/),           &
                             operator(/=), operator(<=)
use     location_mod, only : location_type, get_dist, set_location, get_location, &
                             VERTISHEIGHT, is_vertical, get_close_obs,      &
                             loc_get_close_state => get_close_state, get_close_type,  &
                             convert_vertical_obs, convert_vertical_state
use    utilities_mod, only : register_module, error_handler, get_unit,         &
                             E_ERR, E_WARN, E_MSG, logfileunit, nmlfileunit,   &
                             do_output, to_upper, do_nml_file, do_nml_term,    &
                             find_namelist_in_file, check_namelist_read,       &
                             file_exist, find_textfile_dims, file_to_text
use netcdf_utilities_mod, only : nc_add_global_attribute, nc_get_global_attribute,    &
                                 nc_synchronize_file, nc_add_global_creation_time,    &
                                 nc_begin_define_mode, nc_end_define_mode,            &
                                 nc_add_attribute_to_variable, nc_define_dimension,   & 
                                 nc_define_real_variable, nc_define_integer_variable, &
                                 nc_put_variable, nc_open_file_readonly,              &
                                 nc_create_file, nc_close_file
use     obs_kind_mod, only : QTY_TEMPERATURE, QTY_SALINITY, QTY_DRY_LAND,      &
                             QTY_U_CURRENT_COMPONENT,QTY_V_CURRENT_COMPONENT,  &
                             QTY_SEA_SURFACE_HEIGHT, QTY_SEA_SURFACE_PRESSURE, &
                             QTY_POTENTIAL_TEMPERATURE, QTY_SEA_SURFACE_ANOMALY, &
                             get_index_for_quantity, get_name_for_quantity
use mpi_utilities_mod, only: my_task_id, task_count
use    random_seq_mod, only: random_seq_type, init_random_seq, random_gaussian
use      dart_pop_mod, only: set_model_time_step,                              &
                             get_horiz_grid_dims, get_vert_grid_dim,           &
                             read_horiz_grid, read_topography, read_vert_grid, &
                             get_pop_restart_filename, set_binary_file_conversion, &
                             read_mean_dynamic_topography
use ensemble_manager_mod,  only : ensemble_type
use distributed_state_mod, only : get_state
use state_structure_mod,   only : add_domain, get_model_variable_indices, &
                                  get_num_variables, get_index_start, &
                                  get_num_dims, get_domain_size, &
                                  get_dart_vector_index
use default_model_mod,     only : adv_1step, init_time, init_conditions, nc_write_model_vars

use typesizes
use netcdf 

implicit none
private

! these routines must be public and you cannot change
! the arguments - they will be called *from* the DART code.

!> required routines with code in this module
public :: get_model_size,                &
          get_state_meta_data,           &
          model_interpolate,             &
          shortest_time_between_assimilations, &
          static_init_model,             &
          end_model,                     &
          pert_model_copies,             &
          get_close_state,               &
          nc_write_model_atts,           &
          read_model_time,               &
          write_model_time

!> required routines where code is in other modules
public :: adv_1step,                     &
          init_time,                     &
          init_conditions,               &
          get_close_obs,                 &
          nc_write_model_vars,           &
          convert_vertical_obs,          &
          convert_vertical_state


! generally useful routines for various support purposes.
! the interfaces here can be changed as appropriate.
public :: get_gridsize, &
          get_pop_restart_filename, &
          test_interpolation

! version controlled file description for error handling, do not edit
character(len=256), parameter :: source   = &
   "$URL$"
character(len=32 ), parameter :: revision = "$Revision$"
character(len=128), parameter :: revdate  = "$Date$"

! message strings
character(len=512) :: string1
character(len=512) :: string2
character(len=512) :: string3

logical, save :: module_initialized = .false.

! Storage for a random sequence for perturbing a single initial state
type(random_seq_type) :: random_seq

! DART state vector contents are specified in the input.nml:&model_nml namelist.
integer, parameter :: max_state_variables = 10 
integer, parameter :: num_state_table_columns = 3
character(len=vtablenamelength) :: variable_table( max_state_variables, num_state_table_columns )
integer :: state_kinds_list( max_state_variables )
logical :: update_var_list( max_state_variables )

! identifiers for variable_table
integer, parameter :: VAR_NAME_INDEX = 1
integer, parameter :: VAR_QTY_INDEX = 2
integer, parameter :: VAR_UPDATE_INDEX = 3

! things which can/should be in the model_nml
integer  :: assimilation_period_days = -1
integer  :: assimilation_period_seconds = -1
real(r8) :: model_perturbation_amplitude = 0.2
logical  :: update_dry_cell_walls = .false.
character(len=vtablenamelength) :: model_state_variables(max_state_variables * num_state_table_columns ) = ' '
integer  :: debug = 0   ! turn up for more and more debug messages

! only valid values:  native, big_endian, little_endian
character(len=32)  :: binary_grid_file_format = 'big_endian'
character(len=256) :: mdt_reference_file_name = 'none'

! FIXME: currently the update_dry_cell_walls namelist value DOES
! NOTHING.  it needs additional code to detect the cells which are
! wet, but within 1 cell of the bottom/sides/etc.  

namelist /model_nml/  &
   assimilation_period_days,    &  ! for now, this is the timestep
   assimilation_period_seconds, &
   model_perturbation_amplitude,&
   update_dry_cell_walls,       &
   model_state_variables,       &
   binary_grid_file_format,     &
   mdt_reference_file_name,     &
   debug

!------------------------------------------------------------------
!
! The default DART state vector (control vector) will consist of:  S, T, U, V, PSURF
! (Salinity, Temperature, U velocity, V velocity, Sea Surface Height).
! S, T are 3D arrays, located at cell centers.  U,V are at grid cell corners.
! PSURF is a 2D field (X,Y only).  The Z direction is downward. 
! 
! Additional variables can be read into the state vector using the 
! model_state_variables namelist by specifying the netcdf variable name
! dart kind string and an update string.  Currently the update string
! is not being used.
!------------------------------------------------------------------

! Number of fields in the state vector
integer :: nfields

! Grid parameters - the values will be read from a
! standard POP namelist and filled in here.

! nx, ny and nz are the size of the dipole (or irregular) grids. 
integer :: Nx=-1, Ny=-1, Nz=-1    ! grid counts for each field

! locations of cell centers (C) and edges (G) for each axis.
real(r8), allocatable :: ZC(:), ZG(:)

! These arrays store the longitude and latitude of the lower left corner of
! each of the dipole u quadrilaterals and t quadrilaterals.
real(r8), allocatable :: ULAT(:,:), ULON(:,:), TLAT(:,:), TLON(:,:)

! integer, lowest valid cell number in the vertical
integer, allocatable  :: KMT(:, :), KMU(:, :)

! real 'mean' dynamic sea surface topography
!>@todo only allocate if we need it ... 
real(r8), allocatable :: MDT(:,:)

! compute pressure based on depth - can do once upfront.
real(r8), allocatable :: pressure(:)

real(r8)        :: endTime
real(r8)        :: ocean_dynamics_timestep = 900.0_r4
integer         :: timestepcount = 0
type(time_type) :: model_time, model_timestep

integer(i8) :: model_size    ! the state vector length



!------------------------------------------------

! NOTE (dipole/tripole grids): since both of the dipole and tripole
! grids are logically rectangular we can use the same interpolation
! scheme originally implemented for the dipole grid. Here we can 
! interchange dipole and tripole when reading the code.

! The regular grid used for dipole interpolation divides the sphere into
! a set of regularly spaced lon-lat boxes. The number of boxes in
! longitude and latitude are set by num_reg_x and num_reg_y. Making the
! number of regular boxes smaller decreases the computation required for
! doing each interpolation but increases the static storage requirements
! and the initialization computation (which seems to be pretty small).
! FIX ME: to account for various grid sizes we should dynamically 
! allocate these numbers.  To keep max_reg_list_num < 100 we can use:
!    tx0.1v2 num_reg_x = num_reg_y = 900
!    tx0.5v1 num_reg_x = num_reg_y = 180
!    gx1v6   num_reg_x = num_reg_y = 90
! Larger num_reg_(x,y) values require more temporary storage in 
! ureg_list_lon, ureg_list_lat, treg_list_lon, treg_list_lat. For now
! we can use num_reg_(x,y) = 180 and max_reg_list_num = 800 to account
! for all of the currently implemented grid types.
integer, parameter :: num_reg_x = 180, num_reg_y = 180

! The max_reg_list_num controls the size of temporary storage used for
! initializing the regular grid. Four arrays
! of size num_reg_x*num_reg_y*max_reg_list_num are needed. The initialization
! fails and returns an error if max_reg_list_num is too small. With 180 regular
! lat lon boxes a value of 30 is sufficient for the gx3 POP grid, 80 for the 
! gx1 grid, 180 for the tx0.5 grid and 800 for the tx0.1 grid.
! FIX ME: we should declare this at runtime depending on the grid size.
integer, parameter :: max_reg_list_num = 800

! The dipole interpolation keeps a list of how many and which dipole quads
! overlap each regular lon-lat box. The number for the u and t grids are 
! stored in u_dipole_num and t_dipole_num. The allocatable arrays
! u_dipole_lon(lat)_list and t_dipole_lon(lat)_list list the longitude 
! and latitude indices for the overlapping dipole quads. The entry in
! u_dipole_start and t_dipole_start for a given regular lon-lat box indicates
! where the list of dipole quads begins in the u_dipole_lon(lat)_list and
! t_dipole_lon(lat)_list arrays.

integer :: u_dipole_start(num_reg_x, num_reg_y)
integer :: u_dipole_num  (num_reg_x, num_reg_y) = 0
integer :: t_dipole_start(num_reg_x, num_reg_y)
integer :: t_dipole_num  (num_reg_x, num_reg_y) = 0
integer, allocatable :: u_dipole_lon_list(:), t_dipole_lon_list(:)
integer, allocatable :: u_dipole_lat_list(:), t_dipole_lat_list(:)

! Need to check for pole quads: for now we are not interpolating in them
integer :: pole_x, t_pole_y, u_pole_y

! Have a global variable saying whether this is dipole or regular lon-lat grid
! This should be initialized static_init_model. Code to do this is below.
logical :: dipole_grid

! global domain id to be used by routines in state_structure_mod
integer :: domain_id

contains

!------------------------------------------------------------------
!------------------------------------------------------------------

subroutine static_init_model()

! Called to do one time initialization of the model. In this case,
! it reads in the grid information.

integer :: iunit, io
integer :: ss, dd

! The Plan:
!
!   read in the grid sizes from the horiz grid file and the vert grid file
!   horiz is netcdf, vert is ascii
!  
!   allocate space, and read in actual grid values
!
!   figure out model timestep.  FIXME: from where?
!
!   Compute the model size.
!
!   set the index numbers where the field types change
!

if ( module_initialized ) return ! only need to do this once.

! Print module information to log file and stdout.
call register_module(source, revision, revdate)

! Since this routine calls other routines that could call this routine
! we'll say we've been initialized pretty dang early.
module_initialized = .true.

! Read the DART namelist for this model
call find_namelist_in_file('input.nml', 'model_nml', iunit)
read(iunit, nml = model_nml, iostat = io)
call check_namelist_read(iunit, io, 'model_nml')

! Record the namelist values used for the run
call error_handler(E_MSG,'static_init_model','model_nml values are',' ',' ',' ')
if (do_nml_file()) write(nmlfileunit, nml=model_nml)
if (do_nml_term()) write(     *     , nml=model_nml)

! Set the time step ... causes POP namelists to be read.
! Ensures model_timestep is multiple of 'ocean_dynamics_timestep'

model_timestep = set_model_time_step(assimilation_period_seconds, assimilation_period_days)

call get_time(model_timestep,ss,dd) ! set_time() assures the seconds [0,86400)

write(string1,*)'assimilation period is ',dd,' days ',ss,' seconds'
call error_handler(E_MSG,'static_init_model',string1,source,revision,revdate)

! BEFORE calling grid routines, set the endian-ness of the binary files if needed.
call set_binary_file_conversion(binary_grid_file_format)

! get data dimensions, then allocate space, then open the files
! and actually fill in the arrays.

call get_horiz_grid_dims(Nx, Ny)
call get_vert_grid_dim(Nz)

! Allocate space for grid variables. 
allocate(ULAT(Nx,Ny), ULON(Nx,Ny), TLAT(Nx,Ny), TLON(Nx,Ny))
allocate( KMT(Nx,Ny),  KMU(Nx,Ny))
allocate(     ZC(Nz),      ZG(Nz))

! Fill them in.
! horiz grid initializes ULAT/LON, TLAT/LON as well.
call read_horiz_grid(Nx, Ny, ULAT, ULON, TLAT, TLON)
call read_topography(Nx, Ny,  KMT,  KMU)
call read_vert_grid( Nz, ZC, ZG)

if (mdt_reference_file_name /= 'none') then
   allocate( MDT(Nx,Ny))
   call read_mean_dynamic_topography(mdt_reference_file_name, MDT)
endif

if (debug > 2) call write_grid_netcdf() ! DEBUG only
if (debug > 2) call write_grid_interptest() ! DEBUG only

! verify that the model_state_variables namelist was filled in correctly.  
! returns variable_table which has variable names, kinds and update strings.
call verify_state_variables(model_state_variables, nfields, variable_table, state_kinds_list, update_var_list)

! in spite of the staggering, all grids are the same size
! and offset by half a grid cell.  4 are 3D and 1 is 2D.
!  e.g. S,T,U,V = 256 x 225 x 70
!  e.g. PSURF = 256 x 225

if (do_output()) write(logfileunit, *) 'Using grid : Nx, Ny, Nz = ', &
                                                     Nx, Ny, Nz
if (do_output()) write(     *     , *) 'Using grid : Nx, Ny, Nz = ', &
                                                     Nx, Ny, Nz
! initialize the pressure array - pressure in bars
allocate(pressure(Nz))
call dpth2pres(Nz, ZC, pressure)

! Initialize the interpolation routines
call init_interp()

!> @todo 'pop.r.nc' is hardcoded in dart_pop_mod.f90
domain_id = add_domain('pop.r.nc', nfields, &
                       var_names = variable_table(1:nfields, VAR_NAME_INDEX), &
                       update_list = update_var_list(1:nfields))

model_size = get_domain_size(domain_id)
if (do_output()) write(*,*) 'model_size = ', model_size


end subroutine static_init_model


!------------------------------------------------------------
!> Initializes data structures needed for POP interpolation for
!> either dipole or irregular grid.
!> This should be called at static_init_model time to avoid 
!> having all this temporary storage in the middle of a run.


subroutine init_interp()

integer :: i

! Determine whether this is a irregular lon-lat grid or a dipole.
! Do this by seeing if the lons have the same values at both
! the first and last latitude row; this is not the case for dipole. 

dipole_grid = .false.
do i = 1, nx
   if(ulon(i, 1) /= ulon(i, ny)) then
      dipole_grid = .true.
      call init_dipole_interp()
      return
   endif
enddo

end subroutine init_interp


!------------------------------------------------------------
!> Build the data structure for interpolation for a dipole grid.


subroutine init_dipole_interp()

! Need a temporary data structure to build this.
! These arrays keep a list of the x and y indices of dipole quads 
! that potentially overlap the regular boxes. Need one for the u 
! and one for the t grid.
integer, allocatable :: ureg_list_lon(:,:,:)
integer, allocatable :: ureg_list_lat(:,:,:)
integer, allocatable :: treg_list_lon(:,:,:)
integer, allocatable :: treg_list_lat(:,:,:)

real(r8) :: u_c_lons(4), u_c_lats(4), t_c_lons(4), t_c_lats(4), pole_row_lon
integer  :: i, j, k, pindex
integer  :: reg_lon_ind(2), reg_lat_ind(2), u_total, t_total, u_index, t_index
logical  :: is_pole
integer  :: surf_index

allocate(ureg_list_lon(num_reg_x, num_reg_y, max_reg_list_num))
allocate(ureg_list_lat(num_reg_x, num_reg_y, max_reg_list_num))
allocate(treg_list_lon(num_reg_x, num_reg_y, max_reg_list_num))
allocate(treg_list_lat(num_reg_x, num_reg_y, max_reg_list_num))

! this is the level threshold for deciding whether we are over land
! or water.  to be valid all 4 corners of the quad must have a level
! number greater than this index.  (so 0 excludes all land points.)
! if you wanted to assimilate only in regions where the water depth is
! deeper than some threshold, set this index to N and only quads where
! all the level numbers are N+1 or deeper will be used.
surf_index = 1

! Begin by finding the quad that contains the pole for the dipole t_grid. 
! To do this locate the u quad with the pole on its right boundary. This is on
! the row that is opposite the shifted pole and exactly follows a lon circle.
pole_x = nx / 2;
! Search for the row at which the longitude flips over the pole
pole_row_lon = ulon(pole_x, 1);
do i = 1, ny
   pindex = i
   if(ulon(pole_x, i) /= pole_row_lon) exit
enddo

! Pole boxes for u have indices pole_x or pole_x-1 and index - 1;
! (it's right before the flip).
u_pole_y = pindex - 1;

! Locate the T dipole quad that contains the pole.
! We know it is in either the same lat quad as the u pole edge or one higher.
! Figure out if the pole is more or less than halfway along
! the u quad edge to find the right one.
if(ulat(pole_x, u_pole_y) > ulat(pole_x, u_pole_y + 1)) then
   t_pole_y = u_pole_y;
else
   t_pole_y = u_pole_y + 1;
endif

! Loop through each of the dipole grid quads 
do i = 1, nx
   ! There's no wraparound in y, one box less than grid boundaries
   do j = 1, ny - 1
      
      ! Only update regular boxes that contain all wet corners
      if( all_corners_wet(QTY_U_CURRENT_COMPONENT,i,j,surf_index) ) then
         ! Set up array of lons and lats for the corners of these u quads
         call get_quad_corners(ulon, i, j, u_c_lons)
         call get_quad_corners(ulat, i, j, u_c_lats)

         ! Get list of regular boxes that cover this u dipole quad
         ! false indicates that for the u grid there's nothing special about pole
         call reg_box_overlap(u_c_lons, u_c_lats, .false., reg_lon_ind, reg_lat_ind)         
         ! Update the temporary data structures for the u quad 
         call update_reg_list(u_dipole_num, ureg_list_lon, &
            ureg_list_lat, reg_lon_ind, reg_lat_ind, i, j)
      endif 

      ! Repeat for t dipole quads.
      ! Only update regular boxes that contain all wet corners
      if( all_corners_wet(QTY_TEMPERATURE,i,j,surf_index) ) then
         ! Set up array of lons and lats for the corners of these t quads
         call get_quad_corners(tlon, i, j, t_c_lons)
         call get_quad_corners(tlat, i, j, t_c_lats)

         ! Is this the pole quad for the T grid?
         is_pole = (i == pole_x .and. j == t_pole_y)
         
         call reg_box_overlap(t_c_lons, t_c_lats, is_pole, reg_lon_ind, reg_lat_ind)         
         call update_reg_list(t_dipole_num, treg_list_lon, &
            treg_list_lat, reg_lon_ind, reg_lat_ind, i, j)
      endif
   enddo
enddo

if (do_output()) write(*,*)'to determine (minimum) max_reg_list_num values for new grids ...'
if (do_output()) write(*,*)'u_dipole_num is ',maxval(u_dipole_num)
if (do_output()) write(*,*)'t_dipole_num is ',maxval(t_dipole_num)

! Invert the temporary data structure. The total number of entries will be 
! the sum of the number of dipole cells for each regular cell. 
u_total = sum(u_dipole_num)
t_total = sum(t_dipole_num)

! Allocate storage for the final structures in module storage
allocate(u_dipole_lon_list(u_total), u_dipole_lat_list(u_total))
allocate(t_dipole_lon_list(t_total), t_dipole_lat_list(t_total))

! Fill up the long list by traversing the temporary structure. Need indices 
! to keep track of where to put the next entry.
u_index = 1
t_index = 1

! Loop through each regular grid box
do i = 1, num_reg_x
   do j = 1, num_reg_y

      ! The list for this regular box starts at the current indices.
      u_dipole_start(i, j) = u_index
      t_dipole_start(i, j) = t_index

      ! Copy all the close dipole quads for regular u box(i, j)
      do k = 1, u_dipole_num(i, j)
         u_dipole_lon_list(u_index) = ureg_list_lon(i, j, k) 
         u_dipole_lat_list(u_index) = ureg_list_lat(i, j, k) 
         u_index = u_index + 1
      enddo
      
      ! Copy all the close dipoles for regular t box (i, j)
      do k = 1, t_dipole_num(i, j)
         t_dipole_lon_list(t_index) = treg_list_lon(i, j, k) 
         t_dipole_lat_list(t_index) = treg_list_lat(i, j, k) 
         t_index = t_index + 1
      enddo

   enddo
enddo

! Confirm that the indices come out okay as debug
if(u_index /= u_total + 1) then
   string1 = 'Storage indices did not balance for U grid: : contact DART developers'
   call error_handler(E_ERR, 'init_dipole_interp', string1, source, revision, revdate)
endif
if(t_index /= t_total + 1) then
   string1 = 'Storage indices did not balance for T grid: : contact DART developers'
   call error_handler(E_ERR, 'init_dipole_interp', string1, source, revision, revdate)
endif

end subroutine init_dipole_interp


!------------------------------------------------------------
!> Given a longitude and latitude in degrees returns the index of the regular
!> lon-lat box that contains the point.

subroutine get_reg_box_indices(lon, lat, x_ind, y_ind)

real(r8), intent(in)  :: lon, lat
integer,  intent(out) :: x_ind, y_ind

call get_reg_lon_box(lon, x_ind)
call get_reg_lat_box(lat, y_ind)

end subroutine get_reg_box_indices


!------------------------------------------------------------
!> Determine which regular longitude box a longitude is in.


subroutine get_reg_lon_box(lon, x_ind)

real(r8), intent(in)  :: lon
integer,  intent(out) :: x_ind

x_ind = int(num_reg_x * lon / 360.0_r8) + 1

! Watch out for exactly at top; assume all lats and lons in legal range
if(lon == 360.0_r8) x_ind = num_reg_x

end subroutine get_reg_lon_box


!------------------------------------------------------------
!> Determine which regular latitude box a latitude is in.


subroutine get_reg_lat_box(lat, y_ind)

real(r8), intent(in)  :: lat
integer,  intent(out) :: y_ind

y_ind = int(num_reg_y * (lat + 90.0_r8) / 180.0_r8) + 1

! Watch out for exactly at top; assume all lats and lons in legal range
if(lat == 90.0_r8)  y_ind = num_reg_y

end subroutine get_reg_lat_box


!------------------------------------------------------------
!> Find a set of regular lat lon boxes that covers all of the area covered by 
!> a dipole grid qaud whose corners are given by the dimension four x_corners 
!> and y_corners arrays.

subroutine reg_box_overlap(x_corners, y_corners, is_pole, reg_lon_ind, reg_lat_ind)

real(r8), intent(in)  :: x_corners(4), y_corners(4)
logical,  intent(in)  :: is_pole
integer,  intent(out) :: reg_lon_ind(2), reg_lat_ind(2)

! The two dimensional arrays reg_lon_ind and reg_lat_ind
! return the first and last indices of the regular boxes in latitude and
! longitude respectively. These indices may wraparound for reg_lon_ind.  
! A special computation is needed for a dipole quad that has the true north 
! pole in its interior. The logical is_pole is set to true if this is the case.
! This can only happen for the t grid.  If the longitude boxes overlap 0
! degrees, the indices returned are adjusted by adding the total number of
! boxes to the second index (e.g. the indices might be 88 and 93 for a case
! with 90 longitude boxes).

real(r8) :: lat_min, lat_max, lon_min, lon_max
integer  :: i

!  A quad containing the pole is fundamentally different
if(is_pole) then
   ! Need all longitude boxes
   reg_lon_ind(1) = 1
   reg_lon_ind(2) = num_reg_x
   ! Need to cover from lowest latitude to top box
   lat_min = minval(y_corners)
   reg_lat_ind(1) = int(num_reg_y * (lat_min + 90.0_r8) / 180.0_r8) + 1
   call get_reg_lat_box(lat_min, reg_lat_ind(1))
   reg_lat_ind(2) = num_reg_y
else
   ! All other quads do not contain pole (pole could be on edge but no problem)
   ! This is specific to the dipole POP grids that do not go to the south pole
   ! Finding the range of latitudes is cake
   lat_min = minval(y_corners)
   lat_max = maxval(y_corners)

   ! Figure out the indices of the regular boxes for min and max lats
   call get_reg_lat_box(lat_min, reg_lat_ind(1))
   call get_reg_lat_box(lat_max, reg_lat_ind(2))

   ! Lons are much trickier. Need to make sure to wraparound the
   ! right way. There is no guarantee on direction of lons in the
   ! high latitude dipole rows.
   ! All longitudes for non-pole rows have to be within 180 degrees
   ! of one another. 
   lon_min = minval(x_corners)
   lon_max = maxval(x_corners)
   if((lon_max - lon_min) > 180.0_r8) then
      ! If the max longitude value is more than 180 
      ! degrees larger than the min, then there must be wraparound.
      ! Then, find the smallest value > 180 and the largest < 180 to get range.
      lon_min = 360.0_r8
      lon_max = 0.0_r8
      do i=1, 4
         if(x_corners(i) > 180.0_r8 .and. x_corners(i) < lon_min) lon_min = x_corners(i)
         if(x_corners(i) < 180.0_r8 .and. x_corners(i) > lon_max) lon_max = x_corners(i)
      enddo
   endif

   ! Get the indices for the extreme longitudes
   call get_reg_lon_box(lon_min, reg_lon_ind(1))
   call get_reg_lon_box(lon_max, reg_lon_ind(2))

   ! Watch for wraparound again; make sure that second index is greater than first
   if(reg_lon_ind(2) < reg_lon_ind(1)) reg_lon_ind(2) = reg_lon_ind(2) + num_reg_x
endif

end subroutine reg_box_overlap


!------------------------------------------------------------
!> Grabs the corners for a given quadrilateral from the global array of lower
!> right corners. Note that corners go counterclockwise around the quad.


subroutine get_quad_corners(x, i, j, corners)

real(r8), intent(in)  :: x(:, :)
integer,  intent(in)  :: i, j
real(r8), intent(out) :: corners(4)

integer :: ip1

! Have to worry about wrapping in longitude but not in latitude
ip1 = i + 1
if(ip1 > nx) ip1 = 1

corners(1) = x(i,   j  ) 
corners(2) = x(ip1, j  )
corners(3) = x(ip1, j+1)
corners(4) = x(i,   j+1)

end subroutine get_quad_corners

!------------------------------------------------------------
!> Updates the data structure listing dipole quads that are in a given regular box

subroutine update_reg_list(reg_list_num, reg_list_lon, reg_list_lat, &
                           reg_lon_ind, reg_lat_ind, dipole_lon_index, dipole_lat_index)

integer, intent(inout) :: reg_list_num(:, :), reg_list_lon(:, :, :), reg_list_lat(:, :, :)
integer, intent(inout) :: reg_lon_ind(2), reg_lat_ind(2)
integer, intent(in)    :: dipole_lon_index, dipole_lat_index
 
integer :: ind_x, index_x, ind_y

! Loop through indices for each possible regular cell
! Have to watch for wraparound in longitude
if(reg_lon_ind(2) < reg_lon_ind(1)) reg_lon_ind(2) = reg_lon_ind(2) + num_reg_x

do ind_x = reg_lon_ind(1), reg_lon_ind(2)
   ! Inside loop, need to go back to wraparound indices to find right box
   index_x = ind_x
   if(index_x > num_reg_x) index_x = index_x - num_reg_x
   
   do ind_y = reg_lat_ind(1), reg_lat_ind(2)
      ! Make sure the list storage isn't full
      if(reg_list_num(index_x, ind_y) >= max_reg_list_num) then
         write(string1,*) 'max_reg_list_num (',max_reg_list_num,') is too small ... increase'
         string2 = "increase model_mod:max_reg_list_num and recompile."
         call error_handler(E_ERR, 'update_reg_list', string1, source, revision, revdate, &
                text2=string2)
      endif

      ! Increment the count
      reg_list_num(index_x, ind_y) = reg_list_num(index_x, ind_y) + 1
      ! Store this quad in the list for this regular box
      reg_list_lon(index_x, ind_y, reg_list_num(index_x, ind_y)) = dipole_lon_index
      reg_list_lat(index_x, ind_y, reg_list_num(index_x, ind_y)) = dipole_lat_index
   enddo
enddo

end subroutine update_reg_list

!------------------------------------------------------------------
!> Returns the size of the model as an integer.
!> Required for all applications.


function get_model_size()

integer(i8) :: get_model_size

if ( .not. module_initialized ) call static_init_model

get_model_size = model_size

end function get_model_size


!------------------------------------------------------------------
!> Model interpolate will interpolate any state variable (i.e. S, T, U, V, PSURF) to
!> the given location given a state vector. The type of the variable being
!> interpolated is obs_type since normally this is used to find the expected
!> value of an observation at some location. The interpolated value is 
!> returned in interp_val and istatus is 0 for success.

subroutine model_interpolate(state_handle, ens_size, location, obs_type, expected_obs, istatus)

type(ensemble_type), intent(in) :: state_handle
integer,             intent(in) :: ens_size
type(location_type), intent(in) :: location
integer,             intent(in) :: obs_type
integer,            intent(out) :: istatus(ens_size)
real(r8),           intent(out) :: expected_obs(ens_size) !< array of interpolated values

! Local storage
real(r8)       :: loc_array(3), llon, llat, lheight
integer(i8)    :: base_offset
integer        :: ind
integer        :: hgt_bot, hgt_top
real(r8)       :: hgt_fract
integer        :: hstatus
logical        :: convert_to_ssh
integer        :: e
real(r8)       :: expected_mdt

if ( .not. module_initialized ) call static_init_model

! Let's assume failure.  Set return val to missing, then the code can
! just set istatus to something indicating why it failed, and return.
! If the interpolation is good, the interp_val will be set to the 
! good value, and the last line here sets istatus to 0.
! make any error codes set here be in the 10s

expected_obs(:) = MISSING_R8   ! the DART bad value flag
istatus(:) = 99                ! unknown error

! Get the individual locations values
loc_array = get_location(location)
llon    = loc_array(1)
llat    = loc_array(2)
lheight = loc_array(3)

if (debug > 1) print *, 'requesting interpolation of ', obs_type, ' at ', llon, llat, lheight

if (is_vertical(location, "LEVEL")) then
   ! convert the level index to an actual depth 
   ind = nint(loc_array(3))
   if ( (ind < 1) .or. (ind > size(zc)) ) then 
      istatus = 11
      return
   else
      lheight = zc(ind)
   endif
elseif (is_vertical(location, "HEIGHT") .or. is_vertical(location, "SURFACE")) then
   ! Nothing to do and it's ok
else   
   ! a vertical coordinate of pressure or undefined isn't supported
   istatus = 17
   return
endif

! kind (in-situ) temperature is a combination of potential temp,
! salinity, and pressure based on depth.  call a routine that
! interpolates all three, does the conversion, and returns the
! sensible/in-situ temperature.
if(obs_type == QTY_TEMPERATURE) then
   ! we know how to interpolate this from potential temp,
   ! salinity, and pressure based on depth.
   call compute_temperature(state_handle, ens_size, llon, llat, lheight, expected_obs, istatus)
   if (debug > 1) print *, 'interp val, istatus = ', expected_obs, istatus
   return
endif

!>@todo put all these into the CASE statement ...
! POP's sea surface height and the mean dynamic topography for this location
! are needed to calculate the SSA. The mean dynamic topography can be 
! extracted by providing the optional argument to lon_lat_interpolate()
! The POP SSH can be derived by converting the SEA SURFACE PRESSURE
! The POP state is CGS, the observations (and mdt) are SI.

if(obs_type == QTY_SEA_SURFACE_ANOMALY) then

   if (mdt_reference_file_name == 'none') then
      string1 = 'Mean Dynamic Topography unavailable.'
      string2 = 'Forward Operator for QTY_SEA_SURFACE_ANOMALY observations unavailable.'  
      string3 = 'This filename is specified by input.nml:model_nml:mdt_reference_file_name'
      call error_handler(E_ERR,'model_interpolate', string1, &
                   source, revision, revdate, text2=string2, text3=string3)
   endif

   base_offset = get_index_start(domain_id, get_varid_from_kind(QTY_SEA_SURFACE_PRESSURE))
   call lon_lat_interpolate(state_handle, ens_size, base_offset, llon, llat, &
           QTY_SEA_SURFACE_HEIGHT, 1, expected_obs, istatus, expected_mdt)

   where(istatus == 0) expected_obs = expected_obs/98060.0_r8 - expected_mdt ! use meters

   return
endif

! The following kinds are either in the state vector (so you
! can simply interpolate to find the value) or they are a simple
! transformation of something in the state vector.

convert_to_ssh = .FALSE.

SELECT CASE (obs_type)
   CASE (QTY_SALINITY,              &
         QTY_POTENTIAL_TEMPERATURE, &
         QTY_U_CURRENT_COMPONENT,   &
         QTY_V_CURRENT_COMPONENT,   &
         QTY_SEA_SURFACE_PRESSURE)
      base_offset = get_index_start(domain_id, get_varid_from_kind(obs_type))

   CASE (QTY_SEA_SURFACE_HEIGHT)
      base_offset = get_index_start(domain_id, get_varid_from_kind(QTY_SEA_SURFACE_PRESSURE))
      convert_to_ssh = .TRUE. ! simple linear transform of PSURF

   CASE DEFAULT
      ! Not a legal type for interpolation, return istatus error
      istatus = 15
      return

END SELECT

! For Sea Surface Height or Pressure don't need the vertical coordinate
! SSP needs to be converted to a SSH if height is required.
if( is_vertical(location, "SURFACE") ) then
   !>@todo HK CHECK surface observations
   call lon_lat_interpolate(state_handle, ens_size, base_offset, llon, llat, obs_type, 1, expected_obs, istatus)

   if (convert_to_ssh) where(istatus == 0) expected_obs = expected_obs/980.6_r8 ! POP uses CGS units

   return
endif

! Get the bounding vertical levels and the fraction between bottom and top
call height_bounds(lheight, Nz, ZC, hgt_bot, hgt_top, hgt_fract, hstatus)
if(hstatus /= 0) then
   istatus = 12
   return
endif

! do a 2d interpolation for the value at the bottom level, then again for
! the top level, then do a linear interpolation in the vertical to get the
! final value.  this sets both interp_val and istatus.
call do_interp(state_handle, ens_size, base_offset, hgt_bot, hgt_top, hgt_fract, &
               llon, llat, obs_type, expected_obs, istatus)

if (debug > 1) print *, 'interp val, istatus = ', expected_obs, istatus

end subroutine model_interpolate


!------------------------------------------------------------------
!> Three different types of grids are used here. The POP dipole 
!> grid is referred to as a dipole grid and each region is
!> referred to as a quad, short for quadrilateral. 
!> The longitude latitude rectangular grid with possibly irregular
!> spacing in latitude used for some POP applications and testing
!> is referred to as the irregular grid and each region is 
!> called a box.
!> Finally, a regularly spaced longitude latitude grid is used
!> as a computational tool for interpolating from the dipole
!> grid. This is referred to as the regular grid and each region
!> is called a box. 
!> All grids are referenced by the index of the lower left corner
!> of the quad or box.
!>
!> The dipole grid is assumed to be global for all applications.
!> The irregular grid is also assumed to be global east
!> west for all applications.

subroutine lon_lat_interpolate(state_handle, ens_size, offset, lon, lat, var_type, &
             height, expected_obs, istatus, expected_mdt)

type(ensemble_type), intent(in)  :: state_handle
integer,             intent(in)  :: ens_size
integer(i8),         intent(in)  :: offset ! Not sure if this is the best way to do this
real(r8),            intent(in)  :: lon, lat
integer,             intent(in)  :: var_type, height
real(r8),            intent(out) :: expected_obs(ens_size)
integer,             intent(out) :: istatus(ens_size)
real(r8), optional,  intent(out) :: expected_mdt  ! Mean Dynamic Topography

! Is height ens_size? Should quad status be ens_size?

! Subroutine to interpolate to a lon lat location given the state vector
! for that level, x. This works just on one horizontal slice.
! NOTE: Using array sections to pass in the x array may be inefficient on some
! compiler/platform setups. Might want to pass in the entire array with a base
! offset value instead of the section if this is an issue.
! This routine works for either the dipole or a regular lat-lon grid.
! Successful interpolation returns istatus=0.

! Local storage
integer  :: lat_bot, lat_top, lon_bot, lon_top, num_inds, start_ind
integer  :: x_ind, y_ind
real(r8) :: x_corners(4), y_corners(4)
real(r8) :: p(4,ens_size), xbot(ens_size), xtop(ens_size)
real(r8) :: mdtbot, mdttop
real(r8) :: lon_fract, lat_fract
logical  :: masked
integer  :: quad_status
integer  :: e
real(r8) :: pmdt(4)

if ( .not. module_initialized ) call static_init_model

! Succesful return has istatus of 0
istatus = 0

! Get the lower left corner for either grid type
if(dipole_grid) then
   ! Figure out which of the regular grid boxes this is in
   call get_reg_box_indices(lon, lat, x_ind, y_ind)

   ! Is this on the U or T grid?
   if(is_on_ugrid(var_type)) then
      ! On U grid
      num_inds =  u_dipole_num  (x_ind, y_ind)
      start_ind = u_dipole_start(x_ind, y_ind)

      ! If there are no quads overlapping, can't do interpolation
      if(num_inds == 0) then
         istatus = 1
         return
      endif

      ! Search the list of quads to see if (lon, lat) is in one
      call get_dipole_quad(lon, lat, ulon, ulat, num_inds, start_ind, &
         u_dipole_lon_list, u_dipole_lat_list, lon_bot, lat_bot, quad_status)
      ! Fail on bad istatus return
      if(quad_status /= 0) then
         istatus = quad_status
         return
      endif

      ! Getting corners for accurate interpolation
      call get_quad_corners(ulon, lon_bot, lat_bot, x_corners)
      call get_quad_corners(ulat, lon_bot, lat_bot, y_corners)

      ! Fail if point is in one of the U boxes that go through the
      ! pole (this could be fixed up if necessary)
      if(lat_bot == u_pole_y .and. (lon_bot == pole_x -1 .or. &
         lon_bot == pole_x)) then
         istatus = 4
         return
      endif

   else
      ! On T grid
      num_inds =  t_dipole_num  (x_ind, y_ind)
      start_ind = t_dipole_start(x_ind, y_ind)

      ! If there are no quads overlapping, can't do interpolation
      if(num_inds == 0) then
         istatus = 1
         return
      endif

      call get_dipole_quad(lon, lat, tlon, tlat, num_inds, start_ind, &
         t_dipole_lon_list, t_dipole_lat_list, lon_bot, lat_bot, quad_status)

      ! Fail on bad istatus return
      if(quad_status /= 0) then
         istatus = quad_status
         return
      endif

      ! Fail if point is in T box that covers pole
      if(lon_bot == pole_x .and. lat_bot == t_pole_y) then
         istatus = 5
         return
      endif

      ! Getting corners for accurate interpolation
      call get_quad_corners(tlon, lon_bot, lat_bot, x_corners)
      call get_quad_corners(tlat, lon_bot, lat_bot, y_corners)

   endif

else
   ! This is an irregular grid
   ! U and V are on velocity grid
   if (is_on_ugrid(var_type)) then
      ! Get the corner indices and the fraction of the distance between
      call get_irreg_box(lon, lat, ulon, ulat, &
         lon_bot, lat_bot, lon_fract, lat_fract, quad_status)
   else
      ! Eta, T and S are on the T grid
      ! Get the corner indices
      call get_irreg_box(lon, lat, tlon, tlat, &
         lon_bot, lat_bot, lon_fract, lat_fract, quad_status)
   endif

   ! Return passing through error status
   if(quad_status /= 0) then
      istatus = quad_status
      return
   endif

endif

! Find the indices to get the values for interpolating
lat_top = lat_bot + 1
if(lat_top > ny) then
   istatus = 2
   return
endif

! Watch for wraparound in longitude
lon_top = lon_bot + 1
if(lon_top > nx) lon_top = 1

! Get the values at the four corners of the box or quad
! Corners go around counterclockwise from lower left
p(1, :) = get_val(lon_bot, lat_bot, nx, state_handle, offset, ens_size, var_type, height, masked)
if(masked) then
   istatus = 3
   return
endif

p(2, :) = get_val(lon_top, lat_bot, nx, state_handle, offset, ens_size, var_type, height, masked)
if(masked) then
   istatus = 3
   return
endif

p(3, :) = get_val(lon_top, lat_top, nx, state_handle, offset, ens_size, var_type, height, masked)
if(masked) then
   istatus = 3
   return
endif

p(4, :) = get_val(lon_bot, lat_top, nx, state_handle, offset, ens_size, var_type, height, masked)
if(masked) then
   istatus = 3
   return
endif

! Find the matching Mean Dynamic Topography (sea surface height reference)
if (present(expected_mdt)) then
   pmdt(1) = MDT(lon_bot,lat_bot)
   pmdt(2) = MDT(lon_top,lat_bot)
   pmdt(3) = MDT(lon_top,lat_top)
   pmdt(4) = MDT(lon_bot,lat_top)
endif

! Full bilinear interpolation for quads
if(dipole_grid) then
   do e = 1, ens_size
      call quad_bilinear_interp(lon, lat, x_corners, y_corners, p(:,e), ens_size, expected_obs(e))
   enddo

   if (present(expected_mdt)) then
      call quad_bilinear_interp(lon, lat, x_corners, y_corners, pmdt(:), 1, expected_mdt)
   endif

else
   ! Rectangular bilinear interpolation
   xbot = p(1, :) + lon_fract * (p(2, :) - p(1, :))
   xtop = p(4, :) + lon_fract * (p(3, :) - p(4, :))
   ! Now interpolate in latitude
   expected_obs = xbot + lat_fract * (xtop - xbot)

   if (present(expected_mdt)) then
      mdtbot = pmdt(1) + lon_fract * (pmdt(2) - pmdt(1))
      mdttop = pmdt(4) + lon_fract * (pmdt(3) - pmdt(4))
      expected_mdt = mdtbot + lat_fract * (mdttop - mdtbot)
   endif
endif

end subroutine lon_lat_interpolate


!------------------------------------------------------------
!> Returns the value from a single level array given the lat and lon indices
!> 'masked' returns true if this is NOT a valid grid location (e.g. land, or
!> below the ocean floor in shallower areas).


function get_val(lon_index, lat_index, nlon, state_handle, offset, ens_size, var_type, height, masked)

integer,             intent(in)  :: lon_index, lat_index, nlon, var_type, height
type(ensemble_type), intent(in)  :: state_handle
integer(i8),         intent(in)  :: offset
integer,             intent(in)  :: ens_size
logical,             intent(out) :: masked

real(r8)    :: get_val(ens_size)
integer(i8) :: state_index

if ( .not. module_initialized ) call static_init_model

! check the land/ocean bottom map and return if not valid water cell.
if(is_dry_land(var_type, lon_index, lat_index, height)) then
   masked = .true.
   get_val = MISSING_R8
   return
endif

! state index must be 8byte integer
state_index = int(lat_index - 1,i8)*int(nlon,i8) + int(lon_index,i8) + int(offset-1,i8)

get_val = get_state(state_index, state_handle)

! this is a valid ocean water cell, not land or below ocean floor
masked = .false.

end function get_val


!------------------------------------------------------------
!> Given a longitude and latitude of a point (lon and lat) and the
!> longitudes and latitudes of the lower left corner of the regular grid
!> boxes, gets the indices of the grid box that contains the point and
!> the fractions along each directrion for interpolation.


subroutine get_irreg_box(lon, lat, lon_array, lat_array, &
                         found_x, found_y, lon_fract, lat_fract, istatus)

real(r8),   intent(in) :: lon, lat
real(r8),   intent(in) :: lon_array(nx, ny), lat_array(nx, ny)
real(r8),  intent(out) :: lon_fract, lat_fract
integer,   intent(out) :: found_x, found_y, istatus

! Local storage
integer  :: lat_status, lon_top, lat_top

! Succesful return has istatus of 0
istatus = 0

! Get latitude box boundaries
call lat_bounds(lat, ny, lat_array, found_y, lat_top, lat_fract, lat_status)

! Check for error on the latitude interpolation
if(lat_status /= 0) then
   istatus = 1
   return
endif

! Find out what longitude box and fraction
call lon_bounds(lon, nx, lon_array, found_x, lon_top, lon_fract)

end subroutine get_irreg_box

!------------------------------------------------------------
!> Given a longitude lon, the array of longitudes for grid boundaries, and the
!> number of longitudes in the grid, returns the indices of the longitude
!> below and above the location longitude and the fraction of the distance
!> between. It is assumed that the longitude wraps around for a global grid. 
!> Since longitude grids are going to be regularly spaced, this could be made more efficient.
!> Algorithm fails for a silly grid that has only two longitudes separated by 180 degrees.

subroutine lon_bounds(lon, nlons, lon_array, bot, top, fract)

real(r8),    intent(in) :: lon
integer,     intent(in) :: nlons
real(r8),    intent(in) :: lon_array(:, :)
integer,    intent(out) :: bot, top
real(r8),   intent(out) :: fract

! Local storage
integer  :: i
real(r8) :: dist_bot, dist_top

if ( .not. module_initialized ) call static_init_model

! This is inefficient, someone could clean it up since longitudes are regularly spaced
! But note that they don't have to start at 0
do i = 2, nlons
   dist_bot = lon_dist(lon, lon_array(i - 1, 1))
   dist_top = lon_dist(lon, lon_array(i, 1))
   if(dist_bot <= 0 .and. dist_top > 0) then
      bot = i - 1
      top = i
      fract = abs(dist_bot) / (abs(dist_bot) + dist_top)
      return
   endif
enddo

! Falling off the end means it's in between; wraparound
bot = nlons
top = 1
dist_bot = lon_dist(lon, lon_array(bot, 1))
dist_top = lon_dist(lon, lon_array(top, 1)) 
fract = abs(dist_bot) / (abs(dist_bot) + dist_top)

end subroutine lon_bounds


!-------------------------------------------------------------
!> Given a latitude lat, the array of latitudes for grid boundaries, and the
!> number of latitudes in the grid, returns the indices of the latitude
!> below and above the location latitude and the fraction of the distance
!> between. istatus is returned as 0 unless the location latitude is 
!> south of the southernmost grid point (1 returned) or north of the 
!> northernmost (2 returned). If one really had lots of polar obs would 
!> want to worry about interpolating around poles.

subroutine lat_bounds(lat, nlats, lat_array, bot, top, fract, istatus)

real(r8),   intent(in) :: lat
integer,    intent(in) :: nlats
real(r8),   intent(in) :: lat_array(:, :)
integer,   intent(out) :: bot, top
real(r8),  intent(out) :: fract
integer,   intent(out) :: istatus

! Local storage
integer :: i

if ( .not. module_initialized ) call static_init_model

! Success should return 0, failure a positive number.
istatus = 0

! Check for too far south or north
if(lat < lat_array(1, 1)) then
   istatus = 1
   return
else if(lat > lat_array(1, nlats)) then
   istatus = 2
   return
endif

! In the middle, search through
do i = 2, nlats
   if(lat <= lat_array(1, i)) then
      bot = i - 1
      top = i
      fract = (lat - lat_array(1, bot)) / (lat_array(1, top) - lat_array(1, bot))
      return
   endif
enddo

! Shouldn't get here. Might want to fail really hard through error handler
istatus = 40

end subroutine lat_bounds

!------------------------------------------------------------------
!> Returns the smallest signed distance between lon1 and lon2 on the sphere

function lon_dist(lon1, lon2)

real(r8), intent(in) :: lon1, lon2
real(r8)             :: lon_dist

! If lon1 is less than 180 degrees east of lon2 the distance is negative
! If lon1 is less than 180 degrees west of lon2 the distance is positive

if ( .not. module_initialized ) call static_init_model

lon_dist = lon2 - lon1
if(lon_dist >= -180.0_r8 .and. lon_dist <= 180.0_r8) then
   return
else if(lon_dist < -180.0_r8) then
   lon_dist = lon_dist + 360.0_r8
else
   lon_dist = lon_dist - 360.0_r8
endif

end function lon_dist


!------------------------------------------------------------
!> Given the lon and lat of a point, and a list of the
!> indices of the quads that might contain a point at (lon, lat), determines
!> which quad contains the point.  istatus is returned as 0 if all went 
!> well and 1 if the point was not found to be in any of the quads.


subroutine get_dipole_quad(lon, lat, qlons, qlats, num_inds, start_ind, &
                           x_inds, y_inds, found_x, found_y, istatus)

real(r8), intent(in)  :: lon, lat, qlons(:, :), qlats(:, :)
integer,  intent(in)  :: num_inds, start_ind, x_inds(:), y_inds(:)
integer,  intent(out) :: found_x, found_y, istatus

integer :: i, my_index
real(r8) :: x_corners(4), y_corners(4)

istatus = 0

! Loop through all the quads and see if the point is inside
do i = 1, num_inds
   my_index = start_ind + i - 1
   call get_quad_corners(qlons, x_inds(my_index), y_inds(my_index), x_corners)
   call get_quad_corners(qlats, x_inds(my_index), y_inds(my_index), y_corners)

   ! Ssearch in this individual quad
   if(in_quad(lon, lat, x_corners, y_corners)) then
      found_x = x_inds(my_index)
      found_y = y_inds(my_index)
      return
   endif
enddo

! Falling off the end means search failed, return istatus 1
istatus = 1

end subroutine get_dipole_quad


!------------------------------------------------------------
!> Return in_quad true if the point (lon, lat) is in the quad with 
!> the given corners.


function in_quad(lon, lat, x_corners, y_corners)

real(r8), intent(in)  :: lon, lat, x_corners(4), y_corners(4)
logical               :: in_quad

! Do this by line tracing in latitude for now. For non-pole point, want a vertical
! line from the lon, lat point to intersect a side of the quad both above
! and below the point.

real(r8) :: x(2), y(2)
logical  :: cant_be_in_box, in_box
integer  :: intercepts_above(4), intercepts_below(4), i
integer  :: num_above, num_below

! Default answer is point is not in quad
in_quad = .false.

! Loop through the sides and compute intercept (if any) with a vertical line
! from the point. This line has equation x=lon.
do i = 1, 4
   ! Load up the sides endpoints
   if(i <= 3) then
      x(1:2) = x_corners(i:i+1)
      y(1:2) = y_corners(i:i+1)
   else
      x(1) = x_corners(4)
      x(2) = x_corners(1)
      y(1) = y_corners(4)
      y(2) = y_corners(1)
   endif

   ! Check to see how a vertical line from the point is related to this side
   call line_intercept(x, y, lon, lat, cant_be_in_box, in_box, intercepts_above(i), &
      intercepts_below(i))

   ! If cant_be_in_box is true, can return right away
   if(cant_be_in_box) then
      in_quad = .false.
      return
   ! Return true if on a side
   else if(in_box) then
      in_quad = .true.
      return
   endif

enddo

! See if the line intercepted a side of the quad both above and below
num_above = sum(intercepts_above)
num_below = sum(intercepts_below)

if(num_above > 0 .and. num_below > 0) then
   in_quad = .true.
endif

end function in_quad


!------------------------------------------------------------
!> Find the intercept of a vertical line from point (x_point, y_point) and
!> a line segment with endpoints side_x and side_y.


subroutine line_intercept(side_x_in, side_y, x_point_in, y_point, &
                          cant_be_in_box, in_box, intercept_above, intercept_below)

real(r8), intent(in)  :: side_x_in(2), side_y(2), x_point_in, y_point
logical,  intent(out) :: cant_be_in_box, in_box
integer,  intent(out) :: intercept_above, intercept_below

! For a given side have endpoints (side_x1, side_y1) and (side_x2, side_y2)
! so equation of segment is y = side_y1 + m(x-side_x1) for y 
! between side_y1 and side_y2.
! Intersection of vertical line and line containing side 
! occurs at y = side_y1 + m(x_point - side_x1); need this
! y to be between side_y1 and side_y2.
! If the vertical line is colinear with the side but the point is not on the side, return
! cant_be_in_box as true. If the point is on the side, return in_box true.
! If the intersection of the vertical line and the side occurs at a point above
! the given point, return 1 for intercept_above. If the intersection occurs 
! below, return 1 for intercept_below. If the vertical line does not intersect
! the segment, return false and 0 for all intent out arguments.

! WARNING: CERTAINLY A PROBLEM FOR THE POLE BOX!!! POLE BOX COULD
! HAVE SIDES THAT ARE LONGER THAN 180. For now pole boxes are excluded.

! This can probably be made much cleaner and more efficient.

real(r8) :: slope, y_intercept, side_x(2), x_point

! May have to adjust the longitude intent in values, so copy
side_x = side_x_in
x_point = x_point_in

! See if the side wraps around in longitude
if(maxval(side_x) - minval(side_x) > 180.0_r8) then
   if(side_x(1) < 180.0_r8)  side_x(1) =  side_x(1) + 360.0_r8
   if(side_x(2) < 180.0_r8)  side_x(2) =  side_x(2) + 360.0_r8
   if(x_point < 180.0_r8) x_point = x_point + 360.0_r8
endif

! Initialize the default returns 
cant_be_in_box   = .false.
in_box           = .false.
intercept_above = 0
intercept_below = 0

! First easy check, if x_point is not between endpoints of segment doesn't intersect
if(x_point < minval(side_x) .or. x_point > maxval(side_x)) return

! Otherwise line must intersect the segment

! First subblock, slope is undefined
if(side_x(2) == side_x(1)) then
   ! The line is colinear with the side
   ! If y_point is between endpoints then point is on this side
   if(y_point <= maxval(side_y) .and. y_point >= minval(side_y)) then
      in_box = .true.
      return
   ! If not on side but colinear with side, point cant be in quad
   else
      cant_be_in_box = .true.
      return
   endif

else

   ! Second possibility; slope is defined
   ! FIXME: watch out for numerical instability.
   ! near-zero x's and large side_y's may cause overflow
   slope = (side_y(2) - side_y(1)) / (side_x(2) - side_x(1))

   ! Intercept of vertical line through is at x_point and...
   y_intercept = side_y(1) + slope * (x_point - side_x(1))

   ! Intersects the segment, is it above, below, or at the point
   if(y_intercept == y_point) then
      in_box = .true.
      return
   else if(y_intercept > y_point) then
      intercept_above = 1
      return
   else
      intercept_below = 1
      return
   endif
endif

end subroutine line_intercept


!------------------------------------------------------------
!> Given a longitude and latitude (lon_in, lat), the longitude and
!> latitude of the 4 corners of a quadrilateral and the values at the
!> four corners, interpolates to (lon_in, lat) which is assumed to
!> be in the quad. This is done by bilinear interpolation, fitting
!> a function of the form a + bx + cy + dxy to the four points and 
!> then evaluating this function at (lon, lat). The fit is done by
!> solving the 4x4 system of equations for a, b, c, and d. The system
!> is reduced to a 3x3 by eliminating a from the first three equations
!> and then solving the 3x3 before back substituting. There is concern
!> about the numerical stability of this implementation. Implementation
!> checks showed accuracy to seven decimal places on all tests.


subroutine quad_bilinear_interp(lon_in, lat, x_corners_in, y_corners, &
                                p, ens_size, expected_obs)

real(r8),  intent(in) :: lon_in, lat, x_corners_in(4), y_corners(4), p(4)
integer,   intent(in) :: ens_size
real(r8), intent(out) :: expected_obs

integer :: i
real(r8) :: m(3, 3), v(3), r(3), a, x_corners(4), lon
! real(r8) :: lon_mean

! Watch out for wraparound on x_corners.
lon = lon_in
x_corners = x_corners_in

! See if the side wraps around in longitude. If the corners longitudes
! wrap around 360, then the corners and the point to interpolate to
! must be adjusted to be in the range from 180 to 540 degrees.
if(maxval(x_corners) - minval(x_corners) > 180.0_r8) then
   if(lon < 180.0_r8) lon = lon + 360.0_r8
   do i = 1, 4
      if(x_corners(i) < 180.0_r8) x_corners(i) = x_corners(i) + 360.0_r8
   enddo
endif


!*******
! Problems with extremes in polar cell interpolation can be reduced
! by this block, but it is not clear that it is needed for actual
! ocean grid data
! Find the mean longitude of corners and remove
!!!lon_mean = sum(x_corners) / 4.0_r8
!!!x_corners = x_corners - lon_mean
!!!lon = lon - lon_mean
! Multiply everybody by the cos of the latitude
!!!do i = 1, 4
   !!!x_corners(i) = x_corners(i) * cos(y_corners(i) * deg2rad)
!!!enddo
!!!lon = lon * cos(lat * deg2rad)

!*******


! Fit a surface and interpolate; solve for 3x3 matrix
do i = 1, 3
   ! Eliminate a from the first 3 equations
   m(i, 1) = x_corners(i) - x_corners(i + 1)
   m(i, 2) = y_corners(i) - y_corners(i + 1)
   m(i, 3) = x_corners(i)*y_corners(i) - x_corners(i + 1)*y_corners(i + 1)
   v(i) = p(i) - p(i + 1)
enddo

! Solve the matrix for b, c and d
call mat3x3(m, v, r)

! r contains b, c, and d; solve for a
a = p(4) - r(1) * x_corners(4) - r(2) * y_corners(4) - &
   r(3) * x_corners(4)*y_corners(4)


!----------------- Implementation test block
! When interpolating on dipole x3 never exceeded 1e-9 error in this test
!!!do i = 1, 4
   !!!interp_val = a + r(1)*x_corners(i) + r(2)*y_corners(i)+ r(3)*x_corners(i)*y_corners(i)
   !!!if(abs(interp_val - p(i)) > 1e-9) then
      !!!write(*, *) 'large interp residual ', interp_val - p(i)
   !!!endif
!!!enddo
!----------------- Implementation test block


! Now do the interpolation
expected_obs = a + r(1)*lon + r(2)*lat + r(3)*lon*lat

!********
! Avoid exceeding maxima or minima as stopgap for poles problem
! When doing bilinear interpolation in quadrangle, can get interpolated
! values that are outside the range of the corner values
if(expected_obs > maxval(p)) then
   expected_obs = maxval(p)
else if(expected_obs < minval(p)) then
   expected_obs = minval(p)
endif
!********

end subroutine quad_bilinear_interp


!------------------------------------------------------------
!> Solves rank 3 linear system mr = v for r
!> using Cramer's rule. This isn't the best choice
!> for speed or numerical stability so might want to replace
!> this at some point.

subroutine mat3x3(m, v, r)

real(r8),  intent(in) :: m(3, 3), v(3)
real(r8), intent(out) :: r(3)

real(r8) :: m_sub(3, 3), numer, denom
integer  :: i

! Compute the denominator, det(m)
denom = deter3(m)

! Loop to compute the numerator for each component of r
do i = 1, 3
   m_sub = m
   m_sub(:, i) = v   
   numer = deter3(m_sub)
   r(i) = numer / denom
enddo

end subroutine mat3x3


!------------------------------------------------------------
!> Computes determinant of 3x3 matrix m


function deter3(m)

real(r8), intent(in) :: m(3, 3)
real(r8)             :: deter3

deter3 = m(1,1)*m(2,2)*m(3,3) + m(1,2)*m(2,3)*m(3,1) + &
         m(1,3)*m(2,1)*m(3,2) - m(3,1)*m(2,2)*m(1,3) - &
         m(1,1)*m(2,3)*m(3,2) - m(3,3)*m(2,1)*m(1,2)

end function deter3


!------------------------------------------------------------


subroutine height_bounds(lheight, nheights, hgt_array, bot, top, fract, istatus)

real(r8),    intent(in) :: lheight
integer,     intent(in) :: nheights
real(r8),    intent(in) :: hgt_array(nheights)
integer,    intent(out) :: bot, top
real(r8),   intent(out) :: fract
integer,    intent(out) :: istatus

! Local variables
integer   :: i

if ( .not. module_initialized ) call static_init_model

! Succesful istatus is 0
! Make any failure here return istatus in the 20s
istatus = 0

! The zc array contains the depths of the center of the vertical grid boxes
! In this case (unlike how we handle the MIT depths), positive is really down.
! FIXME: in the MIT model, we're given box widths and we compute the centers,
! and we computed them with larger negative numbers being deeper.  Here,
! larger positive numbers are deeper.

! It is assumed that the top box is shallow and any observations shallower
! than the depth of this box's center are just given the value of the
! top box.
if(lheight <= hgt_array(1)) then
   top = 1
   bot = 2
   ! NOTE: the fract definition is the relative distance from bottom to top
   fract = 1.0_r8 
if (debug > 7) print *, 'above first level in height'
if (debug > 7) print *, 'hgt_array, top, bot, fract=', hgt_array(1), top, bot, fract
   return
endif

! Search through the boxes
do i = 2, nheights
   ! If the location is shallower than this entry, it must be in this box
   if(lheight < hgt_array(i)) then
      top = i -1
      bot = i
      fract = (hgt_array(bot) - lheight) / (hgt_array(bot) - hgt_array(top))
if (debug > 7) print *, 'i, hgt_array, top, bot, fract=', i, hgt_array(i), top, bot, fract
      return
   endif
enddo

! Falling off the end means the location is lower than the deepest height
istatus = 20

end subroutine height_bounds


!------------------------------------------------------------------
!> Returns the smallest increment in time that the model is capable 
!> of advancing the state in a given implementation. (Or the shortest
!> run time you want the model to advance between assimilations.)

function shortest_time_between_assimilations()

type(time_type) :: shortest_time_between_assimilations

if ( .not. module_initialized ) call static_init_model

shortest_time_between_assimilations = model_timestep

end function shortest_time_between_assimilations


!------------------------------------------------------------------
!> Given an integer index into the state vector structure, returns the
!> associated location. A second intent(out) optional argument kind
!> can be returned if the model has more than one type of field (for
!> instance temperature and zonal wind component). This interface is
!> required for all filter applications as it is required for computing
!> the distance between observations and state variables.


subroutine get_state_meta_data(index_in, location, var_type)

integer(i8),         intent(in)  :: index_in
type(location_type), intent(out) :: location
integer,             intent(out), optional :: var_type

real(r8) :: lat, lon, depth
integer :: lon_index, lat_index, depth_index, local_var, var_id

if ( .not. module_initialized ) call static_init_model

call get_model_variable_indices(index_in, lon_index, lat_index, depth_index, var_id=var_id)
call get_state_kind(var_id, local_var)

if (is_on_ugrid(local_var)) then
   lon = ULON(lon_index, lat_index)
   lat = ULAT(lon_index, lat_index)
else
   lon = TLON(lon_index, lat_index)
   lat = TLAT(lon_index, lat_index)
endif

if (local_var == QTY_SEA_SURFACE_HEIGHT) then
   depth = 0.0_r8
else
   depth = ZC(depth_index)
endif

if (debug > 5) print *, 'lon, lat, depth = ', lon, lat, depth

location = set_location(lon, lat, depth, VERTISHEIGHT)

if (present(var_type)) then
   var_type = local_var
   if(is_dry_land(var_type, lon_index, lat_index, depth_index)) then
      var_type = QTY_DRY_LAND
   endif
endif

end subroutine get_state_meta_data


!--------------------------------------------------------------------
!> given a DART kind, return the variable number (position in the list)


function get_varid_from_kind(dart_kind)

integer, intent(in) :: dart_kind
integer             :: get_varid_from_kind

integer :: i

do i = 1, get_num_variables(domain_id)
   if (dart_kind == state_kinds_list(i)) then
      get_varid_from_kind = i
      return
   endif
end do

write(string1, *) 'Kind ', dart_kind, ' not found in state vector'
write(string2, *) 'AKA ', get_name_for_quantity(dart_kind), ' not found in state vector'
call error_handler(E_MSG,'get_varid_from_kind', string1, &
                   source, revision, revdate, text2=string2)

get_varid_from_kind = -1

end function get_varid_from_kind


!------------------------------------------------------------------
!> Given an integer index into the state vector structure, returns the kind,
!> and both the starting offset for this kind, as well as the offset into
!> the block of this kind.


subroutine get_state_kind(var_ind, var_type)

integer, intent(in)  :: var_ind
integer, intent(out) :: var_type

if ( .not. module_initialized ) call static_init_model

var_type = state_kinds_list(var_ind)

end subroutine get_state_kind


!------------------------------------------------------------------
!> Given an integer index into the state vector structure, returns the
!> type, taking into account the ocean bottom and dry land.


subroutine get_state_kind_inc_dry(index_in, var_type)

integer(i8), intent(in)  :: index_in
integer,     intent(out) :: var_type

integer :: lon_index, lat_index, depth_index, var_id

if ( .not. module_initialized ) call static_init_model

call get_model_variable_indices(index_in, lon_index, lat_index, depth_index, var_id=var_id)
call get_state_kind(var_id, var_type)

! if on land or below ocean floor, replace type with dry land.
if(is_dry_land(var_type, lon_index, lat_index, depth_index)) then
   var_type = QTY_DRY_LAND
endif

end subroutine get_state_kind_inc_dry


!------------------------------------------------------------------
!> Shutdown and clean-up.


subroutine end_model()

! assume if one is allocated, they all were.  if no one ever
! called the init routine, don't try to dealloc something that
! was never alloc'd.
if (allocated(ULAT)) deallocate(ULAT, ULON, TLAT, TLON, KMT, KMU)
if (allocated(ZC))   deallocate(ZC, ZG, pressure)
if (allocated(MDT))  deallocate(MDT)

end subroutine end_model


!------------------------------------------------------------------
!> Writes the model-specific attributes to a netCDF file.
!> This includes coordinate variables and some metadata, but NOT
!> the model state vector.


subroutine nc_write_model_atts( ncid, domain_id ) 

integer, intent(in)  :: ncid      ! netCDF file identifier
integer, intent(in) :: domain_id

character(len=*), parameter :: routine = 'nc_write_model_atts'

if ( .not. module_initialized ) call static_init_model

! Write Global Attributes 

call nc_begin_define_mode(ncid)

call nc_add_global_creation_time(ncid)

call nc_add_global_attribute(ncid, "model_source",   source)
call nc_add_global_attribute(ncid, "model_revision", revision)
call nc_add_global_attribute(ncid, "model_revdate",  revdate)

call nc_add_global_attribute(ncid, "model", "POP")

! Write the Grid - at some point make this optional to save
! output file space.
if (.true.) then
   call output_grid(ncid)
endif

call nc_synchronize_file(ncid)

end subroutine nc_write_model_atts


!------------------------------------------------------------------
!> Perturbs state copies for generating initial ensembles.
!> A model may choose to provide a NULL INTERFACE by returning
!> .false. for the interf_provided argument. This indicates to
!> the filter that if it needs to generate perturbed states, it
!> may do so by adding a perturbation to each model state 
!> variable independently. The interf_provided argument
!> should be returned as .true. if the model wants to do its own
!> perturbing of states.
!>@todo FIXME pert_amp is not used ... should it be? Seems like there are 
!>multiple places where model_perturbation_amplitude or some equivalent is specified.


subroutine pert_model_copies(state_ens_handle, ens_size, pert_amp, interf_provided)

type(ensemble_type), intent(inout) :: state_ens_handle
integer,             intent(in)    :: ens_size
real(r8),            intent(in)    :: pert_amp
logical,             intent(out)   :: interf_provided

integer     :: var_type
integer     :: j,i 
integer(i8) :: dart_index

! Storage for a random sequence for perturbing a single initial state
type(random_seq_type) :: random_seq

if ( .not. module_initialized ) call static_init_model

interf_provided = .true.

! Initialize random number sequence
call init_random_seq(random_seq, my_task_id())
<<<<<<< HEAD

! only perturb the actual ocean cells; leave the land and
! ocean floor values alone.
do i=1,state_ens_handle%my_num_vars
   dart_index = state_ens_handle%my_vars(i)
   call get_state_kind_inc_dry(dart_index, var_type)
   do j=1, ens_size
      if (var_type /= QTY_DRY_LAND) then
         state_ens_handle%copies(j,i) = random_gaussian(random_seq, &
            state_ens_handle%copies(j,i), &
            model_perturbation_amplitude)

=======

! only perturb the actual ocean cells; leave the land and
! ocean floor values alone.
do i=1,state_ens_handle%my_num_vars
   dart_index = state_ens_handle%my_vars(i)
   call get_state_kind_inc_dry(dart_index, var_type)
   do j=1, ens_size
      if (var_type /= QTY_DRY_LAND) then
         state_ens_handle%copies(j,i) = random_gaussian(random_seq, &
            state_ens_handle%copies(j,i), &
            model_perturbation_amplitude)

>>>>>>> 54fa0833
      endif
   enddo
enddo

end subroutine pert_model_copies


!------------------------------------------------------------------


subroutine get_gridsize(num_x, num_y, num_z)
integer, intent(out) :: num_x, num_y, num_z

! public utility routine.

if ( .not. module_initialized ) call static_init_model

 num_x = Nx
 num_y = Ny
 num_z = Nz

end subroutine get_gridsize


!------------------------------------------------------------------
!> returns true if this point is below the ocean floor or if it is
!> on land.


function is_dry_land(obs_type, lon_index, lat_index, hgt_index)

integer, intent(in)  :: obs_type
integer, intent(in)  :: lon_index, lat_index, hgt_index
logical              :: is_dry_land

logical :: is_ugrid

if ( .not. module_initialized ) call static_init_model

is_dry_land = .FALSE.    ! start out thinking everything is wet.

is_ugrid = is_on_ugrid(obs_type)
if ((      is_ugrid .and. hgt_index > KMU(lon_index, lat_index)) .or. &
    (.not. is_ugrid .and. hgt_index > KMT(lon_index, lat_index))) then
   is_dry_land = .TRUE.
   return
endif

end function is_dry_land


!------------------------------------------------------------------
!> returns true if U, V -- everything else is on T grid


function is_on_ugrid(obs_type)

integer, intent(in) :: obs_type
logical             :: is_on_ugrid

if ( .not. module_initialized ) call static_init_model

is_on_ugrid = .FALSE.

if ((obs_type == QTY_U_CURRENT_COMPONENT)  .or.  &
    (obs_type == QTY_V_CURRENT_COMPONENT)) is_on_ugrid = .TRUE.

end function is_on_ugrid


!------------------------------------------------------------------


function all_corners_wet(obs_kind, lon_ind, lat_ind, hgt_ind)

integer, intent(in)  :: obs_kind, lon_ind, lat_ind, hgt_ind
logical :: all_corners_wet

integer :: lon_ind_p1

! returns true only if all of the corners are above land
 
! set to fail so we can return early.
all_corners_wet = .false. 

! Have to worry about wrapping in longitude but not in latitude
lon_ind_p1 = lon_ind + 1
if(lon_ind_p1 > nx) lon_ind_p1 = 1

if (is_dry_land(obs_kind, lon_ind,    lat_ind,   hgt_ind)) return
if (is_dry_land(obs_kind, lon_ind_p1, lat_ind,   hgt_ind)) return
if (is_dry_land(obs_kind, lon_ind_p1, lat_ind+1, hgt_ind)) return
if (is_dry_land(obs_kind, lon_ind,    lat_ind+1, hgt_ind)) return 

all_corners_wet = .true.

end function all_corners_wet


!------------------------------------------------------------------
!> Write the grid to a netcdf file for checking.


subroutine write_grid_netcdf()

integer :: ncid
character(len=*), parameter :: routine = 'write_grid_netcdf'

if ( .not. module_initialized ) call static_init_model

ncid = nc_create_file('dart_grid.nc', routine)

call output_grid(ncid)

call nc_close_file(ncid, routine)

end subroutine write_grid_netcdf


!------------------------------------------------------------------
!> code that actually writes the grid info to a netcdf file

subroutine output_grid(ncid)

integer, intent(in) :: ncid

character(len=*), parameter :: routine = 'output_grid'

! Define the new dimensions IDs

call nc_define_dimension(ncid, 'i', Nx, routine)   ! Nlon
call nc_define_dimension(ncid, 'j', Ny, routine)   ! Nlat
call nc_define_dimension(ncid, 'k', Nz, routine)   ! Ndepth

! Create the Coordinate Variables and the Attributes
! The contents will be written in a later block of code.

! U,V Grid Longitudes
call nc_define_real_variable(ncid, 'ULON', (/ 'i', 'j' /), routine)

call nc_add_attribute_to_variable(ncid, 'ULON', 'long_name', 'longitudes of U,V grid', routine)
call nc_add_attribute_to_variable(ncid, 'ULON', 'cartesian_axis', 'X', routine)
call nc_add_attribute_to_variable(ncid, 'ULON', 'units', 'degrees_east', routine)
call nc_add_attribute_to_variable(ncid, 'ULON', 'valid_range', (/ 0.0_r8, 360.0_r8 /), routine)

! U,V Grid Latitudes
call nc_define_real_variable(ncid, 'ULAT', (/ 'i', 'j' /), routine)

call nc_add_attribute_to_variable(ncid, 'ULAT', 'long_name', 'latitudes of U,V grid', routine)
call nc_add_attribute_to_variable(ncid, 'ULAT', 'cartesian_axis', 'Y', routine)
call nc_add_attribute_to_variable(ncid, 'ULAT', 'units', 'degrees_north', routine)
call nc_add_attribute_to_variable(ncid, 'ULAT', 'valid_range', (/ -90.0_r8, 90.0_r8 /), routine)

! S,T,PSURF Grid Longitudes
call nc_define_real_variable(ncid, 'TLON', (/ 'i', 'j' /), routine)

call nc_add_attribute_to_variable(ncid, 'TLON', 'long_name', 'longitudes of S,T,... grid', routine)
call nc_add_attribute_to_variable(ncid, 'TLON', 'cartesian_axis', 'X', routine)
call nc_add_attribute_to_variable(ncid, 'TLON', 'units', 'degrees_east', routine)
call nc_add_attribute_to_variable(ncid, 'TLON', 'valid_range', (/ 0.0_r8, 360.0_r8 /), routine)

! S,T,PSURF Grid Latitudes
call nc_define_real_variable(ncid, 'TLAT', (/ 'i', 'j' /), routine)

call nc_add_attribute_to_variable(ncid, 'TLAT', 'long_name', 'latitudes of S,T,... grid', routine)
call nc_add_attribute_to_variable(ncid, 'TLAT', 'cartesian_axis', 'Y', routine)
call nc_add_attribute_to_variable(ncid, 'TLAT', 'units', 'degrees_north', routine)
call nc_add_attribute_to_variable(ncid, 'TLAT', 'valid_range', (/ -90.0_r8, 90.0_r8 /), routine)

! Depths
call nc_define_real_variable(ncid, 'ZG', 'k', routine)

call nc_add_attribute_to_variable(ncid, 'ZG', 'long_name', 'depth at grid edges', routine)
call nc_add_attribute_to_variable(ncid, 'ZG', 'cartesian_axis', 'Z', routine)
call nc_add_attribute_to_variable(ncid, 'ZG', 'units', 'meters', routine)
call nc_add_attribute_to_variable(ncid, 'ZG', 'positive', 'down', routine)
call nc_add_attribute_to_variable(ncid, 'ZG', 'comment', &
               'more positive is closer to the center of the earth', routine)

call nc_define_real_variable(ncid, 'ZC', 'k', routine)

call nc_add_attribute_to_variable(ncid, 'ZC', 'long_name', 'depth at grid centroids', routine)
call nc_add_attribute_to_variable(ncid, 'ZC', 'cartesian_axis', 'Z', routine)
call nc_add_attribute_to_variable(ncid, 'ZC', 'units', 'meters', routine)
call nc_add_attribute_to_variable(ncid, 'ZC', 'positive', 'down', routine)
call nc_add_attribute_to_variable(ncid, 'ZC', 'comment', &
               'more positive is closer to the center of the earth', routine)

! Depth masks
call nc_define_integer_variable(ncid, 'KMT', (/ 'i', 'j' /), routine)
              
call nc_add_attribute_to_variable(ncid, 'KMT', 'long_name', 'lowest valid depth index at grid centroids', routine)
call nc_add_attribute_to_variable(ncid, 'KMT', 'cartesian_axis', 'Z', routine)
call nc_add_attribute_to_variable(ncid, 'KMT', 'units', 'levels', routine)
call nc_add_attribute_to_variable(ncid, 'KMT', 'positive', 'down', routine)
call nc_add_attribute_to_variable(ncid, 'KMT', 'comment', &
               'more positive is closer to the center of the earth', routine)

call nc_define_integer_variable(ncid, 'KMU', (/ 'i', 'j' /), routine)
              
call nc_add_attribute_to_variable(ncid, 'KMU', 'long_name', 'lowest valid depth index at grid corners', routine)
call nc_add_attribute_to_variable(ncid, 'KMU', 'cartesian_axis', 'Z', routine)
call nc_add_attribute_to_variable(ncid, 'KMU', 'units', 'levels', routine)
call nc_add_attribute_to_variable(ncid, 'KMU', 'positive', 'down', routine)
call nc_add_attribute_to_variable(ncid, 'KMU', 'comment', &
               'more positive is closer to the center of the earth', routine)

! Finished with dimension/variable definitions, must end 'define' mode to fill.

call nc_end_define_mode(ncid)

! Fill the coordinate variables

call nc_put_variable(ncid, 'ULON', ULON, routine)
call nc_put_variable(ncid, 'ULAT', ULAT, routine)
call nc_put_variable(ncid, 'TLON', TLON, routine)
call nc_put_variable(ncid, 'TLAT', TLAT, routine)
call nc_put_variable(ncid, 'ZG',   ZG,   routine)
call nc_put_variable(ncid, 'ZC',   ZC,   routine)
call nc_put_variable(ncid, 'KMT',  KMT,   routine)
call nc_put_variable(ncid, 'KMU',  KMU,   routine)

end subroutine output_grid

!------------------------------------------------------------------


!------------------------------------------------------------------
!> Given a DART location (referred to as "base") and a set of candidate
!> locations & kinds (obs, obs_kind), returns the subset close to the
!> "base", their indices, and their distances to the "base" .
!>
!> This code doesn't use the default for the state because it wants to
!> mark state vector points which are dry land as 'far away' so they
!> aren't changed by the assimilation.

subroutine get_close_state(gc, base_loc, base_type, locs, loc_qtys, loc_indx, &
                          num_close, close_ind, dist, state_handle)

type(get_close_type),          intent(in)     :: gc
type(location_type),           intent(inout)  :: base_loc, locs(:)
integer,                       intent(in)     :: base_type, loc_qtys(:)
integer(i8),                   intent(in)     :: loc_indx(:)
integer,                       intent(out)    :: num_close, close_ind(:)
real(r8),            optional, intent(out)    :: dist(:)
type(ensemble_type), optional, intent(in)     :: state_handle

integer :: t_ind, k

! Initialize variables to missing status

num_close = 0
close_ind = -99
if (present(dist)) dist = 1.0e9   !something big and positive (far away)

! Get all the potentially close states but no dist (optional argument dist(:)
! is not present) This way, we are decreasing the number of distance
! computations that will follow.  This is a horizontal-distance operation and
! we don't need to have the relevant vertical coordinate information yet.

call loc_get_close_state(gc, base_loc, base_type, locs, loc_qtys, loc_indx, &
                         num_close, close_ind)

if (.not. present(dist)) return

! Loop over potentially close subset of state variables
do k = 1, num_close

   t_ind = close_ind(k)

   ! if dry land, leave original 1e9 value.  otherwise, compute real dist.
   if (loc_qtys(t_ind) /= QTY_DRY_LAND) then
      dist(k) = get_dist(base_loc, locs(t_ind), base_type, loc_qtys(t_ind))
   endif

enddo

end subroutine get_close_state


!------------------------------------------------------------------
!> Write the grid to an ascii file - in a format suitable for
!> subsequent use in the 'test_interpolation()' code.
!> write_grid_interptest is only possible after reading a real POP grid,
!> so static_init_model() must be called to gather the real POP grid.


subroutine write_grid_interptest()

integer  :: i, j
real(r8) :: rowmat(Nx,1), colmat(1,Ny), dmat(Nx,Ny)
real(r8) :: rtlon, rulon, rtlat, rulat, u_val, t_val

if ( .not. module_initialized ) call static_init_model

!----------------------------------------------------------------------
! Generate a 'Regular' grid with the same rough 'shape' as the dipole grid
!----------------------------------------------------------------------

open(unit=12, position='rewind', action='write', file='regular_grid_u')
open(unit=13, position='rewind', action='write', file='regular_grid_t')
open(unit=14, position='rewind', action='write', file='regular_grid_u_data')
open(unit=15, position='rewind', action='write', file='regular_grid_t_data')

write(12, *) Nx, Ny
write(13, *) Nx, Ny

! Have T-grid starting at 0 and U grid offset by half
do i = 1, Nx
   rtlon = (i - 1.0_r8) * 360.0_r8 / Nx
   rulon = (i - 0.5_r8) * 360.0_r8 / Nx
   do j = 1, Ny
      rtlat = -90.0_r8 + (j - 1.0_r8) * 180.0_r8 / Ny
      rulat = -90.0_r8 + (j - 0.5_r8) * 180.0_r8 / Ny
      write(12, *) i, j, rulon, rulat
      write(13, *) i, j, rtlon, rtlat
      ! Now add some wave pattern data 
      u_val = sin(3.0_r8*(rulat + 11.0_r8)*2.0_r8*PI/360.0_r8) * &
              sin(4.0_r8*(rulon + 17.0_r8)*2.0_r8*PI/360.0_r8)
      t_val = sin(3.0_r8*(rtlat + 11.0_r8)*2.0_r8*PI/360.0_r8) * &
              sin(4.0_r8*(rtlon + 17.0_r8)*2.0_r8*PI/360.0_r8)
      write(14, *) rulon, rulat, u_val
      write(15, *) rtlon, rtlat, t_val
   enddo
enddo

close(unit=12)
close(unit=13)
close(unit=14)
close(unit=15)

!----------------------------------------------------------------------
! POP grid (dipole) next
!----------------------------------------------------------------------

open(unit=12, position='rewind', action='write', file='dipole_grid_u')
open(unit=13, position='rewind', action='write', file='dipole_grid_t')
open(unit=14, position='rewind', action='write', file='dipole_grid_u_data')
open(unit=15, position='rewind', action='write', file='dipole_grid_t_data')

write(12, *) Nx, Ny
write(13, *) Nx, Ny

rowmat(:,1) = cos(PI * real((/ (i,i=0,Nx-1) /),r8) / Nx);
colmat(1,:) = sin(PI * real((/ (i,i=0,Ny-1) /),r8) / Ny);
dmat        = matmul(rowmat,colmat)

do i = 1, Nx
   do j = 1, Ny
      write(12, *) i, j, ULON(i,j), ULAT(i,j)
      write(13, *) i, j, TLON(i,j), TLAT(i,j)
      write(14, *)       ULON(i,j), ULAT(i,j), dmat(i, j)
      write(15, *)       TLON(i,j), TLAT(i,j), dmat(i, j)
   enddo
enddo

close(unit=12)
close(unit=13)
close(unit=14)
close(unit=15)

end subroutine write_grid_interptest


!------------------------------------------------------------------


subroutine test_interpolation(test_casenum)
 integer, intent(in) :: test_casenum

! Helen has destroyed this for now.


end subroutine test_interpolation


!------------------------------------------------------------------
!> use potential temp, depth, and salinity to compute a sensible (in-situ)
!> temperature


subroutine compute_temperature(state_handle, ens_size, llon, llat, lheight, expected_obs, istatus)

type(ensemble_type), intent(in)  :: state_handle
integer,             intent(in)  :: ens_size
real(r8),            intent(in)  :: llon, llat, lheight
real(r8),            intent(out) :: expected_obs(ens_size)
integer,             intent(out) :: istatus(ens_size)

integer  :: hstatus, hgt_bot, hgt_top
real(r8) :: hgt_fract
real(r8) :: salinity_val(ens_size), potential_temp(ens_size), pres_val(ens_size)
integer  :: temp_status(ens_size)
integer  :: e
integer(i8) :: offset_salt, offset_temp

expected_obs(:) = MISSING_R8
istatus = 99

! Get the bounding vertical levels and the fraction between bottom and top
!> @todo are the heights different for each ensemble member?
call height_bounds(lheight, Nz, ZC, hgt_bot, hgt_top, hgt_fract, hstatus)
if(hstatus /= 0) then
   istatus = 12
   return
endif

offset_salt = get_index_start(domain_id, get_varid_from_kind(QTY_SALINITY))
offset_temp = get_index_start(domain_id, get_varid_from_kind(QTY_POTENTIAL_TEMPERATURE))

! salinity - in msu (kg/kg).  converter will want psu (g/kg).
call do_interp(state_handle, ens_size, offset_salt, hgt_bot, hgt_top, hgt_fract, llon, llat, &
               QTY_SALINITY, salinity_val, temp_status)
 istatus = temp_status

if(all(istatus /= 0)) return
if (debug > 8) print *, 'salinity: ', salinity_val

! potential temperature - degrees C.
call do_interp(state_handle, ens_size, offset_temp, hgt_bot, hgt_top, hgt_fract, llon, llat, &
               QTY_POTENTIAL_TEMPERATURE, potential_temp, temp_status)
do e = 1, ens_size
   if(temp_status(e) /= 0) istatus(e) = temp_status(e)
enddo

if(all(istatus /= 0)) return
if (debug > 8) print *, 'potential temp: ', potential_temp

! compute pressure at location between given levels.  these values are in bars;
! the convert routine wants decibars as pressure input.  hgt_fract is 0 at bottom, 1 at top
pres_val = pressure(hgt_bot) + hgt_fract * (pressure(hgt_top) - pressure(hgt_bot))
if (debug > 8) then
   print *, 'local pressure: ', pres_val
   print *, 'bot, top, press: ', hgt_bot, pressure(hgt_bot), &
                                 hgt_top, pressure(hgt_top), pres_val
endif

! and finally, convert to sensible (in-situ) temperature.
! potential temp in degrees C, pressure in decibars, salinity in psu or pss (g/kg).

!> @todo should this vectorize inside insitu_temp?
do e = 1, ens_size
   call insitu_temp(potential_temp(e), salinity_val(e)*1000.0_r8, pres_val(e)*10.0_r8, expected_obs(e))
   if (debug > 2) print *, 's,pt,pres,t: ', salinity_val(e), potential_temp(e), pres_val(e), expected_obs(e)
enddo

end subroutine compute_temperature


!------------------------------------------------------------------
!> do a 2d horizontal interpolation for the value at the bottom level, 
!> then again for the top level, then do a linear interpolation in the 
!> vertical to get the final value.


subroutine do_interp(state_handle, ens_size, base_offset, hgt_bot, hgt_top, hgt_fract, &
                     llon, llat, obs_type, expected_obs, istatus)

type(ensemble_type), intent(in) :: state_handle
integer,             intent(in) :: ens_Size
integer(i8),         intent(in) :: base_offset
integer,             intent(in) :: hgt_bot, hgt_top
real(r8),            intent(in) :: hgt_fract, llon, llat
integer,             intent(in) :: obs_type
real(r8),           intent(out) :: expected_obs(ens_size)
integer,            intent(out) :: istatus(ens_size)
 
integer(i8) :: offset
real(r8)    :: bot_val(ens_size), top_val(ens_size)
integer     :: e
integer     :: temp_status(ens_size)


! Find the base location for the bottom height and interpolate horizontally 
!  on this level.  Do bottom first in case it is below the ocean floor; can
!  avoid the second horizontal interpolation.
offset = base_offset + (hgt_bot - 1) * nx * ny
if (debug > 6) &
   print *, 'bot, field, abs offset: ', hgt_bot, base_offset, offset

call lon_lat_interpolate(state_handle, ens_size, offset, llon, llat, obs_type, hgt_bot, bot_val, temp_status)
! Failed istatus from interpolate means give up
istatus = temp_status
if(all(istatus /= 0)) return
if (debug > 6) &
   print *, 'bot_val = ', bot_val

! Find the base location for the top height and interpolate horizontally 
!  on this level.
offset = base_offset + (hgt_top - 1) * nx * ny
if (debug > 6) &
   print *, 'top, field, abs offset: ', hgt_top, base_offset, offset

call lon_lat_interpolate(state_handle, ens_size, offset, llon, llat, obs_type, hgt_top, top_val, temp_status)
do e = 1, ens_size
   if(temp_status(e) /= 0) istatus(e) = temp_status(e)
enddo
! Failed istatus from interpolate means give up
if(all(istatus /= 0)) return
if (debug > 6) &
   print *, 'top_val = ', top_val

! Then weight them by the vertical fraction and return
expected_obs = bot_val + hgt_fract * (top_val - bot_val)
if (debug > 2) print *, 'do_interp: interp val = ',expected_obs


end subroutine do_interp


!------------------------------------------------------------------


subroutine insitu_temp(potemp, s, lpres, insitu_t)

real(r8), intent(in)  :: potemp, s, lpres
real(r8), intent(out) :: insitu_t

! CODE FROM POP MODEL -
! nsc 1 nov 2012:  i have taken the original subroutine with call:
!  subroutine dpotmp(press,temp,s,rp,potemp)
! and removed the original 'press' argument (setting it to 0.0 below)
! and renamed temp -> potemp, and potemp -> insitu_t
! i also reordered the args to be a bit more logical.  now you specify:
! potential temp, salinity, local pressure in decibars, and you get
! back in-situ temperature (called sensible temperature in the atmosphere;
! what a thermometer would measure).  the original (F77 fixed format) code
! had a computed goto which is deprecated/obsolete.  i replaced it with 
! a set of 'if() then else if()' lines.  i did try to not alter the original
! code so much it wasn't recognizable anymore.
!
!  aliciak note: rp = 0 and press = local pressure as function of depth
!  will return potemp given temp.
!  the trick here that if you make rp = local pressure and press = 0.0, 
!  and put potemp in the "temp" variable , it will return insitu temp in the 
!  potemp variable.

! an example figure of the relationship of potential temp and in-situ temp
! at depth:  http://oceanworld.tamu.edu/resources/ocng_textbook/chapter06/chapter06_05.htm
! see the 'potential temperature' section (note graph starts at -1000m)

!     title:
!     *****

!       insitu_temp  -- calculate sensible (in-situ) temperature from 
!                       local pressure, salinity, and potential temperature

!     purpose:
!     *******

!       to calculate sensible temperature, taken from a converter that
!       went from sensible/insitu temperature to potential temperature
!
!       ref: N.P. Fofonoff
!            Deep Sea Research
!            in press Nov 1976

!     arguments:
!     **********

!       potemp     -> potential temperature in celsius degrees
!       s          -> salinity pss 78
!       lpres      -> local pressure in decibars
!       insitu_t   <- in-situ (sensible) temperature (deg c)


!     local variables:
!     *********

integer  :: i,j,n
real(r8) :: dp,p,q,r1,r2,r3,r4,r5,s1,t,x

!     code:
!     ****

      s1 = s - 35.0_r8
      p  = 0.0_r8
      t  = potemp

      dp = lpres - p
      n  = int (abs(dp)/1000.0_r8) + 1
      dp = dp/n

      do i=1,n
         do j=1,4

            r1 = ((-2.1687e-16_r8 * t + 1.8676e-14_r8) * t - 4.6206e-13_r8) * p
            r2 = (2.7759e-12_r8*t - 1.1351e-10_r8) * s1
            r3 = ((-5.4481e-14_r8 * t + 8.733e-12_r8) * t - 6.7795e-10_r8) * t
            r4 = (r1 + (r2 + r3 + 1.8741e-8_r8)) * p + (-4.2393e-8_r8 * t+1.8932e-6_r8) * s1
            r5 = r4 + ((6.6228e-10_r8 * t-6.836e-8_r8) * t + 8.5258e-6_r8) * t + 3.5803e-5_r8

            x  = dp*r5

            if (j == 1) then
               t = t + 0.5_r8 * x
               q = x
               p = p + 0.5_r8 * dp
          
            else if (j == 2) then
               t = t + 0.29298322_r8 * (x-q)
               q = 0.58578644_r8 * x + 0.121320344_r8 * q
   
            else if (j == 3) then
               t = t + 1.707106781_r8 * (x-q)
               q = 3.414213562_r8*x - 4.121320344_r8*q
               p = p + 0.5_r8*dp

            else ! j must == 4
               t = t + (x - 2.0_r8 * q) / 6.0_r8

            endif
   
         enddo ! j loop
      enddo ! i loop

      insitu_t = t

if (debug > 2) print *, 'potential temp, salinity, local pressure -> sensible temp'
if (debug > 2) print *, potemp, s, lpres, insitu_t

!       potemp     -> potential temperature in celsius degrees
!       s          -> salinity pss 78
!       lpres      -> local pressure in decibars
!       insitu_t   <- in-situ (sensible) temperature (deg c)

end subroutine insitu_temp


!------------------------------------------------------------------


subroutine dpth2pres(nd, depth, pressure)

integer,  intent(in)  :: nd
real(r8), intent(in)  :: depth(nd)
real(r8), intent(out) :: pressure(nd)

!  description:
!  this function computes pressure in bars from depth in meters
!  using a mean density derived from depth-dependent global 
!  average temperatures and salinities from levitus 1994, and 
!  integrating using hydrostatic balance.
! 
!  references:
! 
!  levitus, s., r. burgett, and t.p. boyer, world ocean atlas 
!  volume 3: salinity, noaa atlas nesdis 3, us dept. of commerce, 1994.
! 
!  levitus, s. and t.p. boyer, world ocean atlas 1994, volume 4:
!  temperature, noaa atlas nesdis 4, us dept. of commerce, 1994.
! 
!  dukowicz, j. k., 2000: reduction of pressure and pressure
!  gradient errors in ocean simulations, j. phys. oceanogr., submitted.

!  input parameters:
!  nd     - size of arrays
!  depth  - depth in meters. no units check is made

!  output parameters:
!  pressure - pressure in bars 

!  local variables & parameters:
integer :: n
real(r8), parameter :: c1 = 1.0_r8

! -----------------------------------------------------------------------
!  convert depth in meters to pressure in bars
! -----------------------------------------------------------------------

      do n=1,nd
         pressure(n) = 0.059808_r8*(exp(-0.025_r8*depth(n)) - c1)  &
                     + 0.100766_r8*depth(n) + 2.28405e-7_r8*depth(n)**2
      end do

if (debug > 2 .and. do_output()) then
   print *, 'depth->pressure conversion table.  cols are: N, depth(m), pressure(bars)'
   do n=1,nd
      print *, n, depth(n), pressure(n)
   enddo
endif

end subroutine dpth2pres


!--------------------------------------------------------------------
!> read the time from the input file
!> Stolen from pop model_mod.f90 restart_to_sv

function read_model_time(filename)

character(len=*), intent(in) :: filename
type(time_type) :: read_model_time

integer :: ncid !< netcdf file id
integer :: iyear, imonth, iday, ihour, iminute, isecond
character(len=*), parameter :: routine = "read_model_time"

if ( .not. module_initialized ) call static_init_model

if ( .not. file_exist(filename) ) then
   write(string1,*) 'cannot open file ', trim(filename),' for reading.'
   call error_handler(E_ERR,'read_model_time',string1,source,revision,revdate)
endif

ncid = nc_open_file_readonly(filename, routine)

call nc_get_global_attribute(ncid, 'iyear',   iyear,   routine)
call nc_get_global_attribute(ncid, 'imonth',  imonth,  routine)
call nc_get_global_attribute(ncid, 'iday',    iday,    routine)
call nc_get_global_attribute(ncid, 'ihour',   ihour,   routine)
call nc_get_global_attribute(ncid, 'iminute', iminute, routine)
call nc_get_global_attribute(ncid, 'isecond', isecond, routine)

! FIXME: we don't allow a real year of 0 - add one for now, but
! THIS MUST BE FIXED IN ANOTHER WAY!
if (iyear == 0) then
  call error_handler(E_MSG, 'read_model_time', &
                     'WARNING!!!   year 0 not supported; setting to year 1')
  iyear = 1
endif

read_model_time = set_date(iyear, imonth, iday, ihour, iminute, isecond)

call nc_close_file(ncid)

end function read_model_time


!--------------------------------------------------------------------
!> write time to the output file
!> this is only called when creating a file from scratch


subroutine write_model_time(ncid, dart_time)

integer,         intent(in) :: ncid
type(time_type), intent(in) :: dart_time

integer :: iyear, imonth, iday, ihour, iminute, isecond
character(len=*), parameter :: routine = "write_model_time"

if ( .not. module_initialized ) call static_init_model

call get_date(dart_time, iyear, imonth, iday, ihour, iminute, isecond)

call nc_begin_define_mode(ncid, routine)

call nc_add_global_attribute(ncid, 'iyear',   iyear,   routine)
call nc_add_global_attribute(ncid, 'imonth',  imonth,  routine)
call nc_add_global_attribute(ncid, 'iday',    iday,    routine)
call nc_add_global_attribute(ncid, 'ihour',   ihour,   routine)
call nc_add_global_attribute(ncid, 'iminute', iminute, routine)
call nc_add_global_attribute(ncid, 'isecond', isecond, routine)

call nc_end_define_mode(ncid, routine)

end subroutine write_model_time


!--------------------------------------------------------------------
!> pass the vertical localization coordinate to assim_tools_mod


function query_vert_localization_coord()

integer :: query_vert_localization_coord

!>@todo FIXME ... pass the right value ... VERTISHEIGHT
query_vert_localization_coord = 1 ! any old value

end function query_vert_localization_coord


!--------------------------------------------------------------------
!> This is used in the filter_assim. The vertical conversion is done using the 
!> mean state.
!> Calling this is a waste of time


subroutine vert_convert(state_handle, location, obs_kind, istatus)

type(ensemble_type), intent(in)  :: state_handle
type(location_type), intent(in)  :: location
integer,             intent(in)  :: obs_kind
integer,             intent(out) :: istatus

istatus = 0

end subroutine vert_convert


!------------------------------------------------------------------
!> Verify that the namelist was filled in correctly, and check
!> that there are valid entries for the dart_kind. 
!> Returns a table with columns:  
!>
!>    netcdf_variable_name ; dart_kind_string ; update_string


subroutine verify_state_variables( state_variables, ngood, table, kind_list, update_var )

character(len=*),  intent(inout) :: state_variables(:)
integer,           intent(out) :: ngood
character(len=*),  intent(out) :: table(:,:)
integer,           intent(out) :: kind_list(:)   ! kind number
logical, optional, intent(out) :: update_var(:) ! logical update

integer :: nrows, i
character(len=NF90_MAX_NAME) :: varname, dartstr, update

if ( .not. module_initialized ) call static_init_model

nrows = size(table,1)

ngood = 0

if ( state_variables(1) == ' ' ) then ! no model_state_variables namelist provided
   call use_default_state_variables( state_variables )
   string1 = 'model_nml:model_state_variables not specified using default variables'
   call error_handler(E_MSG,'verify_state_variables',string1,source,revision,revdate)
endif

MyLoop : do i = 1, nrows

   varname = trim(state_variables(3*i -2))
   dartstr = trim(state_variables(3*i -1))
   update  = trim(state_variables(3*i   ))
   
   call to_upper(update)

   table(i,1) = trim(varname)
   table(i,2) = trim(dartstr)
   table(i,3) = trim(update)

   if ( table(i,1) == ' ' .and. table(i,2) == ' ' .and. table(i,3) == ' ') exit MyLoop ! Found end of list.

   if ( table(i,1) == ' ' .or. table(i,2) == ' ' .or. table(i,3) == ' ' ) then
      string1 = 'model_nml:model_state_variables not fully specified'
      call error_handler(E_ERR,'verify_state_variables',string1,source,revision,revdate)
   endif

   ! Make sure DART kind is valid

   kind_list(i) = get_index_for_quantity(dartstr)
   if( kind_list(i)  < 0 ) then
      write(string1,'(''there is no obs_kind <'',a,''> in obs_kind_mod.f90'')') trim(dartstr)
      call error_handler(E_ERR,'verify_state_variables',string1,source,revision,revdate)
   endif
   
   ! Make sure the update variable has a valid name

   if ( present(update_var) )then
      SELECT CASE (update)
         CASE ('UPDATE')
            update_var(i) = .true.
         CASE ('NO_COPY_BACK')
            update_var(i) = .false.
         CASE DEFAULT
            write(string1,'(A)')  'only UPDATE or NO_COPY_BACK supported in model_state_variable namelist'
            write(string2,'(6A)') 'you provided : ', trim(varname), ', ', trim(dartstr), ', ', trim(update)
            call error_handler(E_ERR,'verify_state_variables',string1,source,revision,revdate, text2=string2)
      END SELECT
   endif

   ! Record the contents of the DART state vector

   if (do_output()) then
      write(string1,'(A,I2,6A)') 'variable ',i,' is ',trim(varname), ', ', trim(dartstr), ', ', trim(update)
      call error_handler(E_MSG,'verify_state_variables',string1,source,revision,revdate)
   endif

   ngood = ngood + 1
enddo MyLoop

! check to see if temp and salinity are both in the state otherwise you will not
! be able to interpolate in XXX subroutine
if ( any(kind_list == QTY_SALINITY) ) then
   ! check to see that temperature is also in the variable list
   if ( .not. any(kind_list == QTY_POTENTIAL_TEMPERATURE) ) then
      write(string1,'(A)') 'in order to compute temperature you need to have both '
      write(string2,'(A)') 'QTY_SALINITY and QTY_POTENTIAL_TEMPERATURE in the model state'
      call error_handler(E_ERR,'verify_state_variables',string1,source,revision,revdate, text2=string2)
   endif
endif
 
end subroutine verify_state_variables


!------------------------------------------------------------------
!> Default state_variables from the original pop model_mod.  Must
!> keep in the same order to be consistent with previous versions.


subroutine use_default_state_variables( state_variables )

character(len=*),  intent(inout) :: state_variables(:)

! strings must all be the same length for the gnu compiler
state_variables( 1:5*num_state_table_columns ) = &
   (/ 'SALT_CUR                  ', 'QTY_SALINITY              ', 'UPDATE                    ', &
      'TEMP_CUR                  ', 'QTY_POTENTIAL_TEMPERATURE ', 'UPDATE                    ', &
      'UVEL_CUR                  ', 'QTY_U_CURRENT_COMPONENT   ', 'UPDATE                    ', &
      'VVEL_CUR                  ', 'QTY_V_CURRENT_COMPONENT   ', 'UPDATE                    ', &
      'PSURF_CUR                 ', 'QTY_SEA_SURFACE_PRESSURE  ', 'UPDATE                    ' /)

end subroutine use_default_state_variables

!------------------------------------------------------------------
! End of model_mod
!------------------------------------------------------------------

end module model_mod

! <next few lines under version control, do not edit>
! $URL$
! $Id$
! $Revision$
! $Date$<|MERGE_RESOLUTION|>--- conflicted
+++ resolved
@@ -1942,7 +1942,6 @@
 
 ! Initialize random number sequence
 call init_random_seq(random_seq, my_task_id())
-<<<<<<< HEAD
 
 ! only perturb the actual ocean cells; leave the land and
 ! ocean floor values alone.
@@ -1955,20 +1954,6 @@
             state_ens_handle%copies(j,i), &
             model_perturbation_amplitude)
 
-=======
-
-! only perturb the actual ocean cells; leave the land and
-! ocean floor values alone.
-do i=1,state_ens_handle%my_num_vars
-   dart_index = state_ens_handle%my_vars(i)
-   call get_state_kind_inc_dry(dart_index, var_type)
-   do j=1, ens_size
-      if (var_type /= QTY_DRY_LAND) then
-         state_ens_handle%copies(j,i) = random_gaussian(random_seq, &
-            state_ens_handle%copies(j,i), &
-            model_perturbation_amplitude)
-
->>>>>>> 54fa0833
       endif
    enddo
 enddo
