
# (Some) Presentations featuring DART: The Data Assimilation Research Testbed

----
## 2020
----

<<<<<<< HEAD
=======
![](http://www.image.ucar.edu/images/pin4.gif) **Brett Raczka** Aug 2020 :
    Presented at the
    [2020 ESA Annual Meeting](https://eco.confex.com/eco/2020/meetingapp.cgi/Home/0)
    held virtually.<br />
    Towards a complex terrain Carbon Monitoring System (CMS-Mountains): Development and testing in the western U.S.
    [\[abstract\]](https://eco.confex.com/eco/2020/meetingapp.cgi/Paper/87176)
    [\[poster - pdf\]](http://www.image.ucar.edu/pub/DART/2020/Raczka_ESAposter_2020.pdf)

![](http://www.image.ucar.edu/images/pin4.gif) **Kevin Raeder** Jun 2020 :
    Presented at the 
    [Earth System Prediction Working Group](http://www.cesm.ucar.edu/events/workshops/2020/#presentations-espwg) session of the
    [2020 CESM Workshop](http://www.cesm.ucar.edu/events/workshops/2020/) in 
    in Boulder, CO, USA <br />
    A New CAM6+DART 80-Member Ensemble Reanalysis for 2011-2019: 
    Initial Conditions for CAM, CLM and CICE Forecasts and Forcing for POP, CLM and CICE
    [\[pdf\]](http://www.image.ucar.edu/pub/DART/2020/espwg_CAM6_reanalysis.pdf)

>>>>>>> 6e9537f7
![](http://www.image.ucar.edu/images/pin4.gif) **Jeff Anderson** Jan 2020 :
    Presented at the
    [AMS Centennial Meeting 2020](https://annual.ametsoc.org/2020/) in Boston, MA, USA <br />
    Nonlinear, Non-Gaussian Extensions for Ensemble Filter Data Assimilation.
    [\[pptx\]](http://www.image.ucar.edu/pub/DART/2020/2020_AMS_JLA_nonlinear_da.pptx)
    [\[pdf\]]( http://www.image.ucar.edu/pub/DART/2020/2020_AMS_JLA_nonlinear_da.pdf) <br />
    Results from an Ensemble Reanalysis with the Community Earth System Model 2.1.
    [\[pptx\]](http://www.image.ucar.edu/pub/DART/2020/2020_AMS_JLA_CESM_rean_final.pptx)
    [\[pdf\]]( http://www.image.ucar.edu/pub/DART/2020/2020_AMS_JLA_CESM_rean_final.pdf) <br />
    The Data Assimilation Research Testbed: Nonlinear Algorithms and Novel Applications
    for Community Ensemble Data Assimilation
    [\[poster - pdf\]](http://www.image.ucar.edu/pub/DART/2020/2019_AGU_2020_AMS_DART.pdf)

![](http://www.image.ucar.edu/images/pin4.gif) **Moha El Gharamti** Jan 2020 :
<<<<<<< HEAD
    [AMS Centennial Meeting 2020](https://annual.ametsoc.org/2020/) in Boston, MA, USA <br />
    A new adaptive hybrid ensemble Kalman filter and optimal interpolation.
    [\[pptx\]](http://www.image.ucar.edu/pub/DART/2020/2020_AMS_MEG_hybrid_oi.pptx)
=======
    Presented at the
    [AMS Centennial Meeting 2020](https://annual.ametsoc.org/2020/) in Boston, MA, USA <br />
    A new adaptive hybrid ensemble Kalman filter and optimal interpolation.
>>>>>>> 6e9537f7
    [\[pdf\]](http://www.image.ucar.edu/pub/DART/2020/2020_AMS_MEG_hybrid_oi.pdf)

![](http://www.image.ucar.edu/images/pin4.gif) **Tim Hoar** Jan 2020 :
    Presented at the
    [AMS Centennial Meeting 2020](https://annual.ametsoc.org/2020/) in Boston, MA, USA <br />
    Hydro-DART: Ensemble Streamflow Assimilation with WRF-Hydro and the Data Assimilation Research Testbed.
    [\[pptx\]](http://www.image.ucar.edu/pub/DART/2020/2020_AMS_TJH_wrfhydro.pptx)
    [\[pdf\]](http://www.image.ucar.edu/pub/DART/2020/2020_AMS_TJH_wrfhydro.pdf)

----
## 2019
----

![](http://www.image.ucar.edu/images/pin4.gif) **Jeff Anderson** Dec 2019 :
    Presented at the
    [AGU Fall Meeting 2019](http://fallmeeting.agu.org/2019/) in San Francisco, CA, USA <br />
    Nonlinear, Non-Gaussian Extensions for Ensemble Filter Data Assimilation
    [\[pptx\]](http://www.image.ucar.edu/pub/DART/2019/2019_AGU_JLA_nonlinear_da.pptx)
    [\[pdf\]]( http://www.image.ucar.edu/pub/DART/2019/2019_AGU_JLA_nonlinear_da.pdf) <br />
    Results from an Ensemble Reanalysis with the Community Earth System Model 2.1
    [\[pptx\]](http://www.image.ucar.edu/pub/DART/2019/2019_AGU_JLA_CESM_rean_final.pptx)
    [\[pdf\]]( http://www.image.ucar.edu/pub/DART/2019/2019_AGU_JLA_CESM_rean_final.pdf) <br />
    The Data Assimilation Research Testbed: Nonlinear Algorithms and Novel Applications
    for Community Ensemble Data Assimilation
    [\[poster - pdf\]](http://www.image.ucar.edu/pub/DART/2019/2019_AGU_2020_AMS_DART.pdf)

![](http://www.image.ucar.edu/images/pin4.gif) **Jeff Anderson** Nov 2019 :
    Presented at the CISL Seminar Series in Boulder, CO, USA <br />
    CISL's Data Assimilation Research Section: Accelerating NCAR Science with Ensemble Data Assimilation
    [\[youtube\]](https://www.youtube.com/watch?v=rxPGKFxJAkE)
    [\[pptx\]](http://www.image.ucar.edu/pub/DART/2019/2019_CISL_JLA_seminar.pptx)
    [\[pdf\]](http://www.image.ucar.edu/pub/DART/2019/2019_CISL_JLA_seminar.pdf)

![](http://www.image.ucar.edu/images/pin4.gif) **Jeff Anderson** Jan 2019 :
    Presented at the
    [AMS Annual Meeting 2019](https://annual.ametsoc.org/2019/) in Phoenix, AZ, USA <br />
    Nonlinear, Nongaussian Ensemble Data Assimilation with Rank
    Regression and a Rank Histogram Filter
    [\[pptx\]](http://www.image.ucar.edu/pub/DART/2019/2019_AMS_nonlinear_JLA.pptx)
    [\[pdf\]](http://www.image.ucar.edu/pub/DART/2019/2019_AMS_nonlinear_JLA.pdf)

----
## 2018
----

![](http://www.image.ucar.edu/images/pin4.gif) **Tim Hoar** Dec 2018 :
    Presented at the
    [AGU Fall Meeting 2018](http://fallmeeting.agu.org/2018/) in Washington DC, USA <br />
    Hydro-DART: Ensemble Streamflow Assimilations with WRF-Hydro and the
    Data Assimilation Research Testbed.
    [\[talk - pdf\]](http://www.image.ucar.edu/pub/DART/2018/2018_AGU_H23A_08_HydroDART_TJH.pdf) <br />
    The Data Assimilation Research Testbed (DART): Ensemble Data
    Assimilation for NCAR Community Earth System Models
    [\[poster - pdf\]](http://www.image.ucar.edu/pub/DART/2018/20189_AGUAMS_DART.pdf)

![](http://www.image.ucar.edu/images/pin4.gif) **Jeff Anderson** May 2018 :
    Presented at the
    [Workshop: Atmosphere, Oceans, and Computational
    Infrastructure](http://workshop.caltech.edu/fesm/aoc_infrastructure/index.html)
    at JPL/Caltech, California <br />
    DA and Short-term Prediction Motivate the Need for Careful Software
    Development In Earth System Models: A Case Study
    [\[pptx\]](anderson_da_model_devel.pptx)
    [\[pdf\]](http://www.image.ucar.edu/pub/DART/2018/2018_Caltech_JLA_talk.pdf)

![](http://www.image.ucar.edu/images/pin4.gif) **Tim Hoar** Apr 2018 :
    Presented at the [Terrestrial Systems Research: Monitoring,
    Prediction and High Performance
    Computing](http://conference.tr32.de/) in Bonn Germany <br />
    Ensemble Data Assimilation with the Community Land Model and the US
    National Water Model
    [\[poster - pdf\]](http://www.image.ucar.edu/pub/DART/2018/2018_CLM_HydroDART_TJH.pdf)

![](http://www.image.ucar.edu/images/pin4.gif) **Jeff Anderson** Mar 2018 :
    Presented at the [6th International Symposium on Data
    Assimilation](https://isda2018.wavestoweather.de/) in Munich,
    Germany <br />
    Exploiting Nonlinear Relations between Observations and State
    Variables in Ensemble Filters
    [\[pptx\]](http://www.image.ucar.edu/pub/DART/2018/ISDA_2018_nonlinear_talk_JLA.pptx)
    [\[pdf\]](http://www.image.ucar.edu/pub/DART/2018/ISDA_2018_nonlinear_talk_JLA.pdf)

![](http://www.image.ucar.edu/images/pin4.gif) **Jeff Anderson** Jan 2018 :
    Presented at the [AMS Annual Meeting
    2018](https://annual.ametsoc.org/2018/) in Austin, TX, USA <br />
    Exploiting Nonlinear Relations between Observations and State
    Variables in Ensemble Filters
    [\[pptx\]](http://www.image.ucar.edu/pub/DART/2018/2018_AMS_nonlinear_JLA.pptx)
    [\[pdf\]](http://www.image.ucar.edu/pub/DART/2018/2018_AMS_nonlinear_JLA.pdf) <br />
    Using the Data Assimilation Research Testbed for Climate System
    Applications
    [\[pptx\]](http://www.image.ucar.edu/pub/DART/2018/2018_AMS_esm_da_JLA.pptx)
    [\[pdf\]](http://www.image.ucar.edu/pub/DART/2018/2018_AMS_esm_da_JLA.pdf)

![](http://www.image.ucar.edu/images/pin4.gif) **Moha El Gharamti** Jan 2018 :
    Presented at the [AMS Annual Meeting
    2018](https://annual.ametsoc.org/2018/) in Austin, TX, USA <br />
    Adaptive Prior Inflation for Ensemble Filters: Application to a
    Large-Scale Atmospheric Model
    [\[talk - pdf\]](http://www.image.ucar.edu/pub/DART/2018/MEG_AMS_2017_talk.pdf) <br />
    Ensemble Data Assimilation for Very Large Atmosphere, Ocean and
    Coupled Models with the Data Assimilation Research Testbed
    [\[poster - pdf\]](http://www.image.ucar.edu/pub/DART/2018/2018_AMS_DART_MEG.pdf)

----
## 2017
----

![](http://www.image.ucar.edu/images/pin4.gif) **Kevin Raeder** Dec 2017 :
    Presented at the [AGU Fall Meeting
    2017](http://fallmeeting.agu.org/2017/) in New Orleans, LA, USA <br />
    Empowering Geoscience with Improved Data Assimilation Using the Data
    Assimilation Research Testbed "Manhattan" Release
    [\[poster - pdf\]](http://www.image.ucar.edu/pub/DART/2017/2017_AGU_DART_KDR.pdf)

![](http://www.image.ucar.edu/images/pin4.gif) **Moha El Gharamti** Jun 2017 :
    Presented at the [12th International EnKF
    Workshop](http://www.iris.no/enkf/previous-workshops/2017-solstrand-hotel-bad-os)
    in Os, Norway <br />
    Enhanced Adaptive Inflation Algorithm for Ensemble Filters
    [\[talk - pdf\]](http://www.image.ucar.edu/pub/DART/2017/MEG_Os_2017_enkf_talk.pdf)

![](http://www.image.ucar.edu/images/pin4.gif) **Moha El Gharamti** Feb 2017 :
    Presented at the [ASLO 2017 Ocean Sciences Meeting: Mountains to the
    Sea](https://www.sgmeet.com/aslo/honolulu2017/) in Honolulu, Hawaii <br />
    Biological Reanalysis with Online Parameter Estimation in the North
    Atlantic and the Arctic
    [\[talk - pptx\]](http://www.image.ucar.edu/pub/DART/2017/MEG_ASLO_2017_talk.pptx)

![](http://www.image.ucar.edu/images/pin4.gif) **Jeff Anderson** 28 Aug 2017 - 1 Sep 2017 :
    Presented at the Nanjing DA tutorial in Nanjing, China <br />
    Introduction to Data Assimilation
    [\[pptx\]](http://www.image.ucar.edu/pub/DART/2017/JLA_Nanjing_2017_da_intro.pptx)
    [\[pdf\]](http://www.image.ucar.edu/pub/DART/2017/JLA_Nanjing_2017_da_intro.pdf) <br />
    Practical Implementations of the Ensemble Kalman Filter
    [\[pptx\]](http://www.image.ucar.edu/pub/DART/2017/JLA_Nanjing_2017_eakf.pptx)
    [\[pdf\]](http://www.image.ucar.edu/pub/DART/2017/JLA_Nanjing_2017_eakf.pdf) <br />
    Parallel Implementations of Ensemble Kalman Filters for Huge
    Geophysical Models
    [\[pptx\]](http://www.image.ucar.edu/pub/DART/2017/JLA_Nanjing_2017_scalable_ekf.pptx)
    [\[pdf\]](http://www.image.ucar.edu/pub/DART/2017/JLA_Nanjing_2017_scalable_ekf.pdf) <br />
    Methods for Computing Localization of Observation Impacts in
    Ensemble Kalman Filters
    [\[pptx\]](http://www.image.ucar.edu/pub/DART/2017/JLA_Nanjing_2017_localization.pptx)
    [\[pdf\]](http://www.image.ucar.edu/pub/DART/2017/JLA_Nanjing_2017_localization.pdf) <br />
    Assimilating Observations with Spatially and Temporally Correlated
    Errors in a Global Atmospheric Model
    [\[pptx\]](http://www.image.ucar.edu/pub/DART/2017/JLA_Nanjing_2017_correlated_error.pptx)
    [\[pdf\]](http://www.image.ucar.edu/pub/DART/2017/JLA_Nanjing_2017_correlated_error.pdf)

![](http://www.image.ucar.edu/images/pin4.gif) **Jeff Anderson** 21 Aug 2017 :
    Presented at [The 7th International Workshop on Catchment
    Hydrological Modeling and Data
    Assimilation](http://cahmda.westgis.ac.cn/) in Xi'an, China <br />
    Ensemble Data Assimilation for Observations with Spatially and
    Temporally Correlated Errors
    [\[pptx\]](http://www.image.ucar.edu/pub/DART/2017/JLA_CAHMDA_VII_correlated_error.pptx)
    [\[pdf\]](http://www.image.ucar.edu/pub/DART/2017/JLA_CAHMDA_VII_correlated_error.pdf)

![](http://www.image.ucar.edu/images/pin4.gif) **Jeff Anderson** 18 Aug 2017 :
    Presented at the Training day for [The 7th International Workshop on
    Catchment Hydrological Modeling and Data
    Assimilation](http://cahmda.westgis.ac.cn/) in Xi'an, China <br />
    Basic Concept of Land Surface Data Assimilation
    [\[pptx\]](http://www.image.ucar.edu/pub/DART/2017/JLA_CAHMDA_VII_da_intro.pptx)
    [\[pdf\]](http://www.image.ucar.edu/pub/DART/2017/JLA_CAHMDA_VII_da_intro.pdf) <br />
    Practical Implementations of the Ensemble Kalman Filter (with a
    focus on Land Surface Data Assimilation)
    [\[pptx\]](http://www.image.ucar.edu/pub/DART/2017/JLA_CAHMDA_VII_eakf.pptx)
    [\[pdf\]](http://www.image.ucar.edu/pub/DART/2017/JLA_CAHMDA_VII_eakf.pdf)

![](http://www.image.ucar.edu/images/pin4.gif) **Kevin Raeder** Jun 2017 :
    Presented at the [CESM 2017
    Workshop](http://www.cesm.ucar.edu/events/workshops/ws.2017/) in
    Boulder, CO, USA <br />
    Ensemble Data Assimilation for Very Large Atmosphere, Ocean and
    Coupled Models with the Data Assimilation Research Testbed
    [\[poster - pdf\]](http://www.image.ucar.edu/pub/DART/2017/2017_CESM_DART_KDR.pdf) <br />
    It has the same title as the AMS 2017 poster, but has somewhat
    different content.

![](http://www.image.ucar.edu/images/pin4.gif) **Kevin Raeder** Jan 2017 :
    Presented at the [AMS Annual Meeting
    2017](https://annual.ametsoc.org/2017/) in Seattle, WA, USA <br />
    Ensemble Data Assimilation for Very Large Atmosphere, Ocean and
    Coupled Models with the Data Assimilation Research Testbed
    [\[poster - pdf\]](http://www.image.ucar.edu/pub/DART/2017/2017_AMS_DART_KDR.pdf)

----
## 2016
----

![](http://www.image.ucar.edu/images/pin4.gif) **Tim Hoar** Dec 2016 :
    Presented at the [AGU Fall Meeting
    2016](http://fallmeeting.agu.org/2016/) in San Francisco CA, USA <br />
    DART: A Community Facility Providing State-of-the-Art, Efficient
    Ensemble Data Assimilation for Large (Coupled) Geophysical Models
    [\[poster - pdf\]](http://www.image.ucar.edu/pub/DART/2016/2016_AGU_DART_TJH.pdf)

![](http://www.image.ucar.edu/images/pin4.gif) **Jeff Anderson** Apr 2016 :
    Presented at the [EGU General Assembly 2016](http://www.egu2016.eu/)
    in Vienna, Austria <br />
    Assimilating Observations with Spatially and Temporally Correlated
    Errors in a Global Atmospheric Model
    [\[pptx\]](http://www.image.ucar.edu/pub/DART/2016/2016_jla_EGU_correlated_error.pptx)
    [\[pdf\]](http://www.image.ucar.edu/pub/DART/2016/2016_jla_EGU_correlated_error.pdf)

![](http://www.image.ucar.edu/images/pin4.gif) **Jeff Anderson** Apr 2016 :
    Presented at the [SIAM Conference on Parallel Processing in
    Scientific Computing](http://www.siam.org/meetings/pp16) in Paris, France <br />
    Parallel Implementations of Ensemble Kalman Filters for Huge Geophysical Models
    [\[pptx\]](http://www.image.ucar.edu/pub/DART/2016/2016_jla_siam_scalable.pptx)
    [\[pdf\]](http://www.image.ucar.edu/pub/DART/2016/2016_jla_siam_scalable.pdf)

![](http://www.image.ucar.edu/images/pin4.gif) **Jeff Anderson** Jan 2016 :
    Presented at the [AMS Annual Meeting
    2016](https://annual.ametsoc.org/2016/) in New Orleans LA, USA <br />
    Assimilating Observations with Correlated Errors in an ensemble
    Kalman filter

![](http://www.image.ucar.edu/images/pin4.gif) **Kevin Raeder** Jan 2016 :
    Presented at the [AMS Annual Meeting
    2016](https://annual.ametsoc.org/2016/) in New Orleans LA, USA <br />
    DART: New Research Using Ensemble Data Assimilation in Geophysical
    Models
    [\[poster - pdf\]](http://www.image.ucar.edu/pub/DART/2015/20156_AGUAMS_DART.pdf)

----
## 2015
----

![](http://www.image.ucar.edu/images/pin4.gif) **Tim Hoar** Dec 2015 :
    Presented at the [AGU Fall Meeting
    2015](http://fallmeeting.agu.org/2015/) in San Francisco CA, USA <br />
    DART: New Research Using Ensemble Data Assimilation in Geophysical
    Models
    [\[poster - pdf\]](http://www.image.ucar.edu/pub/DART/2015/20156_AGUAMS_DART.pdf)

![](http://www.image.ucar.edu/images/pin4.gif) **Jeff Anderson** Oct 2015 :
    Presented at the State University of New York at Albany in Albany,
    New York, USA <br />
    Building State-of-the-Art Forecast Systems with the Ensemble Kalman
    Filter
    [\[pptx\]](http://www.image.ucar.edu/pub/DART/2015/JLA_Albany_2015_SotA.pptx)
    [\[pdf\]](http://www.image.ucar.edu/pub/DART/2015/JLA_Albany_2015_SotA.pdf)

![](http://www.image.ucar.edu/images/pin4.gif) **Kevin Raeder** Jun 2015 :
    Presented at the [20th Annual CESM
    Workshop](https://www2.cesm.ucar.edu/events/ws-2015) in Breckenridge
    CO, USA <br />
    DART Data Assimilation with CESM Models
    [\[poster - pdf\]](http://www.image.ucar.edu/pub/DART/2015/DART_CESM_2015.pdf)

![](http://www.image.ucar.edu/images/pin4.gif) **Tim Hoar** May 2015 :
    Presented at the [STATMOS Summer School in Data
    Assimilation](http://www.stat.osu.edu/~oksana/summer-school-in-data-assimilation-2015.html)
    in Boulder CO, USA <br />
    Getting to know the Data Assimilation Research Testbed - DART
    [\[presentation - pdf\]](http://www.image.ucar.edu/pub/DART/2015/DART_STATMOS_TJH_2015.pdf)

![](http://www.image.ucar.edu/images/pin4.gif) **Kevin Raeder** Feb 2015 :
    Presented at the [CESM Atmospheric Modeling Working
    Group](https://www2.cesm.ucar.edu/working-groups/amwg/meetings/20150217)
    in Boulder CO, USA <br />
    DART Initial Conditions for a Refined Grid CAM-SE Forecast of
    Hurricane Katrina
    [\[pdf\]](http://www.image.ucar.edu/pub/DART/2015/2015_AMWG_CAM-SE.pdf)

![](http://www.image.ucar.edu/images/pin4.gif) **Kevin Raeder** Jan 2015 :
    Presented at the [AMS Annual Meeting
    2015](https://annual.ametsoc.org/2015/) in Phoenix AZ, USA <br />
    DART: Tools and Support for Ensemble Data Assimilation Research,
    Operations, and Education (same title as last year, different
    content!)
    [\[poster - pdf\]](http://www.image.ucar.edu/pub/DART/2014/2014_AGU_DART_A23C-3251.pdf)

![](http://www.image.ucar.edu/images/pin4.gif) **Tim Hoar** Jan 2015 :
    Presented as part of the Colloquium Series in the Computational
    Science Deparment of San Diego State University in San Diego CA,
    USA <br />
    The keys to (successful) ensemble data assimilation.
    [\[pdf\]](http://www.image.ucar.edu/pub/DART/2015/DART_SDSU_TJH_2015.pdf)

----
## 2014
----

![](http://www.image.ucar.edu/images/pin4.gif) **Tim Hoar** Dec 2014 :
    Presented at the [AGU Fall Meeting
    2014](http://fallmeeting.agu.org/2014/) in San Francisco CA, USA <br />
    DART: Tools and Support for Ensemble Data Assimilation Research,
    Operations, and Education (same title as last year, different
    content!)
    [\[poster - pdf\]](http://www.image.ucar.edu/pub/DART/2014/2014_AGU_DART_A23C-3251.pdf) <br />
    Open-Source Data Assimilation for Land Models and Multiscale
    Observations.
    [\[poster - pdf\]](http://www.image.ucar.edu/pub/DART/2014/2014_AGU_DART_LAND_IN41A-3647.pdf)

![](http://www.image.ucar.edu/images/pin4.gif) **Jeff Anderson, Tim Hoar** Oct 2014 :
    Presented at the [International Cooperative for Aerosol Prediction
    Meeting](http://icap.atmos.und.edu/) in Boulder CO, USA <br />
    Verification of Ensemble Forecasts <br />
    Anderson, part I:
    [\[pdf\]](http://www.image.ucar.edu/pub/DART/2014/ICAP_2014_JLA.pdf) <br />
    Hoar, part II:
    [\[pdf\]](http://www.image.ucar.edu/pub/DART/2014/ICAP_2014_TJH.pdf)

![](http://www.image.ucar.edu/images/pin4.gif) **Tim Hoar** Sep 2014 :
    Presented at the [Catchment-based Hydrological Model Data
    Assimlation (CAHMDA VI) and Hydrologic Ensemble Prediction
    Experiment (HEPEX-DAFOH III) Joint
    Workshop](http://www.jsg.utexas.edu/ciess/cahmda-vi-hepex-dafoh-iii/)
    in Austin TX, USA <br />
    CAHMDA/DAFOH Ensemble Data Assimilation Tutorial
    [\[agenda - pdf\]](http://www.image.ucar.edu/pub/DART/2014/CAHMDA_VI_agenda.pdf) 
    [\[Introduction - pdf\]](http://www.image.ucar.edu/pub/DART/2014/CAHMDA_VI_Intro.pdf)

![](http://www.image.ucar.edu/images/pin4.gif) **Nancy Collins** June 2014 :
    Presented to the ocean modeling research section of
    [CMCC](http://www.cmcc.it/divisions/oda) in Lecce, Italy <br />
    Scalable Computing Challenges in Ensemble Data Assimilation
    [\[pdf\]](http://www.image.ucar.edu/pub/DART/2014/2014_CMCC_NSC.pdf)

![](http://www.image.ucar.edu/images/pin4.gif) **Tim Hoar** Jun 2014 :
    Presented at the [19th Annual CESM
    Workshop](https://www2.cesm.ucar.edu/events/ws-2014) in Breckenridge
    CO, USA <br />
    CESM, CLM, Observations, and Assimilation
    [\[pdf\]](http://www.image.ucar.edu/pub/DART/2014/DART_CLM_CESM2014_TJH.pdf)

![](http://www.image.ucar.edu/images/pin4.gif) **Kevin Raeder** Feb 2014 :
    Presented at the [CESM Atmospheric Modeling Working
    Group](https://www2.cesm.ucar.edu/working-groups/amwg/meetings/20140210)
    in Boulder CO, USA <br />
    Comparing CAM-FV and CAM-SE in a 'perfect model' data assimilation
    environment
    [\[pdf\]](http://www.image.ucar.edu/pub/DART/2013/CESM_2013_Homme_DA.pdf)

![](http://www.image.ucar.edu/images/pin4.gif) **Helen Kershaw** Feb 2014 :
    Presented at the [SIAM Conference of Parallel Processing for
    Scientific Computing 2014](http://www.siam.org/meetings/pp14/) in
    Portland, OR, USA <br />
    Parallelization Challenges for Ensemble Data Assimilation
    [\[pdf\]](http://www.image.ucar.edu/pub/DART/2015/2015_SIAM_HK.pdf)

![](http://www.image.ucar.edu/images/pin4.gif) **Tim Hoar** Jan 2014 :
    Presented at the [AMS Annual Meeting
    2014](https://annual.ametsoc.org/2014/) in Atlanta GA, USA <br />
    DART: Tools and Support for Ensemble Data Assimilation Research,
    Operations, and Education
    [\[poster - pdf\]](http://www.image.ucar.edu/pub/DART/2013/20134_AGUAMS_DART.pdf) <br />
    Ensemble data assimilation for soil-vegetation-atmosphere systems.
    [\[pdf\]](http://www.image.ucar.edu/pub/DART/2014/2014_AMS_TJH_235997.pdf)

----
## 2013
----

![](http://www.image.ucar.edu/images/pin4.gif) **Kevin Raeder** Dec 2013 :
    Presented at the [AGU Fall Meeting
    2013](http://fallmeeting.agu.org/2013/) in San Francisco CA, USA <br />
    DART: Tools and Support for Ensemble Data Assimilation Research,
    Operations, and Education
    [\[poster - pdf\]](http://www.image.ucar.edu/pub/DART/2013/20134_AGUAMS_DART.pdf)

![](http://www.image.ucar.edu/images/pin4.gif) **Alicia Karspeck** Oct 2013 :
    Presented at the [Sixth WMO Symposium on Data
    Assimilation](http://www.ncep.noaa.gov/events/2013/wmo6da) in
    College Park MD, USA <br />
    An ensemble approach for the estimation of observational error
    variance <br />
    With application to the nominal 1-degree POP2 ocean model.
    [\[poster - pdf\]](http://www.image.ucar.edu/pub/DART/2013/2013_WMO_Alicia.pdf)

![](http://www.image.ucar.edu/images/pin4.gif) **Hui Liu** Oct 2013 :
    Presented at the [Sixth WMO Symposium on Data
    Assimilation](http://www.ncep.noaa.gov/events/2013/wmo6da) in
    College Park MD, USA <br />
    Achieving Superior Tropical Cyclone Intensity Forecasts by Improving
    the Assimilation of High-Resolution Satellite Data into Mesoscale
    Prediction Models
    [\[poster - pdf\]](http://www.image.ucar.edu/pub/DART/2013/2013_WMO_HuiLiu.pdf)

![](http://www.image.ucar.edu/images/pin4.gif) **Tim Hoar** Oct 2013 :
    Presented at the [Sixth WMO Symposium on Data
    Assimilation](http://www.ncep.noaa.gov/events/2013/wmo6da) in
    College Park MD, USA <br />
    Ensemble Data Assimilation for Soil-Vegetation-Atmosphere Systems
    [\[poster - pdf\]](http://www.image.ucar.edu/pub/DART/2013/2013_WMO_clm_TJH.pdf)

![](http://www.image.ucar.edu/images/pin4.gif) **Nancy Collins** Aug 2013 :
    Presented at the [FRCRC
    Symposium](http://www.uwyo.edu/uw/news/2013/08/uw-to-host-front-range-hpc-symposium-aug.-13-15.html)
    in Laramie WY, USA <br />
    Scalable Computing Challenges in Ensemble Data Assimilation
    [\[pdf\]](http://www.image.ucar.edu/pub/DART/2013/Collins_FRCRC.pdf)

![](http://www.image.ucar.edu/images/pin4.gif) **Nancy Collins** Jun 2013 :
    Presented at the [18th Annual CESM
    Workshop](https://www2.cesm.ucar.edu/events/ws-2013) in Breckenridge
    CO, USA <br />
    CESM/DART: An ensemble data assimilation system for fully coupled
    models.
    [\[pdf\]](http://www.image.ucar.edu/pub/DART/2013/Collins-SEWG-2013.pdf)

![](http://www.image.ucar.edu/images/pin4.gif) **Tim Hoar** Jun 2013 :
    Presented at the [18th Annual CESM
    Workshop](https://www2.cesm.ucar.edu/events/ws-2013) in Breckenridge
    CO, USA <br />
    Data Assimilation for CLM:a comprehensive overview in 12 minutes!
    [\[pdf\]](http://www.image.ucar.edu/pub/DART/2013/DART_CLM_CESM2013.pdf)

![](http://www.image.ucar.edu/images/pin4.gif) **Ally M. Toure** Apr 2013 :
    Presented at the [MODIS Science Team
    Meeting](http://modis.gsfc.nasa.gov/sci_team/meetings/201304) in
    Silver Spring MD, USA <br />
    Multi-Sensor Snow Data Assimilation: Part1: Assimilation of the
    MODIS Snow Cover Fraction the Community Land Model (CLM04)
    [\[poster - pdf\]](http://www.image.ucar.edu/pub/DART/2013/MODIS_Team_meeting_TOURE_al_201304_v9.pdf)

![](http://www.image.ucar.edu/images/pin4.gif) **Tim Hoar** Mar 2013 :
    Presented at the [TR32 International
    Symposium](http://tr32meeting.uni-koeln.de/) "Patterns in
    Soil-Vegetation-Atmosphere-Systems: Monitoring, Modelling & Data
    Assimilation" in Bonn, Germany <br />
    The keys of ensemble data assimilation for
    soil-vegetation-atmosphere systems.
    [\[pdf\]](http://www.image.ucar.edu/pub/DART/2013/DART_LSM_TR32_2013_TJH.pdf)

![](http://www.image.ucar.edu/images/pin4.gif) **Jeff Anderson** Mar 2013 :
    Presented at the [Institute for Mathematics and its Applications
    (IMA) Workshop on Stochastic Modeling of the Oceans and
    Atmosphere,](http://www.ima.umn.edu/2012-2013/W3.11-15.13) in
    Minneapolis MN, USA <br />
    Ensemble Data Assimilation for Climate System Component Models
    [\[pdf\]](http://www.image.ucar.edu/pub/DART/2013/2013_IMA_ensemble_filter_JLA.pdf)

![](http://www.image.ucar.edu/images/pin4.gif) **Kevin Raeder** Feb 2013 :
    Presented at the [CESM Atmospheric Modeling Working
    Group](https://www2.cesm.ucar.edu/working-groups/amwg/meetings/20130211)
    in Boulder CO, USA <br />
    Data Assimilation with SE-CAM and DART
    [\[pdf\]](http://www.image.ucar.edu/pub/DART/2013/CESM_2013_Homme_DA.pdf)

![](http://www.image.ucar.edu/images/pin4.gif) **Tim Hoar** Jan 2013 :
    Presented at the [93rd American Meteorological Society Annual
    Meeting](http://annual.ametsoc.org/2013/) in Austin TX, USA <br />
    New Developments in the Data Assimilation Research Testbed
    [\[poster - pdf\]](http://www.image.ucar.edu/pub/DART/2013/2013_AMS_NewDART.pdf)

![](http://www.image.ucar.edu/images/pin4.gif) **Jeff Anderson** Jan 2013 :
    Presented at the [2013 AMS Special Symposium on Advancing Weather
    and Climate Forecasts: Innovative Techniques and
    Applications](http://annual.ametsoc.org/2013/index.cfm/programs-and-events/conferences-and-symposia/special-symposium-on-advancing-weather-and-climate-forecasts-innovative-techniques-and-applications/)
    in Austin TX, USA <br />
    The Data Assimilation Research Testbed: A Community Facility for
    Ensemble Data Assimilation
    [\[pdf\]](http://www.image.ucar.edu/pub/DART/2013/2013_AGU_testbed_JLA.pdf)

----
## 2012
----

![](http://www.image.ucar.edu/images/pin4.gif) **Jeff Anderson** Dec 2012 :
    Presented at the **NSF EarthCube Workshop: Shaping the Development
    of EarthCube to Enable Advances in Data Assimilation and Ensemble
    Prediction** in Boulder CO, USA <br />
    The Data Assimilation Research Testbed: A Community Facility for
    Ensemble Data Assimilation
    [\[pdf\]](http://www.image.ucar.edu/pub/DART/2012/2012_NSF_earth3_JLA.pdf)

![](http://www.image.ucar.edu/images/pin4.gif) **Tim Hoar** Dec 2012 :
    Presented at the [Third COSMOS
    Workshop](http://cosmos.hwr.arizona.edu/workshop3/workshop3.html) in
    Tucson AZ, USA <br />
    DART and Land Data Assimilation
    [\[pdf\]](http://www.image.ucar.edu/pub/DART/2012/DART_LSM_COSMOS_2012.pdf)

![](http://www.image.ucar.edu/images/pin4.gif) **Rafael Rosolem** Dec 2012 :
    Presented at the [AGU Fall
    Meeting](http://fallmeeting.agu.org/2012/) in San Francisco CA, USA <br />
    Data Assimilation of Cosmic-ray Derived Soil Moisture
    [\[pdf\]](http://www.image.ucar.edu/pub/DART/2012/Rosolem_AGU_H23G-04_20121204.pdf)

![](http://www.image.ucar.edu/images/pin4.gif) **[Alexey Morozov](http://www-personal.umich.edu/~morozova/MySite/Publications.html)** Dec 2012 :
    Presented at the [AGU Fall
    Meeting](http://fallmeeting.agu.org/2012/) in San Francisco CA, USA <br />
    Data Assimilation and Parameter Estimation for the Global
    Ionosphere-Thermosphere Model using the Ensemble Adjustment Kalman
    Filter
    [\[poster - pdf\]](http://www.image.ucar.edu/pub/DART/2012/AlexeyMorozovAGU2012.pdf)

![](http://www.image.ucar.edu/images/pin4.gif) **Hui Liu** Oct 2012 :
    Presented at the [Sixth FORMOSAT-3/COSMIC Data Users'
    Workshop](http://www.cosmic.ucar.edu/oct2012workshop/index.html) in
    Boulder, Colorado <br />
    Improvements to WRF/DART Ensemble Assimilation System for RO Data
    Assimilation
    [\[pdf\]](http://www.image.ucar.edu/pub/DART/2012/COSMIC2012liu.pdf)

![](http://www.image.ucar.edu/images/pin4.gif) **Tim Hoar** Jul 2012 :
    Presented at the [5th International Workshop on Catchment
    Hydrological Modelling and Data assimilation
    (CAHMDA-V)](http://cahmda.itc.nl//) in Enschede, Netherlands <br />
    Data Assimilation with DART
    [\[ppt\]](http://www.image.ucar.edu/pub/DART/2012/CAHMDA-V_Tutorial.ppt)
    [\[pptx\]](http://www.image.ucar.edu/pub/DART/2012/DARTCLM_CAHMDA_2012.pptx)

![](http://www.image.ucar.edu/images/pin4.gif) **Tim Hoar** Jun 2012 :
    Presented at the **17th Annual CESM Workshop** in Breckenridge, CO, USA <br />
    Data Assimilation with CLM & DART
    [\[pdf\]](http://www.image.ucar.edu/pub/DART/2012/DARTCLM_CESM_2012.pdf)

![](http://www.image.ucar.edu/images/pin4.gif) **Nancy Collins** Jun 2012 :
    Presented at the **17th Annual CESM Workshop** in Breckenridge, CO, USA <br />
    Status of using DART with multi-instance CESM
    [\[pdf\]](http://www.image.ucar.edu/pub/DART/2012/SEWG_CESM_2012.pdf)

![](http://www.image.ucar.edu/images/pin4.gif) **Kevin Raeder** Jun 2012 :
    Presented at the **17th Annual CESM Workshop** in Breckenridge, CO, USA <br />
    Data Assimilation with Multi-Instance CESM Components and DART
    [\[poster - pdf\]](http://www.image.ucar.edu/pub/DART/2012/KDR_poster_CESM_2012.pdf)

![](http://www.image.ucar.edu/images/pin4.gif) **Jeff Anderson** Mar 2012 :
    Presented at Cornell University in Ithaca, NY, USA <br />
    An Introduction to Ensemble Data Assimilation and the Data
    Assimilation Research Testbed (DART)
    [\[pdf\]](http://www.image.ucar.edu/pub/DART/2012/ensemble_DA_and_DART.pdf)

![](http://www.image.ucar.edu/images/pin4.gif) **Andrew Fox** Mar 2012 :
    Presented at the [2012 Land Model Working
    Group](http://www.cesm.ucar.edu/working_groups/Land/) in Boulder, CO, USA <br />
    Ensemble-based Data Assimilation for the Community Land Model
    [\[pdf\]](http://www.image.ucar.edu/pub/DART/2012/LMWG_fox_022812.pdf)

![](http://www.image.ucar.edu/images/pin4.gif) **Jeff Anderson** Feb 2012 :
    Presented at the [2012 Ocean Sciences
    Meeting](http://www.sgmeet.com/osm2012/) in Salt Lake City, UT, USA <br />
    Ensemble Data Assimilation and Uncertainty Quantification
    [\[pdf\]](http://www.image.ucar.edu/pub/DART/2012/jla_ocean_sciences_2012.pdf)

![](http://www.image.ucar.edu/images/pin4.gif) **Alicia Karspeck** Feb 2012 :
    Presented at the [2012 Ocean Sciences
    Meeting](http://www.sgmeet.com/osm2012/) in Salt Lake City, UT, USA <br />
    POPDART: An Ensemble Data Assimilation System for the Ocean
    Component of CESM
    [\[poster - pdf\]](http://www.image.ucar.edu/pub/DART/2012/OS2012_Karspeck_poster.pdf)

![](http://www.image.ucar.edu/images/pin4.gif) **Tim Hoar** Jan 2012 :
    Presented at the [2012 AMS Annual
    Meeting](http://annual.ametsoc.org/2012/) in New Orleans, LA, USA <br />
    Challenges for Robust Ocean Data Assimilation
    [\[pdf\]](http://www.image.ucar.edu/pub/DART/2012/dart_agu2012_200472_pop.pdf) <br />
    Land Surface Data Assimilation: DART and CLM
    [\[pdf\]](http://www.image.ucar.edu/pub/DART/2012/dart_agu2012_200094_clm.pdf) <br />
    New Developments in the Data Assimilation Research Testbed
    [\[poster - pdf\]](http://www.image.ucar.edu/pub/DART/2011/2011_AGU_newDART.pdf)

----
## 2011
----

![](http://www.image.ucar.edu/images/pin4.gif) **Andrew Fox** Dec 2011 :
    Presented at the [2011 AGU Fall
    Meeting](http://www.agu.org/meetings/) in San Francisco, CA, USA <br />
    A Model-Data Fusion Approach to Integrate National Ecological
    Observatory Network Observations into an Earth System Model
    [\[poster - pdf\]](http://www.image.ucar.edu/pub/DART/2011/2011_AGU_DARTCLM_Yongfei.pdf)

![](http://www.image.ucar.edu/images/pin4.gif) **Yongfei Zhang** (UT Austin) Dec 2011 :
    Presented at the [2011 AGU Fall
    Meeting](http://www.agu.org/meetings/) in San Francisco, CA, USA <br />
    Snow Data Assimilation: DART and CLM
    [\[poster - pdf\]](http://www.image.ucar.edu/pub/DART/2011/2011_AGU_DARTCLM_Yongfei.pdf)

![](http://www.image.ucar.edu/images/pin4.gif) **Jeff Anderson** Dec 2011 :
    Presented at the [2011 AGU Fall
    Meeting](http://www.agu.org/meetings/) in San Francisco, CA, USA <br />
    A Non-Gaussian Ensemble Filter for Data Assimilation
    [\[pdf\]](http://www.image.ucar.edu/pub/DART/2011/2011_AGU_nongauss_da_JLA.pdf) <br />
    Challenges in Developing Coupled Earth System Model Data
    Assimilation
    [\[pdf\]](http://www.image.ucar.edu/pub/DART/2011/2011_AGU_dart_coupled_esm_da.pdf) <br />
    New Developments in the Data Assimilation Research Testbed
    [\[poster - pdf\]](http://www.image.ucar.edu/pub/DART/2011/2011_AGU_newDART.pdf)

![](http://www.image.ucar.edu/images/pin4.gif) **Alicia Karspeck** Oct 2011 :
    Presented at the [(WCRP) World Climate Research Programme Open
    Sciences Conference 2011](http://conference2011.wcrp-climate.org/)
    in Denver, CO, USA <br />
    Deep transient circulation resulting from the initialization of an
    ocean ensemble assimilation system
    [\[poster - pdf\]](http://www.image.ucar.edu/pub/DART/2011/WCRP2011_Karspeck.pdf)

![](http://www.image.ucar.edu/images/pin4.gif) **Jeff Anderson** Sep 2011 :
    Presented at the [Earth System Prediction Capability
    Workshop](http://www7320.nrlssc.navy.mil/ESPC_DA/) at the University
    of Maryland, MD, USA <br />
    The Data Assimilation Research Testbed: A Community Ensemble DA
    Facility
    [\[pdf\]](http://www.image.ucar.edu/pub/DART/2011/JLA_ESPC_da.pdf)

![](http://www.image.ucar.edu/images/pin4.gif) **Jeff Anderson** Sep 2011 :
    Presented at the [SAMSI UQ
    Workshop](http://www.samsi.info/workshop/2011-12-uq-program-methodology-opening-workshop-and-tutorials)
    in Research Triangle Park, NC, USA <br />
    Ensemble Data Assimilation and Uncertainty Quantification
    [\[pdf\]](http://www.image.ucar.edu/pub/DART/2011/ensemble_da_uq.pdf)

![](http://www.image.ucar.edu/images/pin4.gif) **Jeff Anderson, Nancy Collins** Jun 2011 :
    Presented at the **16th Annual CESM Workshop** in Breckenridge, CO, USA <br />
    A Wishlist of CESM Capabilities for Support of Ensemble Data
    Assimilation with DART
    [\[pdf\]](http://www.image.ucar.edu/pub/DART/2011/JLA_CESM_breck.pdf)

![](http://www.image.ucar.edu/images/pin4.gif) **Kevin Raeder** Jun 2011 :
    Presented at the **16th Annual CESM Workshop** in Breckenridge, CO, USA <br />
    Loosely Coupled Atmosphere-Ocean Data Assimilation: CAM-DART-POP
    [\[poster - pdf\]](http://www.image.ucar.edu/pub/DART/2010/2010_CLIVAR_BWI_tjh.pdf)

![](http://www.image.ucar.edu/images/pin4.gif) **Jeff Anderson** May 2011 :
    Presented at the [International Cooperative for Aerosol Prediction
    (ICAP/AEROCAST) Ensemble Forecasts and Data
    Assimilation](http://bobcat.aero.und.edu/jzhang/ICAP) in Boulder, CO, USA <br />
    Introduction to Ensemble Kalman Filters and the Data Assimilation
    Research Testbed
    [\[pdf\]](http://www.image.ucar.edu/pub/DART/2011/jla_icap.pdf)

![](http://www.image.ucar.edu/images/pin4.gif) **Jeff Anderson** Jan 2011 :
    Presented at the [91st Annual Meeting of the
    AMS](http://www.ametsoc.org/meet/annual) in Seattle, WA, USA <br />
    Localization and Correlation in Ensemble Kalman Filters.
    [\[pdf\]](http://www.image.ucar.edu/pub/DART/2011/JLA_sec_seattle.pdf) <br />
    A Loosely Coupled Ocean-Atmosphere Ensemble Assimilation System.
    [\[pdf\]](http://www.image.ucar.edu/pub/DART/2011/AMS_2011_CAMDARTPOP_JLA.pdf)

![](http://www.image.ucar.edu/images/pin4.gif) **McLay, J., J. Hansen, J. Hacker,
    D. Hodyss, T. Hoar, N. Collins, T. Whitcomb, A. Reinecke, J. Anderson** 2011 :
    Presented at the 15th Symposium on Integrated Observing and
    Assimilation Systems for the Atmosphere, Oceans, and Land Surface
    (IOAS-AOLS), 91st AMS Annual Meeting, Seattle, WA, USA <br />
    NOGAPS DART: A comparison of EnKF-based and local ET-based ensemble
    perturbations.

![](http://www.image.ucar.edu/images/pin4.gif) **Reinecke P.A., J. Doyle,** 2011 :
    Presented at the 91st AMS Annual Meeting, Seattle, WA, USA <br />
    Ensemble error growth and the mesoscale predictability of
    cyclogenesis in the lee of the European Alps.

![](http://www.image.ucar.edu/images/pin4.gif) **Otkin, J. A.,** 2011 :
    Presented at the High Impact Weather Working Group Workshop, Norman, OK, USA <br />
    GOES-R ABI proxy radiance dataset generation and data assimilation
    activities at CIMSS.

![](http://www.image.ucar.edu/images/pin4.gif) **Otkin, J. A., D. C. Hartung,
    D. D. Turner, R. A. Petersen, W. F. Feltz, and E. Janzon,** 2011 :
    Presented at the 15th Conference on Integrated Observing and
    Assimilation Systems for Atmosphere, Oceans, and Land Surface,
    Seattle, WA, USA <br />
    Assimilation of surface-based profiler observations during an
    observation system simulation experiment. Part 1: Analysis Impact.

![](http://www.image.ucar.edu/images/pin4.gif) **Hartung, D. C., J. A. Otkin,
    R. A Petersen, D. D. Turner, and W. F. Feltz,** 2011 :
    Presented at the 15th Conference on Integrated Observing and
    Assimilation Systems for Atmosphere, Oceans, and Land Surface,
    Seattle, WA, USA <br />
    Assimilation of surface-based profiler observations during an
    observations system simulation experiment. Part 2: Forecast Assessment.

----
## 2010
----

![](http://www.image.ucar.edu/images/pin4.gif) **Kevin Raeder** Dec 2010 :
    Presented at the [2010 AGU Fall
    Meeting](http://www.agu.org/meetings/fm10/) in San Francisco, CA, USA <br />
    The Use of the Data Assimilation Research Testbed for Initializing
    and Evaluating IPCC Decadal Forecasts.
    [\[pdf\]](http://www.image.ucar.edu/pub/DART/2010/2010_AGU_decadal_forecasts_KDR.pdf) <br />
    The Data Assimilation Research Testbed: New Algorithms and Applications
    [\[poster - pdf\]](http://www.image.ucar.edu/pub/DART/2010/2010_AGU_DARTupdate_kdr.pdf)

![](http://www.image.ucar.edu/images/pin4.gif) **C. Lee, M. I. Richardson,
    W. G. Lawson, J. L. Anderson, N. Collins, T. Hoar, M. Mischna, and A. D. Toigo,** Dec 2010 :
    Presented at the [2010 AGU Fall
    Meeting](http://www.agu.org/meetings/fm10/) in San Francisco, CA,
    USA <br />
    Preliminary Results from Ensemble Data assimilation of the Martian
    Atmosphere using TES radiances Abstract P53E-1563.
    [\[poster - pdf\]](http://www.image.ucar.edu/pub/DART/2010/2010_AGU_CLee_MarsPoster.pdf)

![](http://www.image.ucar.edu/images/pin4.gif) **Hui Liu** Dec 2010 :
    Presented at the *JCSDA/HFIP Workshop on satellite data assimilation
    for hurricane forecasting* in Miami, FL, USA <br />
    Impact of Assimilating GPS RO refractivity on Tropical Cyclone
    Position and Intensity Analyses and Forecasts
    [\[pdf\]](http://www.image.ucar.edu/pub/DART/2010/2010_Hui_Miami.pdf)

![](http://www.image.ucar.edu/images/pin4.gif) **Jeff Anderson** Dec 2010 :
    Presented at the *JCSDA/HFIP Workshop on satellite data assimilation
    for hurricane forecasting* in Miami, FL, USA <br />
    Future Directions in Ensemble DA for Hurricane Prediction
    Applications
    [\[pdf\]](http://www.image.ucar.edu/pub/DART/2010/2010_JLA_Miami.pdf)

![](http://www.image.ucar.edu/images/pin4.gif) **Hui Liu** Nov 2010 :
    Presented at the *NASA Sounder Workshop and Science Team Meeting* in
    Greenbelt, MD, USA <br />
    Improving forecasts of tropical cyclone intensity and track using
    AIRS water vapor observations with an ensemble data assimilation
    system.
    [\[pdf\]](http://www.image.ucar.edu/pub/DART/2010/2010_Hui_NASA_SWSTM.pdf)

![](http://www.image.ucar.edu/images/pin4.gif) **Tim Hoar** Nov 2010 :
    Presented at [CLIVAR: Evaluation of Reanalyses – Developing an
    Integrated Earth System Analysis (IESA)
    Capability](http://www.usclivar.org/Reanalysis2010.php) in
    Baltimore, MD, USA <br />
    Loosely Coupled Atmosphere-Ocean Data Assimilation: CAM-DART-POP
    [\[poster - pdf\]](http://www.image.ucar.edu/pub/DART/2010/2010_CLIVAR_BWI_tjh.pdf)

![](http://www.image.ucar.edu/images/pin4.gif) **Wicker, L. J., E. R. Mansell,
    D. C. Dowell and D. T. Dawson,** Oct. 2010 :
    Preprints, [25th Conf. on Severe Local
    Storms](http://www.ametsoc.org/meet/fainst/201025sls.html), Denver
    CO, Amer. Meteor. Soc., Paper 12B.5. <br />
    High-resolution storm-scale numerical weather prediction using EnKF
    for the 8 May 2003 Moore Oklahoma tornadic supercell.

![](http://www.image.ucar.edu/images/pin4.gif) **Dowell, D., G. Romine, and C. Snyder,** Oct. 2010 :
    Preprints, [25th Conf. on Severe Local
    Storms](http://www.ametsoc.org/meet/fainst/201025sls.html), Denver,
    Colorado, Amer. Meteor. Soc., Paper 9.5. <br />
    Ensemble storm-scale data assimilation and prediction for severe
    convective storms.

![](http://www.image.ucar.edu/images/pin4.gif) **C. Lee, M. I. Richardson, W. G. Lawson,
    and J. L. Anderson**, Oct 2010 :
    Presented a the American Astronomical Society, DPS meeting \#42,
    \#30.09; Pasadena, CA, USA Bulletin of the American Astronomical
    Society, Vol. 42, p.1029 <br />
    Ensemble Data Assimilation of the Martian Atmosphere Using
    Temperature and Radiance Data from the Thermal Emission
    Spectrometer

![](http://www.image.ucar.edu/images/pin4.gif) **Tim Hoar** Sep 2010 :
    Presented at [CLIVAR Working Group on Ocean Model
    Development](http://www.clivar.org/organization/wgomd/decadal/decadal.php)
    in Boulder, CO, USA <br />
    Weakly Coupled Atmosphere-Ocean Data Assimilation: CAM-DART-POP
    [\[poster - pdf\]](http://www.image.ucar.edu/pub/DART/2010/2010_CLIVAR_WGOMD_tjh.pdf)

![](http://www.image.ucar.edu/images/pin4.gif) **Tomoko Matsuo, E. A. Araujo-Pradere,
    and J. L. Anderson** June 2010 :
    Presented at the International Beacon Satellite Symposium,
    Barcelona, Spain <br />
    Ensemble Kalman Filtering for Assimilation of GPS-based Ionospheric
    Observations.

![](http://www.image.ucar.edu/images/pin4.gif) **Turner, D. D., J. A. Otkin,
    D. C. Hartung, R. Peterson, W. F. Feltz, and E. Janzon** June 2010 :
    10th Workshop on Infrared Remote Sensing Applications, Quebec City,
    QB, Canada <br />
    Impact of assimilating retreivals of temperature and humidity
    profiles from a ground-based network on a winter storm forecast.

![](http://www.image.ucar.edu/images/pin4.gif) **Kevin Raeder** Jun 2010 :
    Presented at the *CESM User Group meeting 2010*, Breckenridge, CO, USA <br />
    New Ocean, Atmosphere, Land, and Sea Ice Reanalyses from CESM1 (CAM5)
    [\[poster - pdf\]](http://www.image.ucar.edu/pub/DART/2010/CESM_2010_AMWG_KDR.pdf)

![](http://www.image.ucar.edu/images/pin4.gif) **Tim Hoar** Jun 2010 :
    Presented at the *CESM User Group meeting 2010*, Breckenridge, CO, USA <br />
    POP-DART; The Leading Edge of Coupled Ocean-Atmosphere Reanalyses
    [\["poster" - pdf\]](http://www.image.ucar.edu/pub/DART/2010/2010_CESM_Breck_TJH.pdf)

![](http://www.image.ucar.edu/images/pin4.gif) **Jeff Anderson** May 2010 :
    Presented at [The 5th International Workshop on Ensemble Kalman Filter for Model
    Updating](http://www.iris.no/enkf/previous-workshops/2010-clarion-hotel-admiral-bergen),
    Bergen, Norway <br />
    Reducing the Impact of Sampling Errors in Ensemble Filters.
    [\[pdf\]](http://www.image.ucar.edu/pub/DART/2010/2010_Bergen_JLA_talk.pdf)

![](http://www.image.ucar.edu/images/pin4.gif) **Hui Liu** May 2010 :
    Presented at the [29th Conference on Hurricanes and Tropical
    Meteorology](http://www.ametsoc.org/meet/fainst/201029hurricanes.html)
    in Tucson, AZ, USA <br />
    Impact of Assimilating Environmental Satellite Observations on
    Tropical Storm Position and Intensity Analyses and Forecasts
    [\[pdf\]](http://www.image.ucar.edu/pub/DART/2010/2010_Hui_AMS_Tucson.pdf)

![](http://www.image.ucar.edu/images/pin4.gif) **Jeff Anderson** Apr 2010 :
    Presented at [The 4th EnKF Workshop](http://hfip.psu.edu/EDA2010) in
    Rensselaerville, NY, USA <br />
    Localization and Correlation in Ensemble Kalman Filters.
    [\[pdf\]](http://www.image.ucar.edu/pub/DART/2010/2010_NY_JLA_talk.pdf)

![](http://www.image.ucar.edu/images/pin4.gif) **Otkin, J. A., and W. Lewis** Apr 2010 :
    Presented at The 4th Ensemble Data Assimilation Workshop,
    Renssellaerville, NY, USA <br />
    Assimilation of simulated ABI infrared brightness temperatures using
    an ensemble Kalman filter.

![](http://www.image.ucar.edu/images/pin4.gif) **T. Hoar, Jeffrey Anderson,
    N. Collins, and B. Nadiga** Jan 2010 :
    Presented at the [14th Symposium on Integrated Observing and
    Assimilation Systems for the Atmosphere, Oceans, and Land Surface
    (IOAS-AOLS)](http://ams.confex.com/ams/90annual/techprogram/programexpanded_576.htm),
    90th Annual AMS Meeting, Atlanta, GA USA <br />
    POP-DART: An ensemble assimilation system for the parallel ocean
    program. [\[abstract & link to
    presentation\]](http://ams.confex.com/ams/90annual/techprogram/paper_162468.htm)

![](http://www.image.ucar.edu/images/pin4.gif) **Otkin, J. A., and W. E. Lewis** Jan 2010 :
    Presented at the 14th Symposium on Integrated Observing and
    Assimilation Systems for the Atmosphere, Oceans, and Land Surface,
    Atlanta, GA. Assimilation of simulated infrared brightness
    temperatures as part of an OSSE employing the Ensemble Kalman Filter.

![](http://www.image.ucar.edu/images/pin4.gif) **Jeffrey Anderson, T. Hoar,
    K. Raeder, N. Collins, H. Liu, G. S. Romine, and A. F. Arellano** Jan 2010 :
    Presented at the [14th Symposium on Integrated Observing and
    Assimilation Systems for the Atmosphere, Oceans, and Land Surface
    (IOAS-AOLS)](http://ams.confex.com/ams/90annual/techprogram/programexpanded_576.htm),
    90th Annual AMS Meeting, Atlanta, GA USA <br />
    DART: A community facility for ensemble data assimilation.
    [\[abstract\]](http://ams.confex.com/ams/90annual/techprogram/paper_162479.htm)

![](http://www.image.ucar.edu/images/pin4.gif) **Petersen, R.A., J. A. Otkin,
    D. Hartung, D. Turner, W. F. Feltz and E. Janzon** 2010 :
    Presented at the NOAA/NASA/FAA Aviation Requirements Workshop, Boulder, CO, USA <br />
    A \`Nationwide Network of Networks': Investigating the impacts of a potential
    ground-based profiling system using an Observing System Simulation Experiment.

![](http://www.image.ucar.edu/images/pin4.gif) **Otkin, J. A.** 2010 :
    Presented at the 17th Conference on Satellite Meteorology and
    Oceanography, Annapolis, MD, USA <br />
    The relative impact of clear and cloudy sky infrared brightness
    temperatures within an ensemble data assimilation system.

![](http://www.image.ucar.edu/images/pin4.gif) **Turner, D., J. A. Otkin,
    D. Hartung, R. Peterson, W. Feltz, and E. Janzon** 2010 :
    Presented at the EU COST 0702: Integrated Ground-based Observations
    of Essential Variables for Climate and Operational Meteorology. Paris, France <br />
    Impact of assimilating retrievals of temperature and humidity
    profiles from a ground-based network on a winter storm forecast.

![](http://www.image.ucar.edu/images/pin4.gif) **Otkin, J. A., and W. Lewis** 2010 :
    Presented at the 11th Annual WRF User's Workshop, Boulder, CO, USA <br />
    Assimilation of simulated ABI infrared brightness temperatures using
    an ensemble Kalman filter data assimilation system.

![](http://www.image.ucar.edu/images/pin4.gif) **Turner, D. D., J. A. Otkin,
    D. C. Hartung, R. Peterson, W. F. Feltz, and E. Janzon** 2010 :
    Presented at the 10th Workshop on Infrared Remote Sensing
    Applications, Quebec City, QB, Canada <br />
    Impact of assimilating retreivals of temperature and humidity
    profiles from a ground-based network on a winter storm forecast.

![](http://www.image.ucar.edu/images/pin4.gif) **Otkin, J. A., and W. E. Lewis** 2010 :
    Presented at the 14th Symposium on Integrated Observing and
    Assimilation Systems for the Atmosphere, Oceans, and Land Surface,
    Atlanta, GA, USA <br />
    Assimilation of simulated infrared brightness temperatures as part
    of an OSSE employing the Ensemble Kalman Filter.

----
## 2009
----

![](http://www.image.ucar.edu/images/pin4.gif) **Kevin Raeder** Dec 2009 :
    Presented at the [2009 AGU Fall
    Meeting](http://www.agu.org/meetings/fm09/), San Francisco, CA, USA <br />
    DART: A Facility for Ensemble Data Assimilation
    [\[poster - pdf\]](http://www.image.ucar.edu/pub/DART/2009/2009_AGU_AMS_kdr.pdf)

![](http://www.image.ucar.edu/images/pin4.gif) **Jeff Anderson** Dec 2009 :
    Presented at the Ocean Modeling Working Group meetings, Boulder, CO, USA <br />
    Ensemble Data Assimilation for POP.
    [\[pdf\]](http://www.image.ucar.edu/pub/DART/2009/2009_OMWG_JLA_talk.pdf)

![](http://www.image.ucar.edu/images/pin4.gif) **Hui Liu** Oct 2009 :
    Presented at the COSMIC Meetings, Boulder, CO, USA <br />
    Initialization of the Environment of Tropical Cyclogenesis by
    Assimilating RO Data using an Ensemble Filter.
    [\[pdf\]](http://www.image.ucar.edu/pub/DART/2009/2009_COSMIC_HUI_ernesto.pdf)

![](http://www.image.ucar.edu/images/pin4.gif) **Jeff Anderson** Oct 2009 :
    Presented at the COSMIC Meetings, Boulder, CO, USA <br />
    Impacts of COSMIC GPS Observations on a Climate Reanalysis.
    [\[pdf\]](http://www.image.ucar.edu/pub/DART/2009/2009_COSMIC_JLA_talk.pdf)

![](http://www.image.ucar.edu/images/pin4.gif) **Jeff Anderson** Sep 2009 :
    Presented at the [Computing in Atmospheric Sciences
    Workshop](http://www.cisl.ucar.edu/dir/CAS2K9), Annecy, France <br />
    Ensemble Data Assimilation for Large Atmospheric Models
    [\[pdf\]](http://www.image.ucar.edu/pub/DART/2009/2009_CAS2K9_JLA_talk.pdf)

![](http://www.image.ucar.edu/images/pin4.gif) **Jeff Anderson** Sep 2009 :
    Presented as a seminar at the ECMWF, Reading, UK <br />
    Parallel Implementation of Sequential Ensemble Kalman Filters
    [\[pdf\]](http://www.image.ucar.edu/pub/DART/2009/2009_ECMWF_JLA_talk.pdf)

![](http://www.image.ucar.edu/images/pin4.gif) **Robert Pincus** Sep 2009 :
    Presented at the [ECMWF Seminar 2009 Diagnosis of Forecasting and
    Data Assimilation
    Systems](http://www.ecmwf.int/newsevents/meetings/annual_seminar/2009/index.html),
    Reading, UK <br />
    Assimilating clouds in perfect global models <br />
    (or trying to - a work in slow progress).
    [\[pdf\]](http://www.image.ucar.edu/pub/DART/2009/2009_ECMWF_Pincus.pdf)

![](http://www.image.ucar.edu/images/pin4.gif) **Kevin Raeder** Jun 2009 :
    Presented at the CCSM User Group meeting 2009, Breckenridge, CO, USA <br />
    New Diagnostics of CAM from DART
    [\[poster - pdf\]](http://www.image.ucar.edu/pub/DART/2009/2009_CCSM_kdr.pdf)

![](http://www.image.ucar.edu/images/pin4.gif) **Nedjeljka Zagar** April 2009 :
    Presentations at EGU, Vienna, Austria. <br />
    Diagnosis of analysis and forecast ensembles by using normal modes
    [\[poster - pdf\]](http://www.image.ucar.edu/pub/DART/2009/2009_EGU_zagar_poster2.pdf) <br />
    Uncertainties of estimates of intertio-gravity energy in the
    atmosphere
    [\[poster - pdf\]](http://www.image.ucar.edu/pub/DART/2009/2009_EGU_zagar_poster1.pdf)

![](http://www.image.ucar.edu/images/pin4.gif) **Dorita Rostkier-Edelstein** Feb 2009 :
    Presented at the Institute of Earth Sciences, the Hebrew University
    of Jersusalem, Israel. <br />
    Probabilistic estimation of the state of the planetary boundary
    layer using surface observations, a column model and an ensemble filter.

----
## 2008
----

![](http://www.image.ucar.edu/images/pin4.gif) **Emanuele Di Lorenzo** Dec 2008 :
    Presentation at AGU, San Francisco, California. <br />
    Theory and Applications of Variational, Sequential and Bayesian
    Hierarchical Methods in Data Assimilation
    [\[abstract\]](http://www.image.ucar.edu/pub/DART/2008/2008_AGU_edl_abstract.txt)

![](http://www.image.ucar.edu/images/pin4.gif) **Ibrahim Hoteit** Dec 2008 :
    Presentation at AGU, San Francisco, California. <br />
    A MITgcm/DART Ocean Analysis and Prediction System with Application
    to the Gulf of Mexico
    [\[poster - pdf\]](http://www.image.ucar.edu/pub/DART/2008/2008_AGU_hoteit_poster.pdf)

![](http://www.image.ucar.edu/images/pin4.gif) **Kevin Raeder** Dec 2008 :
    Presentation and poster at AGU, San Francisco, California. <br />
    Diagnosis of Noise in the FV core using DART.
    [\[pdf\]](http://www.image.ucar.edu/pub/DART/2008/KDR_CCSM08_DART.pdf) <br />
    A General Purpose Data Assimilation Facility: DART.
    [\[poster\]](http://www.image.ucar.edu/pub/DART/2008/2008_AGU_kdr_poster.pdf)

![](http://www.image.ucar.edu/images/pin4.gif) **Dorita Rostkier-Edelstein** Dec 2008 :
    Presented at the Department of Geophysics and Planetary Sciences,
    Tel-Aviv University, Tel-Aviv, Israel <br />
    Probabilistic Nowcasting of PBL Profiles: A Factor Separation Study.

![](http://www.image.ucar.edu/images/pin4.gif) **Jeff Anderson** Dec 2008 :
    Presented at the 2008 CAOS Workshop: *Real Time Filtering and
    Prediction for Turbulent Signals in Weather and Climate*, New York
    City, New York, USA <br />
    Nonlinear, Non-Gaussian Ensemble Filters.
    [\[pdf\]](http://www.image.ucar.edu/pub/DART/2008/2008_CAOS_jla_nonlin_nongauss.pdf)

![](http://www.image.ucar.edu/images/pin4.gif) **Jeff Anderson** Nov 2008 :
    Presented at the NCAR Foothills Laboratory, Boulder, CO, USA <br />
    Nonlinear, Non-Gaussian Ensemble Filters for Data Assimilation.

![](http://www.image.ucar.edu/images/pin4.gif) **Greg Lawson** Nov 2008 :
    Presented at the Third International Workshop on The Mars
    Atmosphere: Modeling and Observations. Williamsburg, VA, USA <br />
    Ensemble-based Data Assimilation with Mapping Datasets of the
    Martian Atmosphere.
    [\[pdf\]](http://www.image.ucar.edu/pub/DART/2008/2008_WGLawson_Williamsburg_talk.pdf)

![](http://www.image.ucar.edu/images/pin4.gif) **Dorita Rostkier-Edelstein** Nov 2008 :
    Presented at the Jacob Blaustein Institutes for Desert Research,
    Ben-Gurion University of the Negev, Sede Boqer Campus, Israel <br />
    Probabilistic estimation of the state of the planetary boundary
    using surface observations, a column model and an ensemble filter.

![](http://www.image.ucar.edu/images/pin4.gif) **Jeff Anderson** Oct 2008 :
    Presented at The University of Utah, Salt Lake City, Utah, USA <br />
    Predicting Hurricanes and Improving Climate Models using Ensemble
    Data Assimilation.
    [\[ppt\]](http://www.image.ucar.edu/pub/DART/2008/JLA_2008_Utah.ppt)

![](http://www.image.ucar.edu/images/pin4.gif) **Bill Kuo** Oct 2008 :
    Presented at the FORMOSAT-3/COSMIC Workshop 2008, Taipei, Taiwan <br />
    The Impact of FORMOSAT-3/COSMIC GPS RO Data on Typhoon Prediction.

![](http://www.image.ucar.edu/images/pin4.gif) **Jennifer Kay** Oct 2008 :
    Presented at NCAR, Boulder, CO, USA <br />
    Evaluating the atmospheric forcing on recent Arctic sea ice loss.

![](http://www.image.ucar.edu/images/pin4.gif) **Dorita Rostkier-Edelstein** Sep 2008 :
    Presented at the Meeting of the Israel Meteorological Society,
    Bet-Dagan, Israel <br />
    Ensemble filter data assimilation: Application to probabilistic
    nowcasting of boundary layer profiles.

![](http://www.image.ucar.edu/images/pin4.gif) **Alicia Karspeck** Aug 2008 :
    Presented at the Joint Statistical Meetings 2008, Denver, CO, USA <br />
    El Niño state estimation using the ensemble Kalman filter

![](http://www.image.ucar.edu/images/pin4.gif) **Hui Liu** Aug 2008 :
    Presented at the Joint Statistical Meetings 2008, Denver, CO, USA <br />
    Application of Radio Occultation Data in Analyses and Forecasts of
    Tropical Cyclones Using an Ensemble Assimilation System.
    [\[pdf\]](http://www.image.ucar.edu/pub/DART/2008/2008_JSM_liu_talk.pdf)

![](http://www.image.ucar.edu/images/pin4.gif) **Tim Hoar** Aug 2008 :
    Presented at the Joint Statistical Meetings 2008, Denver, CO, USA <br />
    NCAR's Data Assimilation Research Testbed: DART. 'Plug and Play'
    Ensemble Data Assimilation.
    [\[pdf\]](http://www.image.ucar.edu/pub/DART/2008/2008_JSM_tjh_talk.pdf)

![](http://www.image.ucar.edu/images/pin4.gif) **Jeffrey Anderson** Aug 2008 :
    Presented at the Joint Statistical Meetings 2008, Denver, CO, USA <br />
    Using Small Ensembles in High Dimensions: Hierarchical Bayesian
    Approaches to Adaptive Ensemble Filters.
    [\[pdf\]](http://www.image.ucar.edu/pub/DART/2008/2008_JSM_jla_talk.pdf)

![](http://www.image.ucar.edu/images/pin4.gif) **Jeffrey Anderson** July 2008 :
    Presented at the University of Maryland, MD, USA <br />
    A non-gaussian ensemble filter for nonlinear models and discrete
    structures.
    [\[pdf\]](http://www.image.ucar.edu/pub/DART/2008/2008_UMD_jla_rank_hist_filter.pdf)

![](http://www.image.ucar.edu/images/pin4.gif) **Nedjeljka Zagar** Jun 2008 :
    Presented at the CCSM User Group meeting 2008, Breckenridge, CO, USA <br />
    Diagnosis of model biases by using DART
    [\[poster - pdf\]](http://www.image.ucar.edu/pub/DART/2008/2008_CCSM_ZAGAR_poster.pdf)

![](http://www.image.ucar.edu/images/pin4.gif) **Kevin Raeder** Jun 2008 :
    Presented at the CCSM User Group meeting 2008, Breckenridge, CO, USA <br />
    Diagnosis of Noise in the FV core using DART.
    [\[pdf\]](http://www.image.ucar.edu/pub/DART/2008/KDR_CCSM08_DART.pdf)

![](http://www.image.ucar.edu/images/pin4.gif) **Hui Liu** Apr 2008 :
    Presented at the *Hurricanes* session of the 2008 AMS, Orlando, FL, USA <br />
    The Impact of Radio Occultation Data on Analysis of the Subtropical
    Anticyclone over Western Pacific Ocean
    [\[pdf\]](http://www.image.ucar.edu/pub/DART/2008/2008Apr_AMS_liu.pdf)

![](http://www.image.ucar.edu/images/pin4.gif) **Jeff Anderson** Apr 2008 :
    Presented at the *Workshop on Kalman Filtering*, 4-9 April 2008,
    Marble Falls, TX, USA <br />
    Adaptive Inflation for Ensemble Assimilation
    [\[pdf\]](http://www.image.ucar.edu/pub/DART/2008/jla_texas_enkf_talk.pdf)

![](http://www.image.ucar.edu/images/pin4.gif) **Matsuo, T., J. L. Anderson,
    D. R. Marsh, and A. K. Smith** 2008 :
    Presented to the EGU General Assembly 2008, Vienna, Austria <br />
    Ensemble Kalman filtering for assimilation of mesosphere and lower
    thermosphere observations.

![](http://www.image.ucar.edu/images/pin4.gif) **Jeff Anderson** Feb 2008 :
    Presented at the *Atmosphere Model Working Group* (AMWG), 14
    February 2008, Boulder, CO, USA <br />
    Using the DART-CAM Ensemble Data Assimilation System for Climate
    Model Development
    [\[pdf\]](http://www.image.ucar.edu/pub/DART/2008/jla_amwg_08.pdf)

![](http://www.image.ucar.edu/images/pin4.gif) **Jeff Anderson** Jan 2008 :
    Presented at the *88th AMS Annual Meeting*, 20--24 January 2008, New
    Orleans, Louisiana, USA <br />
    The Relation Between Ensemble Size and Expected Error in Ensemble
    Filter Data Assimilation
    [\[pdf\]](http://www.image.ucar.edu/pub/DART/2008/Anderson_AMS1_Jan08.pdf)

![](http://www.image.ucar.edu/images/pin4.gif) **Josh Hacker** Jan 2008 :
    Presented at the *12th Conference on Integrated Observing and
    Assimilation Systems for Atmosphere, Oceans, and Land Surface
    (IOAS-AOLS)*, 20--24 January 2008, New Orleans, Louisiana, USA <br />
    PBL State estimates with surface observations, a column model, and
    an ensemble filter: Probabilistic evaluation under various mesoscale
    regimes. [\[extended
    abstract\]](http://www.image.ucar.edu/pub/DART/2008/AMS2008_paper8.6_Hacker.pdf)

![](http://www.image.ucar.edu/images/pin4.gif) **Hui Liu** Jan 2008 :
    Presented at the *88th AMS Annual Meeting*, 20--24 January 2008, New
    Orleans, Louisiana, USA <br />
    Improving Forecasts of Tropical Cyclones with Innovative GPSRO
    Satellite Observations [\[pdf of
    poster\]](http://www.image.ucar.edu/pub/DART/2008/2008Jan_AMS_liu_poster.pdf) <br />
    Improving Analyses and Forecasts of the Asian Monsoon with GPS Radio
    Occultation Refractivity Observations [\[pdf of
    talk\]](http://www.image.ucar.edu/pub/DART/2008/2008Jan_AMS_liu_talk.pdf)

----
## 2007
----

![](http://www.image.ucar.edu/images/pin4.gif) **W. G. Lawson, M. I. Richardson,
    D. J. McCleese, J. T. Schofield, O. Aharonson, S. B. Calcutt, P. G. J. Irwin,
    D. M. Kass, C. B. Leovy, S.R. Lewis, D. A. Paige, P. L. Read, F. W. Taylor,
    and R. W. Zurek**, 2007 :
    Presented at the Seventh International Conference on Mars, Pasadena, California, USA <br />
    Adapting State of the Art Data Assimilation Approaches for Use with
    the Mars Climate Sounder and the PlanetWRF Martian GCM. LPI
    Contribution No. 1353, p 3321.

![](http://www.image.ucar.edu/images/pin4.gif) **Nancy Collins** Nov 2007 :
    Presented at Supercomputing 2007, Reno, NV, USA <br />
    DART overview.  [\[pdf\]](http://www.image.ucar.edu/pub/DART/2007/2007_SC07_nsc.pdf)
    [\[animation1 (.mov)\]](http://www.image.ucar.edu/pub/DART/2007/ENKF_machine_6fps.mov)
    [\[animation2 (.mov)\]](http://www.image.ucar.edu/pub/DART/2007/L96basicDA.mov)
    [\[animation3 (.mov)\]](http://www.image.ucar.edu/pub/DART/2007/L96_growth.mov)

![](http://www.image.ucar.edu/images/pin4.gif) **W. G. Lawson, M. I. Richardson,
    D. J. McCleese, J. L. Anderson, Y. Chen, and C. Snyder** 2007 :
    Eos Trans. AGU, 88(52), Fall Meeting Suppl., <br />
    Ensemble-Based Data Assimilation with a Martian GCM Abstract P11A-0251.

![](http://www.image.ucar.edu/images/pin4.gif) **Tim Hoar** Nov 2007 :
    Talk presented at the NCAR/Univ of Wyoming Retreat, Steamboat Springs, CO, USA <br />
    Data Assimilation Research Section - Overview
    [\[pdf\]](http://www.image.ucar.edu/pub/DART/2007/2007_UWY_DART_overview_tjh.pdf)
    [\[animation1 (.mov)\]](http://www.image.ucar.edu/pub/DART/2007/ENKF_machine_6fps.mov)
    [\[animation2 (.mpg)\]](http://www.image.ucar.edu/pub/DART/2007/global_atmosphere1.mpg)

![](http://www.image.ucar.edu/images/pin4.gif) **Hui Liu** Aug 2007 :
    Presented at SPIE, San Diego, CA, USA <br />
    The Impacts of Radio Occultation Data on analyses and prediction of
    the Monsoon and hurricanes using WRF ensemble forecast system.

![](http://www.image.ucar.edu/images/pin4.gif) **Hui Liu** Jul 2007 :
    Presented at the IUGG, Data Assimilation session, Perugia, Italy. <br />
    Assimilation of GPS radio occultation refractivity with WRF using a
    non-local observation operator.
    [\[poster-pdf\]](http://www.image.ucar.edu/pub/DART/2007_IUGG_hui.pdf)

![](http://www.image.ucar.edu/images/pin4.gif) **Jeff Anderson** Jun 2007 :
    Presented at the CCSM Summer Workshop, Breckenridge, CO, USA <br />
    Data Assimilation for CAM - Research & Development.
    [\[poster-pdf\]](http://www.image.ucar.edu/pub/DART/2007_CCSM_jla.pdf)

![](http://www.image.ucar.edu/images/pin4.gif) **David Dowell** Jun 2007 :
    Presented at the WRF User's Workshop, Boulder, CO, USA <br />
    Mesoscale WRF Surface-Data Assimilation: Spring 2007 Experiments at
    the National Severe Storms Laboratory
    [\[pdf\]](http://www.image.ucar.edu/pub/DART/Dowell_13jun2007_WRF_Workshop.pdf)

![](http://www.image.ucar.edu/images/pin4.gif) **Jeff Anderson** Jun 2007 :
    Presented at the 22nd Conference on Weather Analysis and
    Forecasting/18th Conference on Numerical Weather Prediction, Park
    City, UT, USA <br />
    DART: A Community Tool for Ensemble Data Assimilation Research and Development.
    [\[pdf\]](http://www.image.ucar.edu/pub/DART/2007_WAFNWP_jla_dart_overview.pdf), <br />
    An Introduction to Ensemble Kalman Filtering.
    [\[pdf\]](http://www.image.ucar.edu/pub/DART/2007_WAFNWP_jla_tutorial.pdf),
    and <br />
    A Boxcar Kernel Filter for Assimilation of Discrete Structures (and Other Stuff).
    [\[pdf\]](http://www.image.ucar.edu/pub/DART/2007_WAFNWP_jla_boxcar_filter.pdf)

![](http://www.image.ucar.edu/images/pin4.gif) **Josh Hacker** Jun 2007 :
    Presented at the 22nd Conference on Weather Analysis and
    Forecasting/18th Conference on Numerical Weather Prediction, Park
    City, UT, USA <br />
    PBL state estimation with surface observations, a column model and
    an ensemble filter.

![](http://www.image.ucar.edu/images/pin4.gif) **Nancy Collins** May 2007 :
    Presented at the LCI International Conference on High-Performance
    Clustered Computing, South Lake Tahoe, CA, USA <br />
    Parallel Implementation of Ensemble Filter Algorithms for Data
    Assimilation.
    [\[poster-pdf\]](http://www.image.ucar.edu/pub/DART/2007_LCI_nsc.pdf)

![](http://www.image.ucar.edu/images/pin4.gif) **Kevin Raeder** May 2007 :
    Presentation and poster at the AGU Spring meeting 2007, Acapulco, Mexico. <br />
    Adaptive Spatially-varying Variance Inflation in an Ensemble Filter.
    [\[pdf\]](http://www.image.ucar.edu/pub/DART/2007_AGU_kdr_talk.pdf) <br />
    A General Purpose Data Assimilation Facility: DART.
    [\[poster\]](http://www.image.ucar.edu/pub/DART/2007_AGU_kdr_poster.pdf)

![](http://www.image.ucar.edu/images/pin4.gif) **Josh Hacker** Apr 2007 :
    Presented to the EGU General Assembly 2007, Vienna, Austria <br />
    State estimation and predictability in the planetary boundary layer.

![](http://www.image.ucar.edu/images/pin4.gif) **Jeff Anderson** Apr 2007 :
    Presented at MSRI Symposium on Climate Change, Berkeley, CA, USA. <br />
    Using Observations to Estimate Climate Model Parameters
    [\[pdf\]](http://www.image.ucar.edu/pub/DART/2007_MSRI_jla.pdf)

![](http://www.image.ucar.edu/images/pin4.gif) **Jeff Anderson** Mar 2007 :
    Presented at NCAR, Boulder, CO, USA. <br />
    The Data Assimilation Research Testbed: Powerful, Adaptive, and Fast
    Assimilation for Geophysical Applications.
    [\[pdf\]](http://www.image.ucar.edu/pub/DART/2007_ARG_jla.pdf)

![](http://www.image.ucar.edu/images/pin4.gif) **Ave Arellano** Jan 2007 :
    Presented to the AMS, San Antonio, TX, USA. <br />
    Constraining Tropospheric CO using Ensemble-based Data Assimilation
    [\[pdf\]](http://www.image.ucar.edu/pub/DART/2007_AMS_ave.pdf)

![](http://www.image.ucar.edu/images/pin4.gif) **Jeff Anderson** Jan 2007 :
    Talk presented to the AMS, San Antonio, TX, USA. <br />
    Capabilities and Limitations of Ensemble Data Assimilation
    [\[pdf\]](http://www.image.ucar.edu/pub/DART/2007_AMS_jla_space_weather.pdf)

![](http://www.image.ucar.edu/images/pin4.gif) **Jeff Anderson** Jan 2007 :
    Talk presented to the Atmospheric Modeling Working Group (AMWG),
    Boulder, CO, USA. <br />
    Using the DART-CAM Ensemble Data Assimilation System for Climate
    Model Development.
    [\[pdf\]](http://www.image.ucar.edu/pub/DART/2007_AMWG_jla.pdf)

![](http://www.image.ucar.edu/images/pin4.gif) **D. Rostkier-Edelstein** Jan 2007 :
    Department seminar to The Department of Geophysics and Planetary
    Sciences, Tel-Aviv University, Israel <br />
    PBL State Estimation with Surface Observations, a Column Model and
    an Ensemble Filter.

----
## 2006
----

![](http://www.image.ucar.edu/images/pin4.gif) **W. G. Lawson, M. I. Richardson,
    D. J. McCleese, J. T. Schofield, O. Aharonson, S. B. Calcutt, P. G. J. Irwin,
    D. M. Kass, C. B. Leovy, S.R. Lewis, D. A. Paige, P. L. Read, F. W. Taylor,
    and R. W. Zurek** 2006 :
    Presented at the [2006 AGU Fall
    Meeting](http://www.agu.org/meetings/fm06/) in San Francisco, CA, USA <br />
    Data Assimilation With the Mars Climate Sounder abstract P23B-0061

![](http://www.image.ucar.edu/images/pin4.gif) **Hui Liu** Dec 2006 :
    Presented at the China National Climate Center, Beijing, China <br />
    Application of GPS radio occultation data in improving regional
    analyses of water vapor and temperature over tropical oceans.

![](http://www.image.ucar.edu/images/pin4.gif) **Hui Liu** Dec 2006 :
    Talk presented at the AGU Fall meeting, San Francisco, CA, USA <br />
    Influence of COSMIC Satellite data in improving analyses over
    tropical oceans

![](http://www.image.ucar.edu/images/pin4.gif) **Alexis Zubrow** Oct 2006 :
    Presented at the 5th Annual CMAS Conference, Chapel Hill, NC, USA <br />
    EAKF-CMAQ: Development and initial evaluation of an Ensemble
    Adjustment Kalman Filter based data assimilation for CO. [\[Extended
    Abstract\]](http://www.cmascenter.org/conference/2006/abstracts/zubrow_session7.pdf)

![](http://www.image.ucar.edu/images/pin4.gif) **Hui Liu** Oct 2006 :
    Talk presented at the First FORMSAT-3/COSMIC User Data Workshop,
    Boulder, CO, USA <br />
    Application of GPS radio occultation refractivity in improving
    tropical analyses of tempeature and water vapor.

![](http://www.image.ucar.edu/images/pin4.gif) **D. Rostkier-Edelstein** Oct 2006 :
    Talk presented to the Environmental Sciences Division of the Israel
    Institute for Biological Research, Israel <br />
    PBL State Estimation with Surface Observations, a Column Model and
    an Ensemble Filter.

![](http://www.image.ucar.edu/images/pin4.gif) **Hui Liu** Aug 2006 :
    Talk presented at the IEEE International Geoscience and Remote
    Sensing Symposium, Denver, CO, USA <br />
    Assimilations of Global Positioning System radio occultation
    observations with an Ensemble filter in Atmospheric Prediction Models.

![](http://www.image.ucar.edu/images/pin4.gif) **D. Rostkier-Edelstein** Aug 2006 :
    Talk presented at the 10th Annual George Mason University Conference
    on Atmospheric Transport and Dispersion Modeling, George Mason
    University, Fairfax, VA, USA <br />
    Estimates of boundary layer profiles by means of ensemble-filter
    assimilation of near surface observations in a parameterized PBL -
    Application to transport and dispersion.

![](http://www.image.ucar.edu/images/pin4.gif) **Hui Liu** Jun 2006 :
    Presented at the 7th WRF User Workshop, Boulder, CO, USA <br />
    Exploring application of GPS RO data in improving analyses of T and
    Q in radiosonde sparse regions using WRF ensemble data assimilation system.

![](http://www.image.ucar.edu/images/pin4.gif) **Hui Liu** Apr 2006 :
    Talk presented at the 2nd Ensemble Data Assimilation Workshop,
    Austin, TX, USA <br />
    Exploring application of Radio Occultation measurements in Improving
    Analyses in traditional data sparse regions with WRF/DART ensemble
    data assimilation system.

![](http://www.image.ucar.edu/images/pin4.gif) **Josh Hacker** Apr 2006 :
    Presented at the 2nd Ensemble Data Assimilation Workshop, Austin, TX, USA <br />
    Retrieving PBL profiles with ensemble-filter assimilation:
    Experiments with real observations, uncovering model behavior, and
    finding parameter distributions.

----
## 2005
----

![](http://www.image.ucar.edu/images/pin4.gif) **Hui Liu** Dec 2005 :
    Preliminary results from assimilation of GPS radio occultation data
    in WRF using an ensemble filter.
    [\[ppt\]](http://www.image.ucar.edu/pub/COSMIC_05Dec19_post.ppt)

![](http://www.image.ucar.edu/images/pin4.gif) **Alain Caya** 2005 :
    Evaluation of an Ensemble Kalman Filter for WRF against a 3D-Var
    Assimilation System.
    [\[pdf\]](http://www.image.ucar.edu/pub/WRF_EnsembleFilter.pdf)

----
## 2004
----

![](http://www.image.ucar.edu/images/pin4.gif) **Tim Hoar** Oct 2004 :
    Presented at the "Workshop on Ensemble Methods" at the UK Met Office in Exeter. <br />
    An Operational-Quality Ensemble Assimilation System for NCAR's CAM
    Climate Model.
<|MERGE_RESOLUTION|>--- conflicted
+++ resolved
@@ -5,8 +5,6 @@
 ## 2020
 ----
 
-<<<<<<< HEAD
-=======
 ![](http://www.image.ucar.edu/images/pin4.gif) **Brett Raczka** Aug 2020 :
     Presented at the
     [2020 ESA Annual Meeting](https://eco.confex.com/eco/2020/meetingapp.cgi/Home/0)
@@ -24,7 +22,6 @@
     Initial Conditions for CAM, CLM and CICE Forecasts and Forcing for POP, CLM and CICE
     [\[pdf\]](http://www.image.ucar.edu/pub/DART/2020/espwg_CAM6_reanalysis.pdf)
 
->>>>>>> 6e9537f7
 ![](http://www.image.ucar.edu/images/pin4.gif) **Jeff Anderson** Jan 2020 :
     Presented at the
     [AMS Centennial Meeting 2020](https://annual.ametsoc.org/2020/) in Boston, MA, USA <br />
@@ -39,15 +36,9 @@
     [\[poster - pdf\]](http://www.image.ucar.edu/pub/DART/2020/2019_AGU_2020_AMS_DART.pdf)
 
 ![](http://www.image.ucar.edu/images/pin4.gif) **Moha El Gharamti** Jan 2020 :
-<<<<<<< HEAD
-    [AMS Centennial Meeting 2020](https://annual.ametsoc.org/2020/) in Boston, MA, USA <br />
-    A new adaptive hybrid ensemble Kalman filter and optimal interpolation.
-    [\[pptx\]](http://www.image.ucar.edu/pub/DART/2020/2020_AMS_MEG_hybrid_oi.pptx)
-=======
     Presented at the
     [AMS Centennial Meeting 2020](https://annual.ametsoc.org/2020/) in Boston, MA, USA <br />
     A new adaptive hybrid ensemble Kalman filter and optimal interpolation.
->>>>>>> 6e9537f7
     [\[pdf\]](http://www.image.ucar.edu/pub/DART/2020/2020_AMS_MEG_hybrid_oi.pdf)
 
 ![](http://www.image.ucar.edu/images/pin4.gif) **Tim Hoar** Jan 2020 :
